"""
Create napari installers using `constructor`.

It creates a `construct.yaml` file with the needed settings
and then runs `constructor`.

For more information, see Documentation> Developers> Packaging.

Some environment variables we use:

CONSTRUCTOR_APP_NAME:
    in case you want to build a non-default distribution that is not
    named `napari`
CONSTRUCTOR_INSTALLER_DEFAULT_PATH_STEM:
    The last component of the default installation path. Defaults to
    {CONSTRUCTOR_APP_NAME}-app-{CONSTRUCTOR_INSTALLER_VERSION}
CONSTRUCTOR_INSTALLER_VERSION:
    Version for the installer, separate from the app being installed.
    This has an effect on the default install locations!
CONSTRUCTOR_TARGET_PLATFORM:
    conda-style platform (as in `platform` in `conda info -a` output)
CONSTRUCTOR_USE_LOCAL:
    whether to use the local channel (populated by `conda-build` actions)
CONSTRUCTOR_CONDA_EXE:
    when the target platform is not the same as the host, constructor
    needs a path to a conda-standalone (or micromamba) executable for
    that platform. needs to be provided in this env var in that case!
CONSTRUCTOR_SIGNING_IDENTITY:
    Apple ID Installer Certificate identity (common name) that should
    be use to productsign the resulting PKG (macOS only)
CONSTRUCTOR_NOTARIZATION_IDENTITY:
    Apple ID Developer Certificate identity (common name) that should
    be use to codesign some binaries bundled in the pkg (macOS only)
CONSTRUCTOR_SIGNING_CERTIFICATE:
    Path to PFX certificate to sign the EXE installer on Windows
CONSTRUCTOR_PFX_CERTIFICATE_PASSWORD:
    Password to unlock the PFX certificate. This is not used here but
    it might be needed by constructor.
"""

import json
import os
import platform
import re
import subprocess
import sys
import zipfile
from argparse import ArgumentParser
from distutils.spawn import find_executable
from pathlib import Path
from tempfile import NamedTemporaryFile
from textwrap import dedent

from ruamel import yaml

APP = os.environ.get("CONSTRUCTOR_APP_NAME", "napari")
# bump this when something in the installer infrastructure changes
# note that this will affect the default installation path across platforms!
INSTALLER_VERSION = os.environ.get("CONSTRUCTOR_INSTALLER_VERSION", "0.1")
INSTALLER_DEFAULT_PATH_STEM = os.environ.get(
    "CONSTRUCTOR_INSTALLER_DEFAULT_PATH_STEM", f"{APP}-app-{INSTALLER_VERSION}"
)
HERE = os.path.abspath(os.path.dirname(__file__))
WINDOWS = os.name == 'nt'
MACOS = sys.platform == 'darwin'
LINUX = sys.platform.startswith("linux")
if os.environ.get("CONSTRUCTOR_TARGET_PLATFORM") == "osx-arm64":
    ARCH = "arm64"
else:
    ARCH = (platform.machine() or "generic").lower().replace("amd64", "x86_64")
if WINDOWS:
    EXT, OS = 'exe', 'Windows'
elif LINUX:
    EXT, OS = 'sh', 'Linux'
elif MACOS:
    EXT, OS = 'pkg', 'macOS'
else:
    raise RuntimeError(f"Unrecognized OS: {sys.platform}")


def _version():
    with open(os.path.join(HERE, "napari", "_version.py")) as f:
        match = re.search(r'version\s?=\s?\'([^\']+)', f.read())
        if match:
            return match.groups()[0].split('+')[0]


OUTPUT_FILENAME = f"{APP}-{_version()}-{OS}-{ARCH}.{EXT}"
clean_these_files = []


def _use_local():
    """
    Detect whether we need to build Napari locally
    (dev snapshots). This env var is set in the GHA workflow.
    """
    return os.environ.get("CONSTRUCTOR_USE_LOCAL")


def _generate_background_images(installer_type, outpath="resources"):
    if installer_type == "sh":
        # shell installers are text-based, no graphics
        return

    from PIL import Image

    import napari

    logo_path = Path(napari.__file__).parent / "resources" / "logo.png"
    logo = Image.open(logo_path, "r")

    global clean_these_files

    if installer_type in ("exe", "all"):
        sidebar = Image.new("RGBA", (164, 314), (0, 0, 0, 0))
        sidebar.paste(logo.resize((101, 101)), (32, 180))
        output = Path(outpath, "napari_164x314.png")
        sidebar.save(output, format="png")
        clean_these_files.append(output)

        banner = Image.new("RGBA", (150, 57), (0, 0, 0, 0))
        banner.paste(logo.resize((44, 44)), (8, 6))
        output = Path(outpath, "napari_150x57.png")
        banner.save(output, format="png")
        clean_these_files.append(output)

    if installer_type in ("pkg", "all"):
        background = Image.new("RGBA", (1227, 600), (0, 0, 0, 0))
        background.paste(logo.resize((148, 148)), (95, 418))
        output = Path(outpath, "napari_1227x600.png")
        background.save(output, format="png")
        clean_these_files.append(output)


def _get_condarc():
    # we need defaults for tensorflow and others on windows only
    defaults = "- defaults" if WINDOWS else ""
    prompt = "[napari]({default_env}) "
    contents = dedent(
        f"""
        channels:  #!final
          - napari
          - conda-forge
          {defaults}
        repodata_fns:  #!final
          - repodata.json
        auto_update_conda: false  #!final
        channel_priority: strict  #!final
        env_prompt: '{prompt}'  #! final
        """
    )
    # the undocumented #!final comment is explained here
    # https://www.anaconda.com/blog/conda-configuration-engine-power-users
    with NamedTemporaryFile(delete=False, mode="w+") as f:
        f.write(contents)
    return f.name


def _constructor(version=_version(), extra_specs=None):
    """
    Create a temporary `construct.yaml` input file and
    run `constructor`.

    Parameters
    ----------
    version: str
        Version of `napari` to be built. Defaults to the
        one detected by `setuptools-scm` and written to
        `napari/_version.py`. Run `pip install -e .` to
        generate that file if it can't be found.
    extra_specs: list of str
        Additional packages to be included in the installer.
        A list of conda spec strings (`python`, `python=3`, etc)
        is expected.
    """
    constructor = find_executable("constructor")
    if not constructor:
        raise RuntimeError("Constructor must be installed.")

    if extra_specs is None:
        extra_specs = []

    # TODO: Temporary while pyside2 is not yet published for arm64
    target_platform = os.environ.get("CONSTRUCTOR_TARGET_PLATFORM")
    ARM64 = target_platform == "osx-arm64"
    if ARM64:
        napari = f"napari={version}=*pyqt*"
    else:
        napari = f"napari={version}=*pyside*"
    base_specs = [
        f"python={sys.version_info.major}.{sys.version_info.minor}.*",
        "conda",
        "mamba",
        "pip",
    ]
    napari_specs = [
        napari,
        f"napari-menu={version}",
        f"python={sys.version_info.major}.{sys.version_info.minor}.*",
        "conda",
        "mamba",
        "pip",
    ] + extra_specs

    channels = (
        ["napari/label/nightly"]
        + (["andfoy"] if ARM64 else [])  # TODO: temporary
        + ["napari/label/bundle_tools", "conda-forge"]
    )
    empty_file = NamedTemporaryFile(delete=False)
    condarc = _get_condarc()
    definitions = {
        "name": APP,
        "company": "Napari",
        "reverse_domain_identifier": "org.napari",
        "version": version,
        "channels": channels,
        "conda_default_channels": ["conda-forge"],
        "installer_filename": OUTPUT_FILENAME,
        "initialize_by_default": False,
        "license_file": os.path.join(HERE, "resources", "bundle_license.rtf"),
        "specs": base_specs,
        "extra_envs": {f"napari-{version}": {"specs": napari_specs}},
        "menu_packages": [
            "napari-menu",
        ],
        "extra_files": {
            "resources/bundle_readme.md": "README.txt",
            empty_file.name: ".napari_is_bundled_constructor",
            condarc: ".condarc",
        },
    }
    if _use_local():
        definitions["channels"].insert(0, "local")
    if LINUX:
<<<<<<< HEAD
        definitions["default_prefix"] = os.path.join("$HOME", ".local", f"{APP}-{version}")
        definitions["license_file"] = os.path.join(HERE, "resources", "bundle_license.txt")
=======
        definitions["default_prefix"] = os.path.join(
            "$HOME", ".local", INSTALLER_DEFAULT_PATH_STEM
        )
        definitions["license_file"] = os.path.join(
            HERE, "resources", "bundle_license.txt"
        )
>>>>>>> 4924b20b
        definitions["installer_type"] = "sh"

    if MACOS:
        # These two options control the default install location:
        # ~/<default_location_pkg>/<pkg_name>
        definitions["pkg_name"] = INSTALLER_DEFAULT_PATH_STEM
        definitions["default_location_pkg"] = "Library"
        definitions["installer_type"] = "pkg"
        definitions["welcome_image"] = os.path.join(HERE, "resources", "napari_1227x600.png")
        welcome_text_tmpl = (Path(HERE) / "resources" / "osx_pkg_welcome.rtf.tmpl").read_text()
        welcome_file = Path(HERE) / "resources" / "osx_pkg_welcome.rtf"
        clean_these_files.append(welcome_file)
        welcome_file.write_text(welcome_text_tmpl.replace("__VERSION__", version))
        definitions["welcome_file"] = str(welcome_file)
        definitions["conclusion_text"] = ""
        definitions["readme_text"] = ""
        signing_identity = os.environ.get("CONSTRUCTOR_SIGNING_IDENTITY")
        if signing_identity:
            definitions["signing_identity_name"] = signing_identity
        notarization_identity = os.environ.get("CONSTRUCTOR_NOTARIZATION_IDENTITY")
        if notarization_identity:
            definitions["notarization_identity_name"] = notarization_identity

    if WINDOWS:
        definitions["conda_default_channels"].append("defaults")
        definitions.update(
            {
                "welcome_image": os.path.join(HERE, "resources", "napari_164x314.png"),
                "header_image": os.path.join(HERE, "resources", "napari_150x57.png"),
                "icon_image": os.path.join(HERE, "napari", "resources", "icon.ico"),
                "register_python_default": False,
<<<<<<< HEAD
                "default_prefix": os.path.join('%LOCALAPPDATA%', f"{APP}-{version}"),
                "default_prefix_domain_user": os.path.join('%LOCALAPPDATA%', f"{APP}-{version}"),
                "default_prefix_all_users": os.path.join('%ALLUSERSPROFILE%', f"{APP}-{version}"),
=======
                "default_prefix": os.path.join(
                    '%LOCALAPPDATA%', INSTALLER_DEFAULT_PATH_STEM
                ),
                "default_prefix_domain_user": os.path.join(
                    '%LOCALAPPDATA%', INSTALLER_DEFAULT_PATH_STEM
                ),
                "default_prefix_all_users": os.path.join(
                    '%ALLUSERSPROFILE%', INSTALLER_DEFAULT_PATH_STEM
                ),
>>>>>>> 4924b20b
                "check_path_length": False,
                "installer_type": "exe",
            }
        )
        signing_certificate = os.environ.get("CONSTRUCTOR_SIGNING_CERTIFICATE")
        if signing_certificate:
            definitions["signing_certificate"] = signing_certificate

    if definitions.get("welcome_image") or definitions.get("header_image"):
        _generate_background_images(definitions.get("installer_type", "all"), outpath="resources")

    clean_these_files.append("construct.yaml")
    clean_these_files.append(empty_file.name)
    clean_these_files.append(condarc)

    # TODO: temporarily patching password - remove block when the secret has been fixed
    # (I think it contains an ending newline or something like that, copypaste artifact?)
    pfx_password = os.environ.get("CONSTRUCTOR_PFX_CERTIFICATE_PASSWORD")
    if pfx_password:
        os.environ["CONSTRUCTOR_PFX_CERTIFICATE_PASSWORD"] = pfx_password.strip()

    with open("construct.yaml", "w") as fin:
        yaml.dump(definitions, fin, default_flow_style=False)

    args = [constructor, "-v", "--debug", "."]
    conda_exe = os.environ.get("CONSTRUCTOR_CONDA_EXE")
    if target_platform and conda_exe:
        args += ["--platform", target_platform, "--conda-exe", conda_exe]
    env = os.environ.copy()
    env["CONDA_CHANNEL_PRIORITY"] = "strict"

    print(f"Calling {args} with these definitions:")
    print(yaml.dump(definitions, default_flow_style=False))
    subprocess.check_call(args, env=env)

    return OUTPUT_FILENAME


def licenses():
    try:
        with open("info.json") as f:
            info = json.load(f)
    except FileNotFoundError:
        print(
            "!! Use `constructor --debug` to write info.json and get licenses",
            file=sys.stderr,
        )
        raise

    zipname = f"licenses.{OS}-{ARCH}.zip"
    output_zip = zipfile.ZipFile(zipname, mode="w", compression=zipfile.ZIP_DEFLATED)
    output_zip.write("info.json")
    for package_id, license_info in info["_licenses"].items():
        package_name = package_id.split("::", 1)[1]
        for license_type, license_files in license_info.items():
            for i, license_file in enumerate(license_files, 1):
                arcname = f"{package_name}.{license_type.replace(' ', '_')}.{i}.txt"
                output_zip.write(license_file, arcname=arcname)
    output_zip.close()
    return zipname


def main(extra_specs=None):
    try:
        _constructor(extra_specs=extra_specs)
    finally:
        for path in clean_these_files:
            try:
                os.unlink(path)
            except OSError:
                print("! Could not remove", path)
    assert Path(OUTPUT_FILENAME).exists()
    return OUTPUT_FILENAME


def cli(argv=None):
    p = ArgumentParser(argv)
    p.add_argument(
        "--version",
        action="store_true",
        help="Print local napari version and exit.",
    )
    p.add_argument(
        "--installer-version",
        action="store_true",
        help="Print installer version and exit.",
    )
    p.add_argument(
        "--arch",
        action="store_true",
        help="Print machine architecture tag and exit.",
    )
    p.add_argument(
        "--ext",
        action="store_true",
        help="Print installer extension for this platform and exit.",
    )
    p.add_argument(
        "--artifact-name",
        action="store_true",
        help="Print computed artifact name and exit.",
    )
    p.add_argument(
        "--extra-specs",
        nargs="+",
        help="One or more extra conda specs to add to the installer",
    )
    p.add_argument(
        "--licenses",
        action="store_true",
        help="Post-process licenses AFTER having built the installer. "
        "This must be run as a separate step.",
    )
    p.add_argument(
        "--images",
        action="store_true",
        help="Generate background images from the logo (test only)",
    )
    return p.parse_args()


if __name__ == "__main__":
    args = cli()
    if args.version:
        print(_version())
        sys.exit()
    if args.installer_version:
        print(INSTALLER_VERSION)
        sys.exit()
    if args.arch:
        print(ARCH)
        sys.exit()
    if args.ext:
        print(EXT)
        sys.exit()
    if args.artifact_name:
        print(OUTPUT_FILENAME)
        sys.exit()
    if args.licenses:
        print(licenses())
        sys.exit()
    if args.images:
        _generate_background_images()
        sys.exit()

    print('created', main(extra_specs=args.extra_specs))<|MERGE_RESOLUTION|>--- conflicted
+++ resolved
@@ -233,17 +233,12 @@
     if _use_local():
         definitions["channels"].insert(0, "local")
     if LINUX:
-<<<<<<< HEAD
-        definitions["default_prefix"] = os.path.join("$HOME", ".local", f"{APP}-{version}")
-        definitions["license_file"] = os.path.join(HERE, "resources", "bundle_license.txt")
-=======
         definitions["default_prefix"] = os.path.join(
             "$HOME", ".local", INSTALLER_DEFAULT_PATH_STEM
         )
         definitions["license_file"] = os.path.join(
             HERE, "resources", "bundle_license.txt"
         )
->>>>>>> 4924b20b
         definitions["installer_type"] = "sh"
 
     if MACOS:
@@ -252,18 +247,26 @@
         definitions["pkg_name"] = INSTALLER_DEFAULT_PATH_STEM
         definitions["default_location_pkg"] = "Library"
         definitions["installer_type"] = "pkg"
-        definitions["welcome_image"] = os.path.join(HERE, "resources", "napari_1227x600.png")
-        welcome_text_tmpl = (Path(HERE) / "resources" / "osx_pkg_welcome.rtf.tmpl").read_text()
+        definitions["welcome_image"] = os.path.join(
+            HERE, "resources", "napari_1227x600.png"
+        )
+        welcome_text_tmpl = (
+            Path(HERE) / "resources" / "osx_pkg_welcome.rtf.tmpl"
+        ).read_text()
         welcome_file = Path(HERE) / "resources" / "osx_pkg_welcome.rtf"
         clean_these_files.append(welcome_file)
-        welcome_file.write_text(welcome_text_tmpl.replace("__VERSION__", version))
+        welcome_file.write_text(
+            welcome_text_tmpl.replace("__VERSION__", version)
+        )
         definitions["welcome_file"] = str(welcome_file)
         definitions["conclusion_text"] = ""
         definitions["readme_text"] = ""
         signing_identity = os.environ.get("CONSTRUCTOR_SIGNING_IDENTITY")
         if signing_identity:
             definitions["signing_identity_name"] = signing_identity
-        notarization_identity = os.environ.get("CONSTRUCTOR_NOTARIZATION_IDENTITY")
+        notarization_identity = os.environ.get(
+            "CONSTRUCTOR_NOTARIZATION_IDENTITY"
+        )
         if notarization_identity:
             definitions["notarization_identity_name"] = notarization_identity
 
@@ -271,15 +274,16 @@
         definitions["conda_default_channels"].append("defaults")
         definitions.update(
             {
-                "welcome_image": os.path.join(HERE, "resources", "napari_164x314.png"),
-                "header_image": os.path.join(HERE, "resources", "napari_150x57.png"),
-                "icon_image": os.path.join(HERE, "napari", "resources", "icon.ico"),
+                "welcome_image": os.path.join(
+                    HERE, "resources", "napari_164x314.png"
+                ),
+                "header_image": os.path.join(
+                    HERE, "resources", "napari_150x57.png"
+                ),
+                "icon_image": os.path.join(
+                    HERE, "napari", "resources", "icon.ico"
+                ),
                 "register_python_default": False,
-<<<<<<< HEAD
-                "default_prefix": os.path.join('%LOCALAPPDATA%', f"{APP}-{version}"),
-                "default_prefix_domain_user": os.path.join('%LOCALAPPDATA%', f"{APP}-{version}"),
-                "default_prefix_all_users": os.path.join('%ALLUSERSPROFILE%', f"{APP}-{version}"),
-=======
                 "default_prefix": os.path.join(
                     '%LOCALAPPDATA%', INSTALLER_DEFAULT_PATH_STEM
                 ),
@@ -289,7 +293,6 @@
                 "default_prefix_all_users": os.path.join(
                     '%ALLUSERSPROFILE%', INSTALLER_DEFAULT_PATH_STEM
                 ),
->>>>>>> 4924b20b
                 "check_path_length": False,
                 "installer_type": "exe",
             }
@@ -299,7 +302,9 @@
             definitions["signing_certificate"] = signing_certificate
 
     if definitions.get("welcome_image") or definitions.get("header_image"):
-        _generate_background_images(definitions.get("installer_type", "all"), outpath="resources")
+        _generate_background_images(
+            definitions.get("installer_type", "all"), outpath="resources"
+        )
 
     clean_these_files.append("construct.yaml")
     clean_these_files.append(empty_file.name)
@@ -309,7 +314,9 @@
     # (I think it contains an ending newline or something like that, copypaste artifact?)
     pfx_password = os.environ.get("CONSTRUCTOR_PFX_CERTIFICATE_PASSWORD")
     if pfx_password:
-        os.environ["CONSTRUCTOR_PFX_CERTIFICATE_PASSWORD"] = pfx_password.strip()
+        os.environ[
+            "CONSTRUCTOR_PFX_CERTIFICATE_PASSWORD"
+        ] = pfx_password.strip()
 
     with open("construct.yaml", "w") as fin:
         yaml.dump(definitions, fin, default_flow_style=False)
@@ -340,13 +347,17 @@
         raise
 
     zipname = f"licenses.{OS}-{ARCH}.zip"
-    output_zip = zipfile.ZipFile(zipname, mode="w", compression=zipfile.ZIP_DEFLATED)
+    output_zip = zipfile.ZipFile(
+        zipname, mode="w", compression=zipfile.ZIP_DEFLATED
+    )
     output_zip.write("info.json")
     for package_id, license_info in info["_licenses"].items():
         package_name = package_id.split("::", 1)[1]
         for license_type, license_files in license_info.items():
             for i, license_file in enumerate(license_files, 1):
-                arcname = f"{package_name}.{license_type.replace(' ', '_')}.{i}.txt"
+                arcname = (
+                    f"{package_name}.{license_type.replace(' ', '_')}.{i}.txt"
+                )
                 output_zip.write(license_file, arcname=arcname)
     output_zip.close()
     return zipname
