--- conflicted
+++ resolved
@@ -32,12 +32,7 @@
                                    status=Event,
                                    help=Event,
                                    active_markers=Event)
-<<<<<<< HEAD
-
-        self.dimensions = Dimensions(self)
-=======
         self.dims = Dims(self)
->>>>>>> 26ece7ab
         self.layers = LayersList(self)
 
         self._status = 'Ready'
