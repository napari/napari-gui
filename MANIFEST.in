include LICENSE
graft napari/_vendor
recursive-include napari *.pyi
recursive-include napari _tests/*.py
recursive-include napari *.pyi
recursive-include napari *.png *.svg *.qss *.gif *.ico *.icns
recursive-include napari *.yaml
exclude napari/resources/_qt_resources*.py

# explicit excludes to keep check-manifest happy and remind us that
# these things are not being included unless we ask
recursive-exclude tools *
recursive-exclude docs *
recursive-exclude examples *
recursive-exclude napari *.pyc
exclude napari/benchmarks/*
recursive-exclude resources *
recursive-exclude binder *
<<<<<<< HEAD
exclude bundle.py
exclude dockerfile
exclude Singularity
=======
exclude bundle.py bundle_conda.py
exclude dockerfile
exclude EULA.md
>>>>>>> b6da654f
<|MERGE_RESOLUTION|>--- conflicted
+++ resolved
@@ -16,12 +16,7 @@
 exclude napari/benchmarks/*
 recursive-exclude resources *
 recursive-exclude binder *
-<<<<<<< HEAD
-exclude bundle.py
-exclude dockerfile
-exclude Singularity
-=======
 exclude bundle.py bundle_conda.py
 exclude dockerfile
 exclude EULA.md
->>>>>>> b6da654f
+exclude Singularity
