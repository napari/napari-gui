import napari
import numpy as np


np.random.seed()

pts = np.random.rand(100, 3) * 100
colors = np.random.rand(100, 3)
sizes = np.random.rand(100) * 20 + 10

viewer = napari.Viewer(ndisplay=3)
pts_layer = viewer.add_points(
    pts,
    face_color=colors,
    size=sizes,
<<<<<<< HEAD
    shading='spherical',
    antialias=0,
=======
    spherical=True,
>>>>>>> ae5d0fbd
    edge_width=0,
)

viewer.reset_view()

napari.run()<|MERGE_RESOLUTION|>--- conflicted
+++ resolved
@@ -13,12 +13,7 @@
     pts,
     face_color=colors,
     size=sizes,
-<<<<<<< HEAD
     shading='spherical',
-    antialias=0,
-=======
-    spherical=True,
->>>>>>> ae5d0fbd
     edge_width=0,
 )
 
