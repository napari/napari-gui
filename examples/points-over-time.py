import napari
import numpy as np
import dask.array as da
from skimage import data


image4d = da.random.random(
        (4000, 32, 256, 256),
        chunks=(1, 32, 256, 256),
        )
pts_coordinates = np.random.random((50000, 3)) * image4d.shape[1:]
pts_values = da.random.random((50000, 4000), chunks=(50000, 1))

viewer = napari.Viewer(ndisplay=3)
image_layer = viewer.add_image(
        image4d, opacity=0.5
        )
pts_layer = viewer.add_points(
        pts_coordinates,
        features={'value': np.asarray(pts_values[:, 0])},
        face_color='value',
        size=2,
        )


def set_pts_features(pts_layer, values_table, step):
    # step is a 4D coordinate with the current slider position for each dim
    column = step[0]  # grab the leading ("time") coordinate
    pts_layer.features['value'] = np.asarray(values_table[:, column])
<<<<<<< HEAD
    pts_layer.face_color = 'value'  # force properties refresh
=======
    pts_layer.face_color = 'value'  # force features refresh
>>>>>>> d4903544


viewer.dims.events.current_step.connect(
        lambda event: set_pts_features(pts_layer, pts_values, event.value)
        )


napari.run()<|MERGE_RESOLUTION|>--- conflicted
+++ resolved
@@ -27,11 +27,7 @@
     # step is a 4D coordinate with the current slider position for each dim
     column = step[0]  # grab the leading ("time") coordinate
     pts_layer.features['value'] = np.asarray(values_table[:, column])
-<<<<<<< HEAD
-    pts_layer.face_color = 'value'  # force properties refresh
-=======
     pts_layer.face_color = 'value'  # force features refresh
->>>>>>> d4903544
 
 
 viewer.dims.events.current_step.connect(
