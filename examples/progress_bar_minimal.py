"""This file provides minimal working examples of progress bars in
the napari viewer.
"""

import napari
from time import sleep
from napari.qt import progress
from qtpy.QtWidgets import QPushButton, QVBoxLayout, QWidget
import numpy as np
from random import choice

def process(im_slice):
    # do something with your image slice
    sleep(0.4)

def iterable():
    """using progress as a wrapper for iterables
    """
    my_stacked_volume = np.random.random((5, 4, 500, 500))    
    # we can wrap any iterable object in `progress` and see a progress
    # bar in the viewer
    for im_slice in progress(my_stacked_volume):
        process(im_slice)       

def iterable_w_context():
    """using progress with a context manager
    """
    my_stacked_volume = np.random.random((5, 4, 500, 500))    
    # progress provides a context manager we can use for automatic
    # teardown of our widget once iteration is complete. Wherever
    # possible, we should *always* use progress within a context
    with progress(my_stacked_volume) as pbr:
        for i, im_slice in enumerate(pbr):
            # using a context manager also allows us to manipulate
            # the progress object e.g. by setting a description
            pbr.set_description(f"Slice {i}")

<<<<<<< HEAD
            # a context manager is also the only way to make use
            # of nested progress bars and have them aligned in
            # activity dock nicely
            for channel in progress(im_slice):
                process(channel)
                
=======
            # we can group progress bars together in the viewer
            # by passing a parent progress bar to new progress
            # objects' nest_under attribute
            for channel in progress(im_slice, nest_under=pbr):
                process(channel)

>>>>>>> ef717a32
def indeterminate():
    """By passing a total of 0, we can have an indeterminate progress bar
    """

    # note progress(total=0) is equivalent to progress()
    with progress(total=0) as pbr:
        x = 0
        while x != 42:
            pbr.set_description(f"Processing {x}")
            x = choice(range(100))
            sleep(0.05)

def arbitrary_steps():
    """We can manually control updating the value of the progress bar.
    """
    with progress(total=4) as pbr:
        sleep(3)
        pbr.set_description("Step 1 Complete")
        # manually updating the progress bar by 1
        pbr.update(1)    

        sleep(1)
        pbr.set_description("Step 2 Complete")
        pbr.update(1)

        sleep(2)
        pbr.set_description("Processing Complete!")
        # we can manually update by any number of steps
        pbr.update(2)

        # sleeping so we can see full completion
        sleep(1)

viewer = napari.Viewer()
button_layout = QVBoxLayout()

iterable_btn = QPushButton("Iterable")
iterable_btn.clicked.connect(iterable)
button_layout.addWidget(iterable_btn)

iterable_context_btn = QPushButton("Iterable With Context")
iterable_context_btn.clicked.connect(iterable_w_context)
button_layout.addWidget(iterable_context_btn)

indeterminate_btn = QPushButton("Indeterminate")
indeterminate_btn.clicked.connect(indeterminate)
button_layout.addWidget(indeterminate_btn)

steps_btn = QPushButton("Arbitrary Steps")
steps_btn.clicked.connect(arbitrary_steps)
button_layout.addWidget(steps_btn)

pbar_widget = QWidget()
pbar_widget.setLayout(button_layout)

viewer.window.add_dock_widget(pbar_widget)
# showing the activity dock so we can see the progress bars
viewer.window.qt_viewer.window()._activity_dialog.show()

napari.run()<|MERGE_RESOLUTION|>--- conflicted
+++ resolved
@@ -35,21 +35,12 @@
             # the progress object e.g. by setting a description
             pbr.set_description(f"Slice {i}")
 
-<<<<<<< HEAD
-            # a context manager is also the only way to make use
-            # of nested progress bars and have them aligned in
-            # activity dock nicely
-            for channel in progress(im_slice):
-                process(channel)
-                
-=======
             # we can group progress bars together in the viewer
             # by passing a parent progress bar to new progress
             # objects' nest_under attribute
             for channel in progress(im_slice, nest_under=pbr):
                 process(channel)
 
->>>>>>> ef717a32
 def indeterminate():
     """By passing a total of 0, we can have an indeterminate progress bar
     """
