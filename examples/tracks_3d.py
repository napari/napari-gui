import napari
import numpy as np


def lissajous(t):
    a = np.random.random(size=(3,)) * 80.0 - 40.0
    b = np.random.random(size=(3,)) * 0.05
    c = np.random.random(size=(3,)) * 0.1
    return (a[i] * np.cos(b[i] * t + c[i]) for i in range(3))


def tracks_3d(num_tracks=10, track_length=200):
    """ create 3d+t track data """
    tracks = []

    for track_id in range(num_tracks):

<<<<<<< HEAD
        # space to store the track data and properties
        track = np.zeros((track_length, 10), dtype=np.float32)
=======
        # space to store the track data and features
        track = np.zeros((200, 10), dtype=np.float32)
>>>>>>> c1f65b1b

        # time
        timestamps = np.arange(track.shape[0])
        x, y, z = lissajous(timestamps)

        track[:, 0] = track_id
        track[:, 1] = timestamps
        track[:, 2] = 50.0 + z
        track[:, 3] = 50.0 + y
        track[:, 4] = 50.0 + x

        # calculate the speed as a feature
        gz = np.gradient(track[:, 2])
        gy = np.gradient(track[:, 3])
        gx = np.gradient(track[:, 4])

        speed = np.sqrt(gx ** 2 + gy ** 2 + gz ** 2)
        distance = np.sqrt(x ** 2 + y ** 2 + z ** 2)

        track[:, 5] = gz
        track[:, 6] = gy
        track[:, 7] = gx
        track[:, 8] = speed
        track[:, 9] = distance

        tracks.append(track)

    tracks = np.concatenate(tracks, axis=0)
    data = tracks[:, :5]  # just the coordinate data

    features = {
        'time': tracks[:, 1],
        'gradient_z': tracks[:, 5],
        'gradient_y': tracks[:, 6],
        'gradient_x': tracks[:, 7],
        'speed': tracks[:, 8],
        'distance': tracks[:, 9],
    }

    graph = {}
    return data, features, graph


<<<<<<< HEAD
if __name__ == '__main__':
    tracks, properties, graph = tracks_3d(num_tracks=100)
    vertices = tracks[:, 1:]

    viewer = napari.Viewer()
    viewer.add_points(vertices, size=1, name='points', opacity=0.3)
    viewer.add_tracks(tracks, properties=properties, name='tracks')
=======
tracks, features, graph = tracks_3d(num_tracks=100)
vertices = tracks[:, 1:]

viewer = napari.Viewer(ndisplay=3)
viewer.add_points(vertices, size=1, name='points', opacity=0.3)
viewer.add_tracks(tracks, features=features, name='tracks')
>>>>>>> c1f65b1b

    napari.run()<|MERGE_RESOLUTION|>--- conflicted
+++ resolved
@@ -15,13 +15,8 @@
 
     for track_id in range(num_tracks):
 
-<<<<<<< HEAD
         # space to store the track data and properties
         track = np.zeros((track_length, 10), dtype=np.float32)
-=======
-        # space to store the track data and features
-        track = np.zeros((200, 10), dtype=np.float32)
->>>>>>> c1f65b1b
 
         # time
         timestamps = np.arange(track.shape[0])
@@ -65,7 +60,6 @@
     return data, features, graph
 
 
-<<<<<<< HEAD
 if __name__ == '__main__':
     tracks, properties, graph = tracks_3d(num_tracks=100)
     vertices = tracks[:, 1:]
@@ -73,13 +67,5 @@
     viewer = napari.Viewer()
     viewer.add_points(vertices, size=1, name='points', opacity=0.3)
     viewer.add_tracks(tracks, properties=properties, name='tracks')
-=======
-tracks, features, graph = tracks_3d(num_tracks=100)
-vertices = tracks[:, 1:]
-
-viewer = napari.Viewer(ndisplay=3)
-viewer.add_points(vertices, size=1, name='points', opacity=0.3)
-viewer.add_tracks(tracks, features=features, name='tracks')
->>>>>>> c1f65b1b
 
     napari.run()