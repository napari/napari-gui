--- conflicted
+++ resolved
@@ -25,19 +25,4 @@
     viewer = napari.Viewer()
 
     # add image pyramid
-<<<<<<< HEAD
-    viewer.add_pyramid(pyramid, clim_range=[0, 255])
-=======
-    viewer.add_pyramid(pyramid, clim_range=[0, 255])
-
-    # Set the view box of the camera to include the whole base image of the
-    # pyramid with a little padding. The view box is a 4-tuple of the x, y
-    # corner position followed by width and height
-    base_shape = pyramid[0].shape
-    viewer.camera.rect = (
-        -0.1 * base_shape[1],
-        -0.1 * base_shape[0],
-        1.2 * base_shape[1],
-        1.2 * base_shape[0],
-    )
->>>>>>> 51d83c17
+    viewer.add_pyramid(pyramid, clim_range=[0, 255])