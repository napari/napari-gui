"""
Display a labels layer above of an image layer using the add_labels and
add_image APIs
"""

from skimage import data
from scipy import ndimage as ndi
import napari
from napari.util import app_context


with app_context():
    blobs = data.binary_blobs(length=128, volume_fraction=0.1, n_dim=3)
<<<<<<< HEAD
    v = ViewerApp(blobs=blobs.astype(float))
=======
    v = napari.view(blobs=blobs)
>>>>>>> a0060cf3
    v.layers[0].colormap = 'gray'
    labeled = ndi.label(blobs)[0]
    label_layer = v.add_labels(labeled, name='blob ID')<|MERGE_RESOLUTION|>--- conflicted
+++ resolved
@@ -11,11 +11,7 @@
 
 with app_context():
     blobs = data.binary_blobs(length=128, volume_fraction=0.1, n_dim=3)
-<<<<<<< HEAD
-    v = ViewerApp(blobs=blobs.astype(float))
-=======
-    v = napari.view(blobs=blobs)
->>>>>>> a0060cf3
+    v = napari.view(blobs=blobs.astype(float))
     v.layers[0].colormap = 'gray'
     labeled = ndi.label(blobs)[0]
     label_layer = v.add_labels(labeled, name='blob ID')