"""
Use napari's tqdm wrapper to display the progress of long-running operations
in the viewer.  
"""
import numpy as np
import napari

from time import sleep
<<<<<<< HEAD
from napari.qt import progress
from superqt.qtcompat.QtWidgets import QPushButton, QVBoxLayout, QWidget
=======
from napari.utils import progress
from qtpy.QtWidgets import QPushButton, QVBoxLayout, QWidget
>>>>>>> 1287e618

from skimage.filters import (
    threshold_isodata,
    threshold_li,
    threshold_otsu,
    threshold_triangle,
    threshold_yen,
)
from skimage.measure import label

# we will try each of these thresholds on our image
all_thresholds = [
    threshold_isodata,
    threshold_li,
    threshold_otsu,
    threshold_triangle,
    threshold_yen,
]

viewer = napari.Viewer()

# load cells data and take just nuclei
membrane, cell_nuclei = viewer.open_sample('scikit-image', 'cells3d')
cell_nuclei = cell_nuclei.data


def try_thresholds():
    """Tries each threshold, and adds result to viewer."""
    if 'Binarised' in viewer.layers:
        del viewer.layers['Binarised']

    thresholded_nuclei = []

    # we wrap our iterable with `progress`
    # this will automatically add a progress bar to our activity dock
    for threshold_func in progress(all_thresholds):
        current_threshold = threshold_func(cell_nuclei)
        binarised_im = cell_nuclei > current_threshold
        thresholded_nuclei.append(binarised_im)

        # uncomment if processing is too fast
        # sleep(0.5)

    # working with a wrapped iterable, the progress bar will be closed
    # as soon as the iteration is complete

    binarised_nuclei = np.stack(thresholded_nuclei)
    viewer.add_labels(
        binarised_nuclei,
        color={1: 'lightgreen'},
        opacity=0.7,
        name="Binarised",
        blending='translucent',
    )


# In the previous example, we were able to see the progress bar, but were not
# able to control it. By using `progress` within a context manager, we can
# manipulate the `progress` object and still get the benefit of automatic
# clean up
def segment_binarised_ims():
    """Segments each of the binarised ims.

    Uses `progress` within a context manager allowing us to manipulate
    the progress bar within the loop
    """
    if 'Binarised' not in viewer.layers:
        raise TypeError("Cannot segment before thresholding")
    if 'Segmented' in viewer.layers:
        del viewer.layers['Segmented']
    binarised_data = viewer.layers['Binarised'].data
    segmented_nuclei = []

    # using the `with` keyword we can use `progress` inside a context manager
    # `progress` inherits from tqdm and therefore provides the same API
    # e.g. we can provide the miniters argument if we want to see the
    # progress bar update with each iteration
    with progress(binarised_data, miniters=0) as pbar:
        for i, binarised_cells in enumerate(pbar):
            # this allows us to manipulate the pbar object within the loop
            # e.g. setting the description. 
            pbar.set_description(all_thresholds[i].__name__.split("_")[1])
            labelled_im = label(binarised_cells)
            segmented_nuclei.append(labelled_im)

            # uncomment if processing is too fast
            # sleep(0.5)

    # progress bar is still automatically closed

    segmented_nuclei = np.stack(segmented_nuclei)
    viewer.add_labels(
        segmented_nuclei,
        name="Segmented",
        blending='translucent',
    )
    viewer.layers['Binarised'].visible = False


# we can also manually control `progress` objects using their
# `update` method (inherited from tqdm)
def process_ims():
    """
    First performs thresholding, then segmentation on our image.

    Manually updates a `progress` object.
    """
    if 'Binarised' in viewer.layers:
        del viewer.layers['Binarised']
    if 'Segmented' in viewer.layers:
        del viewer.layers['Segmented']

    # we instantiate a manually controlled `progress` object
    # by just passing a total with no iterable
    with progress(total=2) as pbar:
        pbar.set_description("Thresholding")
        try_thresholds()
        # once one processing step is complete, we increment
        # the value of our progress bar
        pbar.update(1)

        pbar.set_description("Segmenting")
        segment_binarised_ims()
        pbar.update(1)

        # uncomment this line to see the 100% progress bar
        # sleep(0.5)

button_layout = QVBoxLayout()
process_btn = QPushButton("Full Process")
process_btn.clicked.connect(process_ims)
button_layout.addWidget(process_btn)

thresh_btn = QPushButton("1.Threshold")
thresh_btn.clicked.connect(try_thresholds)
button_layout.addWidget(thresh_btn)

segment_btn = QPushButton("2.Segment")
segment_btn.clicked.connect(segment_binarised_ims)
button_layout.addWidget(segment_btn)

action_widget = QWidget()
action_widget.setLayout(button_layout)
action_widget.setObjectName("Segmentation")
viewer.window.add_dock_widget(action_widget)

# showing the activity dock so we can see the progress bars
viewer.window._status_bar._toggle_activity_dock(True)

napari.run()<|MERGE_RESOLUTION|>--- conflicted
+++ resolved
@@ -5,14 +5,8 @@
 import numpy as np
 import napari
 
-from time import sleep
-<<<<<<< HEAD
-from napari.qt import progress
+from napari.utils import progress
 from superqt.qtcompat.QtWidgets import QPushButton, QVBoxLayout, QWidget
-=======
-from napari.utils import progress
-from qtpy.QtWidgets import QPushButton, QVBoxLayout, QWidget
->>>>>>> 1287e618
 
 from skimage.filters import (
     threshold_isodata,
