--- conflicted
+++ resolved
@@ -1,67 +1,36 @@
 # Best practices when developing napari plugins
 
 There are a number of good and bad practices that may not be immediately obvious
-when developing a plugin.  This page
-
-## Do
-
-- **Update your README to make it immediately clear what your plugin does in a
-  few sentences** 
-
-    This is your elevator pitch. You'll loose a lot of potential users quickly
-    if they have to look in the source code, or look through a large
-    documentation page, just to know what the gist of the plugin is.
-
-- **Use images, gifs, or movies to *show* what your plugin does**. 
-
-<<<<<<< HEAD
-    Images and movies are *extremely* useful for conveying the usefulness of your
-    plugin. Both github and napari hub make it easy to embed videos in your
-    readme. For example, if you have a dock widget plugin that plots something as
-    the user interacts with the current layer, capture a screengrab and put it in
-    your readme.
-=======
-  Images and movies are *extremely* useful for conveying the usefulness of your
-  plugin. Both github and napari hub make it easy to embed videos in your
-  readme. For example, if you have a dock widget plugin that plots something as
-  the user interacts with the current layer, capture a screengrab and put it in
-  your readme. Keep the `.gif` file small, as .gif files larger than 8 MB will not be played on your page on pypi.org.
->>>>>>> cec551eb
-
-    TODO: screengrab tips and code examples. 
-
-- **Write extensive tests for your plugin!**
-
-    Seriously, aim for 100% test coverage.
-
-## Don't
-
-
-- **Don't explicitly declare either `PySide2` or `PyQt5` in your plugin's
-  `install_requires` section.**
-
-    *This is important!*
-
-    Napari supports *both* PyQt and PySide backends for Qt.  It is up to the
-    end-user to choose which one they want. If they installed napari with `pip
-    install napari[all]`, then the `[all]` extra will (currently) install
-    `PyQt5` for them from pypi.  If they installed via `conda install napari`,
-    then they'll have `PyQt5`, but via anaconda cloud instead of pypi. Lastly,
-    they may have installed napari with PySide2
-
-    Here's what can go wrong if you *also* declare one of these backends:
-
-    - If they installed via `conda install napari` and then they install your
-      plugin via `pip` (or via the builtin plugin installer, which currently
-      uses `pip`), then there *will* be a binary incompatibility between the
-      their conda `pyqt` installation, and the new pip "`PyQt5`" installation.
-      *This will very likely lead to a broken environment*. This is an
-      unfortunate consequence of [package naming
-      decisions](https://github.com/ContinuumIO/anaconda-issues/issues/1554),
-      and it's not something napari can fix.
-    - Alternatively, they may end up with *both* PyQt and PySide in their
-      environement, and while that's not always an environment "death sentence",
-      it too can lead to unexpected and difficulty to debug problems.
+when developing a plugin.  This page covers some known practices that could
+affect the ability to install or use your plugin effectively.
+
+
+## Don't include `PySide2` or `PyQt5` in your plugin's dependencies.
+
+*This is important!*
+
+Napari supports *both* PyQt and PySide backends for Qt.  It is up to the
+end-user to choose which one they want. If they installed napari with `pip
+install napari[all]`, then the `[all]` extra will (currently) install `PyQt5`
+for them from pypi.  If they installed via `conda install napari`, then they'll
+have `PyQt5`, but via anaconda cloud instead of pypi. Lastly, they may have
+installed napari with PySide2.
+
+Here's what can go wrong if you *also* declare one of these backends in the
+`install_requires` section of your plugin metadata:
+
+- If they installed via `conda install napari` and then they install your plugin
+  via `pip` (or via the builtin plugin installer, which currently uses `pip`),
+  then there *will* be a binary incompatibility between the their conda `pyqt`
+  installation, and the new pip "`PyQt5`" installation. *This will very likely
+  lead to a broken environment, forcing the user to re-create their entire
+  environment and re-install napari*. This is an unfortunate consequence of
+  [package naming
+  decisions](https://github.com/ContinuumIO/anaconda-issues/issues/1554), and
+  it's not something napari can fix.
+- Alternatively, they may end up with *both* PyQt and PySide in their
+  environment, and while that's not always guaranteed to break things, it can
+  lead to unexpected and difficult to debug problems.
 
 - **Don't import from PyQt5 or PySide2 in your plugin: use `qtpy`.**
 
@@ -72,114 +41,247 @@
     layer](https://github.com/spyder-ide/qtpy) that will import from whatever
     backend is installed in the environment.
 
-- **Try not to depend on packages that require C compilation, but do not offer "wheels".**
-
-    ````{tip}
-    This requires some awareness of how your dependencies are built and distributed...
-
-    Some python packages write a portion of their code in lower level languages like C or C++ and compile that code into "C Extensions" that can be called by python at runtime.  This can *greatly* improve performance, but it means that the package must be compiled for *each* platform (i.e. Windows, Mac, Linux) that the package wants to support.  Some packages do this compilation step ahead of time, by distributing "[wheels](https://realpython.com/python-wheels/)"
-    on [PyPI](https://pypi.org/)... or by providing pre-compiled packages via `conda`.  Other packages simply distribute the source code (as an "sdist") and expect the end-user to compile it on their own computer.  Compiling C code requires software that is not always installed on every computer. (If you've ever tried to `pip install` a package and had it fail with a big wall of red text saying something about `gcc`, then you've run into a package that doesn't distribute wheels, and you didn't have the software required to compile it).
-    ````
-
-    As a plugin developer, if you depend on a package that uses C extensions but doesn't distribute a pre-compiled wheel, then it's very likely that your users will run into difficulties installing your plugin:
-
-    - *What is a "wheel"?*
-
-      **tldr;** A wheel is a *built distribution*, containing code that is pre-compiled for a specific operating system.
-
-      Detailed background: [What Are Python Wheels and Why Should You Care?](https://realpython.com/python-wheels/)
-
-    - *How do I know if my dependency offers a wheel*
-
-      There are many ways, but a sure-fire way to know is to go to the respective
-      package on PyPI, and click on the "Download Files" link.  If the package offers wheels, you'll see one or more files ending in `.whl`.  For example, [napari offers a wheel](https://pypi.org/project/napari/#files).  If a package *doesn't* offer a wheel, it may still be ok if it's just a pure python package that doesn't have any C extensions...
-
-    - *How do I know if one of my dependencies uses C Extensions?*
-      
-      There's no one way, but more often than not, if a package uses C extensions,  the `setup()` function in their `setup.py` file will use the [`ext_modules` argument](https://docs.python.org/3/distutils/setupscript.html#describing-extension-modules).  (for example, [see here in pytorch](https://github.com/pytorch/pytorch/blob/master/setup.py#L914))
-
-    ````{admonition} What about conda?
-    **conda** also distributes & installs pre-compiled packages, though they aren't wheels.  While this definitely a fine way to install binary dependencies in a reliable way, the built-in napari plugin installer doesn't currently work with conda.  If your dependency is only available on conda, but does not offer wheels,you *may* guide your users in using conda to install your package or one
-    of your dependencies.  Just know that it may not work with the built-in plugin installer. 
-    ````
-
-- **Don't import heavy dependencies at the top of your module.**
-
-    ````{note}
-    This point will be less relevant when we move to the second generation
-    [manifest-based plugin
-    declaration](https://github.com/napari/napari/issues/3115), but it's still a 
-    good idea to delay importing your plugin-specific dependencies and modules until *after* your hookspec has been called.  This helps napari stay quick and responsive
-    at startup.  
-    ````
-
-    Consider the following example plugin:
-
-    ```ini
-    [options.entry_points]
-    napari.plugion =
-      plugin-name = mypackage.napari_plugin
-    ```
-
-    In this example, `my_heavy_dependency_like_tensorflow` will be imported
-    *immediately* when napari is launched, and we search the entry_point
-    `mypackage.napari_plugin` for decorated hook specifications.
-
-    ```py
-    # mypackage/napari_plugin.py
-    from napari_plugin_engine import napari_hook_specification
-    from qtpy.QtWidgets import QWidget
-    from my_heavy_dependency_like_tensorflow import something_amazing
-
-    class MyWidget(QWidget):
-        def do_something_amazing(self):
-            return something_amazing()
-
-    @napari_hook_specification
-    def napari_experimental_provide_dock_widget():
-        return MyWidget
-    ```
-
-    This can deterioate the end-user experience, and make napari feel slugish. Best practice is to delay heavy imports until right before they are used.  The following slight modification will help napari load much faster:
-
-    ```py
-    # mypackage/napari_plugin.py
-    from napari_plugin_engine import napari_hook_specification
-    from qtpy.QtWidgets import QWidget
-
-    class MyWidget(QWidget):
-        def do_something_amazing(self):
-            # import has been moved here, will happen only after the user
-            # has opened and used this widget.
-            from my_heavy_dependency_like_tensorflow import something_amazing
-
-            return something_amazing()
-    ```
-
-    (again, the second gen napari plugin engine will help improve this situation,
-    but it's still a good idea!)
-
-- **Don't leave resources open**
-
-    It's always good practice to clean up resources like open file handles and
-    databases.  As a napari plugin it's particularly important to do this (and
-    especially for Windows users).  If someone tries to use the built-in plugin manager
-    to *uninstall* your plugin, open file handles and resources may cause the
-    process to fail or even leave your plugin in an "installed-but-unuseable"
-    state.
-    
-    Don't do this:
-
-    ```py
-    # my_plugin/module.py
-    import json
-
-    data_file = open("some_data_in_my_plugin.json")
+## Try not to depend on packages that require C compilation, but do not offer "wheels"
+
+````{tip}
+This requires some awareness of how your dependencies are built and distributed...
+
+Some python packages write a portion of their code in lower level languages like
+C or C++ and compile that code into "C Extensions" that can be called by python
+at runtime.  This can *greatly* improve performance, but it means that the
+package must be compiled for *each* platform (i.e. Windows, Mac, Linux) that the
+package wants to support.  Some packages do this compilation step ahead of time,
+by distributing "[wheels](https://realpython.com/python-wheels/)" on
+[PyPI](https://pypi.org/)... or by providing pre-compiled packages via `conda`.
+Other packages simply distribute the source code (as an "sdist") and expect the
+end-user to compile it on their own computer.  Compiling C code requires
+software that is not always installed on every computer. (If you've ever tried
+to `pip install` a package and had it fail with a big wall of red text saying
+something about `gcc`, then you've run into a package that doesn't distribute
+wheels, and you didn't have the software required to compile it).
+````
+
+
+As a plugin developer, if you depend on a package that uses C extensions but
+doesn't distribute a pre-compiled wheel, then it's very likely that your users
+will run into difficulties installing your plugin:
+
+- *What is a "wheel"?*
+
+  Briefly, a wheel is a *built distribution*, containing code that is
+  pre-compiled for a specific operating system.
+
+  For more detail, see [What Are Python Wheels and Why Should You
+  Care?](https://realpython.com/python-wheels/)
+
+- *How do I know if my dependency offers a wheel*
+
+  There are many ways, but a sure-fire way to know is to go to the respective
+  package on PyPI, and click on the "Download Files" link.  If the package
+  offers wheels, you'll see one or more files ending in `.whl`.  For example,
+  [napari offers a wheel](https://pypi.org/project/napari/#files).  If a package
+  *doesn't* offer a wheel, it may still be ok if it's just a pure python package
+  that doesn't have any C extensions...
+
+- *How do I know if one of my dependencies uses C Extensions?*
+
+  There's no one right way, but more often than not, if a package uses C
+  extensions, the `setup()` function in their `setup.py` file will use the
+  [`ext_modules`
+  argument](https://docs.python.org/3/distutils/setupscript.html#describing-extension-modules).
+  (for example, [see here in
+  pytorch](https://github.com/pytorch/pytorch/blob/master/setup.py#L914))
+
+````{admonition} What about conda?
+**conda** also distributes & installs pre-compiled packages, though they aren't
+wheels.  While this definitely a fine way to install binary dependencies in a
+reliable way, the built-in napari plugin installer doesn't currently work with
+conda.  If your dependency is only available on conda, but does not offer
+wheels,you *may* guide your users in using conda to install your package or one
+of your dependencies.  Just know that it may not work with the built-in plugin
+installer. 
+````
+
+
+## Don't import heavy dependencies at the top of your module
+
+````{note}
+This point will be less relevant when we move to the second generation
+[manifest-based plugin
+declaration](https://github.com/napari/napari/issues/3115), but it's still a
+good idea to delay importing your plugin-specific dependencies and modules until
+*after* your hookspec has been called.  This helps napari stay quick and
+responsive at startup.  
+````
+
+
+
+Consider the following example plugin:
+
+```ini
+[options.entry_points]
+napari.plugion =
+  plugin-name = mypackage.napari_plugin
+```
+
+In this example, `my_heavy_dependency_like_tensorflow` will be imported
+*immediately* when napari is launched, and we search the entry_point
+`mypackage.napari_plugin` for decorated hook specifications.
+
+```py
+# mypackage/napari_plugin.py
+from napari_plugin_engine import napari_hook_specification
+from qtpy.QtWidgets import QWidget
+from my_heavy_dependency_like_tensorflow import something_amazing
+
+class MyWidget(QWidget):
+    def do_something_amazing(self):
+        return something_amazing()
+
+@napari_hook_specification
+def napari_experimental_provide_dock_widget():
+    return MyWidget
+```
+
+This can deterioate the end-user experience, and make napari feel slugish. Best
+practice is to delay heavy imports until right before they are used.  The
+following slight modification will help napari load much faster:
+
+```py
+# mypackage/napari_plugin.py
+from napari_plugin_engine import napari_hook_specification
+from qtpy.QtWidgets import QWidget
+
+class MyWidget(QWidget):
+    def do_something_amazing(self):
+        # import has been moved here, will happen only after the user
+        # has opened and used this widget.
+        from my_heavy_dependency_like_tensorflow import something_amazing
+
+        return something_amazing()
+```
+
+(again, the second gen napari plugin engine will help improve this situation,
+but it's still a good idea!)
+
+## Don't leave resources open
+
+It's always good practice to clean up resources like open file handles and
+databases.  As a napari plugin it's particularly important to do this (and
+especially for Windows users).  If someone tries to use the built-in plugin
+manager to *uninstall* your plugin, open file handles and resources may cause
+the process to fail or even leave your plugin in an "installed-but-unuseable"
+state.
+
+Don't do this:
+
+```py
+# my_plugin/module.py
+import json
+
+data_file = open("some_data_in_my_plugin.json")
+data = json.load(data_file)
+```
+
+Instead, make sure to close your resource after grabbing the data (ideally by
+using a context manager, but manually otherwise):
+
+```py
+with open("some_data_in_my_plugin.json") as data_file:
     data = json.load(data_file)
-    ```
-
-    Instead, make sure to close your resource after grabbing the data:
-    ```py
-    with open("some_data_in_my_plugin.json") as data_file:
-        data = json.load(data_file)
-    ```
+```
+
+
+
+## Write extensive tests for your plugin!
+
+Programmer and author Bruce Eckel famously wrote:
+
+> "If it's not tested, it's broken"
+
+It's true.  High test coverage is one way to show your users that you are
+dedicated to the stability of your plugin. Aim for 100%!
+
+Of course, simply having 100% coverage doesn't mean your code is bug-free, so
+make sure that you test all of the various ways that your code might be called.
+
+### Tips for testing napari plugins
+
+The most common issue people run into when designing tests for napari plugins is
+that they try to test everything as a full "integration test", starting from the
+napari event or action that would trigger their plugin to do something.  For
+example, let's say you have a dock widget that connects a mouse callback to the
+viewer:
+
+```py
+class MyWidget:
+    def __init__(self, viewer: 'napari.Viewer'):
+        self._viewer = viewer
+
+        @viewer.mouse_move_callbacks.append
+        def _on_mouse_move(viewer, event):
+            if 'Shift' in event.modifiers:
+                ...
+
+@napari_hook_implementation
+def napari_experimental_provide_dock_widget():
+    return MyWidget
+```
+
+You might think that you need to somehow simulate a mouse movement in napari in
+order to test this, but you don't! Just *trust* that napari will call this
+function with a `Viewer` and an `Event` when a mouse move has been made, and
+otherwise leave `napari` out of it.
+
+Instead, focus on "unit testing" your code: just call the function directly with
+objects that emulate, or "mock" the objects that your function expects to
+receive from napari. You may also need to slightly reorganize your code.  Let's
+modify the above widget to make it easier to test:
+
+```py
+class MyWidget:
+    def __init__(self, viewer: 'napari.Viewer'):
+        self._viewer = viewer
+        # connecting to a method rather than a local function
+        # makes it easier to test
+        viewer.mouse_move_callbacks.append(self._on_mouse_move)
+
+    def _on_mouse_move(self, viewer, event):
+        if 'Shift' in event.modifiers:
+            ...
+```
+
+To test this, we can often just instantiate the widget with our own viewer, and
+then call the methods directly. As for the `event` object, notice that all we
+care about in this plugin is that it has a `modifiers` attribute that may or may
+contain the string `"Shift"`.  So let's just fake it!
+
+```py
+class FakeEvent:
+    modifiers = {'Shift'}
+
+def test_mouse_callback(make_napari_viewer):
+    viewer = make_napari_viewer()
+    wdg = MyWidget(viewer)
+    wdg._on_mouse_move(viewer, FakeEvent())
+    # assert that what you expect to happen actually happened!
+```
+
+### How to check test coverage?
+
+The [cookiecutter
+template](https://github.com/napari/cookiecutter-napari-plugin) is already set
+up to report test coverage, but you can test locally as well, using
+[pytest-cov](https://github.com/pytest-dev/pytest-cov)
+
+1. `pip install pytest-cov`
+2. Run your tests with `pytest --cov=<your_package> --cov-report=html`
+3. Open the resulting report in your browser: `open htmlcov/index.html`
+4. The report will show line-by-line what is being tested, and what is being
+   missed. Continue writing tests until everything is covered!. If you have
+   lines that you *know* never need to be tested (like debugging code) you can
+   [exempt specific
+   lines](https://coverage.readthedocs.io/en/coverage-4.3.3/excluding.html#excluding-code-from-coverage-py)
+   from coverage with the comment `# pragma: no cover`
+5. In the cookiecutter, coverage tests from github actions will be uploaded to
+   codecov.io