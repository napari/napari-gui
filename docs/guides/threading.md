(multithreading-in-napari)=

# Multithreading in napari

As described in {ref}`intro-to-event-loop`, `napari`, like most GUI
applications, runs in an event loop that is continually receiving and
responding to events like button presses and mouse events.  This works fine
until one of the events takes a very long time to process.  A long-running
function (such as training a machine learning model or running a complicated
analysis routine) may "block" the event loop in the main thread, leading to a
completely unresponsive viewer.  The example used there was:

```python
import napari
import numpy as np


viewer = napari.Viewer()
# everything is fine so far... but if we trigger a long computation
image = np.random.rand(1024, 512, 512).mean(0)
viewer.add_image(image)
# the entire interface freezes!
```

In order to avoid freezing the viewer during a long-running blocking function,
you must run your function in another thread or process.

## Processes, Threads, and `asyncio`

There are multiple ways to achieve "concurrency" (multiple things happening at
the same time) in python, each with their own advantages and disadvantages.
It's a rich, complicated topic, and a full treatment is well beyond the scope
of this document, but strategies generally fall into one of three camps:

1. Multithreading
2. Multprocessing
3. Single-thread concurrency with
   [asyncio](https://docs.python.org/3/library/asyncio.html)

For a good high level overview on concurrency in python, see 
[this post](https://realpython.com/python-concurrency/).
See the 
[trio docs](https://trio.readthedocs.io/en/stable/tutorial.html)
for a good introduction to Python's new `async/await` syntax.
And of course, see the python docs on
[threading](https://docs.python.org/3/library/threading.html),
[multiprocessing](https://docs.python.org/3/library/multiprocessing.html),
[concurrent.futures](https://docs.python.org/3/library/concurrent.futures.html),
and [asyncio](https://docs.python.org/3/library/asyncio.html).

If you already have experience with any of these methods, you should be able to
immediately leverage them in napari.  `napari` also provides a few
convenience functions that allow you to easily run your long-running
methods in another thread.


## Threading in napari with `@thread_worker`

The simplest way to run a function in another thread in napari is to decorate
your function with the {func}`@thread_worker
<napari.qt.threading.thread_worker>` decorator. Continuing with the example
above:

```{code-block} python
---
emphasize-lines: 4,7,13-15
---
import napari
import numpy as np

from napari.qt.threading import thread_worker


@thread_worker
def average_large_image():
    return np.random.rand(1024, 512, 512).mean(0)

viewer = napari.Viewer()
worker = average_large_image()  # create "worker" object
worker.returned.connect(viewer.add_image)  # connect callback functions
worker.start()  # start the thread!
napari.run()
```

The {func}`@thread_worker <napari.qt.threading.thread_worker>` decorator
converts your function into one that returns a
{class}`~napari.qt.threading.WorkerBase` instance. The `worker`
manages the work being done by your function in another thread.  It also
exposes a few "signals" that let you respond to events happening in the other
thread.  Here, we connect the `worker.returned` signal to the
{meth}`viewer.add_image<napari.components.viewer_model.ViewerModel.add_image>`
function, which has the effect of adding the result to the viewer when it is
ready. Lastly, we start the worker with
{meth}`~napari.qt.threading.WorkerBase.start` because workers do not
start themselves by default.

The {func}`@thread_worker <napari.qt.threading.thread_worker>` decorator also
accepts keyword arguments like `connect`, and `start_thread`, which may
enable more concise syntax. The example below is equivalent to lines 7-15 in
the above example:

```python
viewer = napari.Viewer()

@thread_worker(connect={"returned": viewer.add_image})
def average_large_image():
    return np.random.rand(1024, 512, 512).mean(0)

average_large_image()
napari.run()
```

```{note}
When the `connect` argument to 
{func}`@thread_worker<napari.qt.threading.thread_worker>`
is not `None`, the thread will start
by default when the decorated function is called.  Otherwise the thread must
be manually started by calling
{meth}`worker.start() <napari.qt.threading.WorkerBase.start>`.
```

## Responding to Feedback from Threads

As shown above, the `worker` object returned by a function decorated with
{func}`@thread_worker <napari.qt.threading.thread_worker>` has a number of
signals that are emitted in response to certain events.  The base signals
provided by the `worker` are:

* `started` - emitted when the work is started
* `finished` - emitted when the work is finished
* `returned` [*value*] - emitted with return value when the function returns
* `errored` [*exception*] - emitted with an `Exception` object if an
  exception is raised in the thread.

### Example: Custom Exception Handler

Because debugging issues in multithreaded applications can be tricky, the
default behavior of a `@thread_worker` - decorated function is to re-raise
any exceptions in the main thread.  But just as we connected the
`worker.returned` event above to the `viewer.add_image` method, you can
also connect your own custom handler to the `worker.errored` event:

```python
def my_handler(exc):
    if isinstance(exc, ValueError):
        print(f"We had a minor problem {exc}")
    else:
        raise exc

@thread_worker(connect={"errored": my_handler})
def error_prone_function():
    ...
```

## Generators for the Win!

````{admonition} quick reminder

A generator function is a
[special kind of function](https://realpython.com/introduction-to-python-generators/)
that returns a lazy iterator. To make a generator, you "yield" 
results rather than (or in addition to) "returning" them:

```python
def my_generator():
    for i in range(10):
        yield i
```
````


**Use a generator!** By writing our decorated function as a generator that
`yields` results instead of a function that `returns` a single result at
the end, we gain a number of valuable features, and a few extra signals and
methods on the `worker`.

* `yielded` [*value*]- emitted with a value when a value is yielded
* `paused` - emitted when a running job has successfully paused
* `resumed`  - emitted when a paused job has successfully resumed
* `aborted` - emitted when a running job is successfully aborted

Additionally, generator `workers` will also have a few additional methods:

* `send` - send a value *into* the thread (see below)
* `pause` - send a request to pause a running worker
* `resume` - send a request to resume a paused worker
* `toggle_pause` - send a request to toggle the running state of the worker
* `quit` - send a request to abort the worker


### Retrieving Intermediate Results

The most obvious benefit of using a generator is that you can monitor
intermediate results back in the main thread.  Continuing with our example of
taking the mean projection of a large stack, if we yield the cumulative average
as it is generated (rather than taking the average of the fully generated
stack) we can watch the mean projection as it builds:


```{code-block} python
---
emphasize-lines: 19,25
---
import napari
import numpy as np
from napari.qt.threading import thread_worker


viewer = napari.Viewer()

def update_layer(new_image):
    try:
        # if the layer exists, update the data
        viewer.layers['result'].data = new_image
    except KeyError:
        # otherwise add it to the viewer
        viewer.add_image(
            new_image, contrast_limits=(0.45, 0.55), name='result'
        )

@thread_worker(connect={'yielded': update_layer})
def large_random_images():
    cumsum = np.zeros((512, 512))
    for i in range(1024):
        cumsum += np.random.rand(512, 512)
        if i % 16 == 0:
            yield cumsum / (i + 1)

large_random_images()  # call the function!
napari.run()
```

Note how we periodically (every 16 iterations) `yield` the image result in
the `large_random_images` function.  We also connected the
`yielded` event in the {func}`@thread_worker
<napari.qt.threading.thread_worker>` decorator to the previously-defined
`update_layer` function.  The result is that the image in the viewer
is updated every time a new image is yielded.

Any time you can break up a long-running function into a stream of
shorter-running yield statements like this, you not only benefit from the
increased responsiveness in the viewer, you can often save on precious memory
resources.


#### Flow Control and Escape Hatches

A perhaps even more useful aspect of yielding periodically in our long running
function is that we provide a "hook" for the main thread to control the flow of
our long running function.  When you use the {func}`@thread_worker
<napari.qt.threading.thread_worker>` decorator on a generator function, the
ability to stop, start, and quit a thread comes for free.  In the example below
we decorate what would normally be an infinitely yielding generator, but add a
button that aborts the worker when clicked:

```{code-block} python
---
<<<<<<< HEAD
linenos: true
emphasize-lines: 20,30
=======
emphasize-lines: 19,29
>>>>>>> 07df2af8
---
import time
import napari
from napari.qt.threading import thread_worker
from qtpy.QtWidgets import QPushButton

viewer = napari.Viewer()

def update_layer(new_image):
    try:
        viewer.layers['result'].data = new_image
    except KeyError:
        viewer.add_image(
            new_image, name='result', contrast_limits=(-0.8, 0.8)
        )

@thread_worker
def yield_random_images_forever():
    i = 0
    while True:  # infinite loop!
        yield np.random.rand(512, 512) * np.cos(i * 0.2)
        i += 1
        time.sleep(0.05)

worker = yield_random_images_forever()
worker.yielded.connect(update_layer)

# add a button to the viewew that, when clicked, stops the worker
button = QPushButton("STOP!")
button.clicked.connect(worker.quit)
worker.finished.connect(button.clicked.disconnect)
viewer.window.add_dock_widget(button)

worker.start()
napari.run()
```

#### Graceful Exit

A side-effect of this added flow control is that `napari` can gracefully
shutdown any still-running workers when you try to quit the program.  Try the
example above, but quit the program *without* pressing the "STOP" button.  No
problem!  `napari` asks the thread to stop itself the next time it yields,
and then closes without leaving any orphaned threads.

Now go back to the first example with the pure (non-generator) function, and
try quitting before the function has returned (i.e. before the image appears).
You'll notice that it takes a while to quit: it has to wait for the background
thread to finish because there is no good way to communicate equest that it
quit!  If you had a *very* long function, you'd be left with no choice but to
force quit your program.

So whenever possible, sprinkle your long-running functions with `yield`.

## Full Two-way Communication

So far we've mostly been *receiving* results from the threaded function, but we
can send values *into* a generator-based thread as well using
{meth}`worker.send() <napari.qt.threading.GeneratorWorker.send>` This works
exactly like a standard python 
[generator.send](https://docs.python.org/3/reference/expressions.html#generator.send)
pattern.  This next example ties together a number of concepts and demonstrates
two-thread communication with conditional flow control.  It's a simple
cumulative multiplier that runs in another thread, and exits if the product
hits "0":

```{code-block} python
---
emphasize-lines: 9,14-16,35,39,49,50,52,53
---
import napari
import time

from napari.qt.threading import thread_worker
from qtpy.QtWidgets import QLineEdit, QLabel, QWidget, QVBoxLayout
from qtpy.QtGui import QDoubleValidator


@thread_worker
def multiplier():
    total = 1
    while True:
        time.sleep(0.1)
        new = yield total
        total *= new if new is not None else 1
        if total == 0:
            return "Game Over!"

viewer = napari.Viewer()

# make a widget to control the worker
# (not the main point of this example...)
widget = QWidget()
layout = QVBoxLayout()
widget.setLayout(layout)
result_label = QLabel()
line_edit = QLineEdit()
line_edit.setValidator(QDoubleValidator())
layout.addWidget(line_edit)
layout.addWidget(result_label)
viewer.window.add_dock_widget(widget)

# create the worker
worker = multiplier()

# define some callbacks
def on_yielded(value):
    worker.pause()
    result_label.setText(str(value))
    line_edit.setText('1')

def on_return(value):
    line_edit.setText('')
    line_edit.setEnabled(False)
    result_label.setText(value)

def send_next_value():
    worker.send(float(line_edit.text()))
    worker.resume()

worker.yielded.connect(on_yielded)
worker.returned.connect(on_return)
line_edit.returnPressed.connect(send_next_value)

worker.start()
napari.run()
```

Let's break it down:

1. As usual, we decorate our generator function with {func}`@thread_worker
   <napari.qt.threading.thread_worker>` and instantiate it to create a
   `worker`.

2. The most interesting line in this example is where we both
   `yield` the current ``total`` to the main thread (`yield total`), *and*
   receive a new value from the main thread (with `new = yield`).

3. In the main thread, we have connected that `worker.yielded` event
   to a callback that pauses the worker and updates the `result_label`
   widget.

4. The thread will then wait indefinitely for the `resume()` command,
   which we have connected to the `line_edit.returnPressed` signal.

5. However, before that `resume()` command gets sent, we use
   `worker.send()` to send the current value of the `line_edit` widget
   into the thread which the thread will multiple by the existing
   total.

6. Lastly, if the thread total ever goes to "0", we stop the thread by
   returning the string ``"Game Over"``.  In the main thread, the
   `worker.returned` event is connected to a callback that disables the
   `line_edit` widget and shows the string returned from the thread.

This example is a bit contrived, since there's little need to put such a basic
computation in another thread.  But it demonstrates some of the power and
features provided when decorating a generator function with the
{func}`@thread_worker <napari.qt.threading.thread_worker>` decorator.

## Syntactic Sugar

The {func}`@thread_worker <napari.qt.threading.thread_worker>` decorator is
just syntactic sugar for calling {func}`~napari.qt.threading.create_worker` on
your function.  In turn, {func}`~napari.qt.threading.create_worker` is just a
convenient "factory function" that creates the right subtype of `Worker`
depending on your function type. The following three examples are equivalent:

**Using the** `@thread_worker` **decorator:**

```python
from napari.qt.threading import thread_worker

@thread_worker
def my_function(arg1, arg2=None):
    ...

worker = my_function('hello', arg2=42)
```

**Using the** `create_worker` **function:**

```python
from napari.qt.threading import create_worker

def my_function(arg1, arg2=None):
    ...

worker = create_worker(my_function, 'hello', arg2=42)
```

**Using a** ``Worker`` **class:**

```python
from napari.qt.threading import FunctionWorker

def my_function(arg1, arg2=None):
    ...

worker = FunctionWorker(my_function, 'hello', arg2=42)
```

(the main difference between using `create_worker` and directly instantiating
the `FunctionWorker` class is that `create_worker` will automatically
dispatch the appropriate type of `Worker` class depending on whether the
function is a generator or not).

## Using a Custom Worker Class

If you need even more control over the worker – such as the ability to define
custom methods or signals that the worker can emit, then you can subclass the
napari {class}`~napari.qt.threading.WorkerBase` class.  When doing so, please
keep in mind the following guidelines:

1. The subclass must either implement the
   {meth}`~napari.qt.threading.WorkerBase.work` method (preferred), or in
   extreme cases, may directly reimplement the
   {meth}`~napari.qt.threading.WorkerBase.run` method.  (When a worker "start"
   is started with :meth:`~napari.qt.threading.WorkerBase.start`, the call
   order is always :meth:`worker.start()
   <napari.qt.threading.WorkerBase.start>` → {meth}`worker.run()
   <napari.qt.threading.WorkerBase.run>` → {meth}`worker.work()
   <napari.qt.threading.WorkerBase.work>`.

2. When implementing the {meth}`~napari.qt.threading.WorkerBase.work` method,
   it is important that you periodically check `self.abort_requested` in your
   thread loop, and exit the thread accordingly, otherwise `napari` will not
   be able to gracefully exit a long-running thread.
   ```python
   def work(self):
       i = 0
       while True:
       if self.abort_requested:
           self.aborted.emit()
           break
           time.sleep(0.5)
    ```

3. It is also important to be mindful of the fact that the
   {meth}`worker.start() <napari.qt.threading.WorkerBase.start>` method adds
   the worker to a global Pool, such that it can request shutdown when exiting
   napari.  So if you re-implement `start`, please be sure to call
   `super().start()` to keep track of the `worker`.

4. When reimplementing the {meth}`~napari.qt.threading.WorkerBase.run` method,
   it is your responsibility to emit the `started`, `returned`,
   `finished`, and `errored` signals at the appropriate moments.

For examples of subclassing {class}`~napari.qt.threading.WorkerBase`, have a
look at the two main concrete subclasses in napari:
{class}`~napari.qt.threading.FunctionWorker` and
{class}`~napari.qt.threading.GeneratorWorker`.  You may also wish to simply
subclass one of those two classes.

#### Adding custom signals

In order to emit signals, an object must inherit from `QObject`.  However,
due to challenges with multiple inheritance in Qt, the signals for
{class}`~napari.qt.threading.WorkerBase` objects actually live in the
`WorkerBase._signals` attribute (though they are accessible directly in the
worker namespace).  To add custom signals to a
{class}`~napari.qt.threading.WorkerBase` subclass you must first create a new
`QObject` with signals as class attributes:

```python
from qtpy.QtCore import QObject, Signal

class MyWorkerSignals(QObject):
    signal_name = Signal()

# or subclass one of the existing signals objects to "add"
# additional signals:

from napari.qt.threading import WorkerBaseSignals

# WorkerBaseSignals already has started, finished, errored...
class MyWorkerSignals(WorkerBaseSignals):
    signal_name = Signal()
```

and then either directly override the `self._signals` attribute on the
{class}`~napari.qt.threading.WorkerBase` class with an instance of your
signals class:


```python
class MyWorker(WorkerBase):

    def __init__(self):
        super().__init__()
        self._signals = MyWorkerSignals()
```

... or pass the signals class as the `SignalsClass` argument when
initializing the superclass in your `__init__` method:

```python
class MyWorker(WorkerBase):

    def __init__(self):
        super().__init__(SignalsClass=MyWorkerSignals)
```<|MERGE_RESOLUTION|>--- conflicted
+++ resolved
@@ -255,12 +255,7 @@
 
 ```{code-block} python
 ---
-<<<<<<< HEAD
-linenos: true
 emphasize-lines: 20,30
-=======
-emphasize-lines: 19,29
->>>>>>> 07df2af8
 ---
 import time
 import napari
