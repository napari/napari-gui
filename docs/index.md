---
theme:
  metaDescription: napari is a fast, interactive, multi-dimensional image viewer for Python. It's designed for browsing, annotating, and analyzing large multi-dimensional images. It's built on top of Qt (for the GUI), vispy (for performant GPU-based rendering), and the scientific Python stack (numpy, scipy).
  quickLinks:
    - title: Community
      content: Meet the team, our mission, and our values
      url: /community/index.html

    - title: Tutorials
      content: Step by step guides for common napari workflows
      url: /tutorials/index.html

    - title: Plugins
      content: Learn how to create a plugin that works with the napari ecosystem
      url: /plugins/index.html

    - title: Release notes
      content: See what’s been updated in the latest releases
      url: /release/index.html

    - title: API reference
      content: Information on specific functions, classes, and methods
      url: /api/index.html

    - title: Roadmaps
      content: Find out what we plan to build next and into the near future
      url: /roadmaps/index.html

    - title: Developer guides
      content: Explanations about how napari works behind the screen
      url: /guides/index.html

    - title: Developer resources
      content: All you need to know to contribute to the napari codebase
      url: /developers/index.html

    - title: Source code
      content: Jump out to GitHub to take a look at the code that runs napari
      url: https://github.com/napari/napari

    - title: napari hub
      content: Discover, install, and share napari plugins
      url: https://www.napari-hub.org
---

# napari

## Multi-dimensional image viewer for python

[![image.sc forum](https://img.shields.io/badge/dynamic/json.svg?label=forum&url=https%3A%2F%2Fforum.image.sc%2Ftags%2Fnapari.json&query=%24.topic_list.tags.0.topic_count&colorB=brightgreen&suffix=%20topics&logo=data:image/png;base64,iVBORw0KGgoAAAANSUhEUgAAAA4AAAAOCAYAAAAfSC3RAAABPklEQVR42m3SyyqFURTA8Y2BER0TDyExZ+aSPIKUlPIITFzKeQWXwhBlQrmFgUzMMFLKZeguBu5y+//17dP3nc5vuPdee6299gohUYYaDGOyyACq4JmQVoFujOMR77hNfOAGM+hBOQqB9TjHD36xhAa04RCuuXeKOvwHVWIKL9jCK2bRiV284QgL8MwEjAneeo9VNOEaBhzALGtoRy02cIcWhE34jj5YxgW+E5Z4iTPkMYpPLCNY3hdOYEfNbKYdmNngZ1jyEzw7h7AIb3fRTQ95OAZ6yQpGYHMMtOTgouktYwxuXsHgWLLl+4x++Kx1FJrjLTagA77bTPvYgw1rRqY56e+w7GNYsqX6JfPwi7aR+Y5SA+BXtKIRfkfJAYgj14tpOF6+I46c4/cAM3UhM3JxyKsxiOIhH0IO6SH/A1Kb1WBeUjbkAAAAAElFTkSuQmCC)](https://forum.image.sc/tag/napari)
[![License](https://img.shields.io/pypi/l/napari.svg)](https://github.com/napari/napari/raw/master/LICENSE)
[![Build Status](https://api.cirrus-ci.com/github/Napari/napari.svg)](https://cirrus-ci.com/napari/napari)
[![codecov](https://codecov.io/gh/napari/napari/branch/master/graph/badge.svg)](https://codecov.io/gh/napari/napari)
[![Python Version](https://img.shields.io/pypi/pyversions/napari.svg)](https://python.org)
[![PyPI](https://img.shields.io/pypi/v/napari.svg)](https://pypi.org/project/napari)
[![PyPI - Downloads](https://img.shields.io/pypi/dm/napari.svg)](https://pypistats.org/packages/napari)
[![Development Status](https://img.shields.io/pypi/status/napari.svg)](https://github.com/napari/napari)
[![Code style: black](https://img.shields.io/badge/code%20style-black-000000.svg)](https://github.com/python/black)
[![DOI](https://zenodo.org/badge/144513571.svg)](https://zenodo.org/badge/latestdoi/144513571)

---

**napari** is a fast, interactive, multi-dimensional image viewer for Python.
It's designed for browsing, annotating, and analyzing large multi-dimensional
images. It's built on top of `Qt` (for the GUI), `vispy` (for performant
GPU-based rendering), and the scientific Python stack (`numpy`, `scipy`). It
includes critical viewer features out-of-the-box, such as support for large
multi-dimensional data, and layering and annotation. By integrating closely with
the Python ecosystem, **napari** can be easily coupled to leading machine
learning and image analysis tools (e.g. `scikit-image`, `scikit-learn`,
`TensorFlow`, `PyTorch`), enabling more user-friendly automated analysis.

We're developing **napari** in the open! But the project is in an **alpha**
stage, and there will still likely be **breaking changes** with each release.
You can follow progress
[on our GitHub repository](https://github.com/napari/napari), test out new
versions as we release them, and contribute ideas and code.

## Installation

### Which distribution to install

If you want to contribute back to the napari codebase, you should install from
source code: see the [from source](#from-source) section.

If you only wish to use napari as GUI app (and not from python code), the
[bundled app](./tutorials/fundamentals/installation#installing-as-a-bundled-app)
is the easiest way to install, it does not require having python pre-installed.

If you are using napari from Python to programmatically interact with the app,
you can install via pip, conda-forge, or from source.

### From pip, with "batteries included"

napari can be installed on most macOS, Linux, and Windows systems with Python
3.8-3.10 using pip:
<<<<<<< HEAD

```sh
pip install "napari[all]"
```

_(See `Specifying a GUI Backend` below for an explanation of the `[all]` notation.)_

````{important}
While not strictly required, it is *highly* recommended to install
napari into a clean virtual environment using an environment manager like
[conda](https://docs.conda.io/en/latest/miniconda.html) or
[venv](https://docs.python.org/3/library/venv.html).  For example, with `conda`:

```sh
conda create -y -n napari-env python=3.8
conda activate napari-env
pip install "napari[all]"
```
````

### From source

To clone the repository locally and install in editable mode use

```sh
git clone https://github.com/napari/napari.git
cd napari
pip install -e ".[all]"

# or, to install in editable mode AND grab all of the developer tools
# (this is required if you want to contribute code back to napari)
pip install -r requirements.txt
```

=======

```sh
pip install "napari[all]"
```

_(See `Specifying a GUI Backend` below for an explanation of the `[all]` notation.)_

````{important}
While not strictly required, it is *highly* recommended to install
napari into a clean virtual environment using an environment manager like
[conda](https://docs.conda.io/en/latest/miniconda.html) or
[venv](https://docs.python.org/3/library/venv.html).  For example, with `conda`:

```sh
conda create -y -n napari-env python=3.9
conda activate napari-env
pip install "napari[all]"
```
````

### From conda

```sh
conda install -c conda-forge napari
```

### Current development branch from github

To install the current `main` branch on github (which will usually be ahead
of the latest release on pypi)

```sh
pip install "git+https://github.com/napari/napari.git#egg=napari[all]"
```

>>>>>>> 93935e7d
For more information or troubleshooting see our [installation
tutorial](./tutorials/fundamentals/installation)

````{admonition} Specifying a GUI Backend
:class: tip

napari needs a library called [Qt](https://www.qt.io/) to run its user interface
(UI). In Python, there are two alternative libraries to run this, called
[PyQt5](https://www.riverbankcomputing.com/software/pyqt/download5) and
[PySide2](https://doc.qt.io/qtforpython/). By default, we don't choose for you,
and simply running `pip install napari` will not install either. You *might*
already have one of them installed in your environment, thanks to other
scientific packages such as Spyder or matplotlib. If neither is available,
running napari will result in an error message asking you to install one of
them.

Running `pip install "napari[all]"` will install the default framework – currently
PyQt5, but this could change in the future.

To install napari with a specific framework, you can use:

```sh
pip install "napari[pyqt5]"    # for PyQt5

# OR
pip install "napari[pyside2]"  # for PySide2
<<<<<<< HEAD
```
````

## Getting started

 If you are new to napari, check out our
 [getting started guide](tutorials/fundamentals/getting_started.md).

### Example

(The example below requires the `scikit-image` package to run. We just use data
samples from this package for demonstration purposes. If you change the example
to use your own dataset, you may not need to install this package.)

From inside an IPython shell or jupyter notebook you can open up an interactive
viewer by calling:

```python
from skimage import data
import napari

viewer = napari.view_image(data.astronaut(), rgb=True)
```

![image](./images/screenshot-add-image.png)

To do the same thing inside a script call (note the call to {func}`napari.run` at
the end)

```python
from skimage import data
import napari

viewer = napari.view_image(data.astronaut(), rgb=True)
napari.run()  # start the event loop and show viewer
=======
>>>>>>> 93935e7d
```
````

## Getting started

 If you are new to napari, check out our
 [getting started guide](tutorials/fundamentals/getting_started.md).

### Example

(The example below requires the `scikit-image` package to run. We just use data
samples from this package for demonstration purposes. If you change the example
to use your own dataset, you may not need to install this package.)

From inside an IPython shell or jupyter notebook you can open up an interactive
viewer by calling:

```python
from skimage import data
import napari

viewer = napari.view_image(data.astronaut(), rgb=True)
```

![image](./images/screenshot-add-image.png)

To do the same thing inside a script call (note the call to {func}`napari.run` at
the end)

```python
from skimage import data
import napari

viewer = napari.view_image(data.astronaut(), rgb=True)
napari.run()  # start the event loop and show viewer
```

## Features

Check out the scripts in our `examples` folder to see some of the functionality
we're developing!

**napari** supports six main different layer types, `Image`, `Labels`, `Points`,
`Vectors`, `Shapes`, and `Surface`, each corresponding to a different data type,
visualization, and interactivity. You can add multiple layers of different types
into the viewer and then start working with them, adjusting their properties.

All our layer types support n-dimensional data and the viewer provides the
ability to quickly browse and visualize either 2D or 3D slices of the data.

**napari** also supports bidirectional communication between the viewer and the
Python kernel, which is especially useful when launching from jupyter notebooks
or when using our built-in console. Using the console allows you to
interactively load and save data from the viewer and control all the features of
the viewer programmatically.

You can extend **napari** using custom shortcuts, key bindings, and mouse
functions.

## Tutorials

For more details on how to use `napari` checkout our [tutorials](./tutorials/index).
These are still a work in progress, but we'll be updating them regularly.

## Mission, values, and roadmap

For more information about our plans for `napari` you can read our [mission and
values statement](./community/mission_and_values.md), which includes more
details on our vision for supporting a plugin ecosystem around napari.

## Contributing

Contributions are encouraged! Please read our [contributing
guide](./developers/contributing.md) to get started. Given that we're in an
early stage, you may want to reach out on our [Github
Issues](https://github.com/napari/napari/issues) before jumping in.

## Code of conduct

`napari` has a [Code of Conduct](./community/code_of_conduct) that should be
honored by everyone who participates in the `napari` community.

## Governance

You can learn more about how the `napari` project is organized and managed from
our [governance model](./community/governance), which includes information
about, and ways to contact, the
[@napari/steering-council](https://github.com/orgs/napari/teams/steering-council)
and [@napari/core-devs](https://github.com/orgs/napari/teams/core-devs).

## Citing napari

If you find `napari` useful please cite this repository using its DOI as
follows:

<<<<<<< HEAD
## Features

Check out the scripts in our `examples` folder to see some of the functionality
we're developing!

**napari** supports six main different layer types, `Image`, `Labels`, `Points`,
`Vectors`, `Shapes`, and `Surface`, each corresponding to a different data type,
visualization, and interactivity. You can add multiple layers of different types
into the viewer and then start working with them, adjusting their properties.

All our layer types support n-dimensional data and the viewer provides the
ability to quickly browse and visualize either 2D or 3D slices of the data.

**napari** also supports bidirectional communication between the viewer and the
Python kernel, which is especially useful when launching from jupyter notebooks
or when using our built-in console. Using the console allows you to
interactively load and save data from the viewer and control all the features of
the viewer programmatically.

You can extend **napari** using custom shortcuts, key bindings, and mouse
functions.

## Tutorials

For more details on how to use `napari` checkout our [tutorials](./tutorials/index).
These are still a work in progress, but we'll be updating them regularly.

## Mission, values, and roadmap

For more information about our plans for `napari` you can read our [mission and
values statement](./community/mission_and_values.md), which includes more
details on our vision for supporting a plugin ecosystem around napari.

## Contributing

Contributions are encouraged! Please read our [contributing
guide](./developers/contributing.md) to get started. Given that we're in an
early stage, you may want to reach out on our [Github
Issues](https://github.com/napari/napari/issues) before jumping in.

## Code of conduct

`napari` has a [Code of Conduct](./community/code_of_conduct) that should be
honored by everyone who participates in the `napari` community.

## Governance

You can learn more about how the `napari` project is organized and managed from
our [governance model](./community/governance), which includes information
about, and ways to contact, the
[@napari/steering-council](https://github.com/orgs/napari/teams/steering-council)
and [@napari/core-devs](https://github.com/orgs/napari/teams/core-devs).

## Citing napari

If you find `napari` useful please cite this repository using its DOI as
follows:

=======
>>>>>>> 93935e7d
> napari contributors (2019). napari: a multi-dimensional image viewer for
> python. [doi:10.5281/zenodo.3555620](https://zenodo.org/record/3555620)

Note this DOI will resolve to all versions of napari. To cite a specific version
please find the DOI of that version on our [zenodo
page](https://zenodo.org/record/3555620). The DOI of the latest version is in
the badge at the top of this page.

## Help

We're a community partner on the [image.sc
forum](https://forum.image.sc/tags/napari) and all help and support requests
should be posted on the forum with the tag `napari`. We look forward to
interacting with you there.

Bug reports should be made on our [github
issues](https://github.com/napari/napari/issues/new?template=bug_report.md)
using the bug report template. If you think something isn't working, don't
hesitate to reach out - it is probably us and not you!<|MERGE_RESOLUTION|>--- conflicted
+++ resolved
@@ -94,7 +94,6 @@
 
 napari can be installed on most macOS, Linux, and Windows systems with Python
 3.8-3.10 using pip:
-<<<<<<< HEAD
 
 ```sh
 pip install "napari[all]"
@@ -109,41 +108,6 @@
 [venv](https://docs.python.org/3/library/venv.html).  For example, with `conda`:
 
 ```sh
-conda create -y -n napari-env python=3.8
-conda activate napari-env
-pip install "napari[all]"
-```
-````
-
-### From source
-
-To clone the repository locally and install in editable mode use
-
-```sh
-git clone https://github.com/napari/napari.git
-cd napari
-pip install -e ".[all]"
-
-# or, to install in editable mode AND grab all of the developer tools
-# (this is required if you want to contribute code back to napari)
-pip install -r requirements.txt
-```
-
-=======
-
-```sh
-pip install "napari[all]"
-```
-
-_(See `Specifying a GUI Backend` below for an explanation of the `[all]` notation.)_
-
-````{important}
-While not strictly required, it is *highly* recommended to install
-napari into a clean virtual environment using an environment manager like
-[conda](https://docs.conda.io/en/latest/miniconda.html) or
-[venv](https://docs.python.org/3/library/venv.html).  For example, with `conda`:
-
-```sh
 conda create -y -n napari-env python=3.9
 conda activate napari-env
 pip install "napari[all]"
@@ -165,7 +129,6 @@
 pip install "git+https://github.com/napari/napari.git#egg=napari[all]"
 ```
 
->>>>>>> 93935e7d
 For more information or troubleshooting see our [installation
 tutorial](./tutorials/fundamentals/installation)
 
@@ -192,44 +155,6 @@
 
 # OR
 pip install "napari[pyside2]"  # for PySide2
-<<<<<<< HEAD
-```
-````
-
-## Getting started
-
- If you are new to napari, check out our
- [getting started guide](tutorials/fundamentals/getting_started.md).
-
-### Example
-
-(The example below requires the `scikit-image` package to run. We just use data
-samples from this package for demonstration purposes. If you change the example
-to use your own dataset, you may not need to install this package.)
-
-From inside an IPython shell or jupyter notebook you can open up an interactive
-viewer by calling:
-
-```python
-from skimage import data
-import napari
-
-viewer = napari.view_image(data.astronaut(), rgb=True)
-```
-
-![image](./images/screenshot-add-image.png)
-
-To do the same thing inside a script call (note the call to {func}`napari.run` at
-the end)
-
-```python
-from skimage import data
-import napari
-
-viewer = napari.view_image(data.astronaut(), rgb=True)
-napari.run()  # start the event loop and show viewer
-=======
->>>>>>> 93935e7d
 ```
 ````
 
@@ -325,67 +250,6 @@
 If you find `napari` useful please cite this repository using its DOI as
 follows:
 
-<<<<<<< HEAD
-## Features
-
-Check out the scripts in our `examples` folder to see some of the functionality
-we're developing!
-
-**napari** supports six main different layer types, `Image`, `Labels`, `Points`,
-`Vectors`, `Shapes`, and `Surface`, each corresponding to a different data type,
-visualization, and interactivity. You can add multiple layers of different types
-into the viewer and then start working with them, adjusting their properties.
-
-All our layer types support n-dimensional data and the viewer provides the
-ability to quickly browse and visualize either 2D or 3D slices of the data.
-
-**napari** also supports bidirectional communication between the viewer and the
-Python kernel, which is especially useful when launching from jupyter notebooks
-or when using our built-in console. Using the console allows you to
-interactively load and save data from the viewer and control all the features of
-the viewer programmatically.
-
-You can extend **napari** using custom shortcuts, key bindings, and mouse
-functions.
-
-## Tutorials
-
-For more details on how to use `napari` checkout our [tutorials](./tutorials/index).
-These are still a work in progress, but we'll be updating them regularly.
-
-## Mission, values, and roadmap
-
-For more information about our plans for `napari` you can read our [mission and
-values statement](./community/mission_and_values.md), which includes more
-details on our vision for supporting a plugin ecosystem around napari.
-
-## Contributing
-
-Contributions are encouraged! Please read our [contributing
-guide](./developers/contributing.md) to get started. Given that we're in an
-early stage, you may want to reach out on our [Github
-Issues](https://github.com/napari/napari/issues) before jumping in.
-
-## Code of conduct
-
-`napari` has a [Code of Conduct](./community/code_of_conduct) that should be
-honored by everyone who participates in the `napari` community.
-
-## Governance
-
-You can learn more about how the `napari` project is organized and managed from
-our [governance model](./community/governance), which includes information
-about, and ways to contact, the
-[@napari/steering-council](https://github.com/orgs/napari/teams/steering-council)
-and [@napari/core-devs](https://github.com/orgs/napari/teams/core-devs).
-
-## Citing napari
-
-If you find `napari` useful please cite this repository using its DOI as
-follows:
-
-=======
->>>>>>> 93935e7d
 > napari contributors (2019). napari: a multi-dimensional image viewer for
 > python. [doi:10.5281/zenodo.3555620](https://zenodo.org/record/3555620)
 
