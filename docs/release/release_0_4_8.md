# napari 0.4.8

We're happy to announce the release of napari 0.4.8!
napari is a fast, interactive, multi-dimensional image viewer for Python.
It's designed for browsing, annotating, and analyzing large multi-dimensional
images. It's built on top of Qt (for the GUI), vispy (for performant GPU-based
rendering), and the scientific Python stack (numpy, scipy).

This release comes with a **big** change with how you use napari: you should no
longer wrap viewer calls in the `with napari.gui_qt():` context. Instead, when
you want to block and call the viewer, use `napari.run()`. A minimal example:

```python
import napari
from skimage import data

camera = data.camera()
viewer = napari.view_image(camera)
napari.run()
```

In interactive workspaces such as IPython and Jupyter Notebook, you should no
longer need to use `%gui qt`, either: napari will enable it for you.

For more information, examples, and documentation, please visit our website:
https://napari.org

## Highlights

This release adds a new plugin type (i.e. a hook specification) for plugins to
provide sample data (#2483). No more demos with `np.random`! 🎉 We've added a
built-in sample data plugin for this using the scikit-image data module.
Use it with `viewer.open_sample(plugin_name, sample_name)`, for example,
`viewer.open_sample('scikit-image', 'camera')`. Or you can use the File
menu at File -> Open Sample. For more on how to provide your own sample
datasets to napari, see [how to write a
plugin](https://napari.org/plugins/stable/for_plugin_developers.html) and the
[sample data
specification](https://napari.org/plugins/stable/hook_specifications.html#napari.plugins.hook_specifications.napari_provide_sample_data).

The scale bar now has rudimentary support for physical units 📏 (#2617). To use
it, set your scale numerically as before, then use `viewer.scale_bar.unit =
'um'`, for example.

We have also added a text overlay, which you can use to display arbitrary text
over the viewer (#2595). You can use this to display time series time stamps,
for example. Access it at `viewer.text_overlay`.

Editing segmentations with napari is easier than ever now with varying number
of dimensions during painting/filling with labels (#2609). Previously, if you
wanted to edit segmentations in a time series, you had to choose between
painting 2D planes, or painting in 4D. Now you can edit individual volumes
without affecting the others.

If you launch a long running process from napari, you can now display a progress
bar on the viewer (#2580). You can find usage examples in the repo
[here](https://github.com/napari/napari/blob/fa342dc399b636330afdb1b4cb58f919832651fd/examples/progress_bar_minimal.py)
and
[here](https://github.com/napari/napari/blob/fa342dc399b636330afdb1b4cb58f919832651fd/examples/progress_bar_segmentation.py).


## New Features

- Add highlight widget to preferences dialog (#2435)
- Add interface language selection to preferences (#2466)
- Add Hookspec for providing sample data (#2483)
- Add ability to run file as plugin (#2503)
- Add `layer.source` attribute to track layer provenance (#2518)
- Add button to drop into debugger in the traceback viewer. (#2534)
- Add initial welcome screen on canvas (#2542)
- Text overlay visual (#2595)
- Add global progress wrapper and ProgressBar widget (#2580)
- Add FOV to camera model and slider popup (#2636). Right click on the 2D/3D
  display toggle button to get a perspective projection view in 3D.

## Improvements

- Add stretch to vertical dock widgets (#2154)
- Use new selection model on existing `LayerList` (#2441)
- Add bbox annotator example (#2446)
- Save last working directory (#2467)
- add name to dock widget titlebar (#2471)
- Add Qt`ListModel` and `ListView` for `EventedList` (#2486)
- New new qt layerlist (#2493)
- Move plugin sorter (#2501)
- Add support for passing `shape_type` through `data` attribute for `Shapes` layers (#2507)
- Add ColorManager to Vectors (#2512)
- Enhance translation methods (#2517)
- Cleanup plugins.__init__, better test isolation (#2535)
- Add typing to schema_version (#2536)
- Add initial restart implementation (#2540)
- Add data setter for `surface` layers (#2544)
- Extract shortcut into their own object. (#2554)
- Add example tying slider change to point properties change (#2582)
- Range of label spinbox is more dtype-aware (#2597)
- Add generic name to unnamed dockwidgets (#2604)
- Add option to save state separate from geometry (#2606)
- QtLargeIntSpinbox for label controls (#2608)
- Support varying number of dimensions during labels painting (#2609)
- Add units to the ScaleBar visual (#2617)
- Return widgets created by `add_plugin_dock_widget` (#2635)
- Add _QtMainWindow.current (#2638)
- Relax dask test (#2641)
- Add table header style (#2645)
- QLargeIntSpinbox with QAbstractSpinbox and python model (#2648)
- Add Labels layer `get_dtype` utility to account for multiscale layers (#2679)
- Display file format options when saving layers (#2650)
- Add events to plugin manager (#2663)
- Add napari module to console namespace (#2687)
- Change deprecation warnings to future warnings (#2707)
- Add strict_qt and block_plugin_discovery parameters to make_napari_viewer (#2715)

## Bug Fixes

- Ensure Preferences dialog can only be opened once (#2457)
- Restore QtNDisplayButton (#2464)
- Fix label properties setter (issue #2477) (#2478)
- Fix labels data setter (#2496)
- Fix localization for colormaps (#2498)
- Small brackets fix for Perfmon (#2499)
- Add try except on safe load (#2505)
- Be cautious when checking a module's __package__ attribute (#2516)
- Trigger label colormap generation on seed change to fix shuffle bug, addresses #2523 (#2524)
- Modified quaternion2euler function to cap the arcsin's argument by +-1 (#2530)
- Single line change to track recoloring function (#2532)
- Handle Escape on Preferences dialog (#2537)
- Fix close window handling for non-modals (#2538)
- Fix trans to use new API (#2539)
- Fix set_call_order with missing plugin (#2543)
- Update conditional to use new selection property (#2557)
- Fix visibility toggle (and other key events) in new qt layerlist (#2561)
- Delay importing plugins during settings registration (#2575)
- Don't create a dask cache if it doesn't exist (#2590)
- Update model and actions on menu (#2602)
- Fix z-index of notifications (hidden by welcome window) (#2611)
- Make sure Delete is a special key mapping (#2613)
- Disconnect some events on Canvas destruction (#2615)
- Add missing QSpinBox import in Labels layer controls (#2619)
- Use dtype.type when passing to downstream NumPy functions (#2632)
- Fix notifications when something other than napari or ipython creates QApp (#2633)
- Update missing translations for 0.4.8 (#2664)
- Catch dockwidget layout modification error (#2671)
- Fix warnings in thread_worker, relay messages to gui (#2688)
- Add missing setters for shape attributes (#2696)
- Add get_default_shape_type utility introspecting current shape type (#2701)
- Fix handling of exceptions and notifications of threading threads (#2703)
- Fix vertical_stretch injection and kwargs passing on DockWidget (#2705)
- Fix tracks icons, and visibility icons (#2708)
- Patch horizontalAdvance for older Qt versions (#2711)
<<<<<<< HEAD
- Fix napari_provide_sample_data documentation typo (#2718)
- Fix mpl colormaps (#2719)
- Fix active layer keybindings (#2722)
=======
- Fix segfaults in test (#2716) 
>>>>>>> 419cfe0a

## API Changes

- By default, napari used to create a dask cache. This has caused unforeseen
  bugs, though, so it will no longer be done automatically. (#2590) If you
  notice a drop in performance for your dask+napari use case, you can restore
  the previous behaviour with
  `napari.utils.resize_dask_cache(memory_fraction=0.1)`. You can of course also
  experiment with other values!
- The default `area` for `add_dock_widget` is now `right`, and no longer `bottom`.
- To avoid oddly spaced sparse widgets, #2154 adds vertical stretch to the
  bottom of all dock widgets added (via plugins or manually) with an `area`
  of `left` or `right`, *unless:*

    1) the widget, or any widget in its primary layout, has a vertical 
       [`QSizePolicy`](https://doc.qt.io/qt-5/qsizepolicy.html#Policy-enum)
       of `Expanding`, `MinimumExpanding`, or `Ignored`
  
    1) `add_vertical_stretch=False` is provided to `add_dock_widget`,
       or in the widget options provided with plugin dock widgets.


## Deprecations

- As noted at the top of these notes, `napari.gui_qt()` is deprecated (#2533).
  Call `napari.run()` instead when you want to display the napari UI.

## UI changes

- Toggle theme has been removed from the menubar. (#2462) Instead, change the
  theme in the preferences panel.
- The number of 2D interpolation options available from the drop down menu has
  been reduced. (#2552)
- The ipy interactive setting has been removed from the preferences panel.
  (#2605) You can still turn it off from the API with
  `napari.utils.settings.SETTINGS.ipy_interactive = False`, but this is not
  recommended.
- The `n-dimensional` tick box in the Labels layer controls has been removed.
  (#2609) Use "n edit dims" instead.

## Documentation

- Extend release notes: Add breaking API changes in 0.4.7 (#2494)
- Add about team page (#2508)
- Update translations guide (#2510)
- Misc Doc fixes. (#2515)
- Correct lenght for title underline. (#2541)
- Minor reformatting. (#2555)
- Automate doc copy (#2562)
- Pin docs dependencies (#2568)
- Example of using magicgui with thread_worker (#2577)
- Fix typo in docs CI (#2588)
- Only copy the autosummary templates (#2600)
- Documentation typos (#2614)
- Update event loop documentation for gui_qt deprecation (#2639)
- Example using matplotlib figure (#2668)

## Build Tools and Support

- Add a simple property-based test using Hypothesis (#2469)
- Add check for strings missing translations (#2521)
- Check if opengl file exists (#2630)
- Remove test warnings again, minimize output, hide more async stuff (#2642)
- Remove `raw_stylesheet` (#2643)
- Add link to top level project roadmap page (#2652)
- Replace pypa/pep517 with pypa/build (#2684)
- Add provide sample data hook to docs (#2689)

## Other Pull Requests

- Update PULL_REQUEST_TEMPLATE.md (#2497)
- Non-dynamic base layer classes (#2624)


## 19 authors added to this release (alphabetical)

- [alisterburt](https://github.com/napari/napari/commits?author=alisterburt) - @alisterburt
- [Chris Barnes](https://github.com/napari/napari/commits?author=clbarnes) - @clbarnes
- [Draga Doncila Pop](https://github.com/napari/napari/commits?author=DragaDoncila) - @DragaDoncila
- [Fifourche](https://github.com/napari/napari/commits?author=Fifourche) - @Fifourche
- [Genevieve Buckley](https://github.com/napari/napari/commits?author=GenevieveBuckley) - @GenevieveBuckley
- [Gonzalo Peña-Castellanos](https://github.com/napari/napari/commits?author=goanpeca) - @goanpeca
- [Grzegorz Bokota](https://github.com/napari/napari/commits?author=Czaki) - @Czaki
- [Jordão Bragantini](https://github.com/napari/napari/commits?author=JoOkuma) - @JoOkuma
- [Juan Nunez-Iglesias](https://github.com/napari/napari/commits?author=jni) - @jni
- [Kevin Yamauchi](https://github.com/napari/napari/commits?author=kevinyamauchi) - @kevinyamauchi
- [Kira Evans](https://github.com/napari/napari/commits?author=kne42) - @kne42
- [Lukasz Migas](https://github.com/napari/napari/commits?author=lukasz-migas) - @lukasz-migas
- [Matthias Bussonnier](https://github.com/napari/napari/commits?author=Carreau) - @Carreau
- [Pam Wadhwa](https://github.com/napari/napari/commits?author=ppwadhwa) - @ppwadhwa
- [Robert Haase](https://github.com/napari/napari/commits?author=haesleinhuepf) - @haesleinhuepf
- [Talley Lambert](https://github.com/napari/napari/commits?author=tlambert03) - @tlambert03
- [Volker Hilsenstein](https://github.com/napari/napari/commits?author=VolkerH) - @VolkerH
- [Wilson Adhikari](https://github.com/napari/napari/commits?author=wadhikar) - @wadhikar
- [Zac Hatfield-Dodds](https://github.com/napari/napari/commits?author=Zac-HD) - @Zac-HD


## 20 reviewers added to this release (alphabetical)

- [alisterburt](https://github.com/napari/napari/commits?author=alisterburt) - @alisterburt
- [Chris Barnes](https://github.com/napari/napari/commits?author=clbarnes) - @clbarnes
- [Draga Doncila Pop](https://github.com/napari/napari/commits?author=DragaDoncila) - @DragaDoncila
- [Emil Melnikov](https://github.com/napari/napari/commits?author=emilmelnikov) - @emilmelnikov
- [Fifourche](https://github.com/napari/napari/commits?author=Fifourche) - @Fifourche
- [Genevieve Buckley](https://github.com/napari/napari/commits?author=GenevieveBuckley) - @GenevieveBuckley
- [Gonzalo Peña-Castellanos](https://github.com/napari/napari/commits?author=goanpeca) - @goanpeca
- [Grzegorz Bokota](https://github.com/napari/napari/commits?author=Czaki) - @Czaki
- [Jeremy Asuncion](https://github.com/napari/napari/commits?author=codemonkey800) - @codemonkey800
- [Jordão Bragantini](https://github.com/napari/napari/commits?author=JoOkuma) - @JoOkuma
- [Juan Nunez-Iglesias](https://github.com/napari/napari/commits?author=jni) - @jni
- [Justine Larsen](https://github.com/napari/napari/commits?author=justinelarsen) - @justinelarsen
- [Kevin Yamauchi](https://github.com/napari/napari/commits?author=kevinyamauchi) - @kevinyamauchi
- [Kira Evans](https://github.com/napari/napari/commits?author=kne42) - @kne42
- [Lukasz Migas](https://github.com/napari/napari/commits?author=lukasz-migas) - @lukasz-migas
- [Matthias Bussonnier](https://github.com/napari/napari/commits?author=Carreau) - @Carreau
- [Nicholas Sofroniew](https://github.com/napari/napari/commits?author=sofroniewn) - @sofroniewn
- [Pam](https://github.com/napari/napari/commits?author=ppwadhwa) - @ppwadhwa
- [Robert Haase](https://github.com/napari/napari/commits?author=haesleinhuepf) - @haesleinhuepf
- [Talley Lambert](https://github.com/napari/napari/commits?author=tlambert03) - @tlambert03<|MERGE_RESOLUTION|>--- conflicted
+++ resolved
@@ -147,13 +147,10 @@
 - Fix vertical_stretch injection and kwargs passing on DockWidget (#2705)
 - Fix tracks icons, and visibility icons (#2708)
 - Patch horizontalAdvance for older Qt versions (#2711)
-<<<<<<< HEAD
 - Fix napari_provide_sample_data documentation typo (#2718)
 - Fix mpl colormaps (#2719)
 - Fix active layer keybindings (#2722)
-=======
-- Fix segfaults in test (#2716) 
->>>>>>> 419cfe0a
+- Fix segfaults in test (#2716)
 
 ## API Changes
 
@@ -168,10 +165,10 @@
   bottom of all dock widgets added (via plugins or manually) with an `area`
   of `left` or `right`, *unless:*
 
-    1) the widget, or any widget in its primary layout, has a vertical 
+    1) the widget, or any widget in its primary layout, has a vertical
        [`QSizePolicy`](https://doc.qt.io/qt-5/qsizepolicy.html#Policy-enum)
        of `Expanding`, `MinimumExpanding`, or `Ignored`
-  
+
     1) `add_vertical_stretch=False` is provided to `add_dock_widget`,
        or in the widget options provided with plugin dock widgets.
 
