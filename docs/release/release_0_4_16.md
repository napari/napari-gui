# napari 0.4.16

```{note}
These are the preliminary release notes for 0.4.16 release candidates. The
final release notes will be posted with the release on 2022-05-10.
```

We're happy to announce the release of napari 0.4.16!
napari is a fast, interactive, multi-dimensional image viewer for Python.
It's designed for browsing, annotating, and analyzing large multi-dimensional
images. It's built on top of Qt (for the GUI), vispy (for performant GPU-based
rendering), and the scientific Python stack (numpy, scipy).

For more information, examples, and documentation, please visit our
[website](https://napari.org).

## File Opening Changes in 0.4.16

Prior to `npe2`, file opening with plugins worked through a cascade of function calls trying different readers until one worked, or all failed, in which case an error would be raised. Preferences for readers could be set by reordering hook implementations in the Call Order preference dialog.

This behavior was slow, confusing, and often led to unexpected results. You can see more discussion on this in issue [#4000](https://github.com/napari/napari/issues/4000). `npe2` supports readers declaring a list of accepted filename patterns, and PR [#3799](https://github.com/napari/napari/pull/3799) added a dialog for users to select a plugin to read their file (if more than one was available), and save a preference for that file extension.

Before removing plugin call order, we want to ensure that file opening behavior is unified across the GUI and the command line, and that users have access to a smooth workflow for choosing plugins and saving preferences.

After discussion in [#4102](https://github.com/napari/napari/pull/4102) and [#4111](https://github.com/napari/napari/discussions/4111), we decided that as a guiding principle, napari will not choose a reader when multiple are compatible with the given file path. This decision has led to the following changes:


- Calling `viewer.open` *without* passing a plugin will result in an error if you have not saved a reader preference for that file pattern *and* multiple plugins can claim the file
<<<<<<< HEAD
    - You can address this error by associating a preference for the file pattern, or calling `viewer.open(file_path, plugin=...)
- A preferred reader failing to read your file will result in an error
- A preferred reader missing from current plugins will trigger a warning, but the preference will be otherwise ignored
=======
    - To save a preference for a file pattern in Python, use:

    ```python
    from napari.settings import get_settings
    get_settings().plugins.extension2reader['*.tif'] = 'napari_tifffile'
    get_settings().plugins.extension2reader['*.zarr'] = 'napari-ome-zarr'
    ```

    - To specify a plugin in a Python script:

    ```python
    import napari

    viewer = napari.Viewer()
    viewer.open('my-path.tif') # this will throw MultipleReaderError if napari_tifffile is installed as both it and builtins could open the file
    viewer.open('my-path.tif', plugin='napari_tifffile') # this won't
    ```

    - To specify a plugin at the command line, use:
    
    ```sh
    napari my-path.tif --plugin napari_tifffile
    ```
- A preferred reader failing to read your file will result in an error e.g. if you saved `napari_tifffile` as a preference for TIFFs but then tried to open a broken file
>>>>>>> 75a4df46
- When opening a file through a GUI pathway (drag & drop, File -> Open, Open Sample) you are provided with a dialog allowing you to choose among the various plugins that are compatible with your file
    - This dialog also allows you to save a preference for files and folders with extensions
    - This dialog also pops up if a preferred reader fails to open your file
- Preference saving for file reading is now supported for filename patterns accepted by `npe2` readers, rather than strictly file extensions
    - Existing preferences for file extensions will be automatically updated e.g. `.tif` will become `*.tif`
- Reader preferences for filename patterns can be saved in the GUI via the preference dialog
    - Reader preferences for folders are not yet supported in the GUI preference dialog - use the Python method above
    - This will be addressed by the next release

We have thought carefully about these choices, but there are still some open questions to address, and features to implement. Some of these are captured across the issues listed below, and we'd love to hear any feedback you have about the new behavior!

- How can we support selecting an individual reader within plugins that offer multiple [#4391](https://github.com/napari/napari/issues/4391)
- If two plugins can read a file, and one is builtins, should we use the other plugin as it's likely more bespoke [#4389](https://github.com/napari/napari/issues/4389)
- Provide a way to "force" the reader dialog to open regardless of saved preferences [#4388](https://github.com/napari/napari/issues/4388)
- Add filename pattern support for folders [npe2 #155](https://github.com/napari/npe2/issues/155)

## Highlights

- Added sphinx-gallery (#4288)
- Add NAP process for major proposals (#4299)
- Add ColorEncoding privately with tests (#4357)
- Implement `TextManager` with `StringEncoding` (#4198)
- Add NAP1: institutional and funding partners (#4446)

## New Features

- Add alt-text to nbscreenshot output HTML images (#3825)
- Support of transformation parameters for the interaction box (#4301)
- Add function to show error in notification manager (#4369)

## Improvements

- Faster 2D shape layer creation (#3867)
- Npe2 enable/disable support (#4086)
- Use QFormLayout for layer control grid (#4195)
- Implement `TextManager` with `StringEncoding` (#4198)
- Add size argument to Viewer.screenshot() (#4201)
- fix error message when no reader available (#4254)
- Allow remote .tiff files to be loaded (#4284)
- refactor shape resizing logic and bugfix for #4262 (#4291)
- Accept None for scale (#4295)
- Rewrite ellipse discretization from scratch (#4330)
- Add ColorEncoding privately with tests (#4357)
- Update TextManager benchmarks to use string/features (#4364)
- add is_diagonal utility and Transform property (#4370)
- Add points size slider tooltip. (#4393)
- Split_channel makes base channel translucent, rest additive (#4394)
- Vispy 0.10 (#4401)
- Use syntax highlighter when printing stacktrace in GUI (#4414)

## Bug Fixes

- Fix erroneous point deletion when pressing delete key on layer (#4259)
- Bugfix: Divide by zero error making empty shapes layer (#4267)
- Bugfix: Conversion between Label and Image with original scaling (#4272)
- Address concurrent refresh in plugin list during multiple (un)installs (#4283)
- Delay import of _npe2 module in napari.__main__ to prevent duplicate discovery of plugins (#4311)
- Fix black line ellipse (#4312)
- Fix Labels.fill when Labels.data is an xarray.DataArray (#4314)
- Fix image and label layer values reported in GUI status bar when display is 3D (#4315)
- Quick fix for colormap updates not updating QtColorBox. (#4321)
- Update `black` version because of break of private API in its dependency (#4327)
- Fix progress update signature (#4333)
- move pixel center offset code into _ImageBase (#4352)
- Fix TextManager to work with vispy when using string constants (#4362)
- Fix format string encoding for all numeric features    (#4363)
- Bugfix/broadcast projections by reducing number of axes (keepdims=False) (#4376)
- Correctly order vispy layers on insertion (#4433)
- napari --info: list npe2 plugins (#4445)
- Bugfix/Add affine to base_dict via _get_base_state() (#4453)
- Fix layer control pop-up issue (#4460)

## Documentation

- New Example: Creating reproducible screenshots with a viewer loop (#3947)
- add workshops (#4188)
- Replace image pyramid with multiscale image in the docs. (#4202)
- Uniform install instructions. (#4206)
- Use features instead of properties in `bbox_annotator` example (#4218)
- DOC: pep on python.org have moved. (#4237)
- Fix quick start links (#4239)
- Add napari.yaml to first plugin file layout (#4243)
- Improve "index" pages content (#4251)
- Fix links in docs (#4257)
- Bring back example notebook from back in time. (#4261)
- Fix README links Contributing Guide, Mission&Values, Code of Conduct, & GovModel (#4269)
- Minor copy update: Usage page (#4278)
- Minor copy update: Segmentation tutorial page (#4279)
- Minor copy update: Annotations tutorial page (#4280)
- Minor copy update: Tracking tutorial page  (#4282)
- Add napari.utils.notifications to the API docs (#4286)
- Added sphinx-gallery (#4288)
- Add NAP process for major proposals (#4299)
- Update best_practices.md (#4305)
- Fix broken link and adds packaging page to toc (#4335)
- Add napari.utils.events to API doc (#4338)
- add alt text workshop (#4373)
- Add and/or update documentation alt text (#4375)
- Add napari.window to API docs (#4379)
- Convert remaining .gifs to .webm (#4392)
- Add naps to the TOC (#4407)
- DOC Fix Broken links in the governance section of README (#4408)
- DOC Fix error in Using the image layer > A simple example (#4411)
- DOC Small fixes in 'Using the image layer' (#4418)
- Fix docs warnings related to NAPs (#4429)
- Add parser for Events section in docstrings (#4430)
- Fixes several sphinx warnings. (#4432)
- DOC Fix typo in 'Using the shapes layer' (#4438)
- Fix events rendering in docs for components.LayerList (#4442)
- Add NAP1: institutional and funding partners (#4446)
- Update to the documentation: add viewer.dims.current_step tips (#4454)

## API Changes
- Update file opening behavior to ensure consistency across command line and GUI. (#4347)
- Warn user when preferred plugin for a file is missing (#4545)


## UI Changes

- Hide console toggle button and ignore corresponding keybinding for ipython
  (#4240) (Note: previously, this button was present but opened an empty/broken
  console, so this is strictly an improvement!)
- Allow resizing left dock widgets (#4368)
- Add filename pattern to reader associations to preference dialog (#4459)
- Add preference saving from dialog for folders with extensions #4535

## Deprecations


## Build Tools

- singularity and docker container images from CI (#3965)
- Test bundle installation in CI (#4307)
- Use conda-forge/napari-feedstock source on main (#4309)
- add project_urls to setup.cfg metadata to improve project metadata on PyPI (#4317)
- Fix minreq test take 3. (#4329)
- `bundle_conda`: ignore unlink errors on cleanup (#4387)
- Move nap flowchart to lfs (#4403)
- Use installer version instead of napari version for default paths (#4444)
- add custom final condarc to bundle (#4447)
- Add doc specific Makefile (#4452)
- Set `TMP` on Windows+Mamba subprocesses if not set (#4462)
- Update test_typing.yml (#4475)
- Fix make-typestubs: use union for type hint instead of '|' (#4476)

## Other Pull Requests

- adds citation file (#3470)
- Add tests for _npe2.py (#4103)
- Decrease LFS size, gif -> webm. (#4207)
- Run PNG crush on all Pngs. (#4208)
- Refactor toward fixing local value capturing. (#4212)
- Minor error message improvement. (#4219)
- Bump npe2 to 0.2.0 and fix typing tests (#4241)
- Remove headless test ignore, move orient_plane_normal test (#4245)
- [pre-commit.ci] pre-commit autoupdate (#4255)
- catch elementwise comparison warning that now shows frequently on layer creation (#4256)
- fix octree imports (#4264)
- Raise error when binding a button to a generator function (#4265)
- MAINT: coverage lines +1 (#4297)
- bump scipy minimum requirement from 1.4.0 to 1.4.1 (#4310)
- MAINT: separate ImportError from ModuleNotFoundError (#4339)
- [pre-commit.ci] pre-commit autoupdate (#4354)
- Remove 'of' from 'in this example of we will' (#4356)
- Fix npe2 import according to 0.3.0 deprecation warning (#4367)
- [pre-commit.ci] pre-commit autoupdate (#4378)
- add test for generate_3D_edge_meshes (#4416)
- Fix mypy error in CI (#4439)
- Make npe2 writer test more lenient (#4457)

## 32 authors added to this release (alphabetical)

- [aeisenbarth](https://github.com/napari/napari/commits?author=aeisenbarth) - @aeisenbarth
- [alisterburt](https://github.com/napari/napari/commits?author=alisterburt) - @alisterburt
- [Andrey Aristov](https://github.com/napari/napari/commits?author=aaristov) - @aaristov
- [Andy Sweet](https://github.com/napari/napari/commits?author=andy-sweet) - @andy-sweet
- [chili-chiu](https://github.com/napari/napari/commits?author=chili-chiu) - @chili-chiu
- [Chris Wood](https://github.com/napari/napari/commits?author=cwood1967) - @cwood1967
- [David Stansby](https://github.com/napari/napari/commits?author=dstansby) - @dstansby
- [Draga Doncila Pop](https://github.com/napari/napari/commits?author=DragaDoncila) - @DragaDoncila
- [Eric Perlman](https://github.com/napari/napari/commits?author=perlman) - @perlman
- [Genevieve Buckley](https://github.com/napari/napari/commits?author=GenevieveBuckley) - @GenevieveBuckley
- [Gregory Lee](https://github.com/napari/napari/commits?author=grlee77) - @grlee77
- [Grzegorz Bokota](https://github.com/napari/napari/commits?author=Czaki) - @Czaki
- [Isabela Presedo-Floyd](https://github.com/napari/napari/commits?author=isabela-pf) - @isabela-pf
- [Jaime Rodríguez-Guerra](https://github.com/napari/napari/commits?author=jaimergp) - @jaimergp
- [Jan-Hendrik Müller](https://github.com/napari/napari/commits?author=kolibril13) - @kolibril13
- [Juan Nunez-Iglesias](https://github.com/napari/napari/commits?author=jni) - @jni
- [Justin Kiggins](https://github.com/napari/napari/commits?author=neuromusic) - @neuromusic
- [Lorenzo Gaifas](https://github.com/napari/napari/commits?author=brisvag) - @brisvag
- [Lucy Liu](https://github.com/napari/napari/commits?author=lucyleeow) - @lucyleeow
- [Marc Boucsein](https://github.com/napari/napari/commits?author=MBPhys) - @MBPhys
- [Marcelo Zoccoler](https://github.com/napari/napari/commits?author=zoccoler) - @zoccoler
- [Martin Weigert](https://github.com/napari/napari/commits?author=maweigert) - @maweigert
- [Matthias Bussonnier](https://github.com/napari/napari/commits?author=Carreau) - @Carreau
- [Melissa Weber Mendonça](https://github.com/napari/napari/commits?author=melissawm) - @melissawm
- [Pam](https://github.com/napari/napari/commits?author=ppwadhwa) - @ppwadhwa
- [Peter Sobolewski](https://github.com/napari/napari/commits?author=psobolewskiPhD) - @psobolewskiPhD
- [pre-commit-ci[bot]](https://github.com/napari/napari/commits?author=pre-commit-ci[bot]) - @pre-commit-ci[bot]
- [Talley Lambert](https://github.com/napari/napari/commits?author=tlambert03) - @tlambert03
- [Tom di Mino](https://github.com/napari/napari/commits?author=tdimino) - @tdimino
- [Tru Huynh](https://github.com/napari/napari/commits?author=truatpasteurdotfr) - @truatpasteurdotfr
- [Yuki Mochizuki](https://github.com/napari/napari/commits?author=2dx) - @2dx
- [Ziyang Liu](https://github.com/napari/napari/commits?author=potating-potato) - @potating-potato


## 42 reviewers added to this release (alphabetical)

- [Alan R Lowe](https://github.com/napari/napari/commits?author=quantumjot) - @quantumjot
- [alisterburt](https://github.com/napari/napari/commits?author=alisterburt) - @alisterburt
- [Andrea PIERRÉ](https://github.com/napari/napari/commits?author=kir0ul) - @kir0ul
- [Andy Sweet](https://github.com/napari/napari/commits?author=andy-sweet) - @andy-sweet
- [chili-chiu](https://github.com/napari/napari/commits?author=chili-chiu) - @chili-chiu
- [David Stansby](https://github.com/napari/napari/commits?author=dstansby) - @dstansby
- [Draga Doncila Pop](https://github.com/napari/napari/commits?author=DragaDoncila) - @DragaDoncila
- [Eric Perlman](https://github.com/napari/napari/commits?author=perlman) - @perlman
- [Genevieve Buckley](https://github.com/napari/napari/commits?author=GenevieveBuckley) - @GenevieveBuckley
- [Gonzalo Peña-Castellanos](https://github.com/napari/napari/commits?author=goanpeca) - @goanpeca
- [Gregory Lee](https://github.com/napari/napari/commits?author=grlee77) - @grlee77
- [Grzegorz Bokota](https://github.com/napari/napari/commits?author=Czaki) - @Czaki
- [Hagai Har-Gil](https://github.com/napari/napari/commits?author=HagaiHargil) - @HagaiHargil
- [Hector](https://github.com/napari/napari/commits?author=hectormz) - @hectormz
- [Isabela Presedo-Floyd](https://github.com/napari/napari/commits?author=isabela-pf) - @isabela-pf
- [Jaime Rodríguez-Guerra](https://github.com/napari/napari/commits?author=jaimergp) - @jaimergp
- [Jan-Hendrik Müller](https://github.com/napari/napari/commits?author=kolibril13) - @kolibril13
- [Jordão Bragantini](https://github.com/napari/napari/commits?author=JoOkuma) - @JoOkuma
- [Juan Nunez-Iglesias](https://github.com/napari/napari/commits?author=jni) - @jni
- [Justin Kiggins](https://github.com/napari/napari/commits?author=neuromusic) - @neuromusic
- [Justine Larsen](https://github.com/napari/napari/commits?author=justinelarsen) - @justinelarsen
- [Kevin Yamauchi](https://github.com/napari/napari/commits?author=kevinyamauchi) - @kevinyamauchi
- [Lorenzo Gaifas](https://github.com/napari/napari/commits?author=brisvag) - @brisvag
- [Lucy Liu](https://github.com/napari/napari/commits?author=lucyleeow) - @lucyleeow
- [Lucy Obus](https://github.com/napari/napari/commits?author=LCObus) - @LCObus
- [Lukasz Migas](https://github.com/napari/napari/commits?author=lukasz-migas) - @lukasz-migas
- [Marc Boucsein](https://github.com/napari/napari/commits?author=MBPhys) - @MBPhys
- [Marcelo Zoccoler](https://github.com/napari/napari/commits?author=zoccoler) - @zoccoler
- [Martin Weigert](https://github.com/napari/napari/commits?author=maweigert) - @maweigert
- [Matthias Bussonnier](https://github.com/napari/napari/commits?author=Carreau) - @Carreau
- [Melissa Weber Mendonça](https://github.com/napari/napari/commits?author=melissawm) - @melissawm
- [Nathan Clack](https://github.com/napari/napari/commits?author=nclack) - @nclack
- [Nicholas Sofroniew](https://github.com/napari/napari/commits?author=sofroniewn) - @sofroniewn
- [Pam](https://github.com/napari/napari/commits?author=ppwadhwa) - @ppwadhwa
- [Peter Boone](https://github.com/napari/napari/commits?author=boonepeter) - @boonepeter
- [Peter Sobolewski](https://github.com/napari/napari/commits?author=psobolewskiPhD) - @psobolewskiPhD
- [Philip Winston](https://github.com/napari/napari/commits?author=pwinston) - @pwinston
- [Robert Haase](https://github.com/napari/napari/commits?author=haesleinhuepf) - @haesleinhuepf
- [Talley Lambert](https://github.com/napari/napari/commits?author=tlambert03) - @tlambert03
- [Tru Huynh](https://github.com/napari/napari/commits?author=truatpasteurdotfr) - @truatpasteurdotfr
- [Volker Hilsenstein](https://github.com/napari/napari/commits?author=VolkerH) - @VolkerH
- [Ziyang Liu](https://github.com/napari/napari/commits?author=potating-potato) - @potating-potato
<|MERGE_RESOLUTION|>--- conflicted
+++ resolved
@@ -26,11 +26,7 @@
 
 
 - Calling `viewer.open` *without* passing a plugin will result in an error if you have not saved a reader preference for that file pattern *and* multiple plugins can claim the file
-<<<<<<< HEAD
     - You can address this error by associating a preference for the file pattern, or calling `viewer.open(file_path, plugin=...)
-- A preferred reader failing to read your file will result in an error
-- A preferred reader missing from current plugins will trigger a warning, but the preference will be otherwise ignored
-=======
     - To save a preference for a file pattern in Python, use:
 
     ```python
@@ -54,8 +50,8 @@
     ```sh
     napari my-path.tif --plugin napari_tifffile
     ```
+- A preferred reader missing from current plugins will trigger a warning, but the preference will be otherwise ignored
 - A preferred reader failing to read your file will result in an error e.g. if you saved `napari_tifffile` as a preference for TIFFs but then tried to open a broken file
->>>>>>> 75a4df46
 - When opening a file through a GUI pathway (drag & drop, File -> Open, Open Sample) you are provided with a dialog allowing you to choose among the various plugins that are compatible with your file
     - This dialog also allows you to save a preference for files and folders with extensions
     - This dialog also pops up if a preferred reader fails to open your file
