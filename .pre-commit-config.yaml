--- conflicted
+++ resolved
@@ -1,21 +1,13 @@
 exclude: _vendor|vendored
 repos:
 - repo: https://github.com/psf/black-pre-commit-mirror
-<<<<<<< HEAD
-  rev: 23.11.0
-=======
   rev: 23.12.1
->>>>>>> dd993831
   hooks:
   - id: black
     pass_filenames: true
     exclude: examples
 - repo: https://github.com/astral-sh/ruff-pre-commit
-<<<<<<< HEAD
-  rev: v0.1.6
-=======
   rev: v0.1.9
->>>>>>> dd993831
   hooks:
   - id: ruff
 - repo: https://github.com/seddonym/import-linter
@@ -24,11 +16,7 @@
   - id: import-linter
     stages: [manual]
 - repo: https://github.com/python-jsonschema/check-jsonschema
-<<<<<<< HEAD
-  rev: 0.27.2
-=======
   rev: 0.27.3
->>>>>>> dd993831
   hooks:
   - id: check-github-workflows
 - repo: https://github.com/pre-commit/pre-commit-hooks
