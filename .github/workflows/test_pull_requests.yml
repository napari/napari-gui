--- conflicted
+++ resolved
@@ -70,42 +70,24 @@
     strategy:
       fail-fast: false
       matrix:
-        platform: [macos-11, macos-latest]
-        python: [3.9, 3.8]
-        backend: [pyqt, pyside]
-        # include:
-          # # Windows py37
-          # - python: 3.7
-          #   platform: windows-latest
-          #   backend: pyqt
-          # - python: 3.7
-          #   platform: windows-latest
-          #   backend: pyside
-          # # Windows py38
-          # - python: 3.8
-          #   platform: windows-latest
-          #   backend: pyqt
-          # - python: 3.8
-          #   platform: windows-latest
-          #   backend: pyside
+        platform: [ubuntu-latest]
+        python: [3.7, 3.8, 3.9]
+        include:
+          # Windows py37
+          - python: 3.7
+            platform: windows-latest
+            backend: pyqt
+          - python: 3.7
+            platform: windows-latest
+            backend: pyside
+          # Windows py38
+          - python: 3.8
+            platform: windows-latest
+            backend: pyqt
+          - python: 3.8
+            platform: windows-latest
+            backend: pyside
           # macOS py38
-<<<<<<< HEAD
-          # - python: 3.9
-          #   platform: macos-11
-          #   backend: pyqt
-          # # minimum specified requirements
-          # - python: 3.7
-          #   platform: ubuntu-18.04
-          #   MIN_REQ: 1
-          # # test with --async_only
-          # - python: 3.8
-          #   platform: ubuntu-18.04
-          #   toxenv: async-pyqt-py38-linux
-          # # test without any Qt backends
-          # - python: 3.8
-          #   platform: ubuntu-18.04
-          #   toxenv: headless-py38-linux
-=======
           - python: 3.9
             platform: macos-11
             backend: pyqt # (only testing pyqt on mac in the interest of speed)
@@ -124,7 +106,6 @@
           - python: '3.10'
             platform: ubuntu-latest
             backend: pyqt
->>>>>>> b572012f
 
     steps:
       - uses: actions/checkout@v2
