"""
Script to check for string in the codebase not using `trans`.

TODO:
  * Find all logger calls and add to skips
  * Find nested funcs inside if/else


Run manually with

    $ pytest -Wignore tools/ --tb=short

To interactively be prompted whether new strings should be ignored or need translations.


You can pass a command to also have the option to open your editor.
Example here to stop in Vim at the right file and linenumber.


    $ python tools/test_strings.py "vim {filename} +{linenumber}"
"""

import ast
import os
import subprocess
import sys
import termios
import tokenize
import tty
from contextlib import suppress
from pathlib import Path
from types import ModuleType
from typing import Optional

import pytest
from strings_list import (
    SKIP_FILES,
    SKIP_FOLDERS,
    SKIP_WORDS,
    SKIP_WORDS_GLOBAL,
)

REPO_ROOT = Path(__file__).resolve()
NAPARI_MODULE = (REPO_ROOT / 'napari').relative_to(REPO_ROOT)

# Types
StringIssuesDict = dict[str, list[tuple[int, str]]]
OutdatedStringsDict = dict[str, list[str]]
TranslationErrorsDict = dict[str, list[tuple[str, str]]]


class FindTransStrings(ast.NodeVisitor):
    """This node visitor finds translated strings."""

    def __init__(self) -> None:
        super().__init__()

        self._found = set()
        self._trans_errors = []

    def _check_vars(self, method_name, args, kwargs):
        """Find interpolation variables inside a translation string.

        This helps find any variables that need to be interpolated inside
        a string so we can check against the `kwargs` for both singular
        and plural strings (if present) inside `args`.

        Parameters
        ----------
        method_name : str
            Translation method used. Options include "_", "_n", "_p" and
            "_np".
        args : list
            List of arguments passed to translation method.
        kwargs : kwargs
            List of keyword arguments passed to translation method.
        """
        singular_kwargs = set(kwargs) - set({'n'})
        plural_kwargs = set(kwargs)

        # If using trans methods with `context`, remove it since we are
        # only interested in the singular and plural strings (if any)
        if method_name in ['_p', '_np']:
            args = args[1:]

        # Iterate on strings passed to the trans method. Could be just a
        # singular string or a singular and a plural. We use the index to
        # determine which one is used.
        for idx, arg in enumerate(args):
            found_vars = set()
            if isinstance(arg, ast.Name):
                check_arg = arg.id
            else:
                check_arg = arg[:]
            check_kwargs = {}
            while True:
                try:
                    check_arg.format(**check_kwargs)
                except KeyError as err:
                    key = err.args[0]
                    found_vars.add(key)
                    check_kwargs[key] = 0
                    continue

                break

            if idx == 0:
                check_1 = singular_kwargs - found_vars
                check_2 = found_vars - singular_kwargs
            else:
                check_1 = plural_kwargs - found_vars
                check_2 = found_vars - plural_kwargs

            if check_1 or check_2:
                error = (arg, check_1.union(check_2))
                self._trans_errors.append(error)

    def visit_Call(self, node):
        method_name, args, kwargs = '', [], []
        with suppress(AttributeError):
            if node.func.value.id == 'trans':
                method_name = node.func.attr
                # Args
                for item in [arg.value for arg in node.args]:
                    args.append(item)
                    self._found.add(item)
                # Kwargs
                kwargs = [
                    kw.arg for kw in node.keywords if kw.arg != 'deferred'
                ]

        if method_name:
            self._check_vars(method_name, args, kwargs)

        self.generic_visit(node)

    def reset(self):
        """Reset variables storing found strings and translation errors."""
        self._found = set()
        self._trans_errors = []


show_trans_strings = FindTransStrings()


def _find_func_definitions(
    node: ast.AST, defs: Optional[list[ast.FunctionDef]] = None
) -> list[ast.FunctionDef]:
    """Find all functions definition recrusively.

    This also find functions nested inside other functions.

    Parameters
    ----------
    node : ast.Node
        The initial node of the ast.
    defs : list of ast.FunctionDef
        A list of function definitions to accumulate.

    Returns
    -------
    list of ast.FunctionDef
        Function definitions found in `node`.
    """
    try:
        body = node.body
    except AttributeError:
        body = []

    if defs is None:
        defs = []

    for node in body:
        _find_func_definitions(node, defs=defs)
        if isinstance(node, ast.FunctionDef):
            defs.append(node)

    return defs


def find_files(
    path: str,
    skip_folders: tuple,
    skip_files: tuple,
    extensions: tuple = ('.py',),
) -> list[str]:
    """Find recursively all files in path.

    Parameters
    ----------
    path : str
        Path to a folder to find files in.
    skip_folders : tuple
        Skip folders containing folder to skip
    skip_files : tuple
        Skip files.
    extensions : tuple, optional
        Extensions to filter by. Default is (".py", )

    Returns
    -------
    list
        Sorted list of found files.
    """
    found_files = []
    for root, _dirs, files in os.walk(path, topdown=False):
        for filename in files:
            fpath = os.path.join(root, filename)

            if any(folder in fpath for folder in skip_folders):
                continue

            if fpath in skip_files:
                continue

            if filename.endswith(extensions):
                found_files.append(fpath)

    return sorted(found_files)


def find_docstrings(fpath: str) -> dict[str, str]:
    """Find all docstrings in file path.

    Parameters
    ----------
    fpath : str
        File path.

    Returns
    -------
    dict
        Simplified string as keys and the value is the original docstring
        found.
    """
    with open(fpath) as fh:
        data = fh.read()

    module = ast.parse(data)
    docstrings = []
    function_definitions = _find_func_definitions(module)
    docstrings.extend([ast.get_docstring(f) for f in function_definitions])
    class_definitions = [
        node for node in module.body if isinstance(node, ast.ClassDef)
    ]
    docstrings.extend([ast.get_docstring(f) for f in class_definitions])
    method_definitions = []

    for class_def in class_definitions:
        method_definitions.extend(
            [
                node
                for node in class_def.body
                if isinstance(node, ast.FunctionDef)
            ]
        )

    docstrings.extend([ast.get_docstring(f) for f in method_definitions])
    docstrings.append(ast.get_docstring(module))
    docstrings = [doc for doc in docstrings if doc]

    results = {}
    for doc in docstrings:
        key = ' '.join([it for it in doc.split() if it != ''])
        results[key] = doc

    return results


def compress_str(gen):
    """
    This function takes a stream of token and tries to join
    consecutive strings.

    This is usefull for long translation string to be broken across
    many lines.

    This should support both joined strings without backslashes:

        trans._(
            "this"
            "will"
            "work"
        )

    Those have NL in between each STING.

    The following will work as well:


        trans._(
            "this"\
            "as"\
            "well"
        )

    Those are just a sequence of STRING


    There _might_ be edge cases with quotes, but I'm unsure

    """
    acc, acc_line = [], None
    for toktype, tokstr, (lineno, _1), _2, _3 in gen:
        if toktype not in (tokenize.STRING, tokenize.NL):
            if acc:
                nt = repr(''.join(acc))
                yield tokenize.STRING, nt, acc_line
                acc, acc_line = [], None
            yield toktype, tokstr, lineno
        elif toktype == tokenize.STRING:
            if tokstr.startswith(("'", '"')):
                acc.append(eval(tokstr))
            else:
                # b"", f"" ... are Strings
                # the prefix can be more than one letter,
                # like rf, rb...
                trailing_quote = tokstr[-1]
                start_quote_index = tokstr.find(trailing_quote)
                prefix = tokstr[:start_quote_index]
                suffix = tokstr[start_quote_index:]
                assert suffix[0] == suffix[-1]
                assert suffix[0] in ('"', "'")
                if 'b' in prefix:
                    print(
                        'not translating bytestring', tokstr, file=sys.stderr
                    )
                    continue
                # we remove the f as we do not want to evaluate the string
                # if it contains variable. IT will crash as it evaluate in
                # the context of this function.
                safe_tokstr = prefix.replace('f', '') + suffix

                acc.append(eval(safe_tokstr))
            if not acc_line:
                acc_line = lineno
        else:
            yield toktype, tokstr, lineno

    if acc:
        nt = repr(''.join(acc))
        yield tokenize.STRING, nt, acc_line


def find_strings(fpath: str) -> dict[tuple[int, str], tuple[int, str]]:
    """Find all strings (and f-strings) for the given file.

    Parameters
    ----------
    fpath : str
        File path.

    Returns
    -------
    dict
        A dict with a tuple for key and a tuple for value. The tuple contains
        the line number and the stripped string. The value containes the line
        number and the original string.
    """
    strings = {}
    with open(fpath) as f:
        for toktype, tokstr, lineno in compress_str(
            tokenize.generate_tokens(f.readline)
        ):
            if toktype == tokenize.STRING:
                try:
                    string = eval(tokstr)
                except Exception:  # noqa BLE001
                    string = eval(tokstr[1:])

                if isinstance(string, str):
                    key = ' '.join([it for it in string.split() if it != ''])
                    strings[(lineno, key)] = (lineno, string)

    return strings


def find_trans_strings(
    fpath: str,
) -> tuple[dict[str, str], list[tuple[str, set[str]]]]:
    """Find all translation strings for the given file.

    Parameters
    ----------
    fpath : str
        File path.

    Returns
    -------
    tuple
        The first item is a dict with a stripped string as key and the
        orginal string for value. The second item is a list of tuples that
        includes errors in translations.
    """
    with open(fpath) as fh:
        data = fh.read()

    module = ast.parse(data)
    trans_strings = {}
    show_trans_strings.visit(module)
    for string in show_trans_strings._found:
        key = ' '.join(list(string.split()))
        trans_strings[key] = string

    errors = list(show_trans_strings._trans_errors)
    show_trans_strings.reset()
    return trans_strings, errors


def import_module_by_path(fpath: str) -> Optional[ModuleType]:
    """Import a module given py a path.

    Parameters
    ----------
    fpath : str
        The path to the file to import as module.

    Returns
    -------
    ModuleType or None
        The imported module or `None`.
    """
    import importlib.util

    fpath = fpath.replace('\\', '/')
    module_name = fpath.replace('.py', '').replace('/', '.')

    try:
        module = importlib.import_module(module_name)
    except ModuleNotFoundError:
        module = None

    return module


def find_issues(
    paths: list[str], skip_words: list[str]
) -> tuple[StringIssuesDict, OutdatedStringsDict, TranslationErrorsDict]:
    """Find strings that have not been translated, and errors in translations.

    This will not raise errors but return a list with found issues wo they
    can be fixed at once.

    Parameters
    ----------
    paths : list of str
        List of paths to files to check.
    skip_words : list of str
        List of words that should be skipped inside the given file.

    Returns
    -------
    tuple
        The first item is a dictionary of the list of issues found per path.
        Each issue is a tuple with line number and the untranslated string.
        The second item is a dictionary of files that contain outdated
        skipped strings. The third item is a dictionary of the translation
        errors found per path. Translation errors referes to missing
        interpolation variables, or spelling errors of the `deferred` keyword.
    """
    issues = {}
    outdated_strings = {}
    trans_errors = {}
    for fpath in paths:
        issues[fpath] = []
        strings = find_strings(fpath)
        trans_strings, errors = find_trans_strings(fpath)
        doc_strings = find_docstrings(fpath)

        skip_words_for_file = skip_words.get(fpath, [])
        skip_words_for_file_check = skip_words_for_file[:]
        module = import_module_by_path(fpath)
        if module is None:
            raise RuntimeError(f'Error loading {fpath}')

        try:
            __all__strings = module.__all__
            if __all__strings is None:
                __all__strings = []
        except AttributeError:
            __all__strings = []

        for key in strings:
            _lineno, string = key
            _lineno, value = strings[key]

            if (
                string not in doc_strings
                and string not in trans_strings
                and value not in skip_words_for_file
                and value not in __all__strings
                and string != ''
                and string.strip() != ''
                and value not in SKIP_WORDS_GLOBAL
                and not value.startswith(
                    "napari:"
                )  # not fail on napari app-model commands
            ):
                issues[fpath].append((_lineno, value))
            elif value in skip_words_for_file_check:
                skip_words_for_file_check.remove(value)

        if skip_words_for_file_check:
            outdated_strings[fpath] = skip_words_for_file_check

        if errors:
            trans_errors[fpath] = errors

        if not issues[fpath]:
            issues.pop(fpath)

    return issues, outdated_strings, trans_errors


# --- Fixture
# ----------------------------------------------------------------------------
def _checks():
    paths = find_files(NAPARI_MODULE, SKIP_FOLDERS, SKIP_FILES)
    issues, outdated_strings, trans_errors = find_issues(paths, SKIP_WORDS)
    return issues, outdated_strings, trans_errors


@pytest.fixture(scope='module')
def checks():
    return _checks()


# --- Tests
# ----------------------------------------------------------------------------
@pytest.mark.parametrize(
    "file_to_check", _checks()[0].items(), ids=_checks()[0].keys()
)
def test_missing_translations(file_to_check):
    print(
        '\nSome strings on the following files might need to be translated '
        'or added to the skip list.\nSkip list is located at '
        '`tools/strings_list.py` file.\n\n'
    )
<<<<<<< HEAD
    fpath, values = file_to_check

    print(f"./{fpath}\n{'*' * len(fpath)}")
    unique_values = set()
    for line, value in values:
        unique_values.add(value)
        print(f"{fpath}:{line} :\t{value!r}")

    print("\n")

    if fpath in SKIP_WORDS:
        print(
            f"List below can be copied directly to `tools/strings_list.py` file inside the '{fpath}' key:\n"
        )
        for value in sorted(unique_values):
            print(f"        {value!r},")
    else:
        print(
            "List below can be copied directly to `tools/strings_list.py` file:\n"
        )
        print(f"    {fpath!r}: [")
        for value in sorted(unique_values):
            print(f"        {value!r},")
        print("    ],")

    print("\n")
=======
    for fpath, values in issues.items():
        print(f"{fpath}\n{'*' * len(fpath)}")
        unique_values = set()
        for line, value in values:
            unique_values.add(value)
            print(f'{line}:\t{value!r}')

        print('\n')

        if fpath in SKIP_WORDS:
            print(
                f"List below can be copied directly to `tools/strings_list.py` file inside the '{fpath}' key:\n"
            )
            for value in sorted(unique_values):
                print(f'        {value!r},')
        else:
            print(
                'List below can be copied directly to `tools/strings_list.py` file:\n'
            )
            print(f'    {fpath!r}: [')
            for value in sorted(unique_values):
                print(f'        {value!r},')
            print('    ],')

        print('\n')
>>>>>>> f9709d8a

    no_issues = not values
    assert no_issues


def test_outdated_string_skips(checks):
    _, outdated_strings, _ = checks
    print(
        '\nSome strings on the skip list on the `tools/strings_list.py` are '
        'outdated.\nPlease remove them from the skip list.\n\n'
    )
    for fpath, values in outdated_strings.items():
        print(f"{fpath}\n{'*' * len(fpath)}")
        print(', '.join(repr(value) for value in values))
        print('')

    no_outdated_strings = not outdated_strings
    assert no_outdated_strings


def test_translation_errors(checks):
    _, _, trans_errors = checks
    print(
        '\nThe following translation strings do not provide some '
        'interpolation variables:\n\n'
    )
    for fpath, errors in trans_errors.items():
        print(f"{fpath}\n{'*' * len(fpath)}")
        for string, variables in errors:
            print(f'String:\t\t{string!r}')
            print(
                f"Variables:\t{', '.join(repr(value) for value in variables)}"
            )
            print('')

        print('')

    no_trans_errors = not trans_errors
    assert no_trans_errors


def getch():
    fd = sys.stdin.fileno()
    old_settings = termios.tcgetattr(fd)
    try:
        tty.setraw(sys.stdin.fileno())
        ch = sys.stdin.read(1)
    finally:
        termios.tcsetattr(fd, termios.TCSADRAIN, old_settings)
    return ch


GREEN = '\x1b[1;32m'
RED = '\x1b[1;31m'
NORMAL = '\x1b[1;0m'


def print_colored_diff(old, new):
    lines = list(difflib.unified_diff(old.splitlines(), new.splitlines()))
    for line in lines[2:]:
        if line.startswith('-'):
            print(f'{RED}{line}{NORMAL}')
        elif line.startswith('+'):
            print(f'{GREEN}{line}{NORMAL}')
        else:
            print(line)


def clear_screen():
    print(chr(27) + '[2J')


def _compute_autosugg(raw_code, text):
    raw_code[:]
    start = raw_code.find(f"'{text}'")
    if start == -1:
        start = raw_code.find(f'"{text}"')
    if start == -1:
        return None, False
    stop = start + len(text) + 2
    rawt = raw_code[start:stop]

    sugg = raw_code[:start] + 'trans._(' + rawt + ')' + raw_code[stop:]
    if sugg[start - 1] == 'f':
        return None, False
    return sugg, True


if __name__ == '__main__':
    issues, outdated_strings, trans_errors = _checks()
    import difflib
    import json
    import pathlib

    edit_cmd = sys.argv[1] if len(sys.argv) > 1 else None

    pth = pathlib.Path(__file__).parent / 'string_list.json'
    data = json.loads(pth.read_text())
    for file, items in outdated_strings.items():
        for to_remove in set(items):
            # we don't use set logic to keep the order the same as in the target
            # files.
            data['SKIP_WORDS'][file].remove(to_remove)

    break_ = False

    n_issues = sum([len(m) for m in issues.values()])

    for file, missing in issues.items():
        raw_code = Path(file).read_text()
        code = raw_code.splitlines()
        if break_:
            break
        for line, text in missing:
            # skip current item if it has been added to current list
            # this happens when a new strings is often added many time
            # in the same file.
            if text in data['SKIP_WORDS'].get(file, []):
                continue

            sugg, autosugg = _compute_autosugg(raw_code, text)

            clear_screen()
            print(
                f'{RED}=== About {n_issues} items  in {len(issues)} files to review ==={NORMAL}'
            )

            print()
            print(f'{RED}{file}:{line}{NORMAL}', GREEN, repr(text), NORMAL)
            if autosugg:
                print_colored_diff(raw_code, sugg)
            else:
                print(f'{RED}f-string nedds manual intervention{NORMAL}')
                for lt in code[line - 3 : line - 1]:
                    print(' ', lt)
                print('>', code[line - 1].replace(text, GREEN + text + NORMAL))
                for lt in code[line : line + 3]:
                    print(' ', lt)
            print()

            print()
            print(
                f'{RED}i{NORMAL} : ignore -  add to ignored localised strings'
            )
            print(f'{RED}c{NORMAL} : continue -  go to next')
            if autosugg:
                print(f'{RED}a{NORMAL} : Apply Auto suggestion')
            else:
                print('- : Auto suggestion  not available here')
            if edit_cmd:
                print(f'{RED}e{NORMAL} : EDIT - using {edit_cmd!r}')
            else:
                print(
                    "- : Edit not available, call with python tools/validate_strings.py  '$COMMAND {filename} {linenumber} '"
                )
            print(f'{RED}s{NORMAL} : save and quit')
            print('> ', end='')
            sys.stdout.flush()
            val = getch()
            if val == 'a' and autosugg:
                content = Path(file).read_text()
                new_content, _ = _compute_autosugg(content, text)
                Path(file).write_text(new_content)

            if val == 'e' and edit_cmd:
                subprocess.run(
                    edit_cmd.format(filename=file, linenumber=line).split(' ')
                )
            if val == 'c':
                continue
            if val == 'i':
                data['SKIP_WORDS'].setdefault(file, []).append(text)
            elif val == 'q':
                import sys

                sys.exit(0)
            elif val == 's':
                break_ = True
                break

    pth.write_text(json.dumps(data, indent=4, sort_keys=True))
    # test_outdated_string_skips(issues, outdated_strings, trans_errors)<|MERGE_RESOLUTION|>--- conflicted
+++ resolved
@@ -536,34 +536,7 @@
         'or added to the skip list.\nSkip list is located at '
         '`tools/strings_list.py` file.\n\n'
     )
-<<<<<<< HEAD
-    fpath, values = file_to_check
-
-    print(f"./{fpath}\n{'*' * len(fpath)}")
-    unique_values = set()
-    for line, value in values:
-        unique_values.add(value)
-        print(f"{fpath}:{line} :\t{value!r}")
-
-    print("\n")
-
-    if fpath in SKIP_WORDS:
-        print(
-            f"List below can be copied directly to `tools/strings_list.py` file inside the '{fpath}' key:\n"
-        )
-        for value in sorted(unique_values):
-            print(f"        {value!r},")
-    else:
-        print(
-            "List below can be copied directly to `tools/strings_list.py` file:\n"
-        )
-        print(f"    {fpath!r}: [")
-        for value in sorted(unique_values):
-            print(f"        {value!r},")
-        print("    ],")
-
-    print("\n")
-=======
+
     for fpath, values in issues.items():
         print(f"{fpath}\n{'*' * len(fpath)}")
         unique_values = set()
@@ -589,7 +562,8 @@
             print('    ],')
 
         print('\n')
->>>>>>> f9709d8a
+
+    print("\n")
 
     no_issues = not values
     assert no_issues
