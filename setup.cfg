[metadata]
name = napari
url = https://napari.org
download_url = https://github.com/napari/napari
license = BSD 3-Clause
license_file = LICENSE
description = n-dimensional array viewer in Python
long_description = file: README.md
long_description_content_type = text/markdown
author = napari team
author_email = napari-steering-council@googlegroups.com
project_urls =
    Bug Tracker = https://github.com/napari/napari/issues
    Documentation = https://napari.org
    Source Code = https://github.com/napari/napari
classifiers =
    Development Status :: 3 - Alpha
    Environment :: X11 Applications :: Qt
    Intended Audience :: Education
    Intended Audience :: Science/Research
    License :: OSI Approved :: BSD License
    Programming Language :: C
    Programming Language :: Python
    Programming Language :: Python :: 3 :: Only
    Programming Language :: Python :: 3.8
    Programming Language :: Python :: 3.9
    Programming Language :: Python :: 3.10
    Topic :: Scientific/Engineering
    Topic :: Scientific/Engineering :: Visualization
    Topic :: Scientific/Engineering :: Information Analysis
    Topic :: Scientific/Engineering :: Bio-Informatics
    Topic :: Utilities
    Operating System :: Microsoft :: Windows
    Operating System :: POSIX
    Operating System :: Unix
    Operating System :: MacOS


[options]
zip_safe = False
packages = find:
python_requires = >=3.8
include_package_data = True
install_requires =
    appdirs>=1.4.4
<<<<<<< HEAD
    app-model>=0.0.6
=======
    app-model>=0.0.6,<0.3.0  # as per @czaki request. app-model v0.3.0 can drop napari v0.4.17
>>>>>>> 7585e0cd
    cachey>=0.2.1
    certifi>=2018.1.18
    dask[array]>=2.15.0,!=2.28.0  # https://github.com/napari/napari/issues/1656
    imageio>=2.5.0,!=2.11.0
    in-n-out>=0.1.3
    jsonschema>=3.2.0
    magicgui>=0.3.6
    napari-console>=0.0.4
    napari-plugin-engine>=0.1.9
    napari-svg>=0.1.6
    npe2>=0.5.1
    numpy>=1.18.5
    numpydoc>=0.9.2
    pandas>=1.1.0 ; python_version < '3.9'
    pandas>=1.3.0 ; python_version >= '3.9'
    Pillow!=7.1.0,!=7.1.1  # not a direct dependency, but 7.1.0 and 7.1.1 broke imageio
    pint>=0.17
    psutil>=5.0
    psygnal>=0.3.4
    pydantic>=1.9.0
    pygments>=2.4.0
    PyOpenGL>=3.1.0
    PyYAML>=5.1
    qtpy>=1.7.0
    scikit-image>=0.19.1
    scipy>=1.4.1 ; python_version < '3.9'
    scipy>=1.5.4 ; python_version >= '3.9'
    superqt>=0.2.5
    tifffile>=2020.2.16
    toolz>=0.10.0
    tqdm>=4.56.0
    typing_extensions
    vispy>=0.11.0,<0.12
    wrapt>=1.11.1

[options.package_data]
* = *.pyi
napari =
    builtins.yaml

# for explanation of %(extra)s syntax see:
# https://github.com/pypa/setuptools/issues/1260#issuecomment-438187625
# this syntax may change in the future

[options.extras_require]
pyside2 =
    PySide2>=5.13.2,!=5.15.0 ; python_version != '3.8'
    PySide2>=5.14.2,!=5.15.0 ; python_version == '3.8'
pyside =  # alias for pyside2
    %(pyside2)s
pyqt5 =
    PyQt5>=5.12.3,!=5.15.0
pyqt =  # alias for pyqt5
    %(pyqt5)s
qt =  # alias for pyqt5
    %(pyqt5)s
# all is the full "batteries included" extra.
all =
    scikit-image[data]
    %(pyqt5)s
# optional (i.e. opt-in) packages, see https://github.com/napari/napari/pull/3867#discussion_r864354854
optional =
    triangle
testing =
    babel>=2.9.0
    fsspec
    hypothesis>=6.8.0
    lxml
    matplotlib
    pooch>=1.3.0
    pytest-cov
    pytest-qt
    pytest>=7.0.0
    tensorstore>=0.1.13
    torch>=1.7
    xarray
    zarr
release = 
    PyGithub>=1.44.1
    twine>=3.1.1
dev =
    black
    check-manifest>=0.42
    flake8
    isort
    pre-commit>=2.9.0
    pydantic[dotenv]
    rich
    %(all)s
    %(testing)s
docs =
    %(all)s
    sphinx_autodoc_typehints==1.12.0
    Jinja2
    jupytext
    sphinx-tabs
    sphinx-panels
    myst-nb
    napari-sphinx-theme
    sphinx-external-toc
    sphinx-gallery
    matplotlib
    qtgallery
    lxml
build =
    black
    isort
    pyqt5
bundle_build =
    briefcase==0.3.1
    dmgbuild>=1.4.2
    markupsafe<2.1
    PySide2==5.15.2
    ruamel.yaml
    tomlkit
    wheel
bundle_run =
    imagecodecs
    pip
    PySide2==5.15.2
    scikit-image[data]
    zarr
    wheel
    pims
    numpy==1.19.3

[options.entry_points]
console_scripts =
    napari = napari.__main__:main
pytest11 =
    napari = napari.utils._testsupport
napari.manifest =
    napari = napari:builtins.yaml

[flake8]
# Ignores - https://lintlyci.github.io/Flake8Rules
# E203  Whitespace before ':'  (sometimes conflicts with black)
# E501 line too long (84 > 79 characters)  (sometimes too annoying)
# W503	Line break occurred before a binary operator
# C901 McCabe complexity test. Would be nice to re-enable, but takes work
ignore = E203,W503,E501,C901,D401
max-line-length = 79
max-complexity = 18
exclude = _vendor,vendored,__init__.py,examples,benchmarks,napari/resources/_qt_resources*.py


[coverage:report]
exclude_lines =
    pragma: no cover
    if TYPE_CHECKING:
    raise NotImplementedError()


[coverage:run]
omit =
    */_vendor/*

[importlinter]
root_package = napari
include_external_packages=True


[importlinter:contract:1]
name = "Forbid import PyQt and PySide"
type = forbidden
source_modules =
    napari
forbidden_modules =
    PyQt5
    PySide2
ignore_imports =
    napari._qt.qt_resources._icons -> PyQt5
    napari._qt.qt_resources._icons -> PySide2
    napari._qt -> PySide2


[importlinter:contract:2]
name = "Block import from qt module in abstract ones"
type = layers
layers=
    napari.qt
    napari.layers

[importlinter:contract:3]
name = "Block import from qt module in abstract ones"
type = layers
layers=
    napari.qt
    napari.components<|MERGE_RESOLUTION|>--- conflicted
+++ resolved
@@ -43,11 +43,7 @@
 include_package_data = True
 install_requires =
     appdirs>=1.4.4
-<<<<<<< HEAD
-    app-model>=0.0.6
-=======
     app-model>=0.0.6,<0.3.0  # as per @czaki request. app-model v0.3.0 can drop napari v0.4.17
->>>>>>> 7585e0cd
     cachey>=0.2.1
     certifi>=2018.1.18
     dask[array]>=2.15.0,!=2.28.0  # https://github.com/napari/napari/issues/1656
