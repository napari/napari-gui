[metadata]
name = napari
url = https://napari.org
download_url = https://github.com/napari/napari
license = BSD 3-Clause
license_file = LICENSE
description = n-dimensional array viewer in Python
long_description = file: README.md
long_description_content_type = text/markdown
author = napari team
author_email = napari-steering-council@googlegroups.com
classifiers =
    Development Status :: 3 - Alpha
    Environment :: X11 Applications :: Qt
    Intended Audience :: Education
    Intended Audience :: Science/Research
    License :: OSI Approved :: BSD License
    Programming Language :: C
    Programming Language :: Python
    Programming Language :: Python :: 3 :: Only
    Programming Language :: Python :: 3.7
    Programming Language :: Python :: 3.8
    Topic :: Scientific/Engineering
    Topic :: Scientific/Engineering :: Visualization
    Topic :: Scientific/Engineering :: Information Analysis
    Topic :: Scientific/Engineering :: Bio-Informatics
    Topic :: Utilities
    Operating System :: Microsoft :: Windows
    Operating System :: POSIX
    Operating System :: Unix
    Operating System :: MacOS


[options]
zip_safe = False
packages = find:
python_requires = >=3.7
include_package_data = True
install_requires =
    appdirs>=1.4.4
    cachey>=0.2.1
<<<<<<< HEAD
    dask[array]>=2.1.0
    dataclasses ; python_version < '3.7'
=======
    dask[array]>=2.1.0,!=2.28.0  # https://github.com/napari/napari/issues/1656
>>>>>>> b61d9ae5
    imageio>=2.5.0
    importlib-metadata>=1.5.0 ; python_version < '3.8'
    ipykernel>=5.2.0
    IPython>=7.7.0
    napari-plugin-engine>=0.1.5
    napari-svg>=0.1.4
    numpy>=1.16.0
    numpydoc>=0.9.2
    Pillow!=7.1.0,!=7.1.1  # not a direct dependency, but 7.1.0 and 7.1.1 broke imageio
    psutil>=5.0
    PyOpenGL>=3.1.0
    PyYAML>=5.1
    qtconsole>=4.5.1
    qtpy>=1.7.0
    scipy>=1.2.0
    tifffile>=2020.2.16
    typing_extensions
    toolz>=0.10.0
    typing_extensions
    vispy>=0.6.4
    wrapt>=1.11.1


# for explanation of %(extra)s syntax see:
# https://github.com/pypa/setuptools/issues/1260#issuecomment-438187625
# this syntax may change in the future

[options.extras_require]
pyside2 = 
    PySide2>=5.12.3,<5.15.0
pyqt5 = 
    PyQt5>=5.12.3,<5.15.0
# all will be the full "batteries included" extra.
# though for now, it's just the GUI backend
all =
    %(pyqt5)s


[options.entry_points]
console_scripts =
    napari = napari.__main__:main


[flake8]
# Ignores - https://lintlyci.github.io/Flake8Rules
# E203  Whitespace before ':'  (sometimes conflicts with black)
# E501 line too long (84 > 79 characters)  (sometimes too annoying)
# W503	Line break occurred before a binary operator
# C901 McCabe complexity test. Would be nice to re-enable, but takes work
ignore = E203,W503,E501,C901
max-line-length = 79
max-complexity = 18
exclude = _vendor,vendored,__init__.py,examples,benchmarks,napari/resources/_qt_resources*.py<|MERGE_RESOLUTION|>--- conflicted
+++ resolved
@@ -39,12 +39,8 @@
 install_requires =
     appdirs>=1.4.4
     cachey>=0.2.1
-<<<<<<< HEAD
     dask[array]>=2.1.0
-    dataclasses ; python_version < '3.7'
-=======
     dask[array]>=2.1.0,!=2.28.0  # https://github.com/napari/napari/issues/1656
->>>>>>> b61d9ae5
     imageio>=2.5.0
     importlib-metadata>=1.5.0 ; python_version < '3.8'
     ipykernel>=5.2.0
