[metadata]
name = napari
url = https://napari.org
download_url = https://github.com/napari/napari
license = BSD 3-Clause
license_files = LICENSE
description = n-dimensional array viewer in Python
long_description = file: README.md
long_description_content_type = text/markdown
author = napari team
author_email = napari-steering-council@googlegroups.com
project_urls =
    Bug Tracker = https://github.com/napari/napari/issues
    Documentation = https://napari.org
    Source Code = https://github.com/napari/napari
classifiers =
    Development Status :: 3 - Alpha
    Environment :: X11 Applications :: Qt
    Intended Audience :: Education
    Intended Audience :: Science/Research
    License :: OSI Approved :: BSD License
    Programming Language :: C
    Programming Language :: Python
    Programming Language :: Python :: 3 :: Only
    Programming Language :: Python :: 3.8
    Programming Language :: Python :: 3.9
    Programming Language :: Python :: 3.10
    Programming Language :: Python :: 3.11
    Topic :: Scientific/Engineering
    Topic :: Scientific/Engineering :: Visualization
    Topic :: Scientific/Engineering :: Information Analysis
    Topic :: Scientific/Engineering :: Bio-Informatics
    Topic :: Utilities
    Operating System :: Microsoft :: Windows
    Operating System :: POSIX
    Operating System :: Unix
    Operating System :: MacOS


[options]
zip_safe = False
packages = find:
python_requires = >=3.8
include_package_data = True
install_requires =
    appdirs>=1.4.4
<<<<<<< HEAD
    app-model>=0.2.1,<0.3.0  # as per @czaki request. app-model v0.3.0 can drop napari v0.4.17
=======
    app-model>=0.2.2,<0.3.0  # as per @czaki request. app-model v0.3.0 can drop napari v0.4.17
>>>>>>> cf3ad37c
    cachey>=0.2.1
    certifi>=2018.1.18
    dask[array]>=2.15.0,!=2.28.0  # https://github.com/napari/napari/issues/1656
    imageio>=2.20,!=2.22.1
    jsonschema>=3.2.0
    lazy_loader>=0.2
    magicgui>=0.3.6
    napari-console>=0.0.6
    napari-plugin-engine>=0.1.9
    napari-svg>=0.1.8
    npe2>=0.7.2
    numpy>=1.21,<2
    numpydoc>=0.9.2
    pandas>=1.1.0 ; python_version < '3.9'
    pandas>=1.3.0 ; python_version >= '3.9'
    Pillow!=7.1.0,!=7.1.1  # not a direct dependency, but 7.1.0 and 7.1.1 broke imageio
    pint>=0.17
    psutil>=5.0
    psygnal>=0.3.4
<<<<<<< HEAD
    pydantic>=1.10.0,<2
=======
    pydantic>=1.9.0
>>>>>>> cf3ad37c
    pygments>=2.6.0
    PyOpenGL>=3.1.0
    PyYAML>=5.1
    qtpy>=1.10.0
    scikit-image[data]>=0.19.1 # just `pooch`, but needed by `builtins` to provide all scikit-image.data samples
    scipy>=1.4.1 ; python_version < '3.9'
    scipy>=1.5.4 ; python_version >= '3.9'
    superqt>=0.5.0
    tifffile>=2020.2.16
    toolz>=0.10.0
    tqdm>=4.56.0
    typing_extensions>=4.2.0
    vispy>=0.14.1,<0.15
    wrapt>=1.11.1


[options.package_data]
* = *.pyi
napari_builtins =
    builtins.yaml


# for explanation of %(extra)s syntax see:
# https://github.com/pypa/setuptools/issues/1260#issuecomment-438187625
# this syntax may change in the future

[options.extras_require]
pyside2 =
    PySide2>=5.13.2,!=5.15.0 ; python_version != '3.8'
    PySide2>=5.14.2,!=5.15.0 ; python_version == '3.8'
pyside6_experimental =
    PySide6
pyqt6_experimental =
    PyQt6
pyside =  # alias for pyside2
    %(pyside2)s
pyqt5 =
    PyQt5>=5.12.3,!=5.15.0
pyqt =  # alias for pyqt5
    %(pyqt5)s
qt =  # alias for pyqt5
    %(pyqt5)s
# all is the full "batteries included" extra.
all =
    %(pyqt5)s
    napari-plugin-manager >=0.1.0a1, <0.2.0
# optional (i.e. opt-in) packages, see https://github.com/napari/napari/pull/3867#discussion_r864354854
optional =
    triangle
testing =
    babel>=2.9.0
    fsspec
    hypothesis>=6.8.0
    lxml
    matplotlib
    pooch>=1.6.0
    coverage
    pretend
    pytest-qt
    pytest-pretty>=1.1.0
    pytest>=7.0.0
    tensorstore>=0.1.13
    virtualenv
    xarray>=0.16.2
    zarr>=2.12.0
    IPython>=7.25.0
    qtconsole>=4.5.1
    rich>=12.0.0
    napari-plugin-manager >=0.1.0a2, <0.2.0
testing_extra =
    torch>=1.7
release =
    PyGithub>=1.44.1
    twine>=3.1.1
    gitpython>=3.1.0
    requests-cache>=0.9.2
dev =
    black
    check-manifest>=0.42
    pre-commit>=2.9.0
    pydantic[dotenv]
    rich
    %(testing)s
build =
    black
    ruff
    pyqt5


[options.entry_points]
console_scripts =
    napari = napari.__main__:main
pytest11 =
    napari = napari.utils._testsupport
napari.manifest =
    napari_builtins = napari_builtins:builtins.yaml


[coverage:report]
exclude_lines =
    pragma: no cover
    if TYPE_CHECKING:
    raise NotImplementedError()
    except ImportError:
    ^ +\.\.\.$


[coverage:run]
parallel = true
omit =
    */_vendor/*
    */_version.py
    */benchmarks/*
source =
    napari
    napari_builtins

[coverage:paths]
source =
    napari/
    D:\a\napari\napari\napari
    /home/runner/work/napari/napari/napari
    /Users/runner/work/napari/napari/napari
builtins =
    napari_builtins/
    D:\a\napari\napari\napari_builtins
    /home/runner/work/napari/napari/napari_builtins
    /Users/runner/work/napari/napari/napari_builtins



[importlinter]
root_package = napari
include_external_packages=True


[importlinter:contract:1]
name = "Forbid import PyQt and PySide"
type = forbidden
source_modules =
    napari
forbidden_modules =
    PyQt5
    PySide2
ignore_imports =
    napari._qt.qt_resources._icons -> PyQt5
    napari._qt.qt_resources._icons -> PySide2
    napari._qt -> PySide2


[importlinter:contract:2]
name = "Block import from qt module in abstract ones"
type = layers
layers=
    napari.qt
    napari.layers


[importlinter:contract:3]
name = "Block import from qt module in abstract ones"
type = layers
layers=
    napari.qt
    napari.components<|MERGE_RESOLUTION|>--- conflicted
+++ resolved
@@ -44,11 +44,7 @@
 include_package_data = True
 install_requires =
     appdirs>=1.4.4
-<<<<<<< HEAD
-    app-model>=0.2.1,<0.3.0  # as per @czaki request. app-model v0.3.0 can drop napari v0.4.17
-=======
     app-model>=0.2.2,<0.3.0  # as per @czaki request. app-model v0.3.0 can drop napari v0.4.17
->>>>>>> cf3ad37c
     cachey>=0.2.1
     certifi>=2018.1.18
     dask[array]>=2.15.0,!=2.28.0  # https://github.com/napari/napari/issues/1656
@@ -68,11 +64,7 @@
     pint>=0.17
     psutil>=5.0
     psygnal>=0.3.4
-<<<<<<< HEAD
-    pydantic>=1.10.0,<2
-=======
-    pydantic>=1.9.0
->>>>>>> cf3ad37c
+    pydantic>=1.10.0
     pygments>=2.6.0
     PyOpenGL>=3.1.0
     PyYAML>=5.1
