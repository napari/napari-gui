--- conflicted
+++ resolved
@@ -55,13 +55,8 @@
     napari-console>=0.0.6
     napari-plugin-engine>=0.1.9
     napari-svg>=0.1.7
-<<<<<<< HEAD
     npe2>=0.7.2
-    numpy>=1.21
-=======
-    npe2>=0.5.2
     numpy>=1.21,<2
->>>>>>> 4e08272e
     numpydoc>=0.9.2
     pandas>=1.1.0 ; python_version < '3.9'
     pandas>=1.3.0 ; python_version >= '3.9'
