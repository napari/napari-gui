[metadata]
name = napari
url = https://napari.org
download_url = https://github.com/napari/napari
license = BSD 3-Clause
license_file = LICENSE
description = n-dimensional array viewer in Python
long_description = file: README.md
long_description_content_type = text/markdown
author = napari team
author_email = napari-steering-council@googlegroups.com
project_urls =
    Bug Tracker = https://github.com/napari/napari/issues
    Documentation = https://napari.org
    Source Code = https://github.com/napari/napari
classifiers =
    Development Status :: 3 - Alpha
    Environment :: X11 Applications :: Qt
    Intended Audience :: Education
    Intended Audience :: Science/Research
    License :: OSI Approved :: BSD License
    Programming Language :: C
    Programming Language :: Python
    Programming Language :: Python :: 3 :: Only
    Programming Language :: Python :: 3.8
    Programming Language :: Python :: 3.9
    Programming Language :: Python :: 3.10
    Topic :: Scientific/Engineering
    Topic :: Scientific/Engineering :: Visualization
    Topic :: Scientific/Engineering :: Information Analysis
    Topic :: Scientific/Engineering :: Bio-Informatics
    Topic :: Utilities
    Operating System :: Microsoft :: Windows
    Operating System :: POSIX
    Operating System :: Unix
    Operating System :: MacOS


[options]
zip_safe = False
packages = find:
python_requires = >=3.8
include_package_data = True
install_requires =
    appdirs>=1.4.4
    cachey>=0.2.1
    certifi>=2018.1.18
    dask[array]>=2.15.0,!=2.28.0  # https://github.com/napari/napari/issues/1656
    imageio>=2.5.0,!=2.11.0
    jsonschema>=3.2.0
    magicgui>=0.3.6
    napari-console>=0.0.4
    napari-plugin-engine>=0.1.9
    napari-svg>=0.1.4
    npe2>=0.3.0
    numpy>=1.18.5
    numpydoc>=0.9.2
    pandas>=1.1.0 ; python_version < '3.9'
    pandas>=1.3.0 ; python_version >= '3.9'
    Pillow!=7.1.0,!=7.1.1  # not a direct dependency, but 7.1.0 and 7.1.1 broke imageio
    pint>=0.17
    psutil>=5.0
    PyOpenGL>=3.1.0
    PyYAML>=5.1
    pydantic>=1.9.0
    qtpy>=1.7.0
<<<<<<< HEAD
    scipy>=1.4.0
    scikit-image>=0.19
=======
    scipy>=1.4.1 ; python_version < '3.9'
    scipy>=1.5.4 ; python_version >= '3.9'
>>>>>>> 68d2c1b6
    superqt>=0.2.5
    tifffile>=2020.2.16
    typing_extensions
    toolz>=0.10.0
    tqdm>=4.56.0
    vispy>=0.10.0
    wrapt>=1.11.1

[options.package_data]
* = *.pyi
napari =
    builtins.yaml

# for explanation of %(extra)s syntax see:
# https://github.com/pypa/setuptools/issues/1260#issuecomment-438187625
# this syntax may change in the future

[options.extras_require]
pyside2 =
    PySide2>=5.13.2,!=5.15.0 ; python_version != '3.8'
    PySide2>=5.14.2,!=5.15.0 ; python_version == '3.8'
pyside =  # alias for pyside2
    %(pyside2)s
pyqt5 =
    PyQt5>=5.12.3,!=5.15.0
pyqt =  # alias for pyqt5
    %(pyqt5)s
qt =  # alias for pyqt5
    %(pyqt5)s
# all is the full "batteries included" extra.
all =
    scikit-image[data]
    %(pyqt5)s
testing =
    babel>=2.9.0
    pytest
    pytest-faulthandler
    pytest-order
    pytest-qt
    hypothesis>=6.8.0
    xarray
    fsspec
    zarr
    matplotlib
    scikit-image>=0.18.1,!=0.19.0
    pooch>=1.3.0
    semgrep
    tensorstore>=0.1.13 ; python_version < '3.10'
    torch>=1.7 ; python_version < '3.10'
    meshzoo
    lxml
release = 
    PyGithub>=1.44.1
    twine>=3.1.1
    pygithub
dev =
    pre-commit>=2.9.0
    black==20.8b1
    flake8==3.8.4
    pydantic[dotenv]
    check-manifest>=0.42
    rich
    %(all)s
    %(testing)s
docs =
    %(all)s
    sphinx_autodoc_typehints==1.12.0
    Jinja2
    jupytext
    sphinx-tabs
    sphinx-panels
    myst-nb
    napari-sphinx-theme
    sphinx-external-toc
    lxml
build =
    black
    isort
    pyqt5
bundle_build =
    briefcase==0.3.1
    tomlkit
    ruamel.yaml
    wheel
    dmgbuild>=1.4.2
    PySide2==5.15.2
    markupsafe<2.1
bundle_run =
    imagecodecs
    pip
    PySide2==5.15.2
    scikit-image[data]
    zarr
    wheel
    pims
    numpy==1.19.3

[options.entry_points]
console_scripts =
    napari = napari.__main__:main
pytest11 =
    napari = napari.utils._testsupport
napari.manifest =
    napari = napari:builtins.yaml
    
[flake8]
# Ignores - https://lintlyci.github.io/Flake8Rules
# E203  Whitespace before ':'  (sometimes conflicts with black)
# E501 line too long (84 > 79 characters)  (sometimes too annoying)
# W503	Line break occurred before a binary operator
# C901 McCabe complexity test. Would be nice to re-enable, but takes work
ignore = E203,W503,E501,C901,D401
max-line-length = 79
max-complexity = 18
exclude = _vendor,vendored,__init__.py,examples,benchmarks,napari/resources/_qt_resources*.py


[coverage:report]
exclude_lines =
    pragma: no cover
    if TYPE_CHECKING:
    raise NotImplementedError()


[importlinter]
root_package = napari
include_external_packages=True


[importlinter:contract:1]
name = "Forbid import PyQt and PySide"
type = forbidden
source_modules =
    napari
forbidden_modules =
    PyQt5
    PySide2
ignore_imports =
    napari._qt.qt_resources._icons -> PyQt5
    napari._qt.qt_resources._icons -> PySide2
    napari._qt -> PySide2


[importlinter:contract:2]
name = "Block import from qt module in abstract ones"
type = layers
layers=
    napari.qt
    napari.layers

[importlinter:contract:3]
name = "Block import from qt module in abstract ones"
type = layers
layers=
    napari.qt
    napari.components<|MERGE_RESOLUTION|>--- conflicted
+++ resolved
@@ -64,13 +64,9 @@
     PyYAML>=5.1
     pydantic>=1.9.0
     qtpy>=1.7.0
-<<<<<<< HEAD
-    scipy>=1.4.0
-    scikit-image>=0.19
-=======
     scipy>=1.4.1 ; python_version < '3.9'
     scipy>=1.5.4 ; python_version >= '3.9'
->>>>>>> 68d2c1b6
+    scikit-image>=0.19
     superqt>=0.2.5
     tifffile>=2020.2.16
     typing_extensions
