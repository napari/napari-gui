--- conflicted
+++ resolved
@@ -17,10 +17,7 @@
 # fmt: off
 class CommandId(str, Enum):
     """Id representing a napari command."""
-<<<<<<< HEAD
-=======
 
->>>>>>> 4ebbf1e5
     # View menubar
     TOGGLE_FULLSCREEN = 'napari:window:view:toggle_fullscreen'
     TOGGLE_MENUBAR = 'napari:window:view:toggle_menubar'
@@ -37,20 +34,17 @@
     TOGGLE_VIEWER_SCALE_BAR = 'napari:window:view:toggle_viewer_scale_bar'
     TOGGLE_VIEWER_SCALE_BAR_COLORED = 'napari:window:view:toggle_viewer_scale_bar_colored'
     TOGGLE_VIEWER_SCALE_BAR_TICKS = 'napari:window:view:toggle_viewer_scale_bar_ticks'
-<<<<<<< HEAD
+
     # Window menubar
     TOGGLE_CONSOLE = "napari:window:window:toggle_window_console"
     TOGGLE_LAYER_CONTROLS = "napari:window:window:toggle_layer_controls"
     TOGGLE_LAYER_LIST = "napari:window:window:toggle_layer_list"
-    # Right click layer menu
-=======
 
     # Help menubar
     NAPARI_INFO = 'napari:window:help:info'
     TOGGLE_BUG_REPORT_OPT_IN = 'napari:window:help:bug_report_opt_in'
 
-    # Layer menubar
->>>>>>> 4ebbf1e5
+    # Right click layer menu
     LAYER_DUPLICATE = 'napari:layer:duplicate'
     LAYER_SPLIT_STACK = 'napari:layer:split_stack'
     LAYER_SPLIT_RGB = 'napari:layer:split_rgb'
@@ -112,20 +106,16 @@
     CommandId.TOGGLE_VIEWER_SCALE_BAR: _i(trans._('Scale Bar Visible')),
     CommandId.TOGGLE_VIEWER_SCALE_BAR_COLORED: _i(trans._('Scale Bar Colored')),
     CommandId.TOGGLE_VIEWER_SCALE_BAR_TICKS: _i(trans._('Scale Bar Ticks')),
-<<<<<<< HEAD
     # Window menubar
     CommandId.TOGGLE_CONSOLE: _i(trans._('Console')),
     CommandId.TOGGLE_LAYER_CONTROLS: _i(trans._('Layer Controls')),
     CommandId.TOGGLE_LAYER_LIST: _i(trans._('Layer List')),
-    # Right click layer menu
-=======
 
     # Help menubar
     CommandId.NAPARI_INFO: _i(trans._('napari Info'), ),
     CommandId.TOGGLE_BUG_REPORT_OPT_IN: _i(trans._('Bug Reporting Opt In/Out...'), ),
 
-    # Layer menubar
->>>>>>> 4ebbf1e5
+    # Right click layer menu
     CommandId.LAYER_DUPLICATE: _i(trans._('Duplicate Layer'),),
     CommandId.LAYER_SPLIT_STACK: _i(trans._('Split Stack'),),
     CommandId.LAYER_SPLIT_RGB: _i(trans._('Split RGB'),),
