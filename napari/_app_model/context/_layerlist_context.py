--- conflicted
+++ resolved
@@ -1,13 +1,9 @@
 from __future__ import annotations
 
 import contextlib
-<<<<<<< HEAD
-from typing import TYPE_CHECKING, Callable, Optional, Union
-=======
 from functools import partial
 from typing import TYPE_CHECKING, Callable, Optional, Union
 from weakref import ref
->>>>>>> 3ba3a3e6
 
 from app_model.expressions import ContextKey
 
@@ -171,13 +167,6 @@
     )
 
 
-<<<<<<< HEAD
-def _empty_shapes_layer_selected(s: LayerSel) -> Callable[[], bool]:
-    def fun() -> bool:
-        return any(x._type_string == 'shapes' and not len(x.data) for x in s)
-
-    return fun
-=======
 def _shapes_selection_check(s: ReferenceType[LayerSel]) -> bool:
     s_ = s()
     if s_ is None:
@@ -188,7 +177,6 @@
 def _empty_shapes_layer_selected(s: LayerSel) -> Callable[[], bool]:
     check_fun = partial(_shapes_selection_check, ref(s))
     return check_fun
->>>>>>> 3ba3a3e6
 
 
 class LayerListSelectionContextKeys(ContextNamespace['LayerSel']):
