from __future__ import annotations

from functools import lru_cache
from itertools import chain
from typing import Dict

from app_model import Application

from ._submenus import SUBMENUS
from .actions._layer_actions import LAYER_ACTIONS
from .actions._view_actions import VIEW_ACTIONS
from .injection._processors import PROCESSORS
from .injection._providers import PROVIDERS

APP_NAME = 'napari'


class NapariApplication(Application):
    def __init__(self, app_name=APP_NAME) -> None:
        # raise_synchronous_exceptions means that commands triggered via
        # ``execute_command`` will immediately raise exceptions. Normally,
        # `execute_command` returns a Future object (which by definition does not
        # raise exceptions until requested).  While we could use that future to raise
        # exceptions with `.result()`, for now, raising immediately should
        # prevent any unexpected silent errors.  We can turn it off later if we
        # adopt asynchronous command execution.
        super().__init__(app_name, raise_synchronous_exceptions=True)

        self.injection_store.namespace = _napari_names  # type: ignore [assignment]
        self.injection_store.register(
            providers=PROVIDERS, processors=PROCESSORS
        )

<<<<<<< HEAD
        for action in chain(LAYER_ACTIONS):
=======
        for action in chain(LAYER_ACTIONS, VIEW_ACTIONS):
>>>>>>> ec69e693
            self.register_action(action)

        self.menus.append_menu_items(SUBMENUS)

    @classmethod
    def get_app(cls) -> NapariApplication:
        return Application.get_app(APP_NAME) or cls()


@lru_cache(maxsize=1)
def _napari_names() -> Dict[str, object]:
    """Napari names to inject into local namespace when evaluating type hints."""
    import napari
    from napari import components, layers, viewer

    def _public_types(module):
        return {
            name: val
            for name, val in vars(module).items()
            if not name.startswith('_')
            and isinstance(val, type)
            and getattr(val, '__module__', '_').startswith('napari')
        }

    return {
        'napari': napari,
        **_public_types(components),
        **_public_types(layers),
        **_public_types(viewer),
    }


def get_app() -> NapariApplication:
    """Get the Napari Application singleton."""
    return NapariApplication.get_app()<|MERGE_RESOLUTION|>--- conflicted
+++ resolved
@@ -31,11 +31,7 @@
             providers=PROVIDERS, processors=PROCESSORS
         )
 
-<<<<<<< HEAD
-        for action in chain(LAYER_ACTIONS):
-=======
         for action in chain(LAYER_ACTIONS, VIEW_ACTIONS):
->>>>>>> ec69e693
             self.register_action(action)
 
         self.menus.append_menu_items(SUBMENUS)
