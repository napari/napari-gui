from __future__ import annotations

from functools import lru_cache

from app_model import Application

<<<<<<< HEAD
from napari._app_model.actions._help_actions import HELP_ACTIONS
from napari._app_model.actions._layer_actions import (
    LAYER_ACTIONS,
    LAYER_SUBMENUS,
)
=======
from napari._app_model._submenus import SUBMENUS
from napari._app_model.actions._layer_actions import LAYER_ACTIONS
>>>>>>> ded87bfd

APP_NAME = 'napari'


class NapariApplication(Application):
    def __init__(self, app_name=APP_NAME) -> None:
        # raise_synchronous_exceptions means that commands triggered via
        # ``execute_command`` will immediately raise exceptions. Normally,
        # `execute_command` returns a Future object (which by definition does not
        # raise exceptions until requested).  While we could use that future to raise
        # exceptions with `.result()`, for now, raising immediately should
        # prevent any unexpected silent errors.  We can turn it off later if we
        # adopt asynchronous command execution.
        super().__init__(app_name, raise_synchronous_exceptions=True)

        self.injection_store.namespace = _napari_names  # type: ignore [assignment]

<<<<<<< HEAD
        self.register_actions(chain(HELP_ACTIONS, LAYER_ACTIONS))
        self.menus.append_menu_items(LAYER_SUBMENUS)
=======
        self.register_actions(LAYER_ACTIONS)

        self.menus.append_menu_items(SUBMENUS)
>>>>>>> ded87bfd

    @classmethod
    def get_app(cls, app_name: str = APP_NAME) -> NapariApplication:
        return Application.get_app(app_name) or cls()  # type: ignore[return-value]


@lru_cache(maxsize=1)
def _napari_names() -> dict[str, object]:
    """Napari names to inject into local namespace when evaluating type hints."""
    import napari
    from napari import components, layers, viewer

    def _public_types(module):
        return {
            name: val
            for name, val in vars(module).items()
            if not name.startswith('_')
            and isinstance(val, type)
            and getattr(val, '__module__', '_').startswith('napari')
        }

    return {
        'napari': napari,
        **_public_types(components),
        **_public_types(layers),
        **_public_types(viewer),
    }


def get_app() -> NapariApplication:
    """Get the Napari Application singleton."""
    return NapariApplication.get_app()<|MERGE_RESOLUTION|>--- conflicted
+++ resolved
@@ -4,16 +4,10 @@
 
 from app_model import Application
 
-<<<<<<< HEAD
-from napari._app_model.actions._help_actions import HELP_ACTIONS
 from napari._app_model.actions._layer_actions import (
     LAYER_ACTIONS,
     LAYER_SUBMENUS,
 )
-=======
-from napari._app_model._submenus import SUBMENUS
-from napari._app_model.actions._layer_actions import LAYER_ACTIONS
->>>>>>> ded87bfd
 
 APP_NAME = 'napari'
 
@@ -31,14 +25,8 @@
 
         self.injection_store.namespace = _napari_names  # type: ignore [assignment]
 
-<<<<<<< HEAD
-        self.register_actions(chain(HELP_ACTIONS, LAYER_ACTIONS))
+        self.register_actions(LAYER_ACTIONS)
         self.menus.append_menu_items(LAYER_SUBMENUS)
-=======
-        self.register_actions(LAYER_ACTIONS)
-
-        self.menus.append_menu_items(SUBMENUS)
->>>>>>> ded87bfd
 
     @classmethod
     def get_app(cls, app_name: str = APP_NAME) -> NapariApplication:
