--- conflicted
+++ resolved
@@ -19,13 +19,10 @@
 from napari._app_model.actions._viewer_actions import VIEWER_ACTIONS
 from napari._app_model.injection._processors import PROCESSORS
 from napari._app_model.injection._providers import PROVIDERS
-<<<<<<< HEAD
-from napari.utils.key_bindings import _bind_plugin_key
-=======
 from napari.components.viewer_model import ViewerModel
 from napari.layers import Image, Labels, Points, Shapes
 from napari.utils.action_manager import action_manager
->>>>>>> 38750cbf
+from napari.utils.key_bindings import _bind_plugin_key
 
 APP_NAME = 'napari'
 
@@ -100,9 +97,8 @@
 
         self.menus.append_menu_items(SUBMENUS)
 
-<<<<<<< HEAD
         self.keybindings.registered.connect(populate_plugin_keymap)
-=======
+
     def _register_action_manager_shim(self, action: Action, keymapprovider):
         """Shim from app-model Action to action_manager for keybinding"""
         # TODO: remove this once keybind handling is ported to app-model
@@ -138,7 +134,6 @@
             keymapprovider=keymapprovider,
             repeatable=isinstance(action, RepeatableAction),
         )
->>>>>>> 38750cbf
 
     @classmethod
     def get_app(cls) -> NapariApplication:
