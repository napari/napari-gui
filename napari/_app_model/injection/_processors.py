--- conflicted
+++ resolved
@@ -9,7 +9,6 @@
     List,
     Optional,
     Set,
-<<<<<<< HEAD
     Tuple,
     Union,
     get_origin,
@@ -17,11 +16,6 @@
 
 from magicgui.widgets import FunctionGui, Widget
 from qtpy.QtWidgets import QWidget  # type: ignore[attr-defined]
-=======
-    Union,
-    get_origin,
-)
->>>>>>> 47b9527e
 
 from napari import layers, types, viewer
 from napari._app_model.injection._providers import _provide_viewer
