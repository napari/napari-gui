"""Non-Qt processors.

Qt processors can be found in `napari/_qt/_qapp_model/injection/_qprocessors.py`.
"""

from concurrent.futures import Future
from contextlib import nullcontext, suppress
from functools import partial
from typing import (
    Any,
    Callable,
    Optional,
    Union,
    get_origin,
)

from napari import layers, types, viewer
from napari._app_model.injection._providers import _provide_viewer
from napari.layers._source import layer_source
from napari.utils.translations import trans


def _add_layer_data_tuples_to_viewer(
    data: Union[types.LayerDataTuple, list[types.LayerDataTuple]],
    return_type=None,
    viewer=None,
    source: Optional[dict] = None,
):
    from napari.utils.misc import ensure_list_of_layer_data_tuple

    if viewer is None:
        viewer = _provide_viewer()
    if viewer and data is not None:
        data = data if isinstance(data, list) else [data]
        for datum in ensure_list_of_layer_data_tuple(data):
            # then try to update a viewer layer with the same name.
            if len(datum) > 1 and (name := datum[1].get('name')):
                with suppress(KeyError):
                    layer = viewer.layers[name]
                    layer.data = datum[0]
                    for k, v in datum[1].items():
                        setattr(layer, k, v)
                    continue
            with layer_source(**source) if source else nullcontext():
                # otherwise create a new layer from the layer data
                viewer._add_layer_from_data(*datum)


def _add_layer_data_to_viewer(
    data: Any,
    return_type: Any,
    viewer: Optional[viewer.Viewer] = None,
    layer_name: Optional[str] = None,
    source: Optional[dict] = None,
):
    """Show a result in the viewer.

    Parameters
    ----------
    data : Any
        The result of the function call. For this function, this should be
        *just* the data part of the corresponding layer type.
    return_type : Any
        The return annotation that was used in the decorated function.
    viewer : Optional[Viewer]
        An optional viewer to use. Otherwise use current viewer.
    layer_name : Optional[str]
        An optional layer name to use. If a layer with this name exists, it will
        be updated.
    source : Optional[dict]
        An optional layer source to use.

    Examples
    --------
    This allows the user to do this, and add the result as a viewer Image.

    >>> def make_layer() -> napari.types.ImageData:
    ...     return np.random.rand(256, 256)

    """
    if data is not None and (viewer := viewer or _provide_viewer()):
        if layer_name:
            with suppress(KeyError):
                # layerlist also allow lookup by name
                viewer.layers[layer_name].data = data
                return
        if get_origin(return_type) is Union:
            if len(return_type.__args__) != 2 or return_type.__args__[
                1
            ] is not type(None):
                # this case should be impossible, but we'll check anyway.
                raise TypeError(
<<<<<<< HEAD
                    trans._(
                        "napari supports only Optional[<layer_data_type>], not {return_type}",
                        return_type=return_type,
                    )
=======
                    f'napari supports only Optional[<layer_data_type>], not {return_type}'
>>>>>>> f9709d8a
                )
            return_type = return_type.__args__[0]
        layer_type = return_type.__name__.replace('Data', '').lower()
        with layer_source(**source) if source else nullcontext():
            getattr(viewer, f'add_{layer_type}')(data=data, name=layer_name)


def _add_layer_to_viewer(
    layer: layers.Layer,
    viewer: Optional[viewer.Viewer] = None,
    source: Optional[dict] = None,
):
    if layer is not None and (viewer := viewer or _provide_viewer()):
        layer._source = layer.source.copy(update=source or {})
        viewer.add_layer(layer)


# here to prevent garbace collection of the future object while processing.
_FUTURES: set[Future] = set()


def _add_future_data(
    future: Future,
    return_type: Any,
    _from_tuple=True,
    viewer: Optional[viewer.Viewer] = None,
    source: Optional[dict] = None,
):
    """Process a Future object.

    This function will be called to process function that has a
    return annotation of one of the `napari.types.<layer_name>Data` ... and
    will add the data in `result` to the current viewer as the corresponding
    layer type.

    Parameters
    ----------
    future : Future
        An instance of `concurrent.futures.Future` (or any third-party) object
        with the same interface, that provides `add_done_callback` and `result`
        methods.  When the future is `done()`, the `result()` will be added
        to the viewer.
    return_type : type
        The return annotation that was used in the decorated function.
    _from_tuple : bool, optional
        (only for internal use). True if the future returns `LayerDataTuple`,
        False if it returns one of the `LayerData` types.
    """

    # when the future is done, add layer data to viewer, dispatching
    # to the appropriate method based on the Future data type.

    add_kwargs = {
        'return_type': return_type,
        'viewer': viewer,
        'source': source,
    }

    def _on_future_ready(f: Future):
        if _from_tuple:
            _add_layer_data_tuples_to_viewer(f.result(), **add_kwargs)
        else:
            _add_layer_data_to_viewer(f.result(), **add_kwargs)
        _FUTURES.discard(future)

    # We need the callback to happen in the main thread...
    # This still works (no-op) in a headless environment, but
    # we could be even more granular with it, with a function
    # that checks if we're actually in a QApp before wrapping.
    # with suppress(ImportError):
    #     from superqt.utils import ensure_main_thread

    #     _on_future_ready = ensure_main_thread(_on_future_ready)

    future.add_done_callback(_on_future_ready)
    _FUTURES.add(future)


PROCESSORS: dict[object, Callable] = {
    types.LayerDataTuple: _add_layer_data_tuples_to_viewer,
    list[types.LayerDataTuple]: _add_layer_data_tuples_to_viewer,
    layers.Layer: _add_layer_to_viewer,
}
# Add future and LayerData processors for each layer type.
for t in types._LayerData.__args__:  # type: ignore [attr-defined]
    PROCESSORS[t] = partial(_add_layer_data_to_viewer, return_type=t)

    PROCESSORS[Future[t]] = partial(  # type: ignore [valid-type]
        _add_future_data, return_type=t, _from_tuple=False
    )<|MERGE_RESOLUTION|>--- conflicted
+++ resolved
@@ -90,14 +90,11 @@
             ] is not type(None):
                 # this case should be impossible, but we'll check anyway.
                 raise TypeError(
-<<<<<<< HEAD
                     trans._(
                         "napari supports only Optional[<layer_data_type>], not {return_type}",
                         return_type=return_type,
+                        deferred=True,
                     )
-=======
-                    f'napari supports only Optional[<layer_data_type>], not {return_type}'
->>>>>>> f9709d8a
                 )
             return_type = return_type.__args__[0]
         layer_type = return_type.__name__.replace('Data', '').lower()
