from .viewer import Viewer


def view_image(
    data=None,
    *,
    channel_axis=None,
    rgb=None,
    is_pyramid=None,
    colormap=None,
    contrast_limits=None,
    gamma=1,
    interpolation='nearest',
    rendering='mip',
    iso_threshold=0.5,
    attenuation=0.5,
    name=None,
    metadata=None,
    scale=None,
    translate=None,
    opacity=1,
    blending=None,
    visible=True,
    path=None,
    title='napari',
    ndisplay=2,
    order=None,
    axis_labels=None,
    show=True,
):
    """Create a viewer and add an image layer.

    Parameters
    ----------
    data : array or list of array
        Image data. Can be N dimensional. If the last dimension has length
        3 or 4 can be interpreted as RGB or RGBA if rgb is `True`. If a
        list and arrays are decreasing in shape then the data is treated as
        an image pyramid.
    channel_axis : int, optional
        Axis to expand image along.
    rgb : bool
        Whether the image is rgb RGB or RGBA. If not specified by user and
        the last dimension of the data has length 3 or 4 it will be set as
        `True`. If `False` the image is interpreted as a luminance image.
    is_pyramid : bool
        Whether the data is an image pyramid or not. Pyramid data is
        represented by a list of array like image data. If not specified by
        the user and if the data is a list of arrays that decrease in shape
        then it will be taken to be a pyramid. The first image in the list
        should be the largest.
    colormap : str, vispy.Color.Colormap, tuple, dict, list
        Colormaps to use for luminance images. If a string must be the name
        of a supported colormap from vispy or matplotlib. If a tuple the
        first value must be a string to assign as a name to a colormap and
        the second item must be a Colormap. If a dict the key must be a
        string to assign as a name to a colormap and the value must be a
        Colormap. If a list then must be same length as the axis that is
        being expanded as channels, and each colormap is applied to each new
        image layer.
    contrast_limits : list (2,)
        Color limits to be used for determining the colormap bounds for
        luminance images. If not passed is calculated as the min and max of
        the image. If list of lists then must be same length as the axis
        that is being expanded and then each colormap is applied to each
        image.
    gamma : list, float
        Gamma correction for determining colormap linearity. Defaults to 1.
        If a list then must be same length as the axis that is being expanded
        and then each entry in the list is applied to each image.
    interpolation : str
        Interpolation mode used by vispy. Must be one of our supported
        modes.
    rendering : str
        Rendering mode used by vispy. Must be one of our supported
        modes.
    iso_threshold : float
        Threshold for isosurface.
    attenuation : float
        Attenuation rate for attenuated maximum intensity projection.
    name : str
        Name of the layer.
    metadata : dict
        Layer metadata.
    scale : tuple of float
        Scale factors for the layer.
    translate : tuple of float
        Translation values for the layer.
    opacity : float
        Opacity of the layer visual, between 0.0 and 1.0.
    blending : str
        One of a list of preset blending modes that determines how RGB and
        alpha values of the layer visual get mixed. Allowed values are
        {'opaque', 'translucent', and 'additive'}.
    visible : bool
        Whether the layer visual is currently being displayed.
    path : str or list of str
        Path or list of paths to image data. Paths can be passed as strings
        or `pathlib.Path` instances.
    title : string
        The title of the viewer window.
    ndisplay : {2, 3}
        Number of displayed dimensions.
    order : tuple of int
        Order in which dimensions are displayed where the last two or last
        three dimensions correspond to row x column or plane x row x column if
        ndisplay is 2 or 3.
    axis_labels : list of str
        Dimension names.
    show : bool, optional
        Whether to show the viewer after instantiation. by default True.

    Returns
    -------
    viewer : :class:`napari.Viewer`
        The newly-created viewer.
    """
    viewer = Viewer(
        title=title,
        ndisplay=ndisplay,
        order=order,
        axis_labels=axis_labels,
        show=show,
    )
    viewer.add_image(
        data=data,
        channel_axis=channel_axis,
        rgb=rgb,
        is_pyramid=is_pyramid,
        colormap=colormap,
        contrast_limits=contrast_limits,
        gamma=gamma,
        interpolation=interpolation,
        rendering=rendering,
        iso_threshold=iso_threshold,
        attenuation=attenuation,
        name=name,
        metadata=metadata,
        scale=scale,
        translate=translate,
        opacity=opacity,
        blending=blending,
        visible=visible,
        path=path,
    )
    return viewer


def view_path(
    path,
    *,
    stack=False,
<<<<<<< HEAD
    use_dask=None,
=======
>>>>>>> 546d138d
    title='napari',
    ndisplay=2,
    order=None,
    axis_labels=None,
    show=True,
):
    """Create a viewer and add a layer whose type will be determined by path.

    Parameters
    ----------
    path : str or list of str
<<<<<<< HEAD
        Path(s) to view.
    stack : bool, optional
        Concatenate multiple input files into a single stack,
        by default False
    use_dask : bool, optional
        Whether to use dask to create a lazy array, rather than NumPy.
        If ``None``, will resolve to True if filenames contains more than
        one image, False otherwise.  by default None.
=======
        A filepath, directory, or URL (or a list of any) to open.
    stack : bool, optional
        If a list of strings is passed and ``stack`` is ``True``, then the
        entire list will be passed to plugins.  It is then up to individual
        plugins to know how to handle a list of paths.  If ``stack`` is
        ``False``, then the ``path`` list is broken up and passed to plugin
        readers one by one.  by default False.
>>>>>>> 546d138d
    title : string, optional
        The title of the viewer window. by default 'napari'
    ndisplay : {2, 3}, optional
        Number of displayed dimensions, by default 2
    order : tuple of int, optional
        Order in which dimensions are displayed where the last two or last
        three dimensions correspond to row x column or plane x row x column if
        ndisplay is 2 or 3. by default None
    axis_labels : list of str, optional
        Dimension names. by default None
    show : bool, optional
        Whether to show the viewer after instantiation. by default True.

    Returns
    -------
    viewer : :class:`napari.Viewer`
        The newly-created viewer.
    """
    viewer = Viewer(
        title=title,
        ndisplay=ndisplay,
        order=order,
        axis_labels=axis_labels,
        show=show,
    )
<<<<<<< HEAD
    viewer.add_path(path=path, stack=stack, use_dask=use_dask)
=======
    viewer.add_path(path=path, stack=stack)
>>>>>>> 546d138d
    return viewer


def view_points(
    data=None,
    *,
    properties=None,
    symbol='o',
    size=10,
    edge_width=1,
    edge_color="black",
    edge_color_cycle=None,
    edge_colormap='viridis',
    edge_contrast_limits=None,
    face_color="white",
    face_color_cycle=None,
    face_colormap='viridis',
    face_contrast_limits=None,
    n_dimensional=False,
    name=None,
    metadata=None,
    scale=None,
    translate=None,
    opacity=1,
    blending='translucent',
    visible=True,
    title='napari',
    ndisplay=2,
    order=None,
    axis_labels=None,
    show=True,
):
    """Create a viewer and add a points layer.

    Parameters
    ----------
    data : array (N, D)
        Coordinates for N points in D dimensions.
    properties : dict {str: array (N,)}, DataFrame
        Properties for each point. Each property should be an array of length N,
        where N is the number of points.
    symbol : str
        Symbol to be used for the point markers. Must be one of the
        following: arrow, clobber, cross, diamond, disc, hbar, ring,
        square, star, tailed_arrow, triangle_down, triangle_up, vbar, x.
    size : float, array
        Size of the point marker. If given as a scalar, all points are made
        the same size. If given as an array, size must be the same
        broadcastable to the same shape as the data.
    edge_width : float
        Width of the symbol edge in pixels.
    edge_color : str, array-like
        Color of the point marker border. Numeric color values should be RGB(A).
    edge_color_cycle : np.ndarray, list, cycle
        Cycle of colors (provided as RGBA) to map to edge_color if a
        categorical attribute is used to set face_color.
    edge_colormap : str, vispy.color.colormap.Colormap
        Colormap to set edge_color if a continuous attribute is used to set face_color.
        See vispy docs for details: http://vispy.org/color.html#vispy.color.Colormap
    edge_contrast_limits : None, (float, float)
        clims for mapping the property to a color map. These are the min and max value
        of the specified property that are mapped to 0 and 1, respectively.
        The default value is None. If set the none, the clims will be set to
        (property.min(), property.max())
    face_color : str, array-like
        Color of the point marker body. Numeric color values should be RGB(A).
    face_color_cycle : np.ndarray, list, cycle
        Cycle of colors (provided as RGBA) to map to face_color if a
        categorical attribute is used to set face_color.
    face_colormap : str, vispy.color.colormap.Colormap
        Colormap to set face_color if a continuous attribute is used to set face_color.
        See vispy docs for details: http://vispy.org/color.html#vispy.color.Colormap
    face_contrast_limits : None, (float, float)
        clims for mapping the property to a color map. These are the min and max value
        of the specified property that are mapped to 0 and 1, respectively.
        The default value is None. If set the none, the clims will be set to
        (property.min(), property.max())
    n_dimensional : bool
        If True, renders points not just in central plane but also in all
        n-dimensions according to specified point marker size.
    name : str
        Name of the layer.
    metadata : dict
        Layer metadata.
    scale : tuple of float
        Scale factors for the layer.
    translate : tuple of float
        Translation values for the layer.
    opacity : float
        Opacity of the layer visual, between 0.0 and 1.0.
    blending : str
        One of a list of preset blending modes that determines how RGB and
        alpha values of the layer visual get mixed. Allowed values are
        {'opaque', 'translucent', and 'additive'}.
    visible : bool
        Whether the layer visual is currently being displayed.
    title : string
        The title of the viewer window.
    ndisplay : {2, 3}
        Number of displayed dimensions.
    order : tuple of int
        Order in which dimensions are displayed where the last two or last
        three dimensions correspond to row x column or plane x row x column if
        ndisplay is 2 or 3.
    axis_labels : list of str
        Dimension names.
    show : bool, optional
        Whether to show the viewer after instantiation. by default True.

    Returns
    -------
    viewer : :class:`napari.Viewer`
        The newly-created viewer.

    Notes
    -----
    See vispy's marker visual docs for more details:
    http://api.vispy.org/en/latest/visuals.html#vispy.visuals.MarkersVisual
    """
    viewer = Viewer(
        title=title,
        ndisplay=ndisplay,
        order=order,
        axis_labels=axis_labels,
        show=show,
    )
    viewer.add_points(
        data=data,
        properties=properties,
        symbol=symbol,
        size=size,
        edge_width=edge_width,
        edge_color=edge_color,
        edge_color_cycle=edge_color_cycle,
        edge_colormap=edge_colormap,
        edge_contrast_limits=edge_contrast_limits,
        face_color=face_color,
        face_color_cycle=face_color_cycle,
        face_colormap=face_colormap,
        face_contrast_limits=face_contrast_limits,
        n_dimensional=n_dimensional,
        name=name,
        metadata=metadata,
        scale=scale,
        translate=translate,
        opacity=opacity,
        blending=blending,
        visible=visible,
    )
    return viewer


def view_labels(
    data=None,
    *,
    is_pyramid=None,
    num_colors=50,
    seed=0.5,
    name=None,
    metadata=None,
    scale=None,
    translate=None,
    opacity=0.7,
    blending='translucent',
    visible=True,
    path=None,
    title='napari',
    ndisplay=2,
    order=None,
    axis_labels=None,
    show=True,
):
    """Create a viewer and add a labels (or segmentation) layer.

    An image-like layer where every pixel contains an integer ID
    corresponding to the region it belongs to.

    Parameters
    ----------
    data : array or list of array
        Labels data as an array or pyramid.
    is_pyramid : bool
        Whether the data is an image pyramid or not. Pyramid data is
        represented by a list of array like image data. If not specified by
        the user and if the data is a list of arrays that decrease in shape
        then it will be taken to be a pyramid. The first image in the list
        should be the largest.
    num_colors : int
        Number of unique colors to use in colormap.
    seed : float
        Seed for colormap random generator.
    name : str
        Name of the layer.
    metadata : dict
        Layer metadata.
    scale : tuple of float
        Scale factors for the layer.
    translate : tuple of float
        Translation values for the layer.
    opacity : float
        Opacity of the layer visual, between 0.0 and 1.0.
    blending : str
        One of a list of preset blending modes that determines how RGB and
        alpha values of the layer visual get mixed. Allowed values are
        {'opaque', 'translucent', and 'additive'}.
    visible : bool
        Whether the layer visual is currently being displayed.
    path : str or list of str
        Path or list of paths to image data. Paths can be passed as strings
        or `pathlib.Path` instances.
    title : string
        The title of the viewer window.
    ndisplay : {2, 3}
        Number of displayed dimensions.
    order : tuple of int
        Order in which dimensions are displayed where the last two or last
        three dimensions correspond to row x column or plane x row x column if
        ndisplay is 2 or 3.
    axis_labels : list of str
        Dimension names.
    show : bool, optional
        Whether to show the viewer after instantiation. by default True.

    Returns
    -------
    viewer : :class:`napari.Viewer`
        The newly-created viewer.
    """
    viewer = Viewer(
        title=title,
        ndisplay=ndisplay,
        order=order,
        axis_labels=axis_labels,
        show=show,
    )
    viewer.add_labels(
        data=data,
        is_pyramid=is_pyramid,
        num_colors=num_colors,
        seed=seed,
        name=name,
        metadata=metadata,
        scale=scale,
        translate=translate,
        opacity=opacity,
        blending=blending,
        visible=visible,
        path=path,
    )
    return viewer


def view_shapes(
    data=None,
    *,
    shape_type='rectangle',
    edge_width=1,
    edge_color='black',
    face_color='white',
    z_index=0,
    name=None,
    metadata=None,
    scale=None,
    translate=None,
    opacity=0.7,
    blending='translucent',
    visible=True,
    title='napari',
    ndisplay=2,
    order=None,
    axis_labels=None,
    show=True,
):
    """Create a viewer and add a shapes layer.

    Parameters
    ----------
    data : list or array
        List of shape data, where each element is an (N, D) array of the
        N vertices of a shape in D dimensions. Can be an 3-dimensional
        array if each shape has the same number of vertices.
    shape_type : string or list
        String of shape shape_type, must be one of "{'line', 'rectangle',
        'ellipse', 'path', 'polygon'}". If a list is supplied it must be
        the same length as the length of `data` and each element will be
        applied to each shape otherwise the same value will be used for all
        shapes.
    edge_width : float or list
        Thickness of lines and edges. If a list is supplied it must be the
        same length as the length of `data` and each element will be
        applied to each shape otherwise the same value will be used for all
        shapes.
    edge_color : str or list
        If string can be any color name recognized by vispy or hex value if
        starting with `#`. If array-like must be 1-dimensional array with 3
        or 4 elements. If a list is supplied it must be the same length as
        the length of `data` and each element will be applied to each shape
        otherwise the same value will be used for all shapes.
    face_color : str or list
        If string can be any color name recognized by vispy or hex value if
        starting with `#`. If array-like must be 1-dimensional array with 3
        or 4 elements. If a list is supplied it must be the same length as
        the length of `data` and each element will be applied to each shape
        otherwise the same value will be used for all shapes.
    z_index : int or list
        Specifier of z order priority. Shapes with higher z order are
        displayed ontop of others. If a list is supplied it must be the
        same length as the length of `data` and each element will be
        applied to each shape otherwise the same value will be used for all
        shapes.
    name : str
        Name of the layer.
    metadata : dict
        Layer metadata.
    scale : tuple of float
        Scale factors for the layer.
    translate : tuple of float
        Translation values for the layer.
    opacity : float or list
        Opacity of the layer visual, between 0.0 and 1.0.
    blending : str
        One of a list of preset blending modes that determines how RGB and
        alpha values of the layer visual get mixed. Allowed values are
        {'opaque', 'translucent', and 'additive'}.
    visible : bool
        Whether the layer visual is currently being displayed.
    title : string
        The title of the viewer window.
    ndisplay : {2, 3}
        Number of displayed dimensions.
    order : tuple of int
        Order in which dimensions are displayed where the last two or last
        three dimensions correspond to row x column or plane x row x column if
        ndisplay is 2 or 3.
    axis_labels : list of str
        Dimension names.
    show : bool, optional
        Whether to show the viewer after instantiation. by default True.

    Returns
    -------
    viewer : :class:`napari.Viewer`
        The newly-created viewer.
    """
    viewer = Viewer(
        title=title,
        ndisplay=ndisplay,
        order=order,
        axis_labels=axis_labels,
        show=show,
    )
    viewer.add_shapes(
        data=data,
        shape_type=shape_type,
        edge_width=edge_width,
        edge_color=edge_color,
        face_color=face_color,
        z_index=z_index,
        name=name,
        metadata=metadata,
        scale=scale,
        translate=translate,
        opacity=opacity,
        blending=blending,
        visible=visible,
    )
    return viewer


def view_surface(
    data,
    *,
    colormap='gray',
    contrast_limits=None,
    gamma=1,
    name=None,
    metadata=None,
    scale=None,
    translate=None,
    opacity=1,
    blending='translucent',
    visible=True,
    title='napari',
    ndisplay=2,
    order=None,
    axis_labels=None,
    show=True,
):
    """Create a viewer and add a surface layer.

    Parameters
    ----------
    data : 3-tuple of array
        The first element of the tuple is an (N, D) array of vertices of
        mesh triangles. The second is an (M, 3) array of int of indices
        of the mesh triangles. The third element is the (K0, ..., KL, N)
        array of values used to color vertices where the additional L
        dimensions are used to color the same mesh with different values.
    colormap : str, vispy.Color.Colormap, tuple, dict
        Colormap to use for luminance images. If a string must be the name
        of a supported colormap from vispy or matplotlib. If a tuple the
        first value must be a string to assign as a name to a colormap and
        the second item must be a Colormap. If a dict the key must be a
        string to assign as a name to a colormap and the value must be a
        Colormap.
    contrast_limits : list (2,)
        Color limits to be used for determining the colormap bounds for
        luminance images. If not passed is calculated as the min and max of
        the image.
    gamma : float
        Gamma correction for determining colormap linearity. Defaults to 1.
    name : str
        Name of the layer.
    metadata : dict
        Layer metadata.
    scale : tuple of float
        Scale factors for the layer.
    translate : tuple of float
        Translation values for the layer.
    opacity : float
        Opacity of the layer visual, between 0.0 and 1.0.
    blending : str
        One of a list of preset blending modes that determines how RGB and
        alpha values of the layer visual get mixed. Allowed values are
        {'opaque', 'translucent', and 'additive'}.
    visible : bool
        Whether the layer visual is currently being displayed.
    title : string
        The title of the viewer window.
    ndisplay : {2, 3}
        Number of displayed dimensions.
    order : tuple of int
        Order in which dimensions are displayed where the last two or last
        three dimensions correspond to row x column or plane x row x column if
        ndisplay is 2 or 3.
    axis_labels : list of str
        Dimension names.
    show : bool, optional
        Whether to show the viewer after instantiation. by default True.

    Returns
    -------
    viewer : :class:`napari.Viewer`
        The newly-created viewer.
    """
    viewer = Viewer(
        title=title,
        ndisplay=ndisplay,
        order=order,
        axis_labels=axis_labels,
        show=show,
    )
    viewer.add_surface(
        data,
        colormap=colormap,
        contrast_limits=contrast_limits,
        gamma=gamma,
        name=name,
        metadata=metadata,
        scale=scale,
        translate=translate,
        opacity=opacity,
        blending=blending,
        visible=visible,
    )
    return viewer


def view_vectors(
    data,
    *,
    edge_width=1,
    edge_color='red',
    length=1,
    name=None,
    metadata=None,
    scale=None,
    translate=None,
    opacity=0.7,
    blending='translucent',
    visible=True,
    title='napari',
    ndisplay=2,
    order=None,
    axis_labels=None,
    show=True,
):
    """Create a viewer and add a vectors layer.

    Parameters
    ----------
    data : (N, 2, D) or (N1, N2, ..., ND, D) array
        An (N, 2, D) array is interpreted as "coordinate-like" data and a
        list of N vectors with start point and projections of the vector in
        D dimensions. An (N1, N2, ..., ND, D) array is interpreted as
        "image-like" data where there is a length D vector of the
        projections at each pixel.
    edge_width : float
        Width for all vectors in pixels.
    length : float
         Multiplicative factor on projections for length of all vectors.
    edge_color : str
        Edge color of all the vectors.
    name : str
        Name of the layer.
    metadata : dict
        Layer metadata.
    scale : tuple of float
        Scale factors for the layer.
    translate : tuple of float
        Translation values for the layer.
    opacity : float
        Opacity of the layer visual, between 0.0 and 1.0.
    blending : str
        One of a list of preset blending modes that determines how RGB and
        alpha values of the layer visual get mixed. Allowed values are
        {'opaque', 'translucent', and 'additive'}.
    visible : bool
        Whether the layer visual is currently being displayed.
    title : string
        The title of the viewer window.
    ndisplay : {2, 3}
        Number of displayed dimensions.
    order : tuple of int
        Order in which dimensions are displayed where the last two or last
        three dimensions correspond to row x column or plane x row x column if
        ndisplay is 2 or 3.
    axis_labels : list of str
        Dimension names.
    show : bool, optional
        Whether to show the viewer after instantiation. by default True.

    Returns
    -------
    viewer : :class:`napari.Viewer`
        The newly-created viewer.
    """
    viewer = Viewer(
        title=title,
        ndisplay=ndisplay,
        order=order,
        axis_labels=axis_labels,
        show=show,
    )
    viewer.add_vectors(
        data,
        edge_width=edge_width,
        edge_color=edge_color,
        length=length,
        name=name,
        metadata=metadata,
        scale=scale,
        translate=translate,
        opacity=opacity,
        blending=blending,
        visible=visible,
    )
    return viewer<|MERGE_RESOLUTION|>--- conflicted
+++ resolved
@@ -150,10 +150,6 @@
     path,
     *,
     stack=False,
-<<<<<<< HEAD
-    use_dask=None,
-=======
->>>>>>> 546d138d
     title='napari',
     ndisplay=2,
     order=None,
@@ -165,16 +161,6 @@
     Parameters
     ----------
     path : str or list of str
-<<<<<<< HEAD
-        Path(s) to view.
-    stack : bool, optional
-        Concatenate multiple input files into a single stack,
-        by default False
-    use_dask : bool, optional
-        Whether to use dask to create a lazy array, rather than NumPy.
-        If ``None``, will resolve to True if filenames contains more than
-        one image, False otherwise.  by default None.
-=======
         A filepath, directory, or URL (or a list of any) to open.
     stack : bool, optional
         If a list of strings is passed and ``stack`` is ``True``, then the
@@ -182,7 +168,6 @@
         plugins to know how to handle a list of paths.  If ``stack`` is
         ``False``, then the ``path`` list is broken up and passed to plugin
         readers one by one.  by default False.
->>>>>>> 546d138d
     title : string, optional
         The title of the viewer window. by default 'napari'
     ndisplay : {2, 3}, optional
@@ -208,11 +193,7 @@
         axis_labels=axis_labels,
         show=show,
     )
-<<<<<<< HEAD
-    viewer.add_path(path=path, stack=stack, use_dask=use_dask)
-=======
     viewer.add_path(path=path, stack=stack)
->>>>>>> 546d138d
     return viewer
 
 
