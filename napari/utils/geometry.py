from typing import Dict, Tuple

import numpy as np

# normal vectors for a 3D axis-aligned box
# coordinates are ordered [z, y, x]
FACE_NORMALS = {
    "x_pos": np.array([0, 0, 1]),
    "x_neg": np.array([0, 0, -1]),
    "y_pos": np.array([0, 1, 0]),
    "y_neg": np.array([0, -1, 0]),
    "z_pos": np.array([1, 0, 0]),
    "z_neg": np.array([-1, 0, 0]),
}


def project_points_onto_plane(
    points: np.ndarray, plane_point: np.ndarray, plane_normal: np.ndarray
) -> Tuple[np.ndarray, np.ndarray]:
    """Project points on to a plane.

    Plane is defined by a point and a normal vector. This function
    is designed to work with points and planes in 3D.

    Parameters
    ----------
    points : np.ndarray
        The coordinate of the point to be projected. The points
        should be 3D and have shape shape (N,3) for N points.
    plane_point : np.ndarray
        The point on the plane used to define the plane.
        Should have shape (3,).
    plane_normal : np.ndarray
        The normal vector used to define the plane.
        Should be a unit vector and have shape (3,).

    Returns
    -------
    projected_point : np.ndarray
        The point that has been projected to the plane.
        This is always an Nx3 array.
    signed_distance_to_plane : np.ndarray
        The signed projection distance between the points and the plane.
        Positive values indicate the point is on the positive normal side of the plane.
        Negative values indicate the point is on the negative normal side of the plane.
    """
    points = np.atleast_2d(points)
    plane_point = np.asarray(plane_point)
    # make the plane normals have the same shape as the points
    plane_normal = np.tile(plane_normal, (points.shape[0], 1))

    # get the vector from point on the plane
    # to the point to be projected
    point_vector = points - plane_point

    # find the distance to the plane along the normal direction
    signed_distance_to_plane = np.multiply(point_vector, plane_normal).sum(
        axis=1
    )

    # project the point
    projected_points = points - (
        signed_distance_to_plane[:, np.newaxis] * plane_normal
    )

    return projected_points, signed_distance_to_plane


def rotation_matrix_from_vectors_2d(
    vec_1: np.ndarray, vec_2: np.ndarray
) -> np.ndarray:
    dot_prod = np.dot(vec_1, vec_2)
    if np.allclose(dot_prod, 1):
        # if the vectors are already aligned, return the identity
        rotation_matrix = np.eye(2)
    elif np.allclose(dot_prod, 0):
        # if the vectors are in opposite direction, rotate 180 degrees
        rotation_matrix = np.diag([-1, -1])
    else:
        diagonal_1 = (vec_1[0] * vec_2[0]) + (vec_1[1] * vec_2[1])
        diagonal_2 = (vec_1[0] * vec_2[1]) - (vec_2[0] * vec_1[0])
        rotation_matrix = np.array(
            [[diagonal_1, -1 * diagonal_2], [diagonal_2, diagonal_1]]
        )

    return rotation_matrix


def rotation_matrix_from_vectors_3d(vec_1, vec_2):
    """Calculate the rotation matrix that aligns vec1 to vec2.

    Parameters
    ----------
    vec_1 : np.ndarray
        The vector you want to rotate
    vec_2 : np.ndarray
        The vector you would like to align to.

    Returns
    -------
    rotation_matrix : np.ndarray
        The rotation matrix that aligns vec_1 with vec_2.
        That is rotation_matrix.dot(vec_1) == vec_2
    """
    vec_1 = (vec_1 / np.linalg.norm(vec_1)).reshape(3)
    vec_2 = (vec_2 / np.linalg.norm(vec_2)).reshape(3)
    cross_prod = np.cross(vec_1, vec_2)
    dot_prod = np.dot(vec_1, vec_2)
    if any(cross_prod):  # if not all zeros then
        s = np.linalg.norm(cross_prod)
        kmat = np.array(
            [
                [0, -cross_prod[2], cross_prod[1]],
                [cross_prod[2], 0, -cross_prod[0]],
                [-cross_prod[1], cross_prod[0], 0],
            ]
        )
        rotation_matrix = (
            np.eye(3) + kmat + kmat.dot(kmat) * ((1 - dot_prod) / (s ** 2))
        )

    else:
        if np.allclose(dot_prod, 1):
            # if the vectors are already aligned, return the identity
            rotation_matrix = np.eye(3)
        else:
            # if the vectors are in opposite direction, rotate 180 degrees
            rotation_matrix = np.diag([-1, -1, 1])
    return rotation_matrix


<<<<<<< HEAD
def rotate_points_on_plane(
=======
def rotate_points(
>>>>>>> 76bafdae
    points: np.ndarray,
    current_plane_normal: np.ndarray,
    new_plane_normal: np.ndarray,
) -> Tuple[np.ndarray, np.ndarray]:
<<<<<<< HEAD
    """Rotate points that all lie on the same plane to a plane with a new normal vector.
=======
    """Rotate points using a rotation matrix defined by the rotation from
    current_plane to new_plane.
>>>>>>> 76bafdae

    Parameters
    ----------
    points : np.ndarray
        The points to rotate. They should all lie on the same plane with the
        normal vector current_plane_normal. Should be (NxD) array.
    current_plane_normal : np.ndarray
        The normal vector for the plane the points currently reside on.
    new_plane_normal : np.ndarray
        The normal vector for the plane the points will be rotated to.
<<<<<<< HEAD
=======

>>>>>>> 76bafdae
    Returns
    -------
    rotated_points : np.ndarray
        The points that have been rotated
    rotation_matrix : np.ndarray
        The rotation matrix used for rotating the points.
    """
<<<<<<< HEAD
    rotation_matrix = rotation_matrix_from_vectors_3d(
=======
    rotation_matrix = rotation_matrix_from_vectors(
>>>>>>> 76bafdae
        current_plane_normal, new_plane_normal
    )
    rotated_points = points @ rotation_matrix.T

    return rotated_points, rotation_matrix


def clamp_point_to_bounding_box(point: np.ndarray, bounding_box: np.ndarray):
    """Ensure that a point is inside of the bounding box. If the point has a
    coordinate outside of the bounding box, the value is clipped to the max
    extent of the bounding box.

    Parameters
    ----------
    point : np.ndarray
        n-dimensional point as an (n,) ndarray. Multiple points can
        be passed as an (n, D) array.
    bounding_box : np.ndarray
        n-dimensional bounding box as a (n, 2) ndarray

    Returns
    -------
    clamped_point : np.ndarray
        `point` clamped to the limits of `bounding_box`
    """
    clamped_point = np.clip(point, bounding_box[:, 0], bounding_box[:, 1] - 1)
    return clamped_point


def face_coordinate_from_bounding_box(
    bounding_box: np.ndarray, face_normal: np.ndarray
) -> float:
    """Get the coordinate for a given face in an axis-aligned bounding box.
    For example, if the bounding box has extents [[0, 10], [0, 20], [0, 30]]
    (ordered zyx), then the face with normal [0, 1, 0] is described by
    y=20. Thus, the face_coordinate in this case is 20.

    Parameters
    ----------
    bounding_box : np.ndarray
        n-dimensional bounding box as a (n, 2) ndarray.
        Each row should contain the [min, max] extents for the
        axis.
    face_normal : np.ndarray
        normal vector of the face as an (n,)  ndarray

    Returns
    -------
    face_coordinate : float
        The value where the bounding box face specified by face_normal intersects
        the axis its normal is aligned with.
    """
    axis = np.argwhere(face_normal)
    if face_normal[axis] > 0:
        # face is pointing in the positive direction,
        # take the max extent
        face_coordinate = bounding_box[axis, 1]
    else:
        # face is pointing in the negative direction,
        # take the min extent
        face_coordinate = bounding_box[axis, 0]
    return face_coordinate


def intersect_line_with_axis_aligned_plane(
    plane_intercept: float,
    plane_normal: np.ndarray,
    line_start: np.ndarray,
    line_direction: np.ndarray,
) -> np.ndarray:
    """Find the intersection of a line with an axis aligned plane.

    Parameters
    ----------
    plane_intercept : float
        The coordinate that the plane intersects on the axis to which plane is
        normal.
        For example, if the plane is described by y=42, plane_intercept is 42.
    plane_normal : np.ndarray
        normal vector of the plane as an (n,)  ndarray
    line_start : np.ndarray
        start point of the line as an (n,) ndarray
    line_direction : np.ndarray
        direction vector of the line as an (n,) ndarray

    Returns
    -------
    intersection_point : np.ndarray
        point where the line intersects the axis aligned plane
    """
    # find the axis the plane exists in
    plane_axis = np.squeeze(np.argwhere(plane_normal))

    # get the intersection coordinate
    t = (plane_intercept - line_start[plane_axis]) / line_direction[plane_axis]
    return line_start + t * line_direction


def bounding_box_to_face_vertices(
    bounding_box: np.ndarray,
) -> Dict[str, np.ndarray]:
    """From a layer bounding box (N, 2), N=ndim, return a dictionary containing
    the vertices of each face of the bounding_box.

    Parameters
    ----------
    bounding_box : np.ndarray
        (N, 2), N=ndim array with the min and max value for each dimension of
        the bounding box. The bounding box is take form the last
        three rows, which are assumed to be in order (z, y, x).

    Returns
    -------
    face_coords : Dict[str, np.ndarray]
        A dictionary containing the coordinates for the vertices for each face.
        The keys are strings: 'x_pos', 'x_neg', 'y_pos', 'y_neg', 'z_pos', 'z_neg'.
        'x_pos' is the face with the normal in the positive x direction and
        'x_neg' is the face with the normal in the negative direction.
        Coordinates are ordered (z, y, x).
    """
    x_min, x_max = bounding_box[-1, :]
    y_min, y_max = bounding_box[-2, :]
    z_min, z_max = bounding_box[-3, :]

    face_coords = {
        "x_pos": np.array(
            [
                [z_min, y_min, x_max],
                [z_min, y_max, x_max],
                [z_max, y_max, x_max],
                [z_max, y_min, x_max],
            ]
        ),
        "x_neg": np.array(
            [
                [z_min, y_min, x_min],
                [z_min, y_max, x_min],
                [z_max, y_max, x_min],
                [z_max, y_min, x_min],
            ]
        ),
        "y_pos": np.array(
            [
                [z_min, y_max, x_min],
                [z_min, y_max, x_max],
                [z_max, y_max, x_max],
                [z_max, y_max, x_min],
            ]
        ),
        "y_neg": np.array(
            [
                [z_min, y_min, x_min],
                [z_min, y_min, x_max],
                [z_max, y_min, x_max],
                [z_max, y_min, x_min],
            ]
        ),
        "z_pos": np.array(
            [
                [z_max, y_min, x_min],
                [z_max, y_min, x_max],
                [z_max, y_max, x_max],
                [z_max, y_max, x_min],
            ]
        ),
        "z_neg": np.array(
            [
                [z_min, y_min, x_min],
                [z_min, y_min, x_max],
                [z_min, y_max, x_max],
                [z_min, y_max, x_min],
            ]
        ),
    }
    return face_coords


def inside_triangles(triangles):
    """Checks which triangles contain the origin

    Parameters
    ----------
    triangles : (N, 3, 2) array
        Array of N triangles that should be checked

    Returns
    -------
    inside : (N,) array of bool
        Array with `True` values for triangles containing the origin
    """
    AB = triangles[:, 1, :] - triangles[:, 0, :]
    AC = triangles[:, 2, :] - triangles[:, 0, :]
    BC = triangles[:, 2, :] - triangles[:, 1, :]

    s_AB = -AB[:, 0] * triangles[:, 0, 1] + AB[:, 1] * triangles[:, 0, 0] >= 0
    s_AC = -AC[:, 0] * triangles[:, 0, 1] + AC[:, 1] * triangles[:, 0, 0] >= 0
    s_BC = -BC[:, 0] * triangles[:, 1, 1] + BC[:, 1] * triangles[:, 1, 0] >= 0

    inside = np.all(np.array([s_AB != s_AC, s_AB == s_BC]), axis=0)

    return inside


def intersect_line_with_plane_3d(
    line_position: np.ndarray,
    line_direction: np.ndarray,
    plane_position: np.ndarray,
    plane_normal: np.ndarray,
) -> np.ndarray:
    """Find the intersection of a line with an arbitrarily oriented plane in 3D.
    The line is defined by a position and a direction vector.
    The plane is defined by a position and a normal vector.
    https://en.wikipedia.org/wiki/Line%E2%80%93plane_intersection
    Parameters
    ----------
    line_position : np.ndarray
        a position on a 3D line with shape (3,).
    line_direction : np.ndarray
        direction of the 3D line with shape (3,).
    plane_position : np.ndarray
        a position on a plane in 3D with shape (3,).
    plane_normal : np.ndarray
        a vector normal to the plane in 3D with shape (3,).
    Returns
    -------
    plane_intersection : np.ndarray
        the intersection of the line with the plane, shape (3,)
    """
    # cast to arrays
    line_position = np.asarray(line_position, dtype=float)
    line_direction = np.asarray(line_direction, dtype=float)
    plane_position = np.asarray(plane_position, dtype=float)
    plane_normal = np.asarray(plane_normal, dtype=float)

    # project direction between line and plane onto the plane normal
    line_plane_direction = plane_position - line_position
    line_plane_on_plane_normal = np.dot(line_plane_direction, plane_normal)

    # project line direction onto the plane normal
    line_direction_on_plane_normal = np.dot(line_direction, plane_normal)

    # find scale factor for line direction
    scale_factor = line_plane_on_plane_normal / line_direction_on_plane_normal

    return line_position + (scale_factor * line_direction)


def intersect_line_with_multiple_planes_3d(
    line_position: np.ndarray,
    line_direction: np.ndarray,
    plane_position: np.ndarray,
    plane_normal: np.ndarray,
) -> np.ndarray:
    """Find the intersection of a line with multiple arbitrarily oriented planes in 3D.
    The line is defined by a position and a direction vector.
    The plane is defined by a position and a normal vector.
    https://en.wikipedia.org/wiki/Line%E2%80%93plane_intersection

    Parameters
    ----------
    line_position : np.ndarray
        a position on a 3D line with shape (3,).
    line_direction : np.ndarray
        direction of the 3D line with shape (3,).
    plane_position : np.ndarray
        point on a plane in 3D with shape (n, 3) for n planes.
    plane_normal : np.ndarray
        a vector normal to the plane in 3D with shape (n,3) for n planes.

    Returns
    -------
    plane_intersection : np.ndarray
        the intersection of the line with the plane, shape (3,)
    """
    # cast to arrays
    line_position = np.asarray(line_position, dtype=float)
    line_direction = np.asarray(line_direction, dtype=float)
    plane_position = np.atleast_2d(plane_position).astype(float)
    plane_normal = np.atleast_2d(plane_normal).astype(float)

    # project direction between line and plane onto the plane normal
    line_plane_direction = plane_position - line_position
    line_plane_on_plane_normal = np.sum(
        line_plane_direction * plane_normal, axis=1
    )

    # project line direction onto the plane normal
    line_direction_on_plane_normal = np.sum(
        line_direction * plane_normal, axis=1
    )

    # find scale factor for line direction
    scale_factor = line_plane_on_plane_normal / line_direction_on_plane_normal

    # if plane_position.ndim == 2:
    repeated_line_position = np.repeat(
        line_position[np.newaxis, :], len(scale_factor), axis=0
    )
    repeated_line_direction = np.repeat(
        line_direction[np.newaxis, :], len(scale_factor), axis=0
    )
    return repeated_line_position + (
        np.expand_dims(scale_factor, axis=1) * repeated_line_direction
    )


def intersect_line_with_triangles(
    line_point: np.ndarray, line_direction: np.ndarray, triangles: np.ndarray
):
    """Find the intersection of a ray with a set of triangles.

    This function does not test whether the ray intersects the triangles, so you should
    have tested for intersection first. See line_in_triangles_3d() for testing for
    intersection.

    Parameters
    ----------
    line_point : np.ndarray
        The (3,) array containing the starting point of the ray.
    line_direction : np.ndarray
        The (3,) array containing the unit vector in the direction of the ray.
    triangles : np.ndarray
        The 3D vertices of the triangles. Should be (n, 3, 3) for n triangles. Axis 1
        indexes each vertex and axis 2 contains the coordinates. That to access the
        0th vertex from triangle index 3, one would use: triangles[3, 0, :].

    Returns
    -------
    intersection_points : np.ndarray
        (n, 3) array containing the point at which the specified ray intersects
        the each triangle.
    """
    edge_1 = triangles[:, 1, :] - triangles[:, 0, :]
    edge_2 = triangles[:, 2, :] - triangles[:, 0, :]
    triangle_normals = np.cross(edge_1, edge_2)
    triangle_normals = triangle_normals / np.expand_dims(
        np.linalg.norm(triangle_normals, axis=1), 1
    )

    intersection_points = intersect_line_with_multiple_planes_3d(
        line_position=line_point,
        line_direction=line_direction,
        plane_position=triangles[:, 0, :],
        plane_normal=triangle_normals,
    )

    return intersection_points


def point_in_quadrilateral_2d(
    point: np.ndarray, quadrilateral: np.ndarray
) -> bool:
    """Determines whether a point is inside a 2D quadrilateral.

    Parameters
    ----------
    point : np.ndarray
        (2,) array containing coordinates of a point.
    quadrilateral : np.ndarray
        (4, 2) array containing the coordinates for the 4 corners
        of a quadrilateral. The vertices should be in clockwise order
        such that indexing with [0, 1, 2], and [0, 2, 3] results in
        the two non-overlapping triangles that divide the
        quadrilateral.

    Returns
    -------

    """
    triangle_vertices = np.stack(
        (quadrilateral[[0, 1, 2]], quadrilateral[[0, 2, 3]])
    )
    in_triangles = inside_triangles(triangle_vertices - point)
    if in_triangles.sum() < 1:
        return False
    else:
        return True


def line_in_quadrilateral_3d(
    line_point: np.ndarray,
    line_direction: np.ndarray,
    quadrilateral: np.ndarray,
) -> bool:
    """Determine if a line goes tbrough any of a  set of quadrilaterals.

    For example, this could be used to determine if a click was
    in a specific face of a bounding box.

    Parameters
    ----------
    line_point : np.ndarray
        (3,) array containing the location that was clicked. This
        should be in the same coordinate system as the vertices.
    line_direction : np.ndarray
        (3,) array describing the direction camera is pointing in
        the scene. This should be in the same coordinate system as
        the vertices.
    quadrilateral : np.ndarray
        (4, 3) array containing the coordinates for the 4 corners
        of a quadrilateral. The vertices should be in clockwise order
        such that indexing with [0, 1, 2], and [0, 2, 3] results in
        the two non-overlapping triangles that divide the quadrilateral.


    Returns
    -------
    in_region : bool
        True if the click is in the region specified by vertices.
    """

    # project the vertices of the bound region on to the view plane
    vertices_plane, _ = project_points_onto_plane(
        points=quadrilateral,
        plane_point=line_point,
        plane_normal=line_direction,
    )

    # rotate the plane to make the triangles 2D
<<<<<<< HEAD
    rotated_vertices, rotation_matrix = rotate_points_on_plane(
=======
    rotated_vertices, rotation_matrix = rotate_points(
>>>>>>> 76bafdae
        points=vertices_plane,
        current_plane_normal=line_direction,
        new_plane_normal=[0, 0, 1],
    )
    quadrilateral_2D = rotated_vertices[:, :2]
    click_pos_2D = rotation_matrix.dot(line_point)[:2]

    return point_in_quadrilateral_2d(click_pos_2D, quadrilateral_2D)


def line_in_triangles_3d(
    line_point: np.ndarray, line_direction: np.ndarray, triangles: np.ndarray
):
    """Determine if a line goes through any of a set of triangles.

    For example, this could be used to determine if a click was
    in a triangle of a mesh.

    Parameters
    ----------
    line_point : np.ndarray
        (3,) array containing the location that was clicked. This
        should be in the same coordinate system as the vertices.
    line_direction : np.ndarray
        (3,) array describing the direction camera is pointing in
        the scene. This should be in the same coordinate system as
        the vertices.
    triangles : np.ndarray
        (n, 3, 3) array containing the coordinates for the 3 corners
        of n triangles.

    Returns
    -------
    in_triangles : np.ndarray
        (n,) boolean array that is True of the ray intersects the triangle
    """
    vertices = triangles.reshape((-1, triangles.shape[2]))
    # project the vertices of the bound region on to the view plane
    vertices_plane, _ = project_points_onto_plane(
        points=vertices, plane_point=line_point, plane_normal=line_direction
    )

    # rotate the plane to make the triangles 2D
    rotation_matrix = rotation_matrix_from_vectors_3d(
        line_direction, [0, 0, 1]
    )
    rotated_vertices = vertices_plane @ rotation_matrix.T

    rotated_vertices_2d = rotated_vertices[:, :2]
    rotated_triangles_2d = rotated_vertices_2d.reshape(-1, 3, 2)
    line_pos_2D = rotation_matrix.dot(line_point)[:2]

    return inside_triangles(rotated_triangles_2d - line_pos_2D)


def find_front_back_face(
    click_pos: np.ndarray, bounding_box: np.ndarray, view_dir: np.ndarray
):
    """Find the faces of an axis aligned bounding box a
    click intersects with.

    Parameters
    ----------
    click_pos : np.ndarray
        (3,) array containing the location that was clicked.
    bounding_box : np.ndarray
        (N, 2), N=ndim array with the min and max value for each dimension of
        the bounding box. The bounding box is take form the last
        three rows, which are assumed to be in order (z, y, x).
        This should be in the same coordinate system as click_pos.
    view_dir
        (3,) array describing the direction camera is pointing in
        the scene. This should be in the same coordinate system as click_pos.

    Returns
    -------
    front_face_normal : np.ndarray
        The (3,) normal vector of the face closest to the camera the click
        intersects with.
    back_face_normal : np.ndarray
        The (3,) normal vector of the face farthest from the camera the click
        intersects with.
    """
    front_face_normal = None
    back_face_normal = None

    bbox_face_coords = bounding_box_to_face_vertices(bounding_box)
    for k, v in FACE_NORMALS.items():
        if (np.dot(view_dir, v) + 0.001) < 0:
            if line_in_quadrilateral_3d(
                click_pos, view_dir, bbox_face_coords[k]
            ):
                front_face_normal = v
        elif (np.dot(view_dir, v) + 0.001) > 0:
            if line_in_quadrilateral_3d(
                click_pos, view_dir, bbox_face_coords[k]
            ):
                back_face_normal = v
        if front_face_normal is not None and back_face_normal is not None:
            # stop looping if both the front and back faces have been found
            break

    return front_face_normal, back_face_normal


def intersect_line_with_axis_aligned_bounding_box_3d(
    line_point: np.ndarray,
    line_direction: np.ndarray,
    bounding_box: np.ndarray,
    face_normal: np.ndarray,
):
    """Find the intersection of a ray with the specified face of an
    axis-aligned bounding box.

    Parameters
    ----------
    face_normal : np.ndarray
        The (3,) normal vector of the face the click intersects with.
    line_point : np.ndarray
        (3,) array containing the location that was clicked.
    bounding_box : np.ndarray
        (N, 2), N=ndim array with the min and max value for each dimension of
        the bounding box. The bounding box is take form the last
        three rows, which are assumed to be in order (z, y, x).
        This should be in the same coordinate system as click_pos.
    line_direction
        (3,) array describing the direction camera is pointing in
        the scene. This should be in the same coordinate system as click_pos.

    Returns
    -------
    intersection_point : np.ndarray
        (3,) array containing the coordinate for the intersection of the click on
        the specified face.
    """
    front_face_coordinate = face_coordinate_from_bounding_box(
        bounding_box, face_normal
    )
    intersection_point = np.squeeze(
        intersect_line_with_axis_aligned_plane(
            front_face_coordinate,
            face_normal,
            line_point,
            -line_direction,
        )
    )

    return intersection_point


def distance_between_point_and_line_3d(
    point: np.ndarray, line_position: np.ndarray, line_direction: np.ndarray
):
    """Determine the minimum distance between a point and a line in 3D.

    Parameters
    ----------
    point : np.ndarray
        (3,) array containing coordinates of a point in 3D space.
    line_position : np.ndarray
        (3,) array containing coordinates of a point on a line in 3D space.
    line_direction : np.ndarray
        (3,) array containing a vector describing the direction of a line in
        3D space.

    Returns
    -------
    distance : float
        The minimum distance between `point` and the line defined by
        `line_position` and `line_direction`.
    """
    line_direction_normalized = line_direction / np.linalg.norm(line_direction)
    projection_on_line_direction = np.dot(
        (point - line_position), line_direction
    )
    closest_point_on_line = (
        line_position
        + line_direction_normalized * projection_on_line_direction
    )
    distance = np.linalg.norm(point - closest_point_on_line)
    return distance<|MERGE_RESOLUTION|>--- conflicted
+++ resolved
@@ -129,21 +129,13 @@
     return rotation_matrix
 
 
-<<<<<<< HEAD
-def rotate_points_on_plane(
-=======
 def rotate_points(
->>>>>>> 76bafdae
     points: np.ndarray,
     current_plane_normal: np.ndarray,
     new_plane_normal: np.ndarray,
 ) -> Tuple[np.ndarray, np.ndarray]:
-<<<<<<< HEAD
-    """Rotate points that all lie on the same plane to a plane with a new normal vector.
-=======
     """Rotate points using a rotation matrix defined by the rotation from
     current_plane to new_plane.
->>>>>>> 76bafdae
 
     Parameters
     ----------
@@ -154,10 +146,7 @@
         The normal vector for the plane the points currently reside on.
     new_plane_normal : np.ndarray
         The normal vector for the plane the points will be rotated to.
-<<<<<<< HEAD
-=======
-
->>>>>>> 76bafdae
+
     Returns
     -------
     rotated_points : np.ndarray
@@ -165,11 +154,7 @@
     rotation_matrix : np.ndarray
         The rotation matrix used for rotating the points.
     """
-<<<<<<< HEAD
     rotation_matrix = rotation_matrix_from_vectors_3d(
-=======
-    rotation_matrix = rotation_matrix_from_vectors(
->>>>>>> 76bafdae
         current_plane_normal, new_plane_normal
     )
     rotated_points = points @ rotation_matrix.T
@@ -589,11 +574,7 @@
     )
 
     # rotate the plane to make the triangles 2D
-<<<<<<< HEAD
-    rotated_vertices, rotation_matrix = rotate_points_on_plane(
-=======
     rotated_vertices, rotation_matrix = rotate_points(
->>>>>>> 76bafdae
         points=vertices_plane,
         current_plane_normal=line_direction,
         new_plane_normal=[0, 0, 1],
