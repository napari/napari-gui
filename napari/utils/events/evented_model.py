import operator
import sys
import warnings
from contextlib import contextmanager
from typing import Any, Callable, ClassVar, Dict, Set, Union

import numpy as np
from pydantic import BaseModel, PrivateAttr, main, utils

from ...utils.misc import pick_equality_operator
from ..translations import trans
from .event import EmitterGroup, Event

# encoders for non-napari specific field types.  To declare a custom encoder
# for a napari type, add a `_json_encode` method to the class itself.
# it will be added to the model json_encoders in :func:`EventedMetaclass.__new__`
_BASE_JSON_ENCODERS = {np.ndarray: lambda arr: arr.tolist()}


@contextmanager
def no_class_attributes():
    """Context in which pydantic.main.ClassAttribute just passes value 2.

    Due to a very annoying decision by PySide2, all class ``__signature__``
    attributes may only be assigned **once**.  (This seems to be regardless of
    whether the class has anything to do with PySide2 or not).  Furthermore,
    the PySide2 ``__signature__`` attribute seems to break the python
    descriptor protocol, which means that class attributes that have a
    ``__get__`` method will not be able to successfully retrieve their value
    (instead, the descriptor object itself will be accessed).

    This plays terribly with Pydantic, which assigns a ``ClassAttribute``
    object to the value of ``cls.__signature__`` in ``ModelMetaclass.__new__``
    in order to avoid masking the call signature of object instances that have
    a ``__call__`` method (https://github.com/samuelcolvin/pydantic/pull/1466).

    So, because we only get to set the ``__signature__`` once, this context
    manager basically "opts-out" of pydantic's ``ClassAttribute`` strategy,
    thereby directly setting the ``cls.__signature__`` to an instance of
    ``inspect.Signature``.

    For additional context, see:
    - https://github.com/napari/napari/issues/2264
    - https://github.com/napari/napari/pull/2265
    - https://bugreports.qt.io/browse/PYSIDE-1004
    - https://codereview.qt-project.org/c/pyside/pyside-setup/+/261411
    """

    if "PySide2" not in sys.modules:
        yield
        return

    # monkey patch the pydantic ClassAttribute object
    # the second argument to ClassAttribute is the inspect.Signature object
    def _return2(x, y):
        return y

    main.ClassAttribute = _return2
    try:
        yield
    finally:
        # undo our monkey patch
        main.ClassAttribute = utils.ClassAttribute


class EventedMetaclass(main.ModelMetaclass):
    """pydantic ModelMetaclass that preps "equality checking" operations.

    A metaclass is the thing that "constructs" a class, and ``ModelMetaclass``
    is where pydantic puts a lot of it's type introspection and ``ModelField``
    creation logic.  Here, we simply tack on one more function, that builds a
    ``cls.__eq_operators__`` dict which is mapping of field name to a function
    that can be called to check equality of the value of that field with some
    other object.  (used in ``EventedModel.__eq__``)

    This happens only once, when an ``EventedModel`` class is created (and not
    when each instance of an ``EventedModel`` is instantiated).
    """

    def __new__(mcs, name, bases, namespace, **kwargs):
        with no_class_attributes():
            cls = super().__new__(mcs, name, bases, namespace, **kwargs)
        cls.__eq_operators__ = {}
        for n, f in cls.__fields__.items():
            cls.__eq_operators__[n] = pick_equality_operator(f.type_)
            # If a field type has a _json_encode method, add it to the json
            # encoders for this model.
            # NOTE: a _json_encode field must return an object that can be
            # passed to json.dumps ... but it needn't return a string.
            if hasattr(f.type_, '_json_encode'):
                encoder = f.type_._json_encode
                cls.__config__.json_encoders[f.type_] = encoder
                # also add it to the base config
                # required for pydantic>=1.8.0 due to:
                # https://github.com/samuelcolvin/pydantic/pull/2064
                EventedModel.__config__.json_encoders[f.type_] = encoder
        # check for @_.setters defined on the class, so we can allow them
        # in EventedModel.__setattr__
        cls.__property_setters__ = {}
        for name, attr in namespace.items():
            if isinstance(attr, property) and attr.fset is not None:
                cls.__property_setters__[name] = attr
        cls.__field_dependents__ = _get_field_dependents(cls)
        return cls


def _get_field_dependents(cls: 'EventedModel') -> Dict[str, Set[str]]:
    """Return mapping of field name -> dependent set of property names.

    Dependencies may be declared in the Model Config to emit an event
    for a computed property when a model field that it depends on changes
    e.g.  (@property 'c' depends on model fields 'a' and 'b')

    Examples
    --------
        class MyModel(EventedModel):
            a: int = 1
            b: int = 1

            @property
            def c(self) -> List[int]:
                return [self.a, self.b]

            @c.setter
            def c(self, val: Sequence[int]):
                self.a, self.b = val

            class Config:
                dependencies={'c': ['a', 'b']}
    """
    if not cls.__property_setters__:
        return {}

    deps: Dict[str, Set[str]] = {}

    _deps = getattr(cls.__config__, 'dependencies', None)
    if _deps:
        for prop, fields in _deps.items():
            if prop not in cls.__property_setters__:
                raise ValueError(
                    'Fields with dependencies must be property.setters. '
                    f'{prop!r} is not.'
                )
            for field in fields:
                if field not in cls.__fields__:
                    warnings.warn(f"Unrecognized field dependency: {field}")
                deps.setdefault(field, set()).add(prop)
    else:
        # if dependencies haven't been explicitly defined, we can glean
        # them from the property.fget code object:
        for prop, setter in cls.__property_setters__.items():
            for name in setter.fget.__code__.co_names:
                if name in cls.__fields__:
                    deps.setdefault(name, set()).add(prop)
    return deps


class EventedModel(BaseModel, metaclass=EventedMetaclass):

    # add private attributes for event emission
    _events: EmitterGroup = PrivateAttr(default_factory=EmitterGroup)

    # mapping of name -> property obj for methods that are property setters
    __property_setters__: ClassVar[Dict[str, property]]
    # mapping of field name -> dependent set of property names
    # when field is changed, an event for dependent properties will be emitted.
    __field_dependents__: ClassVar[Dict[str, Set[str]]]
    __eq_operators__: ClassVar[Dict[str, Callable[[Any, Any], bool]]]
    __slots__: ClassVar[Set[str]] = {"__weakref__"}  # type: ignore

    # pydantic BaseModel configuration.  see:
    # https://pydantic-docs.helpmanual.io/usage/model_config/
    class Config:
        # whether to allow arbitrary user types for fields (they are validated
        # simply by checking if the value is an instance of the type). If
        # False, RuntimeError will be raised on model declaration
        arbitrary_types_allowed = True
        # whether to perform validation on assignment to attributes
        validate_assignment = True
        # whether to treat any underscore non-class var attrs as private
        # https://pydantic-docs.helpmanual.io/usage/models/#private-model-attributes
        underscore_attrs_are_private = True
        # whether to validate field defaults (default: False)
        validate_all = True
        # https://pydantic-docs.helpmanual.io/usage/exporting_models/#modeljson
        # NOTE: json_encoders are also added EventedMetaclass.__new__ if the
        # field declares a _json_encode method.
        json_encoders = _BASE_JSON_ENCODERS

    def __init__(self, **kwargs):
        super().__init__(**kwargs)

        self._events.source = self
        # add event emitters for each field which is mutable
        event_names = [
            name
            for name, field in self.__fields__.items()
            if field.field_info.allow_mutation
        ]
        event_names.extend(self.__property_setters__)
        self._events.add(**dict.fromkeys(event_names))

    def _super_setattr_(self, name: str, value: Any) -> None:
        # pydantic will raise a ValueError if extra fields are not allowed
        # so we first check to see if this field has a property.setter.
        # if so, we use it instead.
        if name in self.__property_setters__:
            self.__property_setters__[name].fset(self, value)
        else:
            super().__setattr__(name, value)

    def __setattr__(self, name: str, value: Any) -> None:
        if name not in getattr(self, 'events', {}):
            # fallback to default behavior
            self._super_setattr_(name, value)
            return

        # grab current value
        before = getattr(self, name, object())

        # set value using original setter
        self._super_setattr_(name, value)

        # if different we emit the event with new value
        after = getattr(self, name)
        are_equal = self.__eq_operators__.get(name, operator.eq)
        if not are_equal(after, before):
            getattr(self.events, name)(value=after)  # emit event

            # emit events for any dependent computed property setters as well
            for dep in self.__field_dependents__.get(name, {}):
                getattr(self.events, dep)(value=getattr(self, dep))

    # expose the private EmitterGroup publically
    @property
    def events(self) -> EmitterGroup:
        return self._events

    @property
    def _defaults(self):
        return get_defaults(self)

    def reset(self):
        """Reset the state of the model to default values."""
        for name, value in self._defaults.items():
            if isinstance(value, EventedModel):
                getattr(self, name).reset()
            elif (
                self.__config__.allow_mutation
                and self.__fields__[name].field_info.allow_mutation
            ):
                setattr(self, name, value)

<<<<<<< HEAD
    def asdict(self) -> Dict[str, Any]:
        """Convert a model to a dictionary."""
        warnings.warn(
            trans._(
                "The `asdict` method has been renamed `dict` and is now deprecated. It will be removed in 0.4.7",
                deferred=True,
            ),
            category=FutureWarning,
            stacklevel=2,
        )
        return self.dict()

    def update(
        self, values: Union['EventedModel', dict], recurse: bool = True
    ):
=======
    def update(
        self, values: Union['EventedModel', dict], recurse: bool = True
    ) -> None:
>>>>>>> df6af50c
        """Update a model in place.

        Parameters
        ----------
        values : dict, napari.utils.events.EventedModel
            Values to update the model with. If an EventedModel is passed it is
            first converted to a dictionary. The keys of this dictionary must
            be found as attributes on the current model.
        recurse : bool
            If True, recursively update fields that are EventedModels.
<<<<<<< HEAD
            Otherwise, just update the immediate fields of this EventedModel.
=======
            Otherwise, just update the immediate fields of this EventedModel,
            which is useful when the declared field type (e.g. ``Union``) can have
            different realized types with different fields.
>>>>>>> df6af50c
        """
        if isinstance(values, self.__class__):
            values = values.dict()
        if not isinstance(values, dict):
            raise ValueError(
                trans._(
                    "Unsupported update from {values}",
                    deferred=True,
                    values=type(values),
                )
            )

        with self.events.blocker() as block:
            for key, value in values.items():
                field = getattr(self, key)
                if isinstance(field, EventedModel) and recurse:
<<<<<<< HEAD
                    field.update(value)
=======
                    field.update(value, recurse=recurse)
>>>>>>> df6af50c
                else:
                    setattr(self, key, value)

        if block.count:
            self.events(Event(self))

    def __eq__(self, other) -> bool:
        """Check equality with another object.

        We override the pydantic approach (which just checks
        ``self.dict() == other.dict()``) to accommodate more complicated types
        like arrays, whose truth value is often ambiguous. ``__eq_operators__``
        is constructed in ``EqualityMetaclass.__new__``
        """
        if not isinstance(other, EventedModel):
            return self.dict() == other

        for f_name, eq in self.__eq_operators__.items():
            if f_name not in other.__eq_operators__:
                return False
            if (
                hasattr(self, f_name)
                and hasattr(other, f_name)
                and not eq(getattr(self, f_name), getattr(other, f_name))
            ):
                return False
        return True

    @contextmanager
    def enums_as_values(self, as_values: bool = True):
        """Temporarily override how enums are retrieved.

        Parameters
        ----------
        as_values : bool, optional
            Whether enums should be shown as values (or as enum objects),
            by default `True`
        """
        null = object()
        before = getattr(self.Config, 'use_enum_values', null)
        self.Config.use_enum_values = as_values
        try:
            yield
        finally:
            if before is not null:
                self.Config.use_enum_values = before
            else:
                delattr(self.Config, 'use_enum_values')


def get_defaults(obj: BaseModel):
    """Get possibly nested default values for a Model object."""
    dflt = {}
    for k, v in obj.__fields__.items():
        d = v.get_default()
        if d is None and isinstance(v.type_, main.ModelMetaclass):
            d = get_defaults(v.type_)
        dflt[k] = d
    return dflt<|MERGE_RESOLUTION|>--- conflicted
+++ resolved
@@ -251,27 +251,9 @@
             ):
                 setattr(self, name, value)
 
-<<<<<<< HEAD
-    def asdict(self) -> Dict[str, Any]:
-        """Convert a model to a dictionary."""
-        warnings.warn(
-            trans._(
-                "The `asdict` method has been renamed `dict` and is now deprecated. It will be removed in 0.4.7",
-                deferred=True,
-            ),
-            category=FutureWarning,
-            stacklevel=2,
-        )
-        return self.dict()
-
-    def update(
-        self, values: Union['EventedModel', dict], recurse: bool = True
-    ):
-=======
     def update(
         self, values: Union['EventedModel', dict], recurse: bool = True
     ) -> None:
->>>>>>> df6af50c
         """Update a model in place.
 
         Parameters
@@ -282,13 +264,9 @@
             be found as attributes on the current model.
         recurse : bool
             If True, recursively update fields that are EventedModels.
-<<<<<<< HEAD
-            Otherwise, just update the immediate fields of this EventedModel.
-=======
             Otherwise, just update the immediate fields of this EventedModel,
             which is useful when the declared field type (e.g. ``Union``) can have
             different realized types with different fields.
->>>>>>> df6af50c
         """
         if isinstance(values, self.__class__):
             values = values.dict()
@@ -305,11 +283,7 @@
             for key, value in values.items():
                 field = getattr(self, key)
                 if isinstance(field, EventedModel) and recurse:
-<<<<<<< HEAD
-                    field.update(value)
-=======
                     field.update(value, recurse=recurse)
->>>>>>> df6af50c
                 else:
                     setattr(self, key, value)
 
