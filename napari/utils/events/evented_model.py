import operator
import sys
import warnings
from contextlib import contextmanager
from typing import Any, Callable, ClassVar, Dict, Set, Union

import numpy as np
from pydantic import BaseModel, PrivateAttr, main, utils, validate_model

from ...utils.misc import pick_equality_operator
from ..translations import trans
from .event import EmitterGroup, Event
from .types import EventedMutable

# encoders for non-napari specific field types.  To declare a custom encoder
# for a napari type, add a `_json_encode` method to the class itself.
# it will be added to the model json_encoders in :func:`EventedMetaclass.__new__`
_BASE_JSON_ENCODERS = {np.ndarray: lambda arr: arr.tolist()}


@contextmanager
def no_class_attributes():
    """Context in which pydantic.main.ClassAttribute just passes value 2.

    Due to a very annoying decision by PySide2, all class ``__signature__``
    attributes may only be assigned **once**.  (This seems to be regardless of
    whether the class has anything to do with PySide2 or not).  Furthermore,
    the PySide2 ``__signature__`` attribute seems to break the python
    descriptor protocol, which means that class attributes that have a
    ``__get__`` method will not be able to successfully retrieve their value
    (instead, the descriptor object itself will be accessed).

    This plays terribly with Pydantic, which assigns a ``ClassAttribute``
    object to the value of ``cls.__signature__`` in ``ModelMetaclass.__new__``
    in order to avoid masking the call signature of object instances that have
    a ``__call__`` method (https://github.com/samuelcolvin/pydantic/pull/1466).

    So, because we only get to set the ``__signature__`` once, this context
    manager basically "opts-out" of pydantic's ``ClassAttribute`` strategy,
    thereby directly setting the ``cls.__signature__`` to an instance of
    ``inspect.Signature``.

    For additional context, see:
    - https://github.com/napari/napari/issues/2264
    - https://github.com/napari/napari/pull/2265
    - https://bugreports.qt.io/browse/PYSIDE-1004
    - https://codereview.qt-project.org/c/pyside/pyside-setup/+/261411
    """

    if "PySide2" not in sys.modules:
        yield
        return

    # monkey patch the pydantic ClassAttribute object
    # the second argument to ClassAttribute is the inspect.Signature object
    def _return2(x, y):
        return y

    main.ClassAttribute = _return2
    try:
        yield
    finally:
        # undo our monkey patch
        main.ClassAttribute = utils.ClassAttribute


class EventedMetaclass(main.ModelMetaclass):
    """pydantic ModelMetaclass that preps "equality checking" operations.

    A metaclass is the thing that "constructs" a class, and ``ModelMetaclass``
    is where pydantic puts a lot of it's type introspection and ``ModelField``
    creation logic.  Here, we simply tack on one more function, that builds a
    ``cls.__eq_operators__`` dict which is mapping of field name to a function
    that can be called to check equality of the value of that field with some
    other object.  (used in ``EventedModel.__eq__``)

    This happens only once, when an ``EventedModel`` class is created (and not
    when each instance of an ``EventedModel`` is instantiated).
    """

    def __new__(mcs, name, bases, namespace, **kwargs):
        with no_class_attributes():
            cls = super().__new__(mcs, name, bases, namespace, **kwargs)
        cls.__eq_operators__ = {}
        for n, f in cls.__fields__.items():
            cls.__eq_operators__[n] = pick_equality_operator(f.type_)
            # If a field type has a _json_encode method, add it to the json
            # encoders for this model.
            # NOTE: a _json_encode field must return an object that can be
            # passed to json.dumps ... but it needn't return a string.
            if hasattr(f.type_, '_json_encode'):
                encoder = f.type_._json_encode
                cls.__config__.json_encoders[f.type_] = encoder
                # also add it to the base config
                # required for pydantic>=1.8.0 due to:
                # https://github.com/samuelcolvin/pydantic/pull/2064
                EventedModel.__config__.json_encoders[f.type_] = encoder
        # check for @_.setters defined on the class, so we can allow them
        # in EventedModel.__setattr__
        cls.__property_setters__ = {}
        for name, attr in namespace.items():
            if isinstance(attr, property) and attr.fset is not None:
                cls.__property_setters__[name] = attr
        cls.__field_dependents__ = _get_field_dependents(cls)
        return cls


def _get_field_dependents(cls: 'EventedModel') -> Dict[str, Set[str]]:
    """Return mapping of field name -> dependent set of property names.

    Dependencies may be declared in the Model Config to emit an event
    for a computed property when a model field that it depends on changes
    e.g.  (@property 'c' depends on model fields 'a' and 'b')

    Examples
    --------
        class MyModel(EventedModel):
            a: int = 1
            b: int = 1

            @property
            def c(self) -> List[int]:
                return [self.a, self.b]

            @c.setter
            def c(self, val: Sequence[int]):
                self.a, self.b = val

            class Config:
                dependencies={'c': ['a', 'b']}
    """
    if not cls.__property_setters__:
        return {}

    deps: Dict[str, Set[str]] = {}

    _deps = getattr(cls.__config__, 'dependencies', None)
    if _deps:
        for prop, fields in _deps.items():
            if prop not in cls.__property_setters__:
                raise ValueError(
                    'Fields with dependencies must be property.setters. '
                    f'{prop!r} is not.'
                )
            for field in fields:
                if field not in cls.__fields__:
                    warnings.warn(f"Unrecognized field dependency: {field}")
                deps.setdefault(field, set()).add(prop)
    else:
        # if dependencies haven't been explicitly defined, we can glean
        # them from the property.fget code object:
        for prop, setter in cls.__property_setters__.items():
            for name in setter.fget.__code__.co_names:
                if name in cls.__fields__:
                    deps.setdefault(name, set()).add(prop)
    return deps


class EventedModel(BaseModel, metaclass=EventedMetaclass):
    """A Model subclass that emits an event whenever a field value is changed.

    Note: As per the standard pydantic behavior, default Field values are
    not validated (#4138) and should be correctly typed.
    """

    # add private attributes for event emission
    _events: EmitterGroup = PrivateAttr(default_factory=EmitterGroup)

    # mapping of name -> property obj for methods that are property setters
    __property_setters__: ClassVar[Dict[str, property]]
    # mapping of field name -> dependent set of property names
    # when field is changed, an event for dependent properties will be emitted.
    __field_dependents__: ClassVar[Dict[str, Set[str]]]
    __eq_operators__: ClassVar[Dict[str, Callable[[Any, Any], bool]]]
    __slots__: ClassVar[Set[str]] = {"__weakref__"}  # type: ignore

    # pydantic BaseModel configuration.  see:
    # https://pydantic-docs.helpmanual.io/usage/model_config/
    class Config:
        # whether to allow arbitrary user types for fields (they are validated
        # simply by checking if the value is an instance of the type). If
        # False, RuntimeError will be raised on model declaration
        arbitrary_types_allowed = True
        # whether to perform validation on assignment to attributes
        # note that this should stay True for Field(allow_mutation) to work.
        validate_assignment = True
        # whether to treat any underscore non-class var attrs as private
        # https://pydantic-docs.helpmanual.io/usage/models/#private-model-attributes
        underscore_attrs_are_private = True
        # whether to validate field defaults (default: False)
<<<<<<< HEAD
        # see https://github.com/napari/napari/pull/4138 before changing.
=======
>>>>>>> 12cbb21b
        validate_all = True
        # https://pydantic-docs.helpmanual.io/usage/exporting_models/#modeljson
        # NOTE: json_encoders are also added EventedMetaclass.__new__ if the
        # field declares a _json_encode method.
        json_encoders = _BASE_JSON_ENCODERS
        # this custom use of allow mutation behaves as normal (0 is false, 1 and 2 are true)
        # but allows us to use 2 as a special value meaning "inplace mutation"
        allow_mutation = 2

    def __init__(self, **kwargs):
        # note that due to pydantic failing validation of sequence-like objects that inherit from
        # typing.Sequence, defaults must NOT be EventedList!
        super().__init__(**kwargs)

        self._events.source = self
        # add event emitters for each field which is mutable
        field_events = [
            name
            for name, field in self.__fields__.items()
            if field.field_info.allow_mutation
        ]

        self._events.add(
            **dict.fromkeys(field_events + list(self.__property_setters__))
        )

<<<<<<< HEAD
        for name in self.__fields__:
            child = getattr(self, name)
            if isinstance(child, (EventedMutable)):
                # while seemingly redundant, this next line is very important to maintain
                # correct sources; see https://github.com/napari/napari/pull/4138
                # we solve it by re-setting the source after initial validation, which allows
                # us to use `validate_all = True`
                child.events.source = child
                child.events.connect(getattr(self.events, name))
=======
        # while seemingly redundant, this next line is very important to maintain
        # correct sources; see https://github.com/napari/napari/pull/4138
        # we solve it by re-setting the source after initial validation, which allows
        # us to use `validate_all = True`
        self._reset_event_source()
>>>>>>> 12cbb21b

    def _super_setattr_(self, name: str, value: Any) -> None:
        # pydantic will raise a ValueError if extra fields are not allowed
        # so we first check to see if this field has a property.setter.
        # if so, we use it instead.
        if name in self.__property_setters__:
            self.__property_setters__[name].fset(self, value)
            return

        if name in self.__fields__:
            if isinstance(value, EventedMutable):
                # pydantic fails with "not a valid sequence" if the value is not passing
                # isinstance(v, (list, tuple, set, frozenset, GeneratorType, deque))
                # which our evented lists/dicts fail because... generics?
                value = value._uneventful()

            if (
                self.__config__.allow_mutation == 2
                or self.__fields__[name].field_info.allow_mutation == 2
            ):
                # do inplace_mutation if possible
                field_value = getattr(self, name)
                if isinstance(field_value, EventedMutable):
                    # we need to validate manually because we're not using pydantic's setattr
                    value = self._validate({name: value})[name]
                    field_value._update_inplace(value)
                    return

        super().__setattr__(name, value)

    def __setattr__(self, name: str, value: Any) -> None:
        if name not in getattr(self, 'events', {}):
            # fallback to default behavior
            self._super_setattr_(name, value)
            return

        # grab current value
        before = getattr(self, name, object())

        # set value using original setter
        self._super_setattr_(name, value)

        # if different we emit the event with new value
        after = getattr(self, name)
        are_equal = self.__eq_operators__.get(name, operator.eq)
        if not are_equal(after, before):
            getattr(self.events, name)(value=after)  # emit event

            # emit events for any dependent computed property setters as well
            for dep in self.__field_dependents__.get(name, {}):
                getattr(self.events, dep)(value=getattr(self, dep))

    # expose the private EmitterGroup publically
    @property
    def events(self) -> EmitterGroup:
        return self._events

    def _reset_event_source(self):
        """
        set the event sources of self and all the children to the correct values
        """
        # events are all messed up due to objects being probably
        # recreated arbitrarily during validation
        self.events.source = self
        for name in self.__fields__:
            child = getattr(self, name)
            if isinstance(child, EventedModel):
                # TODO: this isinstance check should be EventedMutables in the future
                child._reset_event_source()
            elif name in self.events.emitters:
                getattr(self.events, name).source = self

    @property
    def _defaults(self):
        return get_defaults(self)

    def reset(self):
        """Reset the state of the model to default values."""
        for name, value in self._defaults.items():
            setattr(self, name, value)

    def update(self, values: Union['EventedModel', dict]) -> None:
        """Update a model in place.

        Parameters
        ----------
        values : dict, napari.utils.events.EventedModel
            Values to update the model with. If an EventedModel is passed it is
            first converted to a dictionary. The keys of this dictionary must
            be found as attributes on the current model.
        """
        if isinstance(values, self.__class__):
            values = values.dict()
        if not isinstance(values, dict):
            raise ValueError(
                trans._(
                    "Unsupported update from {values}",
                    deferred=True,
                    values=type(values),
                )
            )

        # TODO: no validation here?
        with self.events.blocker() as block:
            for key, value in values.items():
                setattr(self, key, value)

        if block.count:
            self.events(Event(self))

    def _update_inplace(self, other):
        self.update(other)

    def _uneventful(self):
        return self.dict()

    def _validate(self, new_values):
        """
        validate values against the current model. This differst from pydantic's public
        validate method because it won't return an instance of Self (expensive for evented models)
        """
        # use non-evented version of object or pydantic validation fails
        values = {
            k: (v._uneventful() if isinstance(v, EventedMutable) else v)
            for k, v in self.dict().items()
        }
        values.update(new_values)
        values, _, error = validate_model(self.__class__, values)
        if error:
            raise error
        return {k: values[k] for k in new_values}

    def __eq__(self, other) -> bool:
        """Check equality with another object.

        We override the pydantic approach (which just checks
        ``self.dict() == other.dict()``) to accommodate more complicated types
        like arrays, whose truth value is often ambiguous. ``__eq_operators__``
        is constructed in ``EqualityMetaclass.__new__``
        """
        if not isinstance(other, EventedModel):
            return self.dict() == other

        for f_name, eq in self.__eq_operators__.items():
            if f_name not in other.__eq_operators__:
                return False
            if (
                hasattr(self, f_name)
                and hasattr(other, f_name)
                and not eq(getattr(self, f_name), getattr(other, f_name))
            ):
                return False
        return True

    @contextmanager
    def enums_as_values(self, as_values: bool = True):
        """Temporarily override how enums are retrieved.

        Parameters
        ----------
        as_values : bool, optional
            Whether enums should be shown as values (or as enum objects),
            by default `True`
        """
        null = object()
        before = getattr(self.Config, 'use_enum_values', null)
        self.Config.use_enum_values = as_values
        try:
            yield
        finally:
            if before is not null:
                self.Config.use_enum_values = before
            else:
                delattr(self.Config, 'use_enum_values')


def get_defaults(obj: BaseModel):
    """Get possibly nested default values for a Model object."""
    dflt = {}
    for k, v in obj.__fields__.items():
        d = v.get_default()
        if d is None and isinstance(v.type_, main.ModelMetaclass):
            d = get_defaults(v.type_)
        dflt[k] = d
    return dflt<|MERGE_RESOLUTION|>--- conflicted
+++ resolved
@@ -188,10 +188,7 @@
         # https://pydantic-docs.helpmanual.io/usage/models/#private-model-attributes
         underscore_attrs_are_private = True
         # whether to validate field defaults (default: False)
-<<<<<<< HEAD
         # see https://github.com/napari/napari/pull/4138 before changing.
-=======
->>>>>>> 12cbb21b
         validate_all = True
         # https://pydantic-docs.helpmanual.io/usage/exporting_models/#modeljson
         # NOTE: json_encoders are also added EventedMetaclass.__new__ if the
@@ -218,23 +215,7 @@
             **dict.fromkeys(field_events + list(self.__property_setters__))
         )
 
-<<<<<<< HEAD
-        for name in self.__fields__:
-            child = getattr(self, name)
-            if isinstance(child, (EventedMutable)):
-                # while seemingly redundant, this next line is very important to maintain
-                # correct sources; see https://github.com/napari/napari/pull/4138
-                # we solve it by re-setting the source after initial validation, which allows
-                # us to use `validate_all = True`
-                child.events.source = child
-                child.events.connect(getattr(self.events, name))
-=======
-        # while seemingly redundant, this next line is very important to maintain
-        # correct sources; see https://github.com/napari/napari/pull/4138
-        # we solve it by re-setting the source after initial validation, which allows
-        # us to use `validate_all = True`
-        self._reset_event_source()
->>>>>>> 12cbb21b
+        self._connect_child_events()
 
     def _super_setattr_(self, name: str, value: Any) -> None:
         # pydantic will raise a ValueError if extra fields are not allowed
@@ -292,20 +273,26 @@
     def events(self) -> EmitterGroup:
         return self._events
 
-    def _reset_event_source(self):
-        """
-        set the event sources of self and all the children to the correct values
-        """
+    def _connect_child_events(self):
+        """
+        Connect child events to self and reset the event sources of
+        self and all the children to the correct values
+        """
+        # while seemingly redundant, this next line is very important to maintain
+        # correct sources; see https://github.com/napari/napari/pull/4138
         # events are all messed up due to objects being probably
         # recreated arbitrarily during validation
+        # we solve it by re-setting the source after initial validation, which allows
+        # us to use `validate_all = True`
         self.events.source = self
         for name in self.__fields__:
             child = getattr(self, name)
-            if isinstance(child, EventedModel):
-                # TODO: this isinstance check should be EventedMutables in the future
+            if isinstance(child, EventedMutable):
                 child._reset_event_source()
             elif name in self.events.emitters:
                 getattr(self.events, name).source = self
+            # hook up child event source
+            child.events.connect(getattr(self.events, name))
 
     @property
     def _defaults(self):
