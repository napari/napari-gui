--- conflicted
+++ resolved
@@ -86,7 +86,6 @@
         """An item in the dict emitted an event.  Re-emit with key"""
         if not hasattr(event, "key"):
             event.key = self.key(event.source)
-<<<<<<< HEAD
 
         if not isinstance(event.type, str):
             # may happen if EventedModel.update() was colled on item, firing an event
@@ -95,8 +94,6 @@
             emitter = self.events
         else:
             emitter = getattr(self.events, event.type, self.events)
-=======
->>>>>>> f5fcb7d2
         # re-emit with this object's EventEmitter of the same type if present
         # otherwise just emit with the EmitterGroup itself
         emitter(event)
