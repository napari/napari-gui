--- conflicted
+++ resolved
@@ -29,17 +29,7 @@
         Any object that has been connected to.
     """
     for em in emitter.emitters.values():
-<<<<<<< HEAD
-        for callback in em.callbacks:
-            # *callback* may be either a callable object or a tuple
-            # (object, attr_name) where object.attr_name will point to a
-            # callable object. Note that only a weak reference to ``object``
-            # will be kept. If *callback* is a callable object then it is
-            # not attached to the listener and does not need to be
-            # disconnected
-            if isinstance(callback, tuple) and callback[0] is weak_listener:
-                em.disconnect(callback)
-    emitter.disconnect()
+        em.disconnect(listener)
 
 
 def iter_connections(
@@ -62,9 +52,6 @@
                 ev_type = emitter.default_args.get("type")
                 disconnect = partial(emitter.disconnect, cb)
                 yield (source_type, ev_type, cb[0](), cb[1], disconnect)
-=======
-        em.disconnect(listener)
->>>>>>> 63eea7b8
 
 
 def connect_setattr(emitter: Emitter, obj, attr: str):
