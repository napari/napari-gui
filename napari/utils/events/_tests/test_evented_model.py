--- conflicted
+++ resolved
@@ -456,27 +456,14 @@
 
     @property
     def e(self) -> int:
-<<<<<<< HEAD
-        return self.a * 10
-
-    @e.setter
-    def e(self, val: int):
-        self.a = val // 10
-
-=======
         # should also work without setter
         return self.a * 10
 
->>>>>>> 45044be5
 
 def test_evented_model_with_property_setters():
     t = T()
 
-<<<<<<< HEAD
-    assert list(T.__property_setters__) == ['c', 'd', 'e']
-=======
     assert list(T.__properties__) == ['c', 'd', 'e']
->>>>>>> 45044be5
     # the metaclass should have figured out that both a and b affect c
     assert T.__field_dependents__ == {'a': {'c', 'd', 'e'}, 'b': {'c', 'd'}}
 
@@ -491,11 +478,6 @@
     t.d = 4
     assert t.a == 2
     assert t.b == 2
-<<<<<<< HEAD
-    t.e = 100
-    assert t.a == 10
-=======
->>>>>>> 45044be5
 
     with pytest.raises(AttributeError):
         t.e = 100
@@ -509,76 +491,6 @@
     t.events.c = Mock(t.events.c)
     t.events.d = Mock(t.events.d)
     t.events.e = Mock(t.events.e)
-<<<<<<< HEAD
-
-    # setting t.c emits events for everything
-    t.c = [10, 20]
-    t.events.a.assert_called_with(value=10)
-    t.events.b.assert_called_with(value=20)
-    t.events.c.assert_called_with(value=[10, 20])
-    t.events.d.assert_called_with(value=30)
-    t.events.e.assert_called_with(value=100)
-    assert t.a == 10
-    assert t.b == 20
-
-    t.events.a.reset_mock()
-    t.events.b.reset_mock()
-    t.events.c.reset_mock()
-    t.events.d.reset_mock()
-    t.events.e.reset_mock()
-
-    # same goes for t.d
-    t.d = 8
-    t.events.a.assert_called_with(value=4)
-    t.events.b.assert_called_with(value=4)
-    t.events.c.assert_called_with(value=[4, 4])
-    t.events.d.assert_called_with(value=8)
-    t.events.e.assert_called_with(value=40)
-    assert t.a == 4
-    assert t.b == 4
-
-    t.events.a.reset_mock()
-    t.events.b.reset_mock()
-    t.events.c.reset_mock()
-    t.events.d.reset_mock()
-    t.events.e.reset_mock()
-
-    # setting t.a emits events for a, c, d, e but not b
-    t.a = 5
-    t.events.a.assert_called_with(value=5)
-    t.events.b.assert_not_called()
-    t.events.c.assert_called_with(value=[5, 4])
-    t.events.d.assert_called_with(value=9)
-    t.events.e.assert_called_with(value=50)
-
-    t.events.a.reset_mock()
-    t.events.b.reset_mock()
-    t.events.c.reset_mock()
-    t.events.d.reset_mock()
-    t.events.e.reset_mock()
-
-    # same goes for t.e
-    t.e = 70
-    t.events.a.assert_called_with(value=7)
-    t.events.b.assert_not_called()
-    t.events.c.assert_called_with(value=[7, 4])
-    t.events.d.assert_called_with(value=11)
-    t.events.e.assert_called_with(value=70)
-
-    t.events.a.reset_mock()
-    t.events.b.reset_mock()
-    t.events.c.reset_mock()
-    t.events.d.reset_mock()
-    t.events.e.reset_mock()
-
-    # t.b emits events for b, c, d but not a, e
-    t.b = 5
-    t.events.a.assert_not_called()
-    t.events.b.assert_called_with(value=5)
-    t.events.c.assert_called_with(value=[7, 5])
-    t.events.d.assert_called_with(value=12)
-    t.events.e.assert_not_called()
-=======
     return t
 
 
@@ -660,5 +572,4 @@
                 return self.a * 2
 
             class Config:
-                dependencies = {'b': ['x']}
->>>>>>> 45044be5
+                dependencies = {'b': ['x']}