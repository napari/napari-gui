import collections
import gc
import os
import sys
import warnings
from contextlib import suppress
from typing import TYPE_CHECKING
from unittest.mock import patch
from weakref import WeakSet

import pytest

if TYPE_CHECKING:
    from pytest import FixtureRequest

_SAVE_GRAPH_OPNAME = "--save-leaked-object-graph"


def pytest_addoption(parser):
    parser.addoption(
        "--show-napari-viewer",
        action="store_true",
        default=False,
        help="don't show viewer during tests",
    )

    parser.addoption(
        _SAVE_GRAPH_OPNAME,
        action="store_true",
        default=False,
        help="Try to save a graph of leaked object's reference (need objgraph"
        "and graphviz installed",
    )


COUNTER = 0


def fail_obj_graph(Klass):
    """
    Fail is a given class _instances weakset is non empty and print the object graph.
    """

    try:
        import objgraph
    except ImportError:
        return

    if not len(Klass._instances) == 0:
        global COUNTER
        COUNTER += 1
        import gc

        gc.collect()

        objgraph.show_backrefs(
            list(Klass._instances),
            max_depth=20,
            filename=f'{Klass.__name__}-leak-backref-graph-{COUNTER}.pdf',
        )

        # DO not remove len, this can break as C++ obj are gone, but python objects
        # still hang around and _repr_ would crash.
        assert False, len(Klass._instances)


@pytest.fixture
def napari_plugin_manager(monkeypatch):
    """A napari plugin manager that blocks discovery by default.

    Note you can still use `napari_plugin_manager.register()` to directly
    register a plugin module, class or dict for testing.

    Or, to re-enable global discovery, use:
    `napari_plugin_manager.discovery_blocker.stop()`
    """
    import napari
    import napari.plugins.io
    from napari.plugins._plugin_manager import NapariPluginManager

    pm = NapariPluginManager()

    # make it so that internal requests for the plugin_manager
    # get this test version for the duration of the test.
    monkeypatch.setattr(napari.plugins, 'plugin_manager', pm)
    monkeypatch.setattr(napari.plugins.io, 'plugin_manager', pm)
    try:
        monkeypatch.setattr(napari._qt.qt_main_window, 'plugin_manager', pm)
    except AttributeError:  # headless tests
        pass

    # prevent discovery of plugins in the environment
    # you can still use `pm.register` to explicitly register something.
    pm.discovery_blocker = patch.object(pm, 'discover')
    pm.discovery_blocker.start()
    pm._initialize()  # register our builtins
    yield pm
    pm.discovery_blocker.stop()


GCPASS = 0


<<<<<<< HEAD
@pytest.fixture(autouse=True)
def clean_themes():
    from napari.utils import theme

    themes = set(theme.available_themes())
    yield
    for name in theme.available_themes():
        if name not in themes:
            del theme._themes[name]
=======
@pytest.hookimpl(tryfirst=True, hookwrapper=True)
def pytest_runtest_makereport(item, call):
    # https://docs.pytest.org/en/latest/example/simple.html#making-test-result-information-available-in-fixtures
    # execute all other hooks to obtain the report object
    outcome = yield
    rep = outcome.get_result()

    # set a report attribute for each phase of a call, which can
    # be "setup", "call", "teardown"

    setattr(item, f"rep_{rep.when}", rep)
>>>>>>> 37adbce0


@pytest.fixture
def make_napari_viewer(
    qtbot, request: 'FixtureRequest', napari_plugin_manager, clean_themes
):
    """A fixture function that creates a napari viewer for use in testing.

    Use this fixture as a function in your tests:

        viewer = make_napari_viewer()

    It accepts all the same arguments as napari.Viewer, plus the following
    test-related paramaters:

    ViewerClass : Type[napari.Viewer], optional
        Override the viewer class being used.  By default, will
        use napari.viewer.Viewer
    strict_qt : bool or str, optional
        If True, a check will be performed after test cleanup to make sure that
        no top level widgets were created and *not* cleaned up during the
        test.  If the string "raise" is provided, an AssertionError will be
        raised.  Otherwise a warning is emitted.
        By default, this is False unless the test is being performed within
        the napari package.
        This can be made globally true by setting the 'NAPARI_STRICT_QT'
        environment variable.
    block_plugin_discovery : bool, optional
        Block discovery of non-builtin plugins.  Note: plugins can still be
        manually registered by using the 'napari_plugin_manager' fixture and
        the `napari_plugin_manager.register()` method. By default, True.

    Examples
    --------
    >>> def test_adding_shapes(make_napari_viewer):
    ...     viewer = make_napari_viewer()
    ...     viewer.add_shapes()
    ...     assert len(viewer.layers) == 1

    >>> def test_something_with_plugins(make_napari_viewer):
    ...     viewer = make_napari_viewer(block_plugin_discovery=False)

    >>> def test_something_with_strict_qt_tests(make_napari_viewer):
    ...     viewer = make_napari_viewer(strict_qt=True)
    """
    from qtpy.QtWidgets import QApplication

    from napari import Viewer
    from napari._qt.qt_viewer import QtViewer
    from napari.settings import get_settings

    global GCPASS
    GCPASS += 1

    if GCPASS % 50 == 0:
        gc.collect()
    else:
        gc.collect(1)

    _do_not_inline_below = len(QtViewer._instances)
    # # do not inline to avoid pytest trying to compute repr of expression.
    # # it fails if C++ object gone but not Python object.
    if request.config.getoption(_SAVE_GRAPH_OPNAME):
        fail_obj_graph(QtViewer)
    QtViewer._instances.clear()
    assert _do_not_inline_below == 0, (
        "Some instance of QtViewer is not properly cleaned in one of previous test. For easier debug one may "
        f"use {_SAVE_GRAPH_OPNAME} flag for pytest to get graph of leaked objects. If you use qtbot (from pytest-qt)"
        " to clean Qt objects after test you may need to switch to manual clean using "
        "`deleteLater()` and `qtbot.wait(50)` later."
    )

    settings = get_settings()
    settings.reset()

    viewers: WeakSet[Viewer] = WeakSet()

    # may be overridden by using `make_napari_viewer(strict=True)`
    _strict = False

    initial = QApplication.topLevelWidgets()
    prior_exception = getattr(sys, 'last_value', None)
    is_internal_test = request.module.__name__.startswith("napari.")

    def actual_factory(
        *model_args,
        ViewerClass=Viewer,
        strict_qt=is_internal_test or os.getenv("NAPARI_STRICT_QT"),
        block_plugin_discovery=True,
        **model_kwargs,
    ):
        nonlocal _strict
        _strict = strict_qt

        if not block_plugin_discovery:
            napari_plugin_manager.discovery_blocker.stop()

        should_show = request.config.getoption("--show-napari-viewer")
        model_kwargs['show'] = model_kwargs.pop('show', should_show)
        viewer = ViewerClass(*model_args, **model_kwargs)
        viewers.add(viewer)

        return viewer

    yield actual_factory

    # Some tests might have the viewer closed, so this call will not be able
    # to access the window.
    with suppress(AttributeError):
        get_settings().reset()

    # close viewers, but don't saving window settings while closing
    for viewer in viewers:
        if hasattr(viewer.window, '_qt_window'):
            with patch.object(
                viewer.window._qt_window, '_save_current_window_settings'
            ):
                viewer.close()
        else:
            viewer.close()

    if GCPASS % 50 == 0 or len(QtViewer._instances):
        gc.collect()
    else:
        gc.collect(1)

    if request.config.getoption(_SAVE_GRAPH_OPNAME):
        fail_obj_graph(QtViewer)

    if request.node.rep_call.failed:
        # IF test failed do not check for leaks
        QtViewer._instances.clear()

    _do_not_inline_below = len(QtViewer._instances)

    QtViewer._instances.clear()  # clear to prevent fail of next test

    # do not inline to avoid pytest trying to compute repr of expression.
    # it fails if C++ object gone but not Python object.
    assert _do_not_inline_below == 0

    # only check for leaked widgets if an exception was raised during the test,
    # or "strict" mode was used.
    if _strict and getattr(sys, 'last_value', None) is prior_exception:
        QApplication.processEvents()
        leak = set(QApplication.topLevelWidgets()).difference(initial)
        # still not sure how to clean up some of the remaining vispy
        # vispy.app.backends._qt.CanvasBackendDesktop widgets...
        if any(n.__class__.__name__ != 'CanvasBackendDesktop' for n in leak):
            # just a warning... but this can be converted to test errors
            # in pytest with `-W error`
            msg = f"""The following Widgets leaked!: {leak}.

            Note: If other tests are failing it is likely that widgets will leak
            as they will be (indirectly) attached to the tracebacks of previous failures.
            Please only consider this an error if all other tests are passing.
            """
            # Explanation notes on the above: While we are indeed looking at the
            # difference in sets of widgets between before and after, new object can
            # still not be garbage collected because of it.
            # in particular with VisPyCanvas, it looks like if a traceback keeps
            # contains the type, then instances are still attached to the type.
            # I'm not too sure why this is the case though.
            if _strict == 'raise':
                raise AssertionError(msg)
            else:
                warnings.warn(msg)


@pytest.fixture
def make_napari_viewer_proxy(make_napari_viewer, monkeypatch):
    """Fixture that returns a function for creating a napari viewer wrapped in proxy.
    Use in the same way like `make_napari_viewer` fixture.

    Parameters
    ----------
    make_napari_viewer : fixture
        The make_napari_viewer fixture.

    Returns
    -------
    function
        A function that creates a napari viewer.
    """
    from napari.utils._proxies import PublicOnlyProxy

    proxies = []

    def actual_factory(*model_args, ensure_main_thread=True, **model_kwargs):
        monkeypatch.setenv(
            "NAPARI_ENSURE_PLUGIN_MAIN_THREAD", str(ensure_main_thread)
        )
        viewer = make_napari_viewer(*model_args, **model_kwargs)
        proxies.append(PublicOnlyProxy(viewer))
        return proxies[-1]

    proxies.clear()

    yield actual_factory


@pytest.fixture
def MouseEvent():
    """Create a subclass for simulating vispy mouse events.

    Returns
    -------
    Event : Type
        A new tuple subclass named Event that can be used to create a
        NamedTuple object with fields "type" and "is_dragging".
    """
    return collections.namedtuple(
        'Event',
        field_names=[
            'type',
            'is_dragging',
            'position',
            'view_direction',
            'dims_displayed',
            'dims_point',
        ],
    )<|MERGE_RESOLUTION|>--- conflicted
+++ resolved
@@ -101,7 +101,6 @@
 GCPASS = 0
 
 
-<<<<<<< HEAD
 @pytest.fixture(autouse=True)
 def clean_themes():
     from napari.utils import theme
@@ -111,7 +110,8 @@
     for name in theme.available_themes():
         if name not in themes:
             del theme._themes[name]
-=======
+            
+            
 @pytest.hookimpl(tryfirst=True, hookwrapper=True)
 def pytest_runtest_makereport(item, call):
     # https://docs.pytest.org/en/latest/example/simple.html#making-test-result-information-available-in-fixtures
@@ -123,7 +123,6 @@
     # be "setup", "call", "teardown"
 
     setattr(item, f"rep_{rep.when}", rep)
->>>>>>> 37adbce0
 
 
 @pytest.fixture
