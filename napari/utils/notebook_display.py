import base64
import html
from io import BytesIO
from warnings import warn

try:
    from lxml.html import document_fromstring
    from lxml.html.clean import Cleaner

    lxml_unavailable = False
except ModuleNotFoundError:
    lxml_unavailable = True

__all__ = ['nbscreenshot']


class NotebookScreenshot:
    """Display napari screenshot in the jupyter notebook.

    Functions returning an object with a _repr_png_() method
    will displayed as a rich image in the jupyter notebook.

    https://ipython.readthedocs.io/en/stable/api/generated/IPython.display.html

    Parameters
    ----------
    viewer : napari.Viewer
        The napari viewer.
    canvas_only : bool, optional
        If True includes the napari viewer frame in the screenshot,
        otherwise just includes the canvas. By default, True.

    Examples
    --------
    ```
    import napari
    from napari.utils import nbscreenshot
    from skimage.data import chelsea

    viewer = napari.view_image(chelsea(), name='chelsea-the-cat')
    nbscreenshot(viewer)

    # screenshot just the canvas with the napari viewer framing it
    nbscreenshot(viewer, canvas_only=False)
    ```
    """

    def __init__(
        self,
        viewer,
        *,
        canvas_only=False,
        alt_text=None,
    ):
        """Initialize screenshot object.

        Parameters
        ----------
        viewer : napari.Viewer
            The napari viewer
        canvas_only : bool, optional
            If False include the napari viewer frame in the screenshot,
            and if True then take screenshot of just the image display canvas.
            By default, False.
        alt_text : str, optional
            Image description alternative text, for screenreader accessibility.
            Good alt-text describes the image and any text within the image
            in no more than three short, complete sentences.
        """
        self.viewer = viewer
        self.canvas_only = canvas_only
        self.image = None
        self.alt_text = self._clean_alt_text(alt_text)

    def _clean_alt_text(self, alt_text):
        """Clean user input to prevent script injection."""
        if alt_text is not None:
            if lxml_unavailable:
                warn(
                    'The lxml library is not installed, and is required to '
                    'sanitize alt text for napari screenshots. Alt-text '
                    'will be stripped altogether without lxml.'
                )
                return None
            # cleaner won't recognize unescaped script tags
<<<<<<< HEAD
            alt_text = html.escape(str(alt_text))
            cleaner = Cleaner()
            doc = document_fromstring(alt_text)
            alt_text = cleaner.clean_html(doc).text_content()
            if alt_text == "":
                alt_text = None
        return alt_text
=======
            alt_text = html.unescape(str(alt_text))
            doc = document_fromstring(alt_text)
            alt_text = Cleaner().clean_html(doc).text_content()
        return alt_text or None
>>>>>>> 2232d60f

    def _repr_png_(self):
        """PNG representation of the viewer object for IPython.

        Returns
        -------
        In memory binary stream containing PNG screenshot image.
        """
        from imageio import imsave

        from .._qt.qt_event_loop import get_app

        get_app().processEvents()
        self.image = self.viewer.screenshot(
            canvas_only=self.canvas_only, flash=False
        )
        with BytesIO() as file_obj:
            imsave(file_obj, self.image, format='png')
            file_obj.seek(0)
            png = file_obj.read()
        return png

    def _repr_html_(self):
        png = self._repr_png_()
        url = 'data:image/png;base64,' + base64.b64encode(png).decode('utf-8')
        _alt = html.escape(self.alt_text) if self.alt_text is not None else ''
        return f'<img src="{url}" alt="{_alt}"></img>'


nbscreenshot = NotebookScreenshot<|MERGE_RESOLUTION|>--- conflicted
+++ resolved
@@ -82,21 +82,11 @@
                     'will be stripped altogether without lxml.'
                 )
                 return None
-            # cleaner won't recognize unescaped script tags
-<<<<<<< HEAD
-            alt_text = html.escape(str(alt_text))
-            cleaner = Cleaner()
-            doc = document_fromstring(alt_text)
-            alt_text = cleaner.clean_html(doc).text_content()
-            if alt_text == "":
-                alt_text = None
-        return alt_text
-=======
+            # cleaner won't recognize escaped script tags
             alt_text = html.unescape(str(alt_text))
             doc = document_fromstring(alt_text)
             alt_text = Cleaner().clean_html(doc).text_content()
         return alt_text or None
->>>>>>> 2232d60f
 
     def _repr_png_(self):
         """PNG representation of the viewer object for IPython.
