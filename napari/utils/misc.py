"""Miscellaneous utility functions.
"""

import builtins
import collections.abc
import contextlib
import importlib.metadata
import inspect
import itertools
import os
import re
import sys
import warnings
from collections.abc import Iterable, Iterator, Sequence
from enum import Enum, EnumMeta
from os import fspath, path as os_path
from pathlib import Path
from typing import (
    TYPE_CHECKING,
    Any,
    Callable,
    Optional,
    TypeVar,
    Union,
)

import numpy as np
import numpy.typing as npt

from napari.utils.translations import trans

_sentinel = object()

if TYPE_CHECKING:
    import packaging.version


ROOT_DIR = os_path.dirname(os_path.dirname(__file__))


def parse_version(v: str) -> 'packaging.version._BaseVersion':
    """Parse a version string and return a packaging.version.Version obj."""
    import packaging.version

    try:
        return packaging.version.Version(v)
    except packaging.version.InvalidVersion:
        return packaging.version.LegacyVersion(v)  # type: ignore[attr-defined]


def running_as_bundled_app(*, check_conda: bool = True) -> bool:
    """Infer whether we are running as a bundle."""
    # https://github.com/beeware/briefcase/issues/412
    # https://github.com/beeware/briefcase/pull/425
    # note that a module may not have a __package__ attribute
    # From 0.4.12 we add a sentinel file next to the bundled sys.executable
    warnings.warn(
        trans._(
            'Briefcase installations are no longer supported as of v0.4.18. '
            'running_as_bundled_app() will be removed in a 0.6.0 release.',
        ),
        DeprecationWarning,
        stacklevel=2,
    )
    if (
        check_conda
        and (Path(sys.executable).parent / '.napari_is_bundled').exists()
    ):
        return True

    # TODO: Remove from here on?
    try:
        app_module = sys.modules['__main__'].__package__
    except AttributeError:
        return False

    if not app_module:
        return False

    try:
        metadata = importlib.metadata.metadata(app_module)
    except importlib.metadata.PackageNotFoundError:
        return False

    return 'Briefcase-Version' in metadata


def running_as_constructor_app() -> bool:
    """Infer whether we are running as a constructor bundle."""
    return (
        Path(sys.prefix).parent.parent / '.napari_is_bundled_constructor'
    ).exists()


def in_jupyter() -> bool:
    """Return true if we're running in jupyter notebook/lab or qtconsole."""
    with contextlib.suppress(ImportError):
        from IPython import get_ipython

        return get_ipython().__class__.__name__ == 'ZMQInteractiveShell'
    return False


def in_ipython() -> bool:
    """Return true if we're running in an IPython interactive shell."""
    with contextlib.suppress(ImportError):
        from IPython import get_ipython

        return get_ipython().__class__.__name__ == 'TerminalInteractiveShell'
    return False


def in_python_repl() -> bool:
    """Return true if we're running in a Python REPL."""
    with contextlib.suppress(ImportError):
        from IPython import get_ipython

        return get_ipython().__class__.__name__ == 'NoneType' and hasattr(
            sys, 'ps1'
        )
    return False


def str_to_rgb(arg: str) -> list[int]:
    """Convert an rgb string 'rgb(x,y,z)' to a list of ints [x,y,z]."""
    match = re.match(r'rgb\((\d+),\s*(\d+),\s*(\d+)\)', arg)
    if match is None:
        raise ValueError("arg not in format 'rgb(x,y,z)'")
    return list(map(int, match.groups()))


def ensure_iterable(
    arg: Union[None, str, Enum, float, list, npt.NDArray], color: bool = False
):
    """Ensure an argument is an iterable. Useful when an input argument
<<<<<<< HEAD
    can either be a single value or a list. 
    Argument color is deprecated since version 0.5.0.
=======
    can either be a single value or a list.
    Argument color is deprecated.
>>>>>>> 679920c7
    """
    # deprecate color
    if color is not _sentinel:
        warnings.warn(
            trans._(
                'Argument color is deprecated since version 0.5.0 and will be removed in 0.6.0.',
            ),
            category=DeprecationWarning,
            stacklevel=2,  # not sure what level to use here
        )
    if is_iterable(arg, color=color):  # argumnet color is to be removed in 0.6.0
        return arg

    return itertools.repeat(arg)


def is_iterable(
    arg: Union[None, str, Enum, float, list, npt.NDArray],
    color: bool = False,
    allow_none: bool = False,
) -> bool:
<<<<<<< HEAD
    """Determine if a single argument is an iterable. 
    Argument color is deprecated since version 0.5.0 and will be removed in 0.6.0.
    Argument allow_none is deprecated since version 0.5.0 and will be removed in 0.6.0.
=======
    """Determine if a single argument is an iterable.
    Argument color is deprecated.
    Argument allow_none is deprecated.
>>>>>>> 679920c7
    """
    # deprecate color and allow_none
    if color is not _sentinel:
        warnings.warn(
            trans._(
                'Argument color is deprecated since version 0.5.0 and will be removed in 0.6.0.',
            ),
            category=DeprecationWarning,
            stacklevel=2,  # not sure what level to use here
        )
    if allow_none is not _sentinel:
        warnings.warn(
            trans._(
                'Argument allow_none is deprecated since version 0.5.0 and will be removed in 0.6.0.',
            ),
            category=DeprecationWarning,
            stacklevel=2,  # not sure what level to use here
        )
    if arg is None:
        return False
    if isinstance(arg, (str, Enum)):
        return False
    if np.isscalar(arg):
        return False
    
    # this is to be removed in 0.6.0
    if color and isinstance(arg, (list, np.ndarray)):
        return np.array(arg).ndim != 1 or len(arg) not in [3, 4]

    return True


def is_sequence(arg: Any) -> bool:
    """Check if ``arg`` is a sequence like a list or tuple.

    return True:
        list
        tuple
    return False
        string
        numbers
        dict
        set
    """
    if isinstance(arg, collections.abc.Sequence) and not isinstance(arg, str):
        return True
    return False


def ensure_sequence_of_iterables(
    obj: Any,
    length: Optional[int] = None,
    repeat_empty: bool = False,
    allow_none: bool = False,
):
    """Ensure that ``obj`` behaves like a (nested) sequence of iterables.

    If length is provided and the object is already a sequence of iterables,
    a ValueError will be raised if ``len(obj) != length``.

    Parameters
    ----------
    obj : Any
        the object to check
    length : int, optional
        If provided, assert that obj has len ``length``, by default None
    repeat_empty : bool
        whether to repeat an empty sequence (otherwise return the empty sequence itself)
    allow_none : bool
        treat None as iterable

    Returns
    -------
    iterable
        nested sequence of iterables, or an itertools.repeat instance

    Examples
    --------
    In [1]: ensure_sequence_of_iterables([1, 2])
    Out[1]: repeat([1, 2])

    In [2]: ensure_sequence_of_iterables([(1, 2), (3, 4)])
    Out[2]: [(1, 2), (3, 4)]

    In [3]: ensure_sequence_of_iterables([(1, 2), None], allow_none=True)
    Out[3]: [(1, 2), None]

    In [4]: ensure_sequence_of_iterables({'a':1})
    Out[4]: repeat({'a': 1})

    In [5]: ensure_sequence_of_iterables(None)
    Out[5]: repeat(None)

    In [6]: ensure_sequence_of_iterables([])
    Out[6]: repeat([])

    In [7]: ensure_sequence_of_iterables([], repeat_empty=False)
    Out[7]: []
    """

    if (
        obj is not None
        and is_sequence(obj)
        and all(is_iterable(el, allow_none=allow_none) for el in obj)
        and (not repeat_empty or len(obj) > 0)
    ):
        if length is not None and len(obj) != length:
            # sequence of iterables of wrong length
            raise ValueError(
                trans._(
                    'length of {obj} must equal {length}',
                    deferred=True,
                    obj=obj,
                    length=length,
                )
            )

        if len(obj) > 0 or not repeat_empty:
            return obj

    return itertools.repeat(obj)


def formatdoc(obj):
    """Substitute globals and locals into an object's docstring."""
    frame = inspect.currentframe().f_back
    try:
        obj.__doc__ = obj.__doc__.format(
            **{**frame.f_globals, **frame.f_locals}
        )
    finally:
        del frame
    return obj


class StringEnumMeta(EnumMeta):
    def __getitem__(self, item):
        """set the item name case to uppercase for name lookup"""
        if isinstance(item, str):
            item = item.upper()

        return super().__getitem__(item)

    def __call__(
        cls,
        value,
        names=None,
        *,
        module=None,
        qualname=None,
        type=None,  # noqa: A002
        start=1,
    ):
        """set the item value case to lowercase for value lookup"""
        # simple value lookup
        if names is None:
            if isinstance(value, str):
                return super().__call__(value.lower())
            if isinstance(value, cls):
                return value

            raise ValueError(
                trans._(
                    '{class_name} may only be called with a `str` or an instance of {class_name}. Got {dtype}',
                    deferred=True,
                    class_name=cls,
                    dtype=builtins.type(value),
                )
            )

        # otherwise create new Enum class
        return cls._create_(
            value,
            names,
            module=module,
            qualname=qualname,
            type=type,
            start=start,
        )

    def keys(self) -> list[str]:
        return list(map(str, self))


class StringEnum(Enum, metaclass=StringEnumMeta):
    @staticmethod
    def _generate_next_value_(name: str, start, count, last_values) -> str:
        """autonaming function assigns each value its own name as a value"""
        return name.lower()

    def __str__(self) -> str:
        """String representation: The string method returns the lowercase
        string of the Enum name
        """
        return self.value

    def __eq__(self, other: object) -> bool:
        if type(self) is type(other):
            return self is other
        if isinstance(other, str):
            return str(self) == other
        return False

    def __hash__(self) -> int:
        return hash(str(self))


camel_to_snake_pattern = re.compile(r'(.)([A-Z][a-z]+)')
camel_to_spaces_pattern = re.compile(
    r'((?<=[a-z])[A-Z]|(?<!\A)[A-R,T-Z](?=[a-z]))'
)


def camel_to_snake(name: str) -> str:
    # https://gist.github.com/jaytaylor/3660565
    return camel_to_snake_pattern.sub(r'\1_\2', name).lower()


def camel_to_spaces(val: str) -> str:
    return camel_to_spaces_pattern.sub(r' \1', val)


T = TypeVar('T', str, Path)


def abspath_or_url(relpath: T, *, must_exist: bool = False) -> T:
    """Utility function that normalizes paths or a sequence thereof.

    Expands user directory and converts relpaths to abspaths... but ignores
    URLS that begin with "http", "ftp", or "file".

    Parameters
    ----------
    relpath : str|Path
        A path, either as string or Path object.
    must_exist : bool, default True
        Raise ValueError if `relpath` is not a URL and does not exist.

    Returns
    -------
    abspath : str|Path
        An absolute path, or list or tuple of absolute paths (same type as
        input)
    """
    from urllib.parse import urlparse

    if not isinstance(relpath, (str, Path)):
        raise TypeError(
            trans._('Argument must be a string or Path', deferred=True)
        )
    OriginType = type(relpath)

    relpath_str = fspath(relpath)
    urlp = urlparse(relpath_str)
    if urlp.scheme and urlp.netloc:
        return OriginType(relpath_str)

    path = os_path.abspath(os_path.expanduser(relpath_str))
    if must_exist and not (urlp.scheme or urlp.netloc or os.path.exists(path)):
        raise ValueError(
            trans._(
                'Requested path {path!r} does not exist.',
                deferred=True,
                path=path,
            )
        )
    return OriginType(path)


class CallDefault(inspect.Parameter):
    def __str__(self) -> str:
        """wrap defaults"""
        kind = self.kind
        formatted = self.name

        # Fill in defaults
        if (
            self.default is not inspect._empty
            or kind == inspect.Parameter.KEYWORD_ONLY
        ):
            formatted = f'{formatted}={formatted}'

        if kind == inspect.Parameter.VAR_POSITIONAL:
            formatted = '*' + formatted
        elif kind == inspect.Parameter.VAR_KEYWORD:
            formatted = '**' + formatted

        return formatted


def all_subclasses(cls: type) -> set:
    """Recursively find all subclasses of class ``cls``.

    Parameters
    ----------
    cls : class
        A python class (or anything that implements a __subclasses__ method).

    Returns
    -------
    set
        the set of all classes that are subclassed from ``cls``
    """
    return set(cls.__subclasses__()).union(
        [s for c in cls.__subclasses__() for s in all_subclasses(c)]
    )


def ensure_n_tuple(val: Iterable, n: int, fill: int = 0) -> tuple:
    """Ensure input is a length n tuple.

    Parameters
    ----------
    val : iterable
        Iterable to be forced into length n-tuple.
    n : int
        Length of tuple.

    Returns
    -------
    tuple
        Coerced tuple.
    """
    assert n > 0, 'n must be greater than 0'
    tuple_value = tuple(val)
    return (fill,) * (n - len(tuple_value)) + tuple_value[-n:]


def ensure_layer_data_tuple(val: tuple) -> tuple:
    msg = trans._(
        'Not a valid layer data tuple: {value!r}',
        deferred=True,
        value=val,
    )
    if not isinstance(val, tuple) and val:
        raise TypeError(msg)
    if len(val) > 1:
        if not isinstance(val[1], dict):
            raise TypeError(msg)
        if len(val) > 2 and not isinstance(val[2], str):
            raise TypeError(msg)
    return val


def ensure_list_of_layer_data_tuple(val: list[tuple]) -> list[tuple]:
    # allow empty list to be returned but do nothing in that case
    if isinstance(val, list):
        with contextlib.suppress(TypeError):
            return [ensure_layer_data_tuple(v) for v in val]
    raise TypeError(
        trans._('Not a valid list of layer data tuples!', deferred=True)
    )


def _quiet_array_equal(*a, **k) -> bool:
    with warnings.catch_warnings():
        warnings.filterwarnings('ignore', 'elementwise comparison')
        return np.array_equal(*a, **k)


def _pandas_dataframe_equal(df1, df2):
    return df1.equals(df2)


def _arraylike_short_names(obj) -> Iterator[str]:
    """Yield all the short names of an array-like or its class."""
    type_ = type(obj) if not inspect.isclass(obj) else obj
    for base in type_.mro():
        yield f'{base.__module__.split(".", maxsplit=1)[0]}.{base.__name__}'


def pick_equality_operator(obj: Any) -> Callable[[Any, Any], bool]:
    """Return a function that can check equality between ``obj`` and another.

    Rather than always using ``==`` (i.e. ``operator.eq``), this function
    returns operators that are aware of object types: mostly "array types with
    more than one element" whose truth value is ambiguous.

    This function works for both classes (types) and instances.  If an instance
    is passed, it will be first cast to a type with type(obj).

    Parameters
    ----------
    obj : Any
        An object whose equality with another object you want to check.

    Returns
    -------
    operator : Callable[[Any, Any], bool]
        An operation that can be called as ``operator(obj, other)`` to check
        equality between objects of type ``type(obj)``.
    """
    import operator

    # yes, it's a little riskier, but we are checking namespaces instead of
    # actual `issubclass` here to avoid slow import times
    _known_arrays: dict[str, Callable[[Any, Any], bool]] = {
        'numpy.ndarray': _quiet_array_equal,  # numpy.ndarray
        'dask.Array': operator.is_,  # dask.array.core.Array
        'dask.Delayed': operator.is_,  # dask.delayed.Delayed
        'zarr.Array': operator.is_,  # zarr.core.Array
        'xarray.DataArray': _quiet_array_equal,  # xarray.core.dataarray.DataArray
        'pandas.DataFrame': _pandas_dataframe_equal,  # pandas.DataFrame.equals
    }

    for name in _arraylike_short_names(obj):
        func = _known_arrays.get(name)
        if func:
            return func

    return operator.eq


def _is_array_type(array: npt.ArrayLike, type_name: str) -> bool:
    """Checks if an array-like instance or class is of the type described by a short name.

    This is useful when you want to check the type of array-like quickly without
    importing its package, which might take a long time.

    Parameters
    ----------
    array
        The array-like object.
    type_name : str
        The short name of the type to test against (e.g. 'numpy.ndarray', 'xarray.DataArray').

    Returns
    -------
    True if the array is associated with the type name.
    """
    return type_name in _arraylike_short_names(array)


def dir_hash(
    path: Union[str, Path],
    include_paths: bool = True,
    ignore_hidden: bool = True,
) -> str:
    """Compute the hash of a directory, based on structure and contents.

    Parameters
    ----------
    path : Union[str, Path]
        Source path which will be used to select all files (and files in subdirectories)
        to compute the hexadecimal digest.
    include_paths : bool
        If ``True``, the hash will also include the ``file`` parts.
    ignore_hidden : bool
        If ``True``, hidden files (starting with ``.``) will be ignored when
        computing the hash.

    Returns
    -------
    hash : str
        Hexadecimal digest of all files in the provided path.
    """
    import hashlib

    if not Path(path).is_dir():
        raise TypeError(
            trans._(
                '{path} is not a directory.',
                deferred=True,
                path=path,
            )
        )

    hash_func = hashlib.md5
    _hash = hash_func()
    for root, _, files in os.walk(path):
        for fname in sorted(files):
            if fname.startswith('.') and ignore_hidden:
                continue
            _file_hash(_hash, Path(root) / fname, Path(path), include_paths)
    return _hash.hexdigest()


def paths_hash(
    paths: Iterable[Union[str, Path]],
    include_paths: bool = True,
    ignore_hidden: bool = True,
) -> str:
    """Compute the hash of list of paths.

    Parameters
    ----------
    paths : Iterable[Union[str, Path]]
        An iterable of paths to files which will be used when computing the hash.
    include_paths : bool
        If ``True``, the hash will also include the ``file`` parts.
    ignore_hidden : bool
        If ``True``, hidden files (starting with ``.``) will be ignored when
        computing the hash.

    Returns
    -------
    hash : str
        Hexadecimal digest of the contents of provided files.
    """
    import hashlib

    hash_func = hashlib.md5
    _hash = hash_func()
    for file_path in sorted(paths):
        file_path = Path(file_path)
        if ignore_hidden and str(file_path.stem).startswith('.'):
            continue
        _file_hash(_hash, file_path, file_path.parent, include_paths)
    return _hash.hexdigest()


def _file_hash(
    _hash, file: Path, path: Path, include_paths: bool = True
) -> None:
    """Update hash with based on file contents and optionally relative path.

    Parameters
    ----------
    _hash
    file : Path
        Path to the source file which will be used to compute the hash.
    path : Path
        Path to the base directory of the `file`. This can be usually obtained by using `file.parent`.
    include_paths : bool
        If ``True``, the hash will also include the ``file`` parts.
    """
    _hash.update(file.read_bytes())

    if include_paths:
        # update the hash with the filename
        fparts = file.relative_to(path).parts
        _hash.update(''.join(fparts).encode())


def _combine_signatures(
    *objects: Callable,
    return_annotation=inspect.Signature.empty,
    exclude: Iterable[str] = (),
) -> inspect.Signature:
    """Create combined Signature from objects, excluding names in `exclude`.

    Parameters
    ----------
    *objects : Callable
        callables whose signatures should be combined
    return_annotation : [type], optional
        The return annotation to use for combined signature, by default
        inspect.Signature.empty (as it's ambiguous)
    exclude : tuple, optional
        Parameter names to exclude from the combined signature (such as
        'self'), by default ()

    Returns
    -------
    inspect.Signature
        Signature object with the combined signature. Reminder, str(signature)
        provides a very nice repr for code generation.
    """
    params = itertools.chain(
        *(inspect.signature(o).parameters.values() for o in objects)
    )
    new_params = sorted(
        (p for p in params if p.name not in exclude),
        key=lambda p: p.kind,
    )
    return inspect.Signature(new_params, return_annotation=return_annotation)


def deep_update(dct: dict, merge_dct: dict, copy: bool = True) -> dict:
    """Merge possibly nested dicts"""
    _dct = dct.copy() if copy else dct
    for k, v in merge_dct.items():
        if k in _dct and isinstance(dct[k], dict) and isinstance(v, dict):
            deep_update(_dct[k], v, copy=False)
        else:
            _dct[k] = v
    return _dct


def install_certifi_opener() -> None:
    """Install urlopener that uses certifi context.

    This is useful in the bundle, where otherwise users might get SSL errors
    when using `urllib.request.urlopen`.
    """
    import ssl
    from urllib import request

    import certifi

    context = ssl.create_default_context(cafile=certifi.where())
    https_handler = request.HTTPSHandler(context=context)
    opener = request.build_opener(https_handler)
    request.install_opener(opener)


def reorder_after_dim_reduction(order: Sequence[int]) -> tuple[int, ...]:
    """Ensure current dimension order is preserved after dims are dropped.

    This is similar to :func:`scipy.stats.rankdata`, but only deals with
    unique integers (like dimension indices), so is simpler and faster.

    Parameters
    ----------
    order : Sequence[int]
        The data to reorder.

    Returns
    -------
    Tuple[int, ...]
        A permutation of ``range(len(order))`` that is consistent with the input order.

    Examples
    --------
    >>> reorder_after_dim_reduction([2, 0])
    (1, 0)

    >>> reorder_after_dim_reduction([0, 1, 2])
    (0, 1, 2)

    >>> reorder_after_dim_reduction([4, 0, 2])
    (2, 0, 1)
    """
    # A single argsort works for strictly increasing/decreasing orders,
    # but not for arbitrary orders.
    return tuple(argsort(argsort(order)))


def argsort(values: Sequence[int]) -> list[int]:
    """Equivalent to :func:`numpy.argsort` but faster in some cases.

    Parameters
    ----------
    values : Sequence[int]
        The integer values to sort.

    Returns
    -------
    List[int]
        The indices that when used to index the input values will produce
        the values sorted in increasing order.

    Examples
    --------
    >>> argsort([2, 0])
    [1, 0]

    >>> argsort([0, 1, 2])
    [0, 1, 2]

    >>> argsort([4, 0, 2])
    [1, 2, 0]
    """
    return sorted(range(len(values)), key=values.__getitem__)<|MERGE_RESOLUTION|>--- conflicted
+++ resolved
@@ -133,13 +133,8 @@
     arg: Union[None, str, Enum, float, list, npt.NDArray], color: bool = False
 ):
     """Ensure an argument is an iterable. Useful when an input argument
-<<<<<<< HEAD
     can either be a single value or a list. 
-    Argument color is deprecated since version 0.5.0.
-=======
-    can either be a single value or a list.
-    Argument color is deprecated.
->>>>>>> 679920c7
+    Argument color is deprecated since version 0.5.0and will be removed in 0.6.0.
     """
     # deprecate color
     if color is not _sentinel:
@@ -161,15 +156,9 @@
     color: bool = False,
     allow_none: bool = False,
 ) -> bool:
-<<<<<<< HEAD
     """Determine if a single argument is an iterable. 
     Argument color is deprecated since version 0.5.0 and will be removed in 0.6.0.
     Argument allow_none is deprecated since version 0.5.0 and will be removed in 0.6.0.
-=======
-    """Determine if a single argument is an iterable.
-    Argument color is deprecated.
-    Argument allow_none is deprecated.
->>>>>>> 679920c7
     """
     # deprecate color and allow_none
     if color is not _sentinel:
