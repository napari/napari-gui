--- conflicted
+++ resolved
@@ -317,16 +317,11 @@
         # note: we're using the invert operator `~` to mean "not ___"
         return UnaryOp(ast.Not(), self)
 
-<<<<<<< HEAD
-    def __reduce_ex__(self, protocol: int) -> None:
-=======
     def __reduce_ex__(self, protocol: SupportsIndex) -> Tuple[Any, ...]:
->>>>>>> 46765714
         rv = list(super().__reduce_ex__(protocol))
         rv[1] = tuple(getattr(self, f) for f in self._fields)
         return tuple(rv)
 
-<<<<<<< HEAD
     @classmethod
     def __get_validators__(cls):
         yield cls.validate
@@ -335,8 +330,6 @@
     def validate(cls, v):
         return v if isinstance(v, Expr) else parse_expression(v)
 
-=======
->>>>>>> 46765714
 
 class Name(Expr[T], ast.Name):
     """A variable name.
