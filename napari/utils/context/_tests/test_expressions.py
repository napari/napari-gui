--- conflicted
+++ resolved
@@ -39,11 +39,7 @@
     assert Constant(False).eval() is False
     assert Constant(None).eval() is None
 
-<<<<<<< HEAD
-    if sys.version_info > (3, 8):
-=======
     if sys.version_info >= (3, 9):
->>>>>>> 82e42e6f
         assert repr(Constant(1)) == 'Constant(value=1)'
     else:
         assert repr(Constant(1)) == 'Constant(value=1, kind=None)'
