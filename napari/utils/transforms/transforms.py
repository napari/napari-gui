--- conflicted
+++ resolved
@@ -1,9 +1,5 @@
 from functools import cached_property
-<<<<<<< HEAD
-from typing import Generic, Sequence, TypeVar, overload
-=======
-from typing import Iterable, Optional, Sequence
->>>>>>> 3e3f2ce8
+from typing import Generic, Iterable, Optional, Sequence, TypeVar, overload
 
 import numpy as np
 import numpy.typing as npt
@@ -114,18 +110,13 @@
         [self.__dict__.pop(p, None) for p in cached_properties]
 
 
-<<<<<<< HEAD
 _T = TypeVar('_T', bound=Transform)
 
 
 class TransformChain(EventedList[_T], Transform, Generic[_T]):
-    def __init__(self, transforms=None) -> None:
-=======
-class TransformChain(EventedList[Transform], Transform):
     def __init__(
         self, transforms: Optional[Iterable[Transform]] = None
     ) -> None:
->>>>>>> 3e3f2ce8
         if transforms is None:
             transforms = []
         super().__init__(
@@ -167,11 +158,7 @@
         return getattr(self.simplified, '_is_diagonal', False)
 
     @property
-<<<<<<< HEAD
-    def simplified(self) -> _T:
-=======
-    def simplified(self) -> Optional['Transform']:
->>>>>>> 3e3f2ce8
+    def simplified(self) -> Optional[_T]:
         """Return the composite of the transforms inside the transform chain."""
         if len(self) == 0:
             return None
