--- conflicted
+++ resolved
@@ -265,11 +265,7 @@
     transformation matrix in homogeneous coordinates [1]_, an n
     dimensional matrix and a length n translation vector, or be
     composed and decomposed from scale, rotate, and shear
-<<<<<<< HEAD
-    transformations in the following order:
-=======
     transformations defined in the following order:
->>>>>>> c2090598
 
     rotate * shear * scale + translate
 
