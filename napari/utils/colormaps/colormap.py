from collections import defaultdict
from functools import cached_property
from typing import (
    TYPE_CHECKING,
    Any,
    DefaultDict,
    Dict,
    List,
    Literal,
    Optional,
    Tuple,
    Union,
    cast,
    overload,
)

import numpy as np

from napari._pydantic_compat import Field, PrivateAttr, validator
from napari.utils.color import ColorArray
from napari.utils.colormaps.colorbars import make_colorbar
from napari.utils.colormaps.standardize_color import transform_color
from napari.utils.compat import StrEnum
from napari.utils.events import EventedModel
from napari.utils.events.custom_types import Array
from napari.utils.migrations import deprecated_class_name
from napari.utils.translations import trans

if TYPE_CHECKING:
    from numba import typed

MAPPING_OF_UNKNOWN_VALUE = 0
# For direct mode we map all unknown values to single value
# for simplicity of implementation we select 0


class ColormapInterpolationMode(StrEnum):
    """INTERPOLATION: Interpolation mode for colormaps.

    Selects an interpolation mode for the colormap.
            * linear: colors are defined by linear interpolation between
              colors of neighboring controls points.
            * zero: colors are defined by the value of the color in the
              bin between by neighboring controls points.
    """

    LINEAR = 'linear'
    ZERO = 'zero'


class Colormap(EventedModel):
    """Colormap that relates intensity values to colors.

    Attributes
    ----------
    colors : array, shape (N, 4)
        Data used in the colormap.
    name : str
        Name of the colormap.
    _display_name : str
        Display name of the colormap.
    controls : array, shape (N,) or (N+1,)
        Control points of the colormap.
    interpolation : str
        Colormap interpolation mode, either 'linear' or
        'zero'. If 'linear', ncontrols = ncolors (one
        color per control point). If 'zero', ncontrols
        = ncolors+1 (one color per bin).
    """

    # fields
    colors: ColorArray
    name: str = 'custom'
    _display_name: Optional[str] = PrivateAttr(None)
    interpolation: ColormapInterpolationMode = ColormapInterpolationMode.LINEAR
    controls: Array = Field(default_factory=lambda: cast(Array, []))

    def __init__(
        self, colors, display_name: Optional[str] = None, **data
    ) -> None:
        if display_name is None:
            display_name = data.get('name', 'custom')

        super().__init__(colors=colors, **data)
        self._display_name = display_name

    # controls validator must be called even if None for correct initialization
    @validator('controls', pre=True, always=True, allow_reuse=True)
    def _check_controls(cls, v, values):
        # If no control points provided generate defaults
        if v is None or len(v) == 0:
            n_controls = len(values['colors']) + int(
                values['interpolation'] == ColormapInterpolationMode.ZERO
            )
            return np.linspace(0, 1, n_controls, dtype=np.float32)

        # Check control end points are correct
        if v[0] != 0 or (len(v) > 1 and v[-1] != 1):
            raise ValueError(
                trans._(
                    'Control points must start with 0.0 and end with 1.0. '
                    'Got {start_control_point} and {end_control_point}',
                    deferred=True,
                    start_control_point=v[0],
                    end_control_point=v[-1],
                )
            )

        # Check control points are sorted correctly
        if not np.array_equal(v, sorted(v)):
            raise ValueError(
                trans._(
                    'Control points need to be sorted in ascending order',
                    deferred=True,
                )
            )

        # Check number of control points is correct
        n_controls_target = len(values.get('colors', [])) + int(
            values['interpolation'] == ColormapInterpolationMode.ZERO
        )
        n_controls = len(v)
        if n_controls != n_controls_target:
            raise ValueError(
                trans._(
                    'Wrong number of control points provided. Expected {n_controls_target}, got {n_controls}',
                    deferred=True,
                    n_controls_target=n_controls_target,
                    n_controls=n_controls,
                )
            )

        return v

    def __iter__(self):
        yield from (self.colors, self.controls, self.interpolation)

    def __len__(self):
        return len(self.colors)

    def map(self, values):
        values = np.atleast_1d(values)
        if self.interpolation == ColormapInterpolationMode.LINEAR:
            # One color per control point
            cols = [
                np.interp(values, self.controls, self.colors[:, i])
                for i in range(4)
            ]
            cols = np.stack(cols, axis=-1)
        elif self.interpolation == ColormapInterpolationMode.ZERO:
            # One color per bin
            # Colors beyond max clipped to final bin
            indices = np.clip(
                np.searchsorted(self.controls, values, side="right") - 1,
                0,
                len(self.colors) - 1,
            )
            cols = self.colors[indices.astype(np.int32)]
        else:
            raise ValueError(
                trans._(
                    'Unrecognized Colormap Interpolation Mode',
                    deferred=True,
                )
            )

        return cols

    @property
    def colorbar(self):
        return make_colorbar(self)


class LabelColormapBase(Colormap):
    use_selection: bool = False
    selection: int = 0
    background_value: int = 0
    interpolation: Literal[ColormapInterpolationMode.ZERO] = Field(
        ColormapInterpolationMode.ZERO, frozen=True
    )
    _cache_mapping: Dict[Tuple[np.dtype, np.dtype], np.ndarray] = PrivateAttr(
        default={}
    )
    _cache_other: Dict[str, Any] = PrivateAttr(default={})

    class Config(Colormap.Config):
        # this config is to avoid deepcopy of cached_property
        # see https://github.com/pydantic/pydantic/issues/2763
        # it is required until we drop Pydantic 1 or Python 3.11 and older
        # need to validate after drop pydantic 1
        keep_untouched = (cached_property,)

    @overload
    def _data_to_texture(self, values: np.ndarray) -> np.ndarray:
        ...

    @overload
    def _data_to_texture(self, values: np.integer) -> np.integer:
        ...

    def _data_to_texture(
        self, values: Union[np.ndarray, np.integer]
    ) -> Union[np.ndarray, np.integer]:
        """Map input values to values for send to GPU."""
        raise NotImplementedError

    def _cmap_without_selection(self) -> "LabelColormapBase":
        if self.use_selection:
            cmap = self.__class__(**self.dict())
            cmap.use_selection = False
            return cmap
        return self

    def _get_mapping_from_cache(
        self, data_dtype: np.dtype
    ) -> Optional[np.ndarray]:
        """For given dtype, return precomputed array mapping values to colors.

        Returns None if the dtype itemsize is greater than 2.
        """
        target_dtype = _texture_dtype(self._num_unique_colors, data_dtype)
        key = (data_dtype, target_dtype)
        if key not in self._cache_mapping and data_dtype.itemsize <= 2:
            data = np.arange(
                np.iinfo(target_dtype).max + 1, dtype=target_dtype
            ).astype(data_dtype)
            self._cache_mapping[key] = self._map_without_cache(data)
        return self._cache_mapping.get(key)

    def _clear_cache(self):
        """Mechanism to clean cached properties"""
        self._cache_mapping = {}
        self._cache_other = {}

    @property
    def _num_unique_colors(self) -> int:
        """Number of unique colors, not counting transparent black."""
        return len(self.colors) - 1

    def _map_without_cache(self, values: np.ndarray) -> np.ndarray:
        """Function that maps values to colors without selection or cache"""
        raise NotImplementedError

    def _selection_as_minimum_dtype(self, dtype: np.dtype) -> int:
        """Treat selection as given dtype and calculate value with min dtype.

        Parameters
        ----------
        dtype : np.dtype
            The dtype to convert the selection to.

        Returns
        -------
        int
            The selection converted.
        """
        return int(self._data_to_texture(dtype.type(self.selection)))


class CyclicLabelColormap(LabelColormapBase):
    """Color cycle with a background value.

    Attributes
    ----------
    colors : ColorArray
        Colors to be used for mapping.
        For values above the number of colors,
        the colors will be cycled.
    use_selection : bool
        Whether map only selected label.
        If `True` only selected label will be mapped to not transparent color.
    selection : int
        The selected label.
    background_value : int
        Which value should be treated as a background
        and mapped to transparent color.
    interpolation : Literal['zero']
        required by implementation, please do not set value
    seed : float
        seed used for random color generation. Used for reproducibility.
        It will be removed in the future release.
    """

    seed: float = 0.5

    @validator('colors', allow_reuse=True)
    def _validate_color(cls, v):
        if len(v) > 2**16:
            raise ValueError(
                "Only up to 2**16=65535 colors are supported for LabelColormap"
            )
        return v

    def _background_as_minimum_dtype(self, dtype: np.dtype) -> int:
        """Treat background as given dtype and calculate value with min dtype.

        Parameters
        ----------
        dtype : np.dtype
            The dtype to convert the background to.

        Returns
        -------
        int
            The background converted.
        """
        return int(self._data_to_texture(dtype.type(self.background_value)))

    @overload
    def _data_to_texture(self, values: np.ndarray) -> np.ndarray:
        ...

    @overload
    def _data_to_texture(self, values: np.integer) -> np.integer:
        ...

    def _data_to_texture(
        self, values: Union[np.ndarray, np.integer]
    ) -> Union[np.ndarray, np.integer]:
        """Map input values to values for send to GPU."""
        return _cast_labels_data_to_texture_dtype_auto(values, self)

    def _map_without_cache(self, values) -> np.ndarray:
        texture_dtype_values = _zero_preserving_modulo_numpy(
            values,
            len(self.colors) - 1,
            values.dtype,
            self.background_value,
        )
        mapped = self.colors[texture_dtype_values]
        mapped[texture_dtype_values == 0] = 0
        return mapped

    def map(self, values: Union[np.ndarray, np.integer, int]) -> np.ndarray:
        """Map values to colors.

        Parameters
        ----------
        values : np.ndarray or int
            Values to be mapped.

        Returns
        -------
        np.ndarray of the same shape as values,
            but with the last dimension of size 4
            Mapped colors.
        """
        original_shape = np.shape(values)
        values = np.atleast_1d(values)

        if values.dtype.kind == 'f':
            values = values.astype(np.int64)
        mapper = self._get_mapping_from_cache(values.dtype)
        if mapper is not None:
            mapped = mapper[values]
        else:
            mapped = self._map_without_cache(values)
        if self.use_selection:
            mapped[(values != self.selection)] = 0

        return np.reshape(mapped, original_shape + (4,))

    def shuffle(self, seed: int):
        """Shuffle the colormap colors.

        Parameters
        ----------
        seed : int
            Seed for the random number generator.
        """
        np.random.default_rng(seed).shuffle(self.colors[1:])
        self.events.colors(value=self.colors)


LabelColormap = deprecated_class_name(
    CyclicLabelColormap,
    'LabelColormap',
    version='0.5.0',
    since_version='0.4.19',
)


class DirectLabelColormap(LabelColormapBase):
    """Colormap using a direct mapping from labels to color using a dict.

    Attributes
    ----------
    color_dict: dict from int to (3,) or (4,) array
        The dictionary mapping labels to colors.

    use_selection : bool
        Whether to map only the selected label to a color.
        If `True` only selected label will be not transparent.
    selection : int
        The selected label.
    colors : ColorArray
        Exist because of implementation details. Please do not use it.
    """

    color_dict: DefaultDict[Optional[int], np.ndarray] = Field(
        default_factory=lambda: defaultdict(lambda: np.zeros(4))
    )
    use_selection: bool = False
    selection: int = 0

    def __init__(self, *args, **kwargs) -> None:
        if "colors" not in kwargs and not args:
            kwargs["colors"] = np.zeros(3)
        super().__init__(*args, **kwargs)

<<<<<<< HEAD
    def __len__(self):
        """Overwrite from base class because .color is a dummy array.

        This returns the number of colors in the colormap, including
        background and unmapped labels.
        """
        return self._num_unique_colors + 2

    @validator("color_dict", pre=True, always=True, allow_reuse=True)
    def _validate_color_dict(cls, v, values):
        """Ensure colors are RGBA arrays, not strings.

        Parameters
        ----------
        cls : type
            The class of the object being instantiated.
        v : MutableMapping
            A mapping from integers to colors. It *may* have None as a key,
            which indicates the color to map items not in the dictionary.
            Alternatively, it could be a defaultdict.
        values : dict[str, Any]
            A dictionary mapping previously-validated attributes to their
            validated values. Attributes are validated in the order in which
            they are defined.

        Returns
        -------
        res : (default)dict[int, np.ndarray[float]]
            A properly-formatted dictionary mapping labels to RGBA arrays.
        """
        if not isinstance(v, defaultdict) and None not in v:
            raise ValueError(
                "color_dict must contain None or be defaultdict instance"
            )
        res = {
            label: transform_color(color_str)[0]
            for label, color_str in v.items()
        }
        if (
            'background_value' in values
            and (bg := values['background_value']) not in res
        ):
            res[bg] = transform_color('transparent')[0]
        if isinstance(v, defaultdict):
            res = defaultdict(v.default_factory, res)
        return res

    def _selection_as_minimum_dtype(self, dtype: np.dtype) -> int:
        return int(
            _cast_labels_data_to_texture_dtype_direct(
                dtype.type(self.selection), self
            )
        )
=======
    @overload
    def _data_to_texture(self, values: np.ndarray) -> np.ndarray:
        ...
>>>>>>> 0f85200e

    @overload
    def _data_to_texture(self, values: np.integer) -> np.integer:
        ...

    def _data_to_texture(
        self, values: Union[np.ndarray, np.integer]
    ) -> Union[np.ndarray, np.integer]:
        """Map input values to values for send to GPU."""
        return _cast_labels_data_to_texture_dtype_direct(values, self)

    def map(self, values: Union[np.ndarray, np.integer, int]) -> np.ndarray:
        """Map values to colors.

        Parameters
        ----------
        values : np.ndarray or int
            Values to be mapped.

        Returns
        -------
        np.ndarray of same shape as values, but with last dimension of size 4
            Mapped colors.
        """
        if isinstance(values, np.integer):
            values = int(values)
        if isinstance(values, int):
            if self.use_selection and values != self.selection:
                return np.array((0, 0, 0, 0))
            return self.color_dict.get(values, self.default_color)
        if isinstance(values, (list, tuple)):
            values = np.array(values)
        if not isinstance(values, np.ndarray) or values.dtype.kind in 'fU':
            raise TypeError("DirectLabelColormap can only be used with int")
        mapper = self._get_mapping_from_cache(values.dtype)
        if mapper is not None:
            mapped = mapper[values]
        else:
            values_cast = _labels_raw_to_texture_direct(values, self)
            mapped = self._map_precast(values_cast, apply_selection=True)

        if self.use_selection:
            mapped[(values != self.selection)] = 0
        return mapped

    def _map_without_cache(self, values: np.ndarray) -> np.ndarray:
        cmap = self._cmap_without_selection()
        cast = _labels_raw_to_texture_direct(values, cmap)
        return self._map_precast(cast, apply_selection=False)

    def _map_precast(self, values, apply_selection) -> np.ndarray:
        """Map values to colors.

        Parameters
        ----------
        values : np.ndarray
            Values to be mapped. It need to be already cast using
            cast_labels_to_minimum_type_auto

        Returns
        -------
        np.ndarray of shape (N, M, 4)
            Mapped colors.

        Notes
        -----
        it is implemented for thumbnail labels,
        where we already have cast values
        """
        mapped = np.zeros(values.shape + (4,), dtype=np.float32)
        colors = self._values_mapping_to_minimum_values_set(apply_selection)[1]
        for idx in np.ndindex(values.shape):
            value = values[idx]
            mapped[idx] = colors[value]
        return mapped

    @cached_property
    def _num_unique_colors(self) -> int:
        """Count the number of unique colors in the colormap.

        This number does not include background or the default color for
        unmapped labels.
        """
        return len({tuple(x) for x in self.color_dict.values()})

    def _clear_cache(self):
        super()._clear_cache()
        if "_num_unique_colors" in self.__dict__:
            del self.__dict__["_num_unique_colors"]
        if "_label_mapping_and_color_dict" in self.__dict__:
            del self.__dict__["_label_mapping_and_color_dict"]
        if "_array_map" in self.__dict__:
            del self.__dict__["_array_map"]

    def _values_mapping_to_minimum_values_set(
        self, apply_selection=True
    ) -> Tuple[Dict[Optional[int], int], Dict[int, np.ndarray]]:
        """Create mapping from original values to minimum values set.
        To use minimum possible dtype for labels.

        Returns
        -------
        Dict[Optional[int], int]
            Mapping from original values to minimum values set.
        Dict[int, np.ndarray]
            Mapping from new values to colors.

        """
        if self.use_selection and apply_selection:
            return {self.selection: 1, None: 0}, {
                0: np.array((0, 0, 0, 0)),
                1: self.color_dict.get(
                    self.selection,
                    self.default_color,
                ),
            }

        return self._label_mapping_and_color_dict

    @cached_property
    def _label_mapping_and_color_dict(
        self,
    ) -> Tuple[Dict[Optional[int], int], Dict[int, np.ndarray]]:
        color_to_labels: Dict[Tuple[int, ...], List[Optional[int]]] = {}
        labels_to_new_labels: Dict[Optional[int], int] = {
            None: MAPPING_OF_UNKNOWN_VALUE
        }
        new_color_dict: Dict[int, np.ndarray] = {
            MAPPING_OF_UNKNOWN_VALUE: self.default_color,
        }

        for label, color in self.color_dict.items():
            if label is None:
                continue
            color_tup = tuple(color)
            if color_tup not in color_to_labels:
                color_to_labels[color_tup] = [label]
                labels_to_new_labels[label] = len(new_color_dict)
                new_color_dict[labels_to_new_labels[label]] = color
            else:
                color_to_labels[color_tup].append(label)
                labels_to_new_labels[label] = labels_to_new_labels[
                    color_to_labels[color_tup][0]
                ]

        return labels_to_new_labels, new_color_dict

    def _get_typed_dict_mapping(self, data_dtype: np.dtype) -> 'typed.Dict':
        """Create mapping from label values to texture values of smaller dtype.

        In https://github.com/napari/napari/issues/6397, we noticed that using
        float32 textures was much slower than uint8 or uint16 textures. When
        labels data is (u)int(8,16), we simply use the labels data directly.
        But when it is higher-precision, we need to compress the labels into
        the smallest dtype that can still achieve the goal of the
        visualisation. This corresponds to the smallest dtype that can map to
        the number of unique colors in the colormap. Even if we have a
        million labels, if they map to one of two colors, we can map them to
        a uint8 array with values 1 and 2; then, the texture can map those
        two values to each of the two possible colors.

        Returns
        -------
        Dict[Optional[int], int]
            Mapping from original values to minimal texture value set.
        """

        # we cache the result to avoid recomputing it on each slice;
        # check first if it's already in the cache.
        key = f"_{data_dtype}_typed_dict"
        if key in self._cache_other:
            return self._cache_other[key]

        from numba import typed, types

        # num_unique_colors + 2 because we need to map None and background
        target_type = minimum_dtype_for_labels(self._num_unique_colors + 2)

        dkt = typed.Dict.empty(
            key_type=getattr(types, data_dtype.name),
            value_type=getattr(types, target_type.name),
        )
        for k, v in self._label_mapping_and_color_dict[0].items():
            if k is None:
                continue
            dkt[data_dtype.type(k)] = target_type.type(v)

        self._cache_other[key] = dkt

        return dkt

    @cached_property
    def _array_map(self):
        """Create an array to map labels to texture values of smaller dtype."""

        max_value = max(
            (abs(x) for x in self.color_dict if x is not None), default=0
        )
        if any(x < 0 for x in self.color_dict if x is not None):
            max_value *= 2
        if max_value > 2**16:
            raise RuntimeError(  # pragma: no cover
                "Cannot use numpy implementation for large values of labels "
                "direct colormap. Please install numba."
            )
        dtype = minimum_dtype_for_labels(self._num_unique_colors + 2)
        label_mapping = self._values_mapping_to_minimum_values_set()[0]

        # We need 2 + the max value: one because we will be indexing with the
        # max value, and an extra one so that higher values get clipped to
        # that index and map to the default value, rather than to the max
        # value in the map.
        mapper = np.full(
            (max_value + 2), MAPPING_OF_UNKNOWN_VALUE, dtype=dtype
        )
        for key, val in label_mapping.items():
            if key is None:
                continue
            mapper[key] = val
        return mapper

    @property
    def default_color(self) -> np.ndarray:
        return self.color_dict.get(None, np.array((0, 0, 0, 0)))
        # we provided here default color for backward compatibility
        # if someone is using DirectLabelColormap directly, not through Label layer


@overload
def _convert_small_ints_to_unsigned(
    data: np.ndarray,
) -> np.ndarray:
    ...


@overload
def _convert_small_ints_to_unsigned(
    data: np.integer,
) -> np.integer:
    ...


def _convert_small_ints_to_unsigned(
    data: Union[np.ndarray, np.integer],
) -> Union[np.ndarray, np.integer]:
    """Convert (u)int8 to uint8 and (u)int16 to uint16.

    Otherwise, return the original array.

    Parameters
    ----------
    data : np.ndarray | np.integer
        Data to be converted.

    Returns
    -------
    np.ndarray | np.integer
        Converted data.
    """
    if data.dtype.itemsize == 1:
        # for fast rendering of int8
        return data.view(np.uint8)
    if data.dtype.itemsize == 2:
        # for fast rendering of int16
        return data.view(np.uint16)
    return data


@overload
def _cast_labels_data_to_texture_dtype_auto(
    data: np.ndarray,
    colormap: CyclicLabelColormap,
) -> np.ndarray:
    ...


@overload
def _cast_labels_data_to_texture_dtype_auto(
    data: np.integer,
    colormap: CyclicLabelColormap,
) -> np.integer:
    ...


def _cast_labels_data_to_texture_dtype_auto(
    data: Union[np.ndarray, np.integer],
    colormap: CyclicLabelColormap,
) -> Union[np.ndarray, np.integer]:
    """Convert labels data to the data type used in the texture.

    In https://github.com/napari/napari/issues/6397, we noticed that using
    float32 textures was much slower than uint8 or uint16 textures. Here we
    convert the labels data to uint8 or uint16, based on the following rules:

    - uint8 and uint16 labels data are unchanged. (No copy of the arrays.)
    - int8 and int16 data are converted with a *view* to uint8 and uint16.
      (This again does not involve a copy so is fast, and lossless.)
    - higher precision integer data (u)int{32,64} are hashed to uint8, uint16,
      or float32, depending on the number of colors in the input colormap. (See
      `minimum_dtype_for_labels`.) Since the hashing can result in collisions,
      this conversion *has* to happen in the CPU to correctly map the
      background and selection values.

    Parameters
    ----------
    data : np.ndarray
        Labels data to be converted.
    colormap : CyclicLabelColormap
        Colormap used to display the labels data.

    Returns
    -------
    np.ndarray | np.integer
        Converted labels data.
    """
    original_shape = np.shape(data)
    if data.itemsize <= 2:
        return _convert_small_ints_to_unsigned(data)

    data_arr = np.atleast_1d(data)
    num_colors = len(colormap.colors) - 1

    dtype = minimum_dtype_for_labels(num_colors + 1)

    if colormap.use_selection:
        selection_in_texture = _zero_preserving_modulo(
            np.array([colormap.selection]), num_colors, dtype
        )
        converted = np.where(
            data_arr == colormap.selection, selection_in_texture, dtype.type(0)
        )
    else:
        converted = _zero_preserving_modulo(
            data_arr, num_colors, dtype, colormap.background_value
        )

    return np.reshape(converted, original_shape)


def _zero_preserving_modulo_numpy(
    values: np.ndarray, n: int, dtype: np.dtype, to_zero: int = 0
) -> np.ndarray:
    """``(values - 1) % n + 1``, but with one specific value mapped to 0.

    This ensures (1) an output value in [0, n] (inclusive), and (2) that
    no nonzero values in the input are zero in the output, other than the
    ``to_zero`` value.

    Parameters
    ----------
    values : np.ndarray
        The dividend of the modulo operator.
    n : int
        The divisor.
    dtype : np.dtype
        The desired dtype for the output array.
    to_zero : int, optional
        A specific value to map to 0. (By default, 0 itself.)

    Returns
    -------
    np.ndarray
        The result: 0 for the ``to_zero`` value, ``values % n + 1``
        everywhere else.
    """
    res = ((values - 1) % n + 1).astype(dtype)
    res[values == to_zero] = 0
    return res


def _zero_preserving_modulo_loop(
    values: np.ndarray, n: int, dtype: np.dtype, to_zero: int = 0
) -> np.ndarray:
    """``(values - 1) % n + 1``, but with one specific value mapped to 0.

    This ensures (1) an output value in [0, n] (inclusive), and (2) that
    no nonzero values in the input are zero in the output, other than the
    ``to_zero`` value.

    Parameters
    ----------
    values : np.ndarray
        The dividend of the modulo operator.
    n : int
        The divisor.
    dtype : np.dtype
        The desired dtype for the output array.
    to_zero : int, optional
        A specific value to map to 0. (By default, 0 itself.)

    Returns
    -------
    np.ndarray
        The result: 0 for the ``to_zero`` value, ``values % n + 1``
        everywhere else.
    """
    result = np.empty_like(values, dtype=dtype)
    # need to preallocate numpy array for asv memory benchmarks
    return _zero_preserving_modulo_inner_loop(values, n, to_zero, out=result)


def _zero_preserving_modulo_inner_loop(
    values: np.ndarray, n: int, to_zero: int, out: np.ndarray
) -> np.ndarray:
    """``(values - 1) % n + 1``, but with one specific value mapped to 0.

    This ensures (1) an output value in [0, n] (inclusive), and (2) that
    no nonzero values in the input are zero in the output, other than the
    ``to_zero`` value.

    Parameters
    ----------
    values : np.ndarray
        The dividend of the modulo operator.
    n : int
        The divisor.
    to_zero : int
        A specific value to map to 0. (Usually, 0 itself.)
    out : np.ndarray
        Preallocated output array

    Returns
    -------
    np.ndarray
        The result: 0 for the ``to_zero`` value, ``values % n + 1``
        everywhere else.
    """
    for i in prange(values.size):
        if values.flat[i] == to_zero:
            out.flat[i] = 0
        else:
            out.flat[i] = (values.flat[i] - 1) % n + 1

    return out


@overload
def _cast_labels_data_to_texture_dtype_direct(
    data: np.ndarray, direct_colormap: DirectLabelColormap
) -> np.ndarray:
    ...


@overload
def _cast_labels_data_to_texture_dtype_direct(
    data: np.integer, direct_colormap: DirectLabelColormap
) -> np.integer:
    ...


def _cast_labels_data_to_texture_dtype_direct(
    data: Union[np.ndarray, np.integer], direct_colormap: DirectLabelColormap
) -> Union[np.ndarray, np.integer]:
    """Convert labels data to the data type used in the texture.

    In https://github.com/napari/napari/issues/6397, we noticed that using
    float32 textures was much slower than uint8 or uint16 textures. Here we
    convert the labels data to uint8 or uint16, based on the following rules:

    - uint8 and uint16 labels data are unchanged. (No copy of the arrays.)
    - int8 and int16 data are converted with a *view* to uint8 and uint16.
      (This again does not involve a copy so is fast, and lossless.)
    - higher precision integer data (u)int{32,64} are mapped to an intermediate
      space of sequential values based on the colors they map to. As an
      example, if the values are [1, 2**25, and 2**50], and the direct
      colormap maps them to ['red', 'green', 'red'], then the intermediate map
      is {1: 1, 2**25: 2, 2**50: 1}. The labels can then be converted to a
      uint8 texture and a smaller direct colormap with only two values.

    This function calls `_labels_raw_to_texture_direct`, but makes sure that
    signed ints are first viewed as their unsigned counterparts.

    Parameters
    ----------
    data : np.ndarray | np.integer
        Labels data to be converted.
    direct_colormap : CyclicLabelColormap
        Colormap used to display the labels data.

    Returns
    -------
    np.ndarray | np.integer
        Converted labels data.
    """
    data = _convert_small_ints_to_unsigned(data)

    if data.itemsize <= 2:
        return data

    original_shape = np.shape(data)
    array_data = np.atleast_1d(data)
    return np.reshape(
        _labels_raw_to_texture_direct(array_data, direct_colormap),
        original_shape,
    )


def _labels_raw_to_texture_direct_numpy(
    data: np.ndarray, direct_colormap: DirectLabelColormap
) -> np.ndarray:
    """Convert labels data to the data type used in the texture.

    This implementation uses numpy vectorized operations.

    See `_cast_labels_data_to_texture_dtype_direct` for more details.
    """
    if direct_colormap.use_selection:
        return (data == direct_colormap.selection).astype(np.uint8)
    mapper = direct_colormap._array_map
    if any(x < 0 for x in direct_colormap.color_dict if x is not None):
        half_shape = mapper.shape[0] // 2 - 1
        data = np.clip(data, -half_shape, half_shape)
    else:
        data = np.clip(data, 0, mapper.shape[0] - 1)

    return mapper[data]


def _labels_raw_to_texture_direct_loop(
    data: np.ndarray, direct_colormap: DirectLabelColormap
) -> np.ndarray:
    """
    Cast direct labels to the minimum type.

    Parameters
    ----------
    data : np.ndarray
        The input data array.
    direct_colormap : DirectLabelColormap
        The direct colormap.

    Returns
    -------
    np.ndarray
        The cast data array.
    """
    if direct_colormap.use_selection:
        return (data == direct_colormap.selection).astype(np.uint8)

    dkt = direct_colormap._get_typed_dict_mapping(data.dtype)
    target_dtype = minimum_dtype_for_labels(
        direct_colormap._num_unique_colors + 2
    )
    result_array = np.full_like(
        data, MAPPING_OF_UNKNOWN_VALUE, dtype=target_dtype
    )
    return _labels_raw_to_texture_direct_inner_loop(data, dkt, result_array)


def _labels_raw_to_texture_direct_inner_loop(
    data: np.ndarray, dkt: 'typed.Dict', out: np.ndarray
) -> np.ndarray:
    """
    Relabel data using typed dict with mapping unknown labels to default value
    """
    # The numba typed dict does not provide official Api for
    # determine key and value types
    for i in prange(data.size):
        val = data.flat[i]
        if val in dkt:
            out.flat[i] = dkt[data.flat[i]]

    return out


def _texture_dtype(num_colors: int, dtype: np.dtype) -> np.dtype:
    """Compute VisPy texture dtype given number of colors and raw data dtype.

    - for data of type int8 and uint8 we can use uint8 directly, with no copy.
    - for int16 and uint16 we can use uint16 with no copy.
    - for any other dtype, we fall back on `minimum_dtype_for_labels`, which
      will require on-CPU mapping between the raw data and the texture dtype.
    """
    if dtype.itemsize == 1:
        return np.dtype(np.uint8)
    if dtype.itemsize == 2:
        return np.dtype(np.uint16)
    return minimum_dtype_for_labels(num_colors)


def minimum_dtype_for_labels(num_colors: int) -> np.dtype:
    """Return the minimum texture dtype that can hold given number of colors.

    Parameters
    ----------
    num_colors : int
        Number of unique colors in the data.

    Returns
    -------
    np.dtype
        Minimum dtype that can hold the number of colors.
    """
    if num_colors <= np.iinfo(np.uint8).max:
        return np.dtype(np.uint8)
    if num_colors <= np.iinfo(np.uint16).max:
        return np.dtype(np.uint16)
    return np.dtype(np.float32)


try:
    import numba
except ModuleNotFoundError:
    _zero_preserving_modulo = _zero_preserving_modulo_numpy
    _labels_raw_to_texture_direct = _labels_raw_to_texture_direct_numpy
    prange = range
else:
    _zero_preserving_modulo_inner_loop = numba.njit(parallel=True, cache=True)(
        _zero_preserving_modulo_inner_loop
    )
    _zero_preserving_modulo = _zero_preserving_modulo_loop
    _labels_raw_to_texture_direct = _labels_raw_to_texture_direct_loop
    _labels_raw_to_texture_direct_inner_loop = numba.njit(
        parallel=True, cache=True
    )(_labels_raw_to_texture_direct_inner_loop)
    prange = numba.prange  # type: ignore [misc]

    del numba<|MERGE_RESOLUTION|>--- conflicted
+++ resolved
@@ -408,7 +408,6 @@
             kwargs["colors"] = np.zeros(3)
         super().__init__(*args, **kwargs)
 
-<<<<<<< HEAD
     def __len__(self):
         """Overwrite from base class because .color is a dummy array.
 
@@ -462,11 +461,10 @@
                 dtype.type(self.selection), self
             )
         )
-=======
+
     @overload
     def _data_to_texture(self, values: np.ndarray) -> np.ndarray:
         ...
->>>>>>> 0f85200e
 
     @overload
     def _data_to_texture(self, values: np.integer) -> np.integer:
