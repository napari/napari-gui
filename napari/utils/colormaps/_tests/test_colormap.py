import importlib
from itertools import product
from unittest.mock import patch

import numpy as np
import numpy.testing as npt
import pytest

<<<<<<< HEAD
from napari.utils.colormaps import Colormap, DirectLabelColormap, colormap
from napari.utils.colormaps.colormap import (
    DEFAULT_VALUE,
    cast_direct_labels_to_minimum_type,
)
=======
from napari.utils.colormaps import Colormap, colormap
from napari.utils.colormaps.colormap_utils import label_colormap
>>>>>>> 14197db6


def test_linear_colormap():
    """Test a linear colormap."""
    colors = np.array([[0, 0, 0, 1], [0, 1, 0, 1], [0, 0, 1, 1]])
    cmap = Colormap(colors, name='testing')

    assert cmap.name == 'testing'
    assert cmap.interpolation == 'linear'
    assert len(cmap.controls) == len(colors)
    np.testing.assert_almost_equal(cmap.colors, colors)
    np.testing.assert_almost_equal(cmap.map([0.75]), [[0, 0.5, 0.5, 1]])


def test_linear_colormap_with_control_points():
    """Test a linear colormap with control points."""
    colors = np.array([[0, 0, 0, 1], [0, 1, 0, 1], [0, 0, 1, 1]])
    cmap = Colormap(colors, name='testing', controls=[0, 0.75, 1])

    assert cmap.name == 'testing'
    assert cmap.interpolation == 'linear'
    assert len(cmap.controls) == len(colors)
    np.testing.assert_almost_equal(cmap.colors, colors)
    np.testing.assert_almost_equal(cmap.map([0.75]), [[0, 1, 0, 1]])


def test_non_ascending_control_points():
    """Test non ascending control points raises an error."""
    colors = np.array(
        [[0, 0, 0, 1], [0, 0.5, 0, 1], [0, 1, 0, 1], [0, 0, 1, 1]]
    )
    with pytest.raises(ValueError):
        Colormap(colors, name='testing', controls=[0, 0.75, 0.25, 1])


def test_wrong_number_control_points():
    """Test wrong number of control points raises an error."""
    colors = np.array(
        [[0, 0, 0, 1], [0, 0.5, 0, 1], [0, 1, 0, 1], [0, 0, 1, 1]]
    )
    with pytest.raises(ValueError):
        Colormap(colors, name='testing', controls=[0, 0.75, 1])


def test_wrong_start_control_point():
    """Test wrong start of control points raises an error."""
    colors = np.array([[0, 0, 0, 1], [0, 1, 0, 1], [0, 0, 1, 1]])
    with pytest.raises(ValueError):
        Colormap(colors, name='testing', controls=[0.1, 0.75, 1])


def test_wrong_end_control_point():
    """Test wrong end of control points raises an error."""
    colors = np.array([[0, 0, 0, 1], [0, 1, 0, 1], [0, 0, 1, 1]])
    with pytest.raises(ValueError):
        Colormap(colors, name='testing', controls=[0, 0.75, 0.9])


def test_binned_colormap():
    """Test a binned colormap."""
    colors = np.array([[0, 0, 0, 1], [0, 1, 0, 1], [0, 0, 1, 1]])
    cmap = Colormap(colors, name='testing', interpolation='zero')

    assert cmap.name == 'testing'
    assert cmap.interpolation == 'zero'
    assert len(cmap.controls) == len(colors) + 1
    np.testing.assert_almost_equal(cmap.colors, colors)
    np.testing.assert_almost_equal(cmap.map([0.4]), [[0, 1, 0, 1]])


def test_binned_colormap_with_control_points():
    """Test a binned with control points."""
    colors = np.array([[0, 0, 0, 1], [0, 1, 0, 1], [0, 0, 1, 1]])
    cmap = Colormap(
        colors,
        name='testing',
        interpolation='zero',
        controls=[0, 0.2, 0.3, 1],
    )

    assert cmap.name == 'testing'
    assert cmap.interpolation == 'zero'
    assert len(cmap.controls) == len(colors) + 1
    np.testing.assert_almost_equal(cmap.colors, colors)
    np.testing.assert_almost_equal(cmap.map([0.4]), [[0, 0, 1, 1]])


def test_colormap_equality():
    colors = np.array([[0, 0, 0, 1], [0, 1, 0, 1], [0, 0, 1, 1]])
    cmap_1 = Colormap(colors, name='testing', controls=[0, 0.75, 1])
    cmap_2 = Colormap(colors, name='testing', controls=[0, 0.75, 1])
    cmap_3 = Colormap(colors, name='testing', controls=[0, 0.25, 1])
    assert cmap_1 == cmap_2
    assert cmap_1 != cmap_3


def test_colormap_recreate():
    c_map = Colormap("black")
    Colormap(**c_map.dict())


@pytest.mark.parametrize('ndim', range(1, 5))
def test_mapped_shape(ndim):
    np.random.seed(0)
    img = np.random.random((5,) * ndim)
    cmap = Colormap(colors=['red'])
    mapped = cmap.map(img)
    assert mapped.shape == img.shape + (4,)


@pytest.mark.parametrize(
    "num,dtype", [(40, np.uint8), (1000, np.uint16), (80000, np.float32)]
)
def test_minimum_dtype_for_labels(num, dtype):
    assert colormap.minimum_dtype_for_labels(num) == dtype


@pytest.fixture()
def disable_jit(monkeypatch):
    pytest.importorskip("numba")
    with patch("numba.core.config.DISABLE_JIT", True):
        importlib.reload(colormap)
        yield
    importlib.reload(colormap)  # revert to original state


@pytest.mark.parametrize(
    "num,dtype", [(40, np.uint8), (1000, np.uint16), (80000, np.float32)]
)
@pytest.mark.usefixtures("disable_jit")
def test_cast_labels_to_minimum_type_auto(num: int, dtype, monkeypatch):
    cmap = label_colormap(num)
    data = np.zeros(3, dtype=np.uint32)
    data[1] = 10
    data[2] = 10**6 + 5
    cast_arr = colormap._cast_labels_to_minimum_dtype_auto(data, cmap)
    assert cast_arr.dtype == dtype
    assert cast_arr[0] == 0
<<<<<<< HEAD
    assert cast_arr[1] == 11
    assert cast_arr[2] == 10**6 % num + 6


@pytest.fixture
def direct_label_colormap():
    return DirectLabelColormap(
        np.zeros(3),
        color_dict={
            0: np.array([0, 0, 0, 0]),
            1: np.array([255, 0, 0, 255]),
            2: np.array([0, 255, 0, 255]),
            3: np.array([0, 0, 255, 255]),
            12: np.array([0, 0, 255, 255]),
            None: np.array([255, 255, 255, 255]),
        },
    )


def test_direct_label_colormap_simple(direct_label_colormap):
    np.testing.assert_array_equal(
        direct_label_colormap.map([0, 2, 7]),
        np.array([[0, 0, 0, 0], [0, 255, 0, 255], [255, 255, 255, 255]]),
    )
    assert direct_label_colormap.unique_colors_num() == 5

    (
        label_mapping,
        color_dict,
    ) = direct_label_colormap.values_mapping_to_minimum_values_set()

    assert len(label_mapping) == 6
    assert len(color_dict) == 5
    assert label_mapping[None] == DEFAULT_VALUE
    assert label_mapping[12] == label_mapping[3]
    np.testing.assert_array_equal(
        color_dict[label_mapping[0]], direct_label_colormap.color_dict[0]
    )
    np.testing.assert_array_equal(
        color_dict[0], direct_label_colormap.color_dict[None]
    )


def test_direct_label_colormap_selection(direct_label_colormap):
    direct_label_colormap.selection = 2
    direct_label_colormap.use_selection = True

    np.testing.assert_array_equal(
        direct_label_colormap.map([0, 2, 7]),
        np.array([[0, 0, 0, 0], [0, 255, 0, 255], [0, 0, 0, 0]]),
    )

    (
        label_mapping,
        color_dict,
    ) = direct_label_colormap.values_mapping_to_minimum_values_set()

    assert len(label_mapping) == 2
    assert len(color_dict) == 2


def test_cast_direct_labels_to_minimum_type(direct_label_colormap):
    data = np.arange(15, dtype=np.uint32)
    casted = cast_direct_labels_to_minimum_type(data, direct_label_colormap)
    label_mapping = (
        direct_label_colormap.values_mapping_to_minimum_values_set()[0]
    )
    assert casted.dtype == np.uint8
    np.testing.assert_array_equal(
        casted,
        np.array(
            [
                label_mapping[0],
                label_mapping[1],
                label_mapping[2],
                label_mapping[3],
                DEFAULT_VALUE,
                DEFAULT_VALUE,
                DEFAULT_VALUE,
                DEFAULT_VALUE,
                DEFAULT_VALUE,
                DEFAULT_VALUE,
                DEFAULT_VALUE,
                DEFAULT_VALUE,
                label_mapping[3],
                DEFAULT_VALUE,
                DEFAULT_VALUE,
            ]
        ),
    )


@pytest.mark.parametrize(
    "num,dtype", [(40, np.uint8), (1000, np.uint16), (80000, np.float32)]
)
@pytest.mark.usefixtures("disable_jit")
def test_test_cast_direct_labels_to_minimum_type_no_jit(num, dtype):
    cmap = DirectLabelColormap(
        np.zeros(3),
        color_dict={
            k: np.array([*v, 255])
            for k, v in zip(range(num), product(range(256), repeat=3))
        },
    )
    cmap.color_dict[None] = np.array([255, 255, 255, 255])
    data = np.arange(10, dtype=np.uint32)
    data[2] = 80005
    casted = cast_direct_labels_to_minimum_type(data, cmap)
    assert casted.dtype == dtype
=======
    assert cast_arr[1] == 10
    assert cast_arr[2] == 10**6 % num + 5


def test_zero_preserving_modulo_naive():
    pytest.importorskip("numba")
    data = np.arange(1000, dtype=np.uint32)
    res1 = colormap._zero_preserving_modulo_naive(data, 49, np.uint8)
    res2 = colormap._zero_preserving_modulo(data, 49, np.uint8)
    npt.assert_array_equal(res1, res2)
>>>>>>> 14197db6
<|MERGE_RESOLUTION|>--- conflicted
+++ resolved
@@ -6,16 +6,12 @@
 import numpy.testing as npt
 import pytest
 
-<<<<<<< HEAD
 from napari.utils.colormaps import Colormap, DirectLabelColormap, colormap
 from napari.utils.colormaps.colormap import (
     DEFAULT_VALUE,
     cast_direct_labels_to_minimum_type,
-)
-=======
-from napari.utils.colormaps import Colormap, colormap
-from napari.utils.colormaps.colormap_utils import label_colormap
->>>>>>> 14197db6
+    label_colormap,
+)
 
 
 def test_linear_colormap():
@@ -154,9 +150,8 @@
     cast_arr = colormap._cast_labels_to_minimum_dtype_auto(data, cmap)
     assert cast_arr.dtype == dtype
     assert cast_arr[0] == 0
-<<<<<<< HEAD
-    assert cast_arr[1] == 11
-    assert cast_arr[2] == 10**6 % num + 6
+    assert cast_arr[1] == 10
+    assert cast_arr[2] == 10**6 % num + 5
 
 
 @pytest.fixture
@@ -264,9 +259,6 @@
     data[2] = 80005
     casted = cast_direct_labels_to_minimum_type(data, cmap)
     assert casted.dtype == dtype
-=======
-    assert cast_arr[1] == 10
-    assert cast_arr[2] == 10**6 % num + 5
 
 
 def test_zero_preserving_modulo_naive():
@@ -274,5 +266,4 @@
     data = np.arange(1000, dtype=np.uint32)
     res1 = colormap._zero_preserving_modulo_naive(data, 49, np.uint8)
     res2 = colormap._zero_preserving_modulo(data, 49, np.uint8)
-    npt.assert_array_equal(res1, res2)
->>>>>>> 14197db6
+    npt.assert_array_equal(res1, res2)