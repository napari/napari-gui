--- conflicted
+++ resolved
@@ -55,45 +55,6 @@
         assert pbr.n == 0
     assert pbr not in progress._all_instances
 
-<<<<<<< HEAD
-    assert not qt_viewer_has_pbar(viewer)
-    with progress(range(100)):
-        assert qt_viewer_has_pbar(viewer)
-
-
-def test_progress_no_viewer():
-    assert list(progress(range(10))) == list(range(10))
-
-    with progress(total=5) as pbr:
-        # TODO: debug segfaults
-        if sys.platform != 'linux':
-            pbr.set_description('Test')
-            assert pbr.desc == "Test: "
-
-        pbr.update(3)
-        assert pbr.n == 3
-
-
-def test_progress_nested(make_napari_viewer):
-    viewer = make_napari_viewer(show=SHOW)
-
-    assert not qt_viewer_has_pbar(viewer)
-    with progress(range(10)) as pbr:
-        assert qt_viewer_has_pbar(viewer)
-        pbr2 = progress(range(2), nest_under=pbr)
-        prog_groups = get_progress_groups(viewer.window.qt_viewer)
-        assert len(prog_groups) == 1
-        # two progress bars + separator
-        assert prog_groups[0].layout().count() == 3
-        pbr2.close()
-
-
-def test_progress_update(make_napari_viewer):
-    make_napari_viewer(show=SHOW)
-
-    pbr = progress(total=10)
-=======
->>>>>>> 156ad000
 
 def test_progress_update():
     """Test update with different values"""
