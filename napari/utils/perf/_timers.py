--- conflicted
+++ resolved
@@ -4,7 +4,7 @@
 import contextlib
 import os
 from time import perf_counter_ns
-from typing import Callable, Dict, Generator, Optional, Tuple
+from typing import Dict, Generator, Optional
 
 from napari.utils.perf._event import PerfEvent
 from napari.utils.perf._stat import Stat
@@ -225,20 +225,13 @@
         print(f'{name} {event.duration_ms:.3f}ms')
 
 
-<<<<<<< HEAD
 class DummyTimer:
     def add_instant_event(self, name: str, **kwargs) -> None:
         """empty timer to use when perfmon is disabled"""
-=======
-def _create_timer() -> Tuple[PerfTimers, Callable, Callable, Callable]:
-    # The one global instance
-    timers = PerfTimers()
->>>>>>> 507c4688
 
     def add_counter_event(self, name: str, **kwargs: Dict[str, float]) -> None:
         """empty timer to use when perfmon is disabled"""
 
-<<<<<<< HEAD
 
 def add_instant_event(name: str, **kwargs) -> None:
     """Add one instant event.
@@ -252,42 +245,6 @@
     """
     timers.add_instant_event(name, **kwargs)
 
-=======
-    def add_instant_event(
-        name: str,
-        *,
-        category: Optional[str] = None,
-        process_id: Optional[int] = None,
-        thread_id: Optional[int] = None,
-        **kwargs: float,
-    ) -> None:
-        """Add one instant event.
-
-        Parameters
-        ----------
-        name : str
-            Add this event.
-        **kwargs
-            Arguments to display in the Args section of the Chrome Tracing GUI.
-        """
-        timers.add_instant_event(
-            name,
-            category=category,
-            process_id=process_id,
-            thread_id=thread_id,
-            **kwargs,
-        )
-
-    def add_counter_event(name: str, **kwargs: float) -> None:
-        """Add one counter event.
-
-        Parameters
-        ----------
-        name : str
-            The name of this event like "draw".
-        **kwargs : float
-            The individual counters for this event.
->>>>>>> 507c4688
 
 def add_counter_event(name: str, **kwargs: Dict[str, float]) -> None:
     """Add one counter event.
@@ -316,36 +273,8 @@
     # Make sure no one accesses the timers when they are disabled.
     timers = None
 
-<<<<<<< HEAD
     # perf_timer is disabled. Using contextlib.nullcontext did not work.
     @contextlib.contextmanager
     def perf_timer(name: str, category: Optional[str] = None, **kwargs):
         """Do nothing when perfmon is disabled."""
-=======
-    def add_instant_event(
-        name: str,
-        *,
-        category: Optional[str] = None,
-        process_id: Optional[int] = None,
-        thread_id: Optional[int] = None,
-        **kwargs: float,
-    ) -> None:
-        pass
-
-    def add_counter_event(name: str, **kwargs: float) -> None:
-        pass
-
-    # perf_timer is disabled. Using contextlib.nullcontext did not work.
-    @contextlib.contextmanager
-    def perf_timer(
-        name: str,
-        category: Optional[str] = None,
-        print_time: bool = False,
-        *,
-        process_id: Optional[int] = None,
-        thread_id: Optional[int] = None,
-        phase: str = 'X',
-        **kwargs: float,
-    ) -> Generator[None, None, None]:
->>>>>>> 507c4688
         yield