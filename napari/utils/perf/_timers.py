--- conflicted
+++ resolved
@@ -5,11 +5,8 @@
 import os
 from collections.abc import Generator
 from time import perf_counter_ns
-<<<<<<< HEAD
 from typing import Dict, Generator, Optional, Union
-=======
 from typing import Callable, Optional
->>>>>>> f327d1f5
 
 from napari.utils.perf._event import PerfEvent
 from napari.utils.perf._stat import Stat
@@ -237,20 +234,11 @@
         print(f'{name} {event.duration_ms:.3f}ms')
 
 
-<<<<<<< HEAD
 class DummyTimer:
     """
     An empty timer to use when perfmon is disabled.
     It implements the same interface as PerfTimers.
     """
-=======
-def _create_timer() -> tuple[PerfTimers, Callable, Callable, Callable]:
-    # The one global instance
-    timers = PerfTimers()
-
-    # perf_timer is enabled
-    perf_timer = block_timer
->>>>>>> f327d1f5
 
     def add_instant_event(
         self, name: str, **kwargs: Union[str, float, None]
