"""Patch callables (functions and methods).

Our perfmon system using this to patch in perf_timers, but this can be used
for any type of patching. See patch_callables() below as the main entrypoint.
"""

import types
from importlib import import_module
from typing import Callable, List, Set, Tuple, Union

from napari.utils.translations import trans

# The parent of a callable is a module or a class, class is of type "type".
CallableParent = Union[types.ModuleType, type]

# An example PatchFunction is:
# def _patch_perf_timer(parent, callable: str, label: str) -> None
PatchFunction = Callable[[CallableParent, str, str], None]


class PatchError(Exception):
    """Failed to patch target, config file error?"""

<<<<<<< HEAD
=======
    def __init__(self, message: str) -> None:
        self.message = message

>>>>>>> 507c4688

def _patch_attribute(
    module: types.ModuleType, attribute_str: str, patch_func: PatchFunction
) -> None:
    """Patch the module's callable pointed to by the attribute string.

    Parameters
    ----------
    module : types.ModuleType
        The module to patch.
    attribute_str : str
        An attribute in the module like "function" or "class.method".
    patch_func : PatchFunction
        This function is called to perform the patch.

    """
    # We expect attribute_str is <function> or <class>.<method>. We could
    # allow nested classes and functions if we wanted to extend this some.
    if attribute_str.count('.') > 1:
        raise PatchError(
            trans._(
                'Nested attribute not found: {attribute_str}',
                deferred=True,
                attribute_str=attribute_str,
            )
        )

    if '.' in attribute_str:
        # Assume attribute_str is <class>.<method>
        class_str, callable_str = attribute_str.split('.')
        try:
            parent = getattr(module, class_str)
        except AttributeError as e:
            raise PatchError(
                trans._(
                    'Module {module_name} has no attribute {attribute_str}',
                    deferred=True,
                    module_name=module.__name__,
                    attribute_str=attribute_str,
                )
            ) from e
        parent_str = class_str
    else:
        # Assume attribute_str is <function>.
        class_str = None
        parent = module
        parent_str = module.__name__
        callable_str = attribute_str

    try:
        getattr(parent, callable_str)
    except AttributeError as e:
        raise PatchError(
            trans._(
                'Parent {parent_str} has no attribute {callable_str}',
                deferred=True,
                parent_str=parent_str,
                callable_str=callable_str,
            )
        ) from e

    label = (
        callable_str if class_str is None else f'{class_str}.{callable_str}'
    )

    # Patch it with the user-provided patch_func.
    print(f'Patcher: patching {module.__name__}.{label}')
    patch_func(parent, callable_str, label)


def _import_module(
    target_str: str,
) -> Union[Tuple[types.ModuleType, str], Tuple[None, None]]:
    """Import the module portion of this target string.

    Try importing successively longer segments of the target_str. For example:
       napari.components.experimental.chunk._loader.ChunkLoader.load_chunk
    will import:
        napari (success)
        napari.components (success)
        napari.components.experimental (success)
        napari.components.experimental.chunk (success)
        napari.components.experimental.chunk._loader (success)
        napari.components.experimental.chunk._loader.ChunkLoader (failure, not a module)

    The last one fails because ChunkLoader is a class not a module.

    Parameters
    ----------
    target_str : str
        The fully qualified callable such as "module1.module2.function".

    Returns
    -------
    Tuple[types.ModuleType, str]
        Where the module is the inner most imported module, and the string
        is the rest of target_str that was not modules.
    """
    parts = target_str.split('.')
    module = None  # Inner-most module imported so far.

    # Progressively try to import longer and longer segments of the path.
    for i in range(1, len(target_str)):
        module_path = '.'.join(parts[:i])
        try:
            module = import_module(module_path)
        except ModuleNotFoundError as e:
            if module is None:
                # The very first top-level module import failed!
                raise PatchError(
                    trans._(
                        'Module not found: {module_path}',
                        deferred=True,
                        module_path=module_path,
                    )
                ) from e

            # We successfully imported part of the target_str but then
            # we got a failure. Usually this is because we tried
            # importing a class or function. Return the inner-most
            # module we did successfuly import. And return the rest of
            # the module_path we didn't use.
            attribute_str = '.'.join(parts[i - 1 :])
            return module, attribute_str
    return None, None


def patch_callables(callables: List[str], patch_func: PatchFunction) -> None:
    """Patch the given list of callables.

    Parameters
    ----------
    callables : List[str]
        Patch all of these callables (functions or methods).
    patch_func : PatchFunction
        Called on every callable to patch it.

    Notes
    -----
    The callables list should look like:
    [
        "module.module.ClassName.method_name",
        "module.function_name"
        ...
    ]

    Nested classes and methods not allowed, but support could be added.

    An example patch_func is::

        import wrapt
        def _my_patcher(parent: CallableParent, callable: str, label: str):
            @wrapt.patch_function_wrapper(parent, callable)
            def my_announcer(wrapped, instance, args, kwargs):
                print(f"Announce {label}")
                return wrapped(*args, **kwargs)
    """
    patched: Set[str] = set()

    for target_str in callables:
        if target_str in patched:
            # Ignore duplicated targets in the config file.
            print(f'Patcher: [WARN] skipping duplicate {target_str}')
            continue

        # Patch the target and note that we did.
        try:
            module, attribute_str = _import_module(target_str)
            if module is not None and attribute_str is not None:
                _patch_attribute(module, attribute_str, patch_func)
        except PatchError as exc:
            # We don't stop on error because if you switch around branches
            # but keep the same config file, it's easy for your config
            # file to contain targets that aren't in the code.
            print(f'Patcher: [ERROR] {exc}')

        patched.add(target_str)<|MERGE_RESOLUTION|>--- conflicted
+++ resolved
@@ -21,12 +21,6 @@
 class PatchError(Exception):
     """Failed to patch target, config file error?"""
 
-<<<<<<< HEAD
-=======
-    def __init__(self, message: str) -> None:
-        self.message = message
-
->>>>>>> 507c4688
 
 def _patch_attribute(
     module: types.ModuleType, attribute_str: str, patch_func: PatchFunction
