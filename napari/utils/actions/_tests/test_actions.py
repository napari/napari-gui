from typing import Callable, Optional
from unittest.mock import Mock, patch

import pytest

from napari.utils._injection import set_providers
from napari.utils.actions import Action, register_action
from napari.utils.actions._menus import MenuId
from napari.utils.actions._registries import (
    CommandsRegistry,
    KeybindingsRegistry,
    MenuRegistry,
)
<<<<<<< HEAD
=======
from napari.utils.actions._types import CommandId
>>>>>>> 82e42e6f
from napari.utils.context import LayerListContextKeys

PRIMARY_KEY = 'ctrl+a'
OS_KEY = 'ctrl+b'

KWARGS = [
    {},
    dict(precondition=LayerListContextKeys.active_layer_is_rgb),
    dict(menus=[{'id': MenuId.LAYERLIST_CONTEXT}]),
    dict(precondition='3 >= 1', menus=[{'id': MenuId.LAYERLIST_CONTEXT}]),
    dict(keybindings=[{'primary': PRIMARY_KEY}]),
    dict(
        keybindings=[
            {
                'primary': PRIMARY_KEY,
                'mac': OS_KEY,
                'windows': OS_KEY,
                'linux': OS_KEY,
            }
        ]
    ),
    dict(
        keybindings=[{'primary': 'ctrl+a'}],
        menus=[{'id': MenuId.LAYERLIST_CONTEXT}],
    ),
]


@pytest.fixture
def cmd_reg():
    reg = CommandsRegistry()
    reg.registered_emit = Mock()  # type: ignore
    reg.registered.connect(reg.registered_emit)  # type: ignore
    with patch.object(CommandsRegistry, 'instance', return_value=reg):
        yield reg
    reg._commands.clear()


@pytest.fixture
def key_reg():
    reg = KeybindingsRegistry()
    reg.registered_emit = Mock()  # type: ignore
    reg.registered.connect(reg.registered_emit)  # type: ignore
    with patch.object(KeybindingsRegistry, 'instance', return_value=reg):
        yield reg
    reg._coreKeybindings.clear()


@pytest.fixture
def menu_reg():
    reg = MenuRegistry()
    reg.menus_changed_emit = Mock()  # type: ignore
    reg.menus_changed.connect(reg.menus_changed_emit)  # type: ignore
    with patch.object(MenuRegistry, 'instance', return_value=reg):
        yield reg
    reg._menu_items.clear()


@pytest.mark.parametrize('kwargs', KWARGS)
@pytest.mark.parametrize('mode', ['str', 'decorator', 'action'])
def test_register_action_decorator(
    kwargs,
    cmd_reg: CommandsRegistry,
    key_reg: KeybindingsRegistry,
    menu_reg: MenuRegistry,
    mode,
):
    assert not (list(menu_reg) or list(key_reg) or list(cmd_reg))
    dispose: Optional[Callable] = None
    cmd_id = CommandId('cmd.id')
    kwargs['title'] = 'Test title'

    # register the action
    if mode == 'decorator':

        @register_action(cmd_id, **kwargs)
        def f1(x: int):
            return x

        assert f1(1) == 1  # decorator returns the function

    else:

        def f2(x: int):
            return x

        if mode == 'str':
            dispose = register_action(cmd_id, run=f2, **kwargs)

        elif mode == 'action':
            action = Action(id=cmd_id, run=f2, **kwargs)
            dispose = register_action(action)

    # make sure the command is registered
    assert cmd_id in cmd_reg
    assert list(cmd_reg)
    # make sure an event was emitted signaling the command was registered
    cmd_reg.registered_emit.assert_called_once_with(cmd_id)  # type: ignore

    # make sure we can call the command, and that we can inject dependencies.
    with set_providers({int: lambda: 2}):
        assert cmd_reg.execute_command(cmd_id).result() == 2

    # make sure menus are registered if specified
    if menus := kwargs.get('menus'):
        for entry in menus:
            assert entry['id'] in menu_reg
            menu_reg.menus_changed_emit.assert_called_with({entry['id']})  # type: ignore
    else:
        assert not list(menu_reg)

    # make sure keybindings are registered if specified
    if keybindings := kwargs.get('keybindings'):
        for entry in keybindings:
            key = PRIMARY_KEY if len(entry) == 1 else OS_KEY  # see KWARGS[5]
            assert any(i.keybinding == key for i in key_reg)
            key_reg.registered_emit.assert_called()  # type: ignore
    else:
        assert not list(key_reg)

    # if we're not using the decorator, check that calling the dispose
    # function removes everything.  (the decorator returns the function, so can't
    # return the dispose function)
    if dispose:
        dispose()
        assert not list(cmd_reg)
        assert not list(key_reg)
        assert not list(menu_reg)


def test_errors():
    with pytest.raises(ValueError, match="'title' is required"):
        register_action('cmd_id')  # type: ignore
    with pytest.raises(TypeError, match="must be a string or an Action"):
        register_action(None)  # type: ignore


def test_instances():
    assert isinstance(MenuRegistry().instance(), MenuRegistry)
    assert isinstance(
        KeybindingsRegistry().instance(),
        KeybindingsRegistry,
    )
    assert isinstance(CommandsRegistry().instance(), CommandsRegistry)<|MERGE_RESOLUTION|>--- conflicted
+++ resolved
@@ -11,10 +11,7 @@
     KeybindingsRegistry,
     MenuRegistry,
 )
-<<<<<<< HEAD
-=======
 from napari.utils.actions._types import CommandId
->>>>>>> 82e42e6f
 from napari.utils.context import LayerListContextKeys
 
 PRIMARY_KEY = 'ctrl+a'
