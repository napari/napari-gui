from collections import defaultdict
from typing import Dict, List

from app_model.types import KeyBinding, KeyBindingRule, KeyCode, KeyMod

default_shortcuts = {
    # viewer
    'napari:toggle_console_visibility': [
        KeyMod.CtrlCmd | KeyMod.Shift | KeyCode.KeyC
    ],
    'napari:reset_scroll_progress': [KeyCode.Ctrl],
    'napari:toggle_ndisplay': [KeyMod.CtrlCmd | KeyCode.KeyY],
    'napari:toggle_theme': [KeyMod.CtrlCmd | KeyMod.Shift | KeyCode.KeyT],
    'napari:reset_view': [KeyMod.CtrlCmd | KeyCode.KeyR],
    'napari:show_shortcuts': [KeyMod.CtrlCmd | KeyMod.Alt | KeyCode.Slash],
    'napari:increment_dims_left': [KeyCode.LeftArrow],
    'napari:increment_dims_right': [KeyCode.RightArrow],
    'napari:focus_axes_up': [KeyMod.Alt | KeyCode.UpArrow],
    'napari:focus_axes_down': [KeyMod.Alt | KeyCode.DownArrow],
    'napari:roll_axes': [KeyMod.CtrlCmd | KeyCode.KeyE],
    'napari:transpose_axes': [KeyMod.CtrlCmd | KeyCode.KeyT],
    'napari:toggle_grid': [KeyMod.CtrlCmd | KeyCode.KeyG],
    'napari:toggle_selected_visibility': [KeyCode.KeyG],
    # labels
    'napari:activate_labels_erase_mode': [KeyCode.Digit1],
    'napari:activate_labels_paint_mode': [KeyCode.Digit2],
    'napari:activate_labels_fill_mode': [KeyCode.Digit3],
    'napari:activate_labels_picker_mode': [KeyCode.Digit4],
    'napari:activate_labels_pan_zoom_mode': [KeyCode.Digit5],
    'napari:activate_labels_transform_mode': [KeyCode.Digit6],
    'napari:new_label': [KeyCode.KeyM],
    'napari:decrease_label_id': [KeyCode.Minus],
    'napari:increase_label_id': [KeyCode.Equal],
    'napari:decrease_brush_size': [KeyCode.BracketLeft],
    'napari:increase_brush_size': [KeyCode.BracketRight],
    'napari:toggle_preserve_labels': [KeyCode.KeyP],
    # points
    'napari:activate_points_add_mode': [KeyCode.Digit2],
    'napari:activate_points_select_mode': [KeyCode.Digit3],
    'napari:activate_points_pan_zoom_mode': [KeyCode.Digit4],
    'napari:activate_points_transform_mode': [KeyCode.Digit5],
    'napari:select_all_in_slice': [
        KeyCode.KeyA,
        KeyMod.CtrlCmd | KeyCode.KeyA,
    ],
    'napari:select_all_data': [KeyMod.Shift | KeyCode.KeyA],
    'napari:delete_selected_points': [
        KeyCode.Backspace,
        KeyCode.Delete,
        KeyCode.Digit1,
    ],
    # shapes
    'napari:activate_add_rectangle_mode': [KeyCode.KeyR],
    'napari:activate_add_ellipse_mode': [KeyCode.KeyE],
    'napari:activate_add_line_mode': [KeyCode.KeyL],
    'napari:activate_add_path_mode': [KeyCode.KeyT],
    'napari:activate_add_polygon_mode': [KeyCode.KeyP],
    'napari:activate_direct_mode': [KeyCode.Digit4],
    'napari:activate_select_mode': [KeyCode.Digit5],
    'napari:activate_shapes_pan_zoom_mode': [KeyCode.Digit6],
    'napari:activate_shapes_transform_mode': [KeyCode.Digit2],
    'napari:activate_vertex_insert_mode': [KeyCode.Digit2],
    'napari:activate_vertex_remove_mode': [KeyCode.Digit1],
    'napari:copy_selected_shapes': [KeyMod.CtrlCmd | KeyCode.KeyC],
    'napari:paste_shapes': [KeyMod.CtrlCmd | KeyCode.KeyV],
    'napari:move_shapes_selection_to_front': [KeyCode.KeyF],
    'napari:move_shapes_selection_to_back': [KeyCode.KeyB],
    'napari:select_all_shapes': [KeyCode.KeyA],
    'napari:delete_selected_shapes': [
        KeyCode.Backspace,
        KeyCode.Delete,
        KeyCode.Digit3,
    ],
    'napari:finish_drawing_shape': [KeyCode.Escape],
<<<<<<< HEAD
    'napari:reset_active_layer_affine': [
        KeyMod.CtrlCmd | KeyMod.Shift | KeyCode.KeyR
    ],
    'napari:transform_active_layer': [
        KeyMod.CtrlCmd | KeyMod.Shift | KeyCode.KeyA
    ],
    'napari:activate_image_pan_zoom_mode': [KeyCode.Digit2],
    'napari:activate_image_transform_mode': [KeyCode.Digit1],
    'napari:image_hold_to_pan_zoom': [KeyCode.Space],
    'napari:labels_hold_to_pan_zoom': [KeyCode.Space],
    'napari:points_hold_to_pan_zoom': [KeyCode.Space],
    'napari:shapes_hold_to_pan_zoom': [KeyCode.Space],
    # from shapes
    'napari:hold_to_lock_aspect_ratio': [KeyCode.Shift],
    # from image
    'napari:orient_plane_normal_along_x': [KeyCode.KeyX],
    'napari:orient_plane_normal_along_y': [KeyCode.KeyY],
    'napari:orient_plane_normal_along_z': [KeyCode.KeyZ],
    'napari:orient_plane_normal_along_view_direction': [KeyCode.KeyO],
    # from points
    'napari:copy_selected_points': [KeyMod.CtrlCmd | KeyCode.KeyC],
    'napari:paste_points': [KeyMod.CtrlCmd | KeyCode.KeyV],
    # from labels
    'napari:labels_undo': [KeyMod.CtrlCmd | KeyCode.KeyZ],
    'napari:labels_redo': [KeyMod.CtrlCmd | KeyMod.Shift | KeyCode.KeyZ],
=======
    # image
    'napari:activate_image_pan_zoom_mode': [KeyCode.Digit1],
    'napari:activate_image_transform_mode': [KeyCode.Digit2],
    # vectors
    'napari:activate_vectors_pan_zoom_mode': [KeyCode.Digit1],
    'napari:activate_vectors_transform_mode': [KeyCode.Digit2],
    # tracks
    'napari:activate_tracks_pan_zoom_mode': [KeyCode.Digit1],
    'napari:activate_tracks_transform_mode': [KeyCode.Digit2],
    # surface
    'napari:activate_surface_pan_zoom_mode': [KeyCode.Digit1],
    'napari:activate_surface_transform_mode': [KeyCode.Digit2],
>>>>>>> ada343a5
}

default_shortcuts = {
    name: [KeyBinding.from_int(kb) for kb in value]
    for name, value in default_shortcuts.items()
}

plugins_shortcuts: Dict[str, List[KeyBindingRule]] = defaultdict(list)<|MERGE_RESOLUTION|>--- conflicted
+++ resolved
@@ -72,15 +72,9 @@
         KeyCode.Digit3,
     ],
     'napari:finish_drawing_shape': [KeyCode.Escape],
-<<<<<<< HEAD
     'napari:reset_active_layer_affine': [
         KeyMod.CtrlCmd | KeyMod.Shift | KeyCode.KeyR
     ],
-    'napari:transform_active_layer': [
-        KeyMod.CtrlCmd | KeyMod.Shift | KeyCode.KeyA
-    ],
-    'napari:activate_image_pan_zoom_mode': [KeyCode.Digit2],
-    'napari:activate_image_transform_mode': [KeyCode.Digit1],
     'napari:image_hold_to_pan_zoom': [KeyCode.Space],
     'napari:labels_hold_to_pan_zoom': [KeyCode.Space],
     'napari:points_hold_to_pan_zoom': [KeyCode.Space],
@@ -98,7 +92,6 @@
     # from labels
     'napari:labels_undo': [KeyMod.CtrlCmd | KeyCode.KeyZ],
     'napari:labels_redo': [KeyMod.CtrlCmd | KeyMod.Shift | KeyCode.KeyZ],
-=======
     # image
     'napari:activate_image_pan_zoom_mode': [KeyCode.Digit1],
     'napari:activate_image_transform_mode': [KeyCode.Digit2],
@@ -111,7 +104,6 @@
     # surface
     'napari:activate_surface_pan_zoom_mode': [KeyCode.Digit1],
     'napari:activate_surface_transform_mode': [KeyCode.Digit2],
->>>>>>> ada343a5
 }
 
 default_shortcuts = {
