--- conflicted
+++ resolved
@@ -62,8 +62,6 @@
         KeyCode.Digit3,
     ],
     'napari:finish_drawing_shape': [KeyCode.Escape],
-<<<<<<< HEAD
-=======
     'napari:reset_active_layer_affine': [
         KeyMod.CtrlCmd | KeyMod.Shift | KeyCode.KeyR
     ],
@@ -72,7 +70,6 @@
     ],
     'napari:activate_image_pan_zoom_mode': [KeyCode.Digit2],
     'napari:activate_image_transform_mode': [KeyCode.Digit1],
->>>>>>> 5e0aebee
 }
 
 default_shortcuts = {
