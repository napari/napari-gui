--- conflicted
+++ resolved
@@ -288,7 +288,6 @@
     settings.appearance.refresh_themes()
 
 
-<<<<<<< HEAD
 DARK = Theme(
     name='dark',
     background='rgb(38, 41, 48)',
@@ -301,7 +300,7 @@
     warning='rgb(153, 18, 31)',
     current='rgb(0, 122, 204)',
     syntax_style='native',
-    console='rgb(0, 0, 0)',
+    console='rgb(18, 18, 18)',
     canvas='black',
 )
 LIGHT = Theme(
@@ -318,46 +317,6 @@
     syntax_style='default',
     console='rgb(255, 255, 255)',
     canvas='white',
-=======
-_themes: EventedDict[str, Theme] = EventedDict(
-    {
-        'dark': Theme(
-            **{
-                'name': 'dark',
-                'background': 'rgb(38, 41, 48)',
-                'foreground': 'rgb(65, 72, 81)',
-                'primary': 'rgb(90, 98, 108)',
-                'secondary': 'rgb(134, 142, 147)',
-                'highlight': 'rgb(106, 115, 128)',
-                'text': 'rgb(240, 241, 242)',
-                'icon': 'rgb(209, 210, 212)',
-                'warning': 'rgb(153, 18, 31)',
-                'current': 'rgb(0, 122, 204)',
-                'syntax_style': 'native',
-                'console': 'rgb(18, 18, 18)',
-                'canvas': 'black',
-            }
-        ),
-        'light': Theme(
-            **{
-                'name': 'light',
-                'background': 'rgb(239, 235, 233)',
-                'foreground': 'rgb(214, 208, 206)',
-                'primary': 'rgb(188, 184, 181)',
-                'secondary': 'rgb(150, 146, 144)',
-                'highlight': 'rgb(163, 158, 156)',
-                'text': 'rgb(59, 58, 57)',
-                'icon': 'rgb(107, 105, 103)',
-                'warning': 'rgb(255, 18, 31)',
-                'current': 'rgb(253, 240, 148)',
-                'syntax_style': 'default',
-                'console': 'rgb(255, 255, 255)',
-                'canvas': 'white',
-            }
-        ),
-    },
-    basetype=Theme,
->>>>>>> 85d06c61
 )
 
 register_theme('dark', DARK)
