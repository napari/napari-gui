/* ----------------- General ------------------ */

QRangeSlider {
  qproperty-barColor: {{ highlight }};
  qproperty-backgroundColor: {{ foreground }};
  qproperty-handleColor: {{ highlight }};
  qproperty-handleBorderColor: {{ highlight }};
}

QWidget {
  background-color: {{ background }};
  border: 0px;
  padding: 0px;
  color: {{ text }};
  selection-background-color: {{ secondary }};
  selection-color: {{ text }};
}

QtViewer {
   padding-top: 0px;
}

QtConsole {
  min-height: 100px;
}

QtConsole > QPlainTextEdit, QTextEdit {
                background-color: {{ console }};
                background-clip: padding;
                color: {{ text }};
                selection-background-color: {{ highlight }};
                margin: 10px;
            }
            .inverted {
                background-color: {{ background }};
                color: {{ foreground }};
            }
            .error { color: #b72121; }
            .in-prompt-number { font-weight: bold; }
            .out-prompt-number { font-weight: bold; }
            .in-prompt { color: #6ab825; }
            .out-prompt { color: #b72121; }

QtLayerList {
    min-width: 240px;
    max-width: 240px;
    padding: 0px;
    margin: 0px;
    border: 0px;
}

QLabel {
   background-color: {{ foreground }};
   qproperty-alignment: AlignLeft;
   padding-top: 1px;
   padding-bottom: 3px;
}

QStatusBar > QLabel { /* Help QLabel */
  background-color: {{ background }};
}

QtAboutKeybindings {
  min-width: 600px;
  min-height: 605px;
}

QDialog#QtAbout {
  min-width: 620px;
  max-width: 620px;
  min-height: 320px;
  max-height: 320px;
}

QtAbout > QLabel {
  background-color: {{ background }};
  qproperty-alignment: AlignLeft;
}

QTabBar::tab {
  background-color: {{ foreground }};
  border: 2px solid {{ background }};
  border-top-left-radius: 4px;
  border-top-right-radius: 4px;
  padding: 4px;
}

QTabBar::tab:selected {
  background-color: {{ highlight }};
}

QSplitter {
    spacing: 0px;
    padding: 0px;
    margin: 0px;
}

QSplitter::handle:horizontal {
    width: 2px;
}

QSplitter::handle:vertical {
    height: 2px;
}

QtDivider {
  spacing: 0px;
  padding: 0px;
  border: 0px;
  margin: 0px 3px 0px 3px;
  min-width: 214px;
  max-width: 214px;
  min-height: 1px;
  max-height: 1px;
}

QtDivider[selected=true] {
  background-color: {{ text }};
}

QtDivider[selected=false] {
  background-color: {{ background }};
}

QComboBox {
   background-color: {{ primary }};
   padding-left: 6px;
   padding-right: 10px;
   padding-top: 1px;
   padding-bottom: 3px;
}

QComboBox::drop-down {
   subcontrol-origin: padding;
   subcontrol-position: top right;
   width: 30px;
   border-top-right-radius: 10px;
   border-bottom-right-radius: 10px;
}

QComboBox::down-arrow {
   image: url(":/icons/{{ folder }}/drop_down.svg");
   width: 14px;
   height: 14px;
}

/* --------------------- QSlider ------------------------ */

QSlider {
   background-color: {{ background }};
}

QSlider::groove:horizontal {
   border: 0px;
   background: {{ foreground }};
   height: 8px;
}

QSlider::handle:horizontal {
   background: {{ highlight }};
   border: 0px;
   width: 16px;
   margin-top: -4px;
   margin-bottom: -4px;
   border-radius: 8px;
}

QSlider::sub-page:horizontal {
    background: {{ highlight }};
}

/* ------------------------------------------------------ */

QtLayerWidget {
  border: 1px solid {{ background }};
  background-color: {{ foreground }};
  border-radius: 2px;
  padding: 0px;
  margin: 0px;
  min-height: 32px;
  max-height: 32px;
  min-width: 220px;
  max-width: 220px;
}

QtLayerWidget[selected="true"] {
  border: 1px solid {{ text }};
}

QtLayerWidget > QLabel {
  border: 0px;
  padding: 0px;
  margin: 0px;
  qproperty-alignment: AlignCenter;
}

QtLayerWidget > QLabel#Shapes {
  max-width: 20px;
  min-width: 20px;
  min-height: 20px;
  max-height: 20px;
  margin-right: 4px;
  image: url(":/icons/{{ folder }}/new_shapes.svg");
}

QtLayerWidget > QLabel#Points {
  max-width: 20px;
  min-width: 20px;
  min-height: 20px;
  max-height: 20px;
  margin-right: 4px;
  image: url(":/icons/{{ folder }}/new_points.svg");
}

QtLayerWidget > QLabel#Labels {
  max-width: 20px;
  min-width: 20px;
  min-height: 20px;
  max-height: 20px;
  margin-right: 4px;
  image: url(":/icons/{{ folder }}/new_labels.svg");
}

QtLayerWidget > QLabel#Image {
  max-width: 20px;
  min-width: 20px;
  min-height: 20px;
  max-height: 20px;
  margin-right: 4px;
  image: url(":/icons/{{ folder }}/new_image.svg");
}

QtLayerWidget > QLabel#Pyramid {
  max-width: 20px;
  min-width: 20px;
  min-height: 20px;
  max-height: 20px;
  margin-right: 4px;
  image: url(":/icons/{{ folder }}/new_image.svg");
}

QtLayerWidget > QLabel#Surface {
  max-width: 20px;
  min-width: 20px;
  min-height: 20px;
  max-height: 20px;
  margin-right: 4px;
  image: url(":/icons/{{ folder }}/new_surface.svg");
}

QtLayerWidget > QLabel#Vectors {
  max-width: 20px;
  min-width: 20px;
  min-height: 20px;
  max-height: 20px;
  margin-right: 4px;
  image: url(":/icons/{{ folder }}/new_vectors.svg");
}

QtLayerWidget > QLineEdit {
  background-color: {{ foreground }};
  border: 2px solid {{ foreground }};
  border-radius: 3px;
  padding: 0px;
  margin: 0px;
  font-size: 16px;
  qproperty-alignment: right;
}

QtLayerWidget > QLineEdit:focus {
  border: 2px solid {{ secondary }};
}

QtLayerWidget > QLineEdit:disabled {
  background-color: {{ foreground }};
  border: 2px solid {{ foreground }};
  border-radius: 3px;
}

QtLayerWidget > QCheckBox#visibility {
  border: 0px;
  background-color: {{ foreground }};
  spacing: 0px;
  margin-left: 4px;
  margin-right: 0px;
  margin-top: 0px;
  margin-bottom: 0px;
  padding: 0px;
}

QtLayerWidget > QCheckBox#visibility::indicator:unchecked {
  width: 20px;
  height: 20px;
  image: url(":/icons/{{ folder }}/visibility_off.svg");
}

QtLayerWidget > QCheckBox#visibility::indicator:checked {
  width: 20px;
  height: 20px;
  image: url(":/icons/{{ folder }}/visibility.svg");
}


/* ------------------------------------------------------ */

QtControls {
    border: 1px solid {{ foreground }};
    background-color: {{ foreground }};
    border-radius: 2px;
    padding: 4px;
    min-height: 210px;
    max-height: 210px;
    min-width: 220px;
    max-width: 220px;
}

QtColorBox {
  padding: 0px;
  border: 0px;
  margin: 0px;
  border-radius: 1px;
  min-height: 24px;
  max-height: 24px;
  min-width: 24px;
  max-width: 24px;
}

/* ----------------- QtLayerControls -------------------- */

QtLayerControls {
    background-color: {{ foreground }};
}

QtLayerControls > QLabel {
  min-height: 18px;
  max-height: 18px;
  min-width: 180px;
  max-width: 180px;
  padding: 0px;
  border: 0px;
  margin: 0px;
  background-color: {{ foreground }};
  qproperty-alignment: AlignLeft;
}

QtLayerControls > QLabel#colorbar {
  padding: 0px;
  border: 0px;
  margin: 0px;
  border-radius: 1px;
  min-height: 16px;
  max-height: 16px;
  min-width: 32px;
  max-width: 32px;
  qproperty-alignment: AlignCenter;
}

QtLayerControls > QFrame#swatch {
   background-color: {{ foreground }};
   border: none;
   padding: 0px;
   margin: 0px;
   border-radius: 1px;
   min-height: 18px;
   max-height: 18px;
   min-width: 18px;
   max-width: 18px;
}

QtLayerControls > QHRangeSlider {
  min-height: 16px;
  max-height: 16px;
  qproperty-barColor: {{ secondary }};
  qproperty-backgroundColor: {{ primary }};
  qproperty-handleColor: {{ secondary }};
  qproperty-handleBorderColor: {{ secondary }};
}

QtLayerControls > QSlider {
   background-color: {{ foreground }};
}

QtLayerControls > QSlider::groove:horizontal {
   border: 0px;
   background: {{ primary }};
   height: 8px;
}

QtLayerControls > QSlider::handle:horizontal {
   background: {{ secondary }};
   border: 0px;
   width: 16px;
   margin-top: -4px;
   margin-bottom: -4px;
   border-radius: 8px;
}

QtLayerControls > QSlider::sub-page:horizontal {
    background: {{ secondary }};
}


QtLayerControls > QSpinBox {
   background-color: {{ primary }};
   border: none;
   padding-left: 14px;
   padding-right: 6px;
   padding-top: 2px;
   padding-bottom: 3px;
}

QtLayerControls > QSpinBox::up-button {
    background-color: {{ primary }};
    subcontrol-origin: margin;
    subcontrol-position: center right;
    width: 16px;
    height: 16px;
    right: 6px;
}

QtLayerControls > QSpinBox::down-button {
    background-color: {{ primary }};
    subcontrol-origin: margin;
    subcontrol-position: center left;
    width: 16px;
    height: 16px;
    left: 6px;
}

QtLayerControls > QSpinBox::up-arrow {
   image: url(":/icons/{{ folder }}/plus.svg");
   width: 14px;
   height: 14px;
}

QtLayerControls > QSpinBox::down-arrow {
   image: url(":/icons/{{ folder }}/minus.svg");
   width: 14px;
   height: 14px;
}

QtLayerControls > QDoubleSpinBox {
   background-color: {{ primary }};
   border: 0px;
   padding-left: 14px;
   padding-right: 6px;
   padding-top: 2px;
   padding-bottom: 3px;
}

QtLayerControls > QDoubleSpinBox::up-button {
    background-color: {{ primary }};
    subcontrol-origin: margin;
    subcontrol-position: center right;
    width: 16px;
    height: 16px;
    right: 6px;
}

QtLayerControls > QDoubleSpinBox::down-button {
    background-color: {{ primary }};
    subcontrol-origin: margin;
    subcontrol-position: center left;
    width: 16px;
    height: 16px;
    left: 6px;
}

QtLayerControls > QDoubleSpinBox::up-arrow {
   image: url(":/icons/{{ folder }}/plus.svg");
   width: 14px;
   height: 14px;
}

QtLayerControls > QDoubleSpinBox::down-arrow {
   image: url(":/icons/{{ folder }}/minus.svg");
   width: 14px;
   height: 14px;
}

QtLayerControls > QPushButton#shuffle {
  background-color: {{ primary }};
  border: 3px solid {{ primary }};
  text-align: center;
}

QtLayerControls > QLabel#shuffle-label {
  margin-top: 4px;
}

QtLayerControls > QPushButton#shuffle:pressed {
  background-color: {{ foreground }};
  border: 3px solid {{ primary }};
}

QtLayerControls > QCheckBox {
  background-color: {{ foreground }};
  min-height: 20px;
  max-height: 20px;
}

QtLayerControls > QCheckBox::indicator {
   border: 3px solid {{ secondary }};
   border-radius: 4px;
}

QtLayerControls > QCheckBox::indicator:checked {
   background-color: {{ secondary }};
}

QtLayerControls > QRadioButton {
   background-color: {{ primary }};
   border-radius: 3px;
}

QtLayerControls > QRadioButton:disabled {
  background-color: {{ background }};
}

QtLayerControls > QRadioButton::indicator:checked {
  background-color: {{ secondary }};
  border-radius: 3px;
}

QtLayerControls > QRadioButton::indicator:unchecked:hover {
  background-color: {{ highlight }};
  border-radius: 3px;
}

QtLayerControls > QPushButton {
   background-color: {{ primary }};
   border-radius: 3px;
}

QtLayerControls > QPushButton:disabled {
  background-color: {{ background }};
}

QtLayerControls > QPushButton:hover {
    background-color: {{ highlight }};
    border-radius: 3px;
}

QtLayerControls > QPushButton:pressed {
  background-color: {{ secondary }};
  border-radius: 3px;
}

/* ----------------- Buttons -------------------- */

QRadioButton {
    background-color: {{ foreground }};
    border-radius: 3px;
}

QRadioButton:hover {
   background-color: {{ primary }};
}

QRadioButton::indicator {
    subcontrol-position: center center;
    subcontrol-origin: content;
    width: 28px; height: 28px;
}

QRadioButton::indicator:checked {
    background-color: {{ highlight }};
    border-radius: 3px;
}

QtPanZoomButton::indicator {
    image: url(":/icons/{{ folder }}/zoom.svg");
}

QtSelectButton::indicator {
    image: url(":/icons/{{ folder }}/select.svg");
}

QtAdditionButton::indicator {
    image: url(":/icons/{{ folder }}/add.svg");
}

QtLayerButtons {
  min-width: 220px;
  max-width: 220px;
}

QtViewerButtons {
  min-width: 220px;
  max-width: 220px;
}

QPushButton {
    background-color: {{ foreground }};
    border-radius: 3px;
}

QPushButton:hover {
    background-color: {{ primary }};
    border-radius: 3px;
}

QPushButton:pressed {
  background-color: {{ highlight }};
  border-radius: 3px;
}

QtDeleteButton {
   image: url(":/icons/{{ folder }}/delete.svg");
   min-width : 28px;
   max-width : 28px;
   min-height : 28px;
   max-height : 28px;
}

QtNewPointsButton {
   image: url(":/icons/{{ folder }}/new_points.svg");
   min-width : 28px;
   max-width : 28px;
   min-height : 28px;
   max-height : 28px;
}

QtNewShapesButton {
   image: url(":/icons/{{ folder }}/new_shapes.svg");
   min-width : 28px;
   max-width : 28px;
   min-height : 28px;
   max-height : 28px;
}

QtNewLabelsButton {
   image: url(":/icons/{{ folder }}/new_labels.svg");
   min-width : 28px;
   max-width : 28px;
   min-height : 28px;
   max-height : 28px;
}

QtConsoleButton {
  min-width : 28px;
  max-width : 28px;
  min-height : 28px;
  max-height : 28px;
  image: url(":/icons/{{ folder }}/console.svg");
}

QtNDisplayButton {
  background-color: {{ foreground }};
  min-width : 28px;
  max-width : 28px;
  min-height : 28px;
  max-height : 28px;
  border-radius: 3px;
}

QtNDisplayButton::indicator {
  background-color: {{ foreground }};
  min-width : 28px;
  max-width : 28px;
  min-height : 28px;
  max-height : 28px;
  border-radius: 3px;
}

QtNDisplayButton::indicator:unchecked {
  image: url(":/icons/{{ folder }}/3D.svg");
}

QtNDisplayButton::indicator:checked {
  image: url(":/icons/{{ folder }}/2D.svg");
}

QtNDisplayButton::indicator:hover {
  background-color: {{ primary }};
}

QtGridViewButton {
  background-color: {{ foreground }};
  min-width : 28px;
  max-width : 28px;
  min-height : 28px;
  max-height : 28px;
  border-radius: 3px;
}

QtGridViewButton::indicator {
  background-color: {{ foreground }};
  min-width : 28px;
  max-width : 28px;
  min-height : 28px;
  max-height : 28px;
  border-radius: 3px;
}

QtGridViewButton::indicator:unchecked {
  image: url(":/icons/{{ folder }}/new_image.svg");
}

QtGridViewButton::indicator:checked {
  image: url(":/icons/{{ folder }}/grid.svg");
}

QtGridViewButton::indicator:hover {
  background-color: {{ primary }};
}

QtRollDimsButton {
   image: url(":/icons/{{ folder }}/roll.svg");
   min-width : 28px;
   max-width : 28px;
   min-height : 28px;
   max-height : 28px;
   border-radius: 3px;
}

QtTransposeDimsButton {
   image: url(":/icons/{{ folder }}/transpose.svg");
   min-width : 28px;
   max-width : 28px;
   min-height : 28px;
   max-height : 28px;
   border-radius: 3px;
}

QtResetViewButton {
   image: url(":/icons/{{ folder }}/home.svg");
   min-width : 28px;
   max-width : 28px;
   min-height : 28px;
   max-height : 28px;
   border-radius: 3px;
}

QtModeButton {
  background-color: {{ foreground }};
  border-radius: 3px;
}

QtModeButton:disabled {
  background-color: {{ background }};
}

QtModeButton::indicator {
  subcontrol-position:
  center center;
  subcontrol-origin: content;
  width: 28px; height: 28px;
}

QtModeButton::indicator:checked {
  background-color: {{ highlight }};
  border-radius: 3px;
}

QtModeButton::indicator:unchecked:hover {
  background-color: {{ primary }};
  border-radius: 3px;
}

QtModeButton[mode="zoom"]::indicator {
  image: url(":/icons/{{ folder }}/zoom.svg");
}

QtModeButton[mode="select"]::indicator {
  image: url(":/icons/{{ folder }}/select.svg");
}

QtModeButton[mode="direct"]::indicator {
  image: url(":/icons/{{ folder }}/direct.svg");
}

QtModeButton[mode="rectangle"]::indicator {
  image: url(":/icons/{{ folder }}/rectangle.svg");
}

QtModeButton[mode="ellipse"]::indicator {
  image: url(":/icons/{{ folder }}/ellipse.svg");
  color: red;
}

QtModeButton[mode="line"]::indicator {
  image: url(":/icons/{{ folder }}/line.svg");
}

QtModeButton[mode="path"]::indicator {
  image: url(":/icons/{{ folder }}/path.svg");
}

QtModeButton[mode="polygon"]::indicator {
  image: url(":/icons/{{ folder }}/polygon.svg");
}

QtModeButton[mode="vertex_insert"]::indicator {
  image: url(":/icons/{{ folder }}/vertex_insert.svg");
}

QtModeButton[mode="vertex_remove"]::indicator {
  image: url(":/icons/{{ folder }}/vertex_remove.svg");
}

QtModeButton[mode="paint"]::indicator {
  image: url(":/icons/{{ folder }}/paint.svg");
}

QtModeButton[mode="fill"]::indicator {
  image: url(":/icons/{{ folder }}/fill.svg");
}

QtModeButton[mode="picker"]::indicator {
  image: url(":/icons/{{ folder }}/picker.svg");
}

QtMoveBackButton {
   image: url(":/icons/{{ folder }}/move_back.svg");
}

QtMoveFrontButton {
   image: url(":/icons/{{ folder }}/move_front.svg");
}

QtDeleteShapeButton {
   image: url(":/icons/{{ folder }}/delete_shape.svg");
}

QtDeletePointsButton {
   image: url(":/icons/{{ folder }}/delete_shape.svg");
}

/* ------------- QMainWindow --------- */
/* Styling the QMainWindow is important because
any QDockWidgets will use the MainWindow styles
as long as they are docked (though they use the
style of QDockWidget when undocked) */

QMainWindow {
  background: {{ background }};
}

QMainWindow::separator {
    background: {{ foreground }};
    width: 2px; /* when vertical */
    height: 2px; /* when horizontal */
}

QMainWindow::separator:hover {
    background: {{ highlight }};
}

/* ------------- DockWidgets --------- */

QDockWidget::title {
  background-color: {{ background }};
  text-align: center; /* otherwise text overlaps with the buttons */
  margin-top:-50px
}

QDockWidget::title:hover {
  background-color: {{ foreground }};
}

QDockWidget::close-button:vertical {
    subcontrol-position: top;
    subcontrol-origin: margin;
    position: relative;
    top: 8px; left: 0;
    width: 14px;
}

QDockWidget::float-button:vertical {
    subcontrol-position: top;
    subcontrol-origin: margin;
    position: relative;
    top: 24px; left: 0;
    width: 14px;
}

QDockWidget::close-button:horizontal {
    subcontrol-position: top left;
    subcontrol-origin: margin;
    position: relative;
    left: 2px; top: 4;
    width: 14px;
}

QDockWidget::float-button:horizontal {
    subcontrol-position: top left;
    subcontrol-origin: margin;
    position: relative;
    left: 20px; top: 4;
    width: 14px;
}

<<<<<<< HEAD

/* ------------- QtPlotWidget --------- */ 

QtPlotWidget > QScrollBar:horizontal {
    height: 10x;
    border-radius: 3px;
    margin: 0 0 0 0;
    background-color: #111111;
}

QScrollBar::handle:horizontal {
    background-color: {{ foreground }};
    border: 0px;
    min-width: 20px;
    border-radius: 3px;
}

QtPlotWidget {
  background-color: 'black';
}

QtPlotWidget > QScrollBar:vertical {
  width: 10px;
  margin: 0 0 22px 0;
  background-color: #111111;
}

QtPlotWidget > QScrollBar:horizontal {
  height: 10px;
  margin: 0 0 0px 36px;
  background-color: #111111;
}

QtPlotWidget > QScrollBar::handle:vertical {
  min-height: 20px;
}

QtPlotWidget > QScrollBar::add-line {
  height: 0;
  width: 0;
}

QtPlotWidget > QScrollBar::sub-line {
  height: 0;
  width: 0;
=======
/* ------------- QScrollBars --------- */


QScrollBar {
    border: none;
    border-radius: 3px;
    background: {{ foreground }};
}

QScrollBar:horizontal {
    min-height: 14px;
    max-height: 14px;
    margin: 0px 16px;
}

QScrollBar:vertical {
    /* min-width: 12px; */
    max-width: 14px;
    margin: 16px 0px;
}

QScrollBar::handle {
    background: {{ highlight }};
    border-radius: 3px;
}

QScrollBar::handle:horizontal {
    min-width: 26px;
}

QScrollBar::handle:vertical {
    min-height: 24px;
}


QScrollBar::add-line, QScrollBar::sub-line {
    border: none;
    border-radius: 3px;
    background: {{ foreground }};
    subcontrol-origin: margin;
}

QScrollBar::add-line:horizontal {
    width: 13px;
    subcontrol-position: right;
}

QScrollBar::sub-line:horizontal {
    width: 13px;
    subcontrol-position: left;
}

QScrollBar::add-line:vertical {
    height: 13px;
    subcontrol-position: bottom;
}

QScrollBar::sub-line:vertical {
    height: 13px;
    subcontrol-position: top;
}

QScrollBar::add-line:horizontal:pressed {
    background: {{ highlight }};
}

QScrollBar::sub-line:horizontal:pressed {
    background: {{ highlight }};
}

QScrollBar:left-arrow:horizontal {
    image: url(":/icons/{{ folder }}/left_arrow.svg");
}

QScrollBar::right-arrow:horizontal {
    image: url(":/icons/{{ folder }}/right_arrow.svg");
}

QScrollBar:up-arrow:vertical {
    image: url(":/icons/{{ folder }}/up_arrow.svg");
}

QScrollBar::down-arrow:vertical {
    image: url(":/icons/{{ folder }}/down_arrow.svg");
}

QScrollBar::left-arrow,
QScrollBar::right-arrow,
QScrollBar::up-arrow,
QScrollBar::down-arrow {
    height: 9px;
    width: 9px;
}

QScrollBar::add-page,
QScrollBar::sub-page {
    background: none;
}


/* ------------- QComboBox --------- */

QComboBox {
   background-color: {{ primary }};
   padding-left: 6px;
   padding-right: 10px;
   padding-top: 1px;
   padding-bottom: 3px;
}

QComboBox::drop-down {
   subcontrol-origin: padding;
   subcontrol-position: top right;
   width: 30px;
   border-top-right-radius: 10px;
   border-bottom-right-radius: 10px;
}

QComboBox::down-arrow {
   image: url(":/icons/{{ folder }}/drop_down.svg");
   width: 14px;
   height: 14px;
}


/* ------------- DimsSliders --------- */

QtDimSliderWidget > QRangeSlider[last_used=true] {
  qproperty-barColor: {{ secondary }};
  qproperty-handleColor: {{ secondary }};
  qproperty-handleBorderColor: {{ secondary }};
}

QtDimSliderWidget > QRangeSlider[last_used=false] {
  qproperty-barColor: {{ highlight }};
  qproperty-handleColor: {{ highlight }};
  qproperty-handleBorderColor: {{ highlight }};
}

QtDimSliderWidget > QScrollBar::handle[last_used=false]:horizontal {
    background: {{ highlight }};
}

QtDimSliderWidget > QScrollBar::handle[last_used=true]:horizontal {
    background: {{ secondary }};
}

QtDimSliderWidget > QScrollBar:left-arrow:horizontal {
    image: url(":/icons/{{ folder }}/step_left.svg");
}

QtDimSliderWidget > QScrollBar::right-arrow:horizontal {
    image: url(":/icons/{{ folder }}/step_right.svg");
}


QtPlayButton {
    /* border: none; */
    background: {{ foreground }};
    border-radius: 3px;
    min-height: 10px;
    max-height: 10px;
    min-width: 10px;
    max-width: 10px;
    margin: 0px 2px;
    padding: 2px;
}

QtPlayButton[reverse=True] {
    image: url(":/icons/{{ folder }}/left_arrow.svg");
}

QtPlayButton[reverse=False] {
    image: url(":/icons/{{ folder }}/right_arrow.svg");
}

QtPlayButton[playing=True] {
    image: url(":/icons/{{ folder }}/new_image.svg");
    background-color: {{ warning }};
}

#QtModalPopup {
  background: transparent;
}

#QtPopupFrame {
  background: {{ background }};
  border: 1px solid {{ secondary }};
  border-radius: 5px;}

#QtPopupFrame > QLabel {
  background: {{ background }};
  color: #aaaaaa;
  font-size: 12px;
}


#QtPopupFrame > QDoubleSpinBox {
  background-color: {{ foreground }};
  border: none;
  padding: 0px;
  width: 115px;
  font-size: 12px;
  min-height: 20px;
  border-radius: 4px;
}

#QtPopupFrame > QDoubleSpinBox::up-button,
#QtPopupFrame > QDoubleSpinBox::down-button {
    background-color: {{ foreground }};
    subcontrol-origin: margin;
    width: 20px;
    height: 20px;
    border-radius: 4px;
}

#QtPopupFrame > QDoubleSpinBox::up-button:pressed,
#QtPopupFrame > QDoubleSpinBox::down-button:pressed {
      background-color: {{ highlight }};
}

#QtPopupFrame > QDoubleSpinBox::up-button {
    subcontrol-position: center right;
    right: 0px;
}


#QtPopupFrame > QDoubleSpinBox::down-button {
    subcontrol-position: center left;
    left: 0px;
}

#QtPopupFrame > QDoubleSpinBox::up-arrow,
#QtPopupFrame > QDoubleSpinBox::down-arrow {
   width: 10px;
   height: 10px;
}

#QtPopupFrame > QDoubleSpinBox::up-arrow {
   image: url(":/icons/{{ folder }}/plus.svg");
}

#QtPopupFrame > QDoubleSpinBox::down-arrow {
   image: url(":/icons/{{ folder }}/minus.svg");
}
#QtPopupFrame > QCheckBox {
  background-color: {{ foreground }};
  border-radius: 3px;
  min-height: 20px;
  max-height: 20px;
}


#QtPopupFrame > QCheckBox::indicator {
   image: url(":/icons/{{ folder }}/long_right_arrow.svg");
   width: 20px;
   height: 20px;
   padding-right: 4px;
   padding-left: 6px;
}

#QtPopupFrame > QCheckBox::indicator:checked {
   image: url(":/icons/{{ folder }}/long_left_arrow.svg");
}


#QtPopupFrame > QCheckBox:pressed {
   background: {{ secondary }};
}

#QtPopupFrame > QPushButton {
  min-height: 20px;
}

#QtPopupFrame  > QComboBox {
   background-color: {{ foreground }};
   border-radius: 3px;
}

#slice_label {
  background-color: {{ background }};
  color: {{ secondary }};
  padding: 0;
  margin: 0;
  margin-top: 0px;
  font-size: 11pt;
  max-height: 12px;
  min-height: 12px;
  border: 0px;
  padding-left: 1px;
}

#slice_label_sep{
  background-color: {{ background }};
  border: 1px solid {{ primary }};
>>>>>>> a166f311
}<|MERGE_RESOLUTION|>--- conflicted
+++ resolved
@@ -891,53 +891,6 @@
     width: 14px;
 }
 
-<<<<<<< HEAD
-
-/* ------------- QtPlotWidget --------- */ 
-
-QtPlotWidget > QScrollBar:horizontal {
-    height: 10x;
-    border-radius: 3px;
-    margin: 0 0 0 0;
-    background-color: #111111;
-}
-
-QScrollBar::handle:horizontal {
-    background-color: {{ foreground }};
-    border: 0px;
-    min-width: 20px;
-    border-radius: 3px;
-}
-
-QtPlotWidget {
-  background-color: 'black';
-}
-
-QtPlotWidget > QScrollBar:vertical {
-  width: 10px;
-  margin: 0 0 22px 0;
-  background-color: #111111;
-}
-
-QtPlotWidget > QScrollBar:horizontal {
-  height: 10px;
-  margin: 0 0 0px 36px;
-  background-color: #111111;
-}
-
-QtPlotWidget > QScrollBar::handle:vertical {
-  min-height: 20px;
-}
-
-QtPlotWidget > QScrollBar::add-line {
-  height: 0;
-  width: 0;
-}
-
-QtPlotWidget > QScrollBar::sub-line {
-  height: 0;
-  width: 0;
-=======
 /* ------------- QScrollBars --------- */
 
 
@@ -1233,5 +1186,51 @@
 #slice_label_sep{
   background-color: {{ background }};
   border: 1px solid {{ primary }};
->>>>>>> a166f311
+}
+
+
+/* ------------- QtPlotWidget --------- */ 
+
+QtPlotWidget > QScrollBar:horizontal {
+    height: 10x;
+    border-radius: 3px;
+    margin: 0 0 0 0;
+    background-color: #111111;
+}
+
+QScrollBar::handle:horizontal {
+    background-color: {{ foreground }};
+    border: 0px;
+    min-width: 20px;
+    border-radius: 3px;
+}
+
+QtPlotWidget {
+  background-color: 'black';
+}
+
+QtPlotWidget > QScrollBar:vertical {
+  width: 10px;
+  margin: 0 0 22px 0;
+  background-color: #111111;
+}
+
+QtPlotWidget > QScrollBar:horizontal {
+  height: 10px;
+  margin: 0 0 0px 36px;
+  background-color: #111111;
+}
+
+QtPlotWidget > QScrollBar::handle:vertical {
+  min-height: 20px;
+}
+
+QtPlotWidget > QScrollBar::add-line {
+  height: 0;
+  width: 0;
+}
+
+QtPlotWidget > QScrollBar::sub-line {
+  height: 0;
+  width: 0;
 }