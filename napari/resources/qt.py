--- conflicted
+++ resolved
@@ -2300,11 +2300,7 @@
 0\x22 encoding=\x22utf\
 -8\x22?>\x0a<!-- Gener\
 ator: Adobe Illu\
-<<<<<<< HEAD
-strator 23.0.6, \
-=======
 strator 23.0.1, \
->>>>>>> 9ba2e7f5
 SVG Export Plug-\
 In . SVG Version\
 : 6.00 Build 0) \
@@ -2897,7 +2893,6 @@
 97.4 \x22/>\x0a</svg>\x0a\
 \
 \x00\x00\x05\xa5\
-<<<<<<< HEAD
 <\
 ?xml version=\x221.\
 0\x22 encoding=\x22utf\
@@ -2991,18 +2986,12 @@
 1.9z\x22/>\x0a</g>\x0a</s\
 vg>\x0a\
 \x00\x00\x04H\
-=======
->>>>>>> 9ba2e7f5
-<\
-?xml version=\x221.\
-0\x22 encoding=\x22utf\
--8\x22?>\x0a<!-- Gener\
-ator: Adobe Illu\
-<<<<<<< HEAD
+<\
+?xml version=\x221.\
+0\x22 encoding=\x22utf\
+-8\x22?>\x0a<!-- Gener\
+ator: Adobe Illu\
 strator 23.0.6, \
-=======
-strator 23.0.1, \
->>>>>>> 9ba2e7f5
 SVG Export Plug-\
 In . SVG Version\
 : 6.00 Build 0) \
@@ -3030,7 +3019,6 @@
 09, 210, 212)}\x0a \
    rect{fill:rgb\
 (209, 210, 212)}\
-<<<<<<< HEAD
 \x0a</style><g>\x0a\x09<p\
 ath d=\x22M57.3,84.\
 7h-32c-4.6,0-8.2\
@@ -3120,7 +3108,7 @@
 0\x22 encoding=\x22utf\
 -8\x22?>\x0a<!-- Gener\
 ator: Adobe Illu\
-strator 23.0.1, \
+strator 23.0.2, \
 SVG Export Plug-\
 In . SVG Version\
 : 6.00 Build 0) \
@@ -3189,7 +3177,7 @@
 0\x22 encoding=\x22utf\
 -8\x22?>\x0a<!-- Gener\
 ator: Adobe Illu\
-strator 23.0.1, \
+strator 23.0.6, \
 SVG Export Plug-\
 In . SVG Version\
 : 6.00 Build 0) \
@@ -3306,547 +3294,6 @@
 \x22 height=\x2210\x22/>\x0a\
 </svg>\x0a\
 \x00\x00\x03\xa1\
-=======
-\x0a</style><g id=\x22\
-Solid_1_\x22>\x0a\x09<pat\
-h d=\x22M72.9,61.1V\
-37.3c3.3-1.2,5.7\
--4.3,5.7-8c0-4.7\
--3.8-8.5-8.5-8.5\
-c-3.7,0-6.8,2.4-\
-8,5.7H38.2c-1.2-\
-3.3-4.3-5.7-8-5.\
-7\x0a\x09\x09c-4.7,0-8.5,\
-3.8-8.5,8.5c0,3.\
-7,2.4,6.8,5.7,8v\
-23.8c-3.3,1.2-5.\
-7,4.3-5.7,8c0,4.\
-7,3.8,8.5,8.5,8.\
-5c3.7,0,6.8-2.4,\
-8-5.7H62\x0a\x09\x09c1.2,\
-3.3,4.3,5.7,8,5.\
-7c4.7,0,8.5-3.8,\
-8.5-8.5C78.6,65.\
-4,76.2,62.2,72.9\
-,61.1z M70.1,26.\
-4c1.6,0,2.8,1.3,\
-2.8,2.8\x0a\x09\x09c0,1.6\
--1.3,2.8-2.8,2.8\
-c-1.6,0-2.8-1.3-\
-2.8-2.8C67.2,27.\
-7,68.5,26.4,70.1\
-,26.4z M30.2,26.\
-4c1.6,0,2.8,1.3,\
-2.8,2.8\x0a\x09\x09c0,1.6\
--1.3,2.8-2.8,2.8\
-c-1.6,0-2.8-1.3-\
-2.8-2.8C27.4,27.\
-7,28.7,26.4,30.2\
-,26.4z M30.2,71.\
-9c-1.6,0-2.8-1.3\
--2.8-2.8\x0a\x09\x09c0-1.\
-6,1.3-2.8,2.8-2.\
-8c1.6,0,2.8,1.3,\
-2.8,2.8C33.1,70.\
-6,31.8,71.9,30.2\
-,71.9z M62.1,66.\
-2H38.2c-0.9-2.4-\
-2.8-4.3-5.2-5.2V\
-37.3\x0a\x09\x09c2.4-0.9,\
-4.3-2.8,5.2-5.2H\
-62c0.9,2.4,2.8,4\
-.3,5.2,5.2v23.8C\
-64.8,61.9,62.9,6\
-3.8,62.1,66.2z M\
-70.1,71.9c-1.6,0\
--2.8-1.3-2.8-2.8\
-\x0a\x09\x09c0-1.6,1.3-2.\
-8,2.8-2.8c1.6,0,\
-2.8,1.3,2.8,2.8S\
-71.6,71.9,70.1,7\
-1.9z\x22/>\x0a</g>\x0a</s\
-vg>\x0a\
-\x00\x00\x04H\
->>>>>>> 9ba2e7f5
-<\
-?xml version=\x221.\
-0\x22 encoding=\x22utf\
--8\x22?>\x0a<!-- Gener\
-ator: Adobe Illu\
-strator 23.0.6, \
-SVG Export Plug-\
-In . SVG Version\
-: 6.00 Build 0) \
- -->\x0a<svg versio\
-n=\x221.1\x22 id=\x22Laye\
-r_1\x22 xmlns=\x22http\
-://www.w3.org/20\
-00/svg\x22 xmlns:xl\
-ink=\x22http://www.\
-w3.org/1999/xlin\
-k\x22 x=\x220px\x22 y=\x220p\
-x\x22\x0a\x09 viewBox=\x220 \
-0 100 100\x22 style\
-=\x22enable-backgro\
-und:new 0 0 100 \
-100;\x22 xml:space=\
-\x22preserve\x22>\x0a<sty\
-le type=\x22text/cs\
-s\x22>\x0a    path{fil\
-l:rgb(209, 210, \
-212)}\x0a    polygo\
-n{fill:rgb(209, \
-210, 212)}\x0a    c\
-ircle{fill:rgb(2\
-09, 210, 212)}\x0a \
-   rect{fill:rgb\
-(209, 210, 212)}\
-<<<<<<< HEAD
-\x0a</style><g id=\x22\
-Outline\x22>\x0a\x09<g>\x0a\x09\
-\x09<path d=\x22M50.1,\
-76.4c10.9,0,19.8\
--8.9,19.8-19.8c0\
--10-15.4-29.5-17\
-.2-31.7l-2.6-3.2\
-L47.6,25c-1.8,2.\
-2-17.2,21.7-17.2\
-,31.7\x0a\x09\x09\x09C30.4,6\
-7.6,39.2,76.4,50\
-.1,76.4z M50.1,3\
-2.4c5.9,7.9,13.2\
-,19.2,13.2,24.3c\
-0,7.3-5.9,13.2-1\
-3.2,13.2c-7.3,0-\
-13.2-5.9-13.2-13\
-.2\x0a\x09\x09\x09C37,51.7,4\
-4.2,40.3,50.1,32\
-.4z\x22/>\x0a\x09\x09<path d\
-=\x22M59.2,56.7h-4.\
-9c0,2.3-1.8,4.1-\
-4.1,4.1v4.9C55.1\
-,65.7,59.2,61.7,\
-59.2,56.7z\x22/>\x0a\x09<\
-/g>\x0a</g>\x0a</svg>\x0a\
-\
-\x00\x00\x03e\
-=======
-\x0a</style><g>\x0a\x09<p\
-ath d=\x22M57.3,84.\
-7h-32c-4.6,0-8.2\
--3.6-8.2-8.2v-32\
-c0-4.6,3.6-8.2,8\
-.2-8.2h32c4.6,0,\
-8.2,3.6,8.2,8.2v\
-32\x0a\x09\x09C65.4,81.2,\
-61.9,84.7,57.3,8\
-4.7z M26.9,74.9h\
-28.7V46.2H26.9V7\
-4.9z\x22/>\x0a\x09<path d\
-=\x22M74.7,63.6h-32\
-c-4.6,0-8.2-3.6-\
-8.2-8.2v-32c0-4.\
-6,3.6-8.2,8.2-8.\
-2h32c4.6,0,8.2,3\
-.6,8.2,8.2v32\x0a\x09\x09\
-C82.9,60,79.3,63\
-.6,74.7,63.6z M4\
-4.3,53.8h28.7V25\
-.1H44.3V53.8z\x22/>\
-\x0a\x09<path d=\x22M81.1\
-,60.6L62.7,82.7l\
--6.9-6.9l13.8-15\
-.3l5-3.5\x22/>\x0a\x09<pa\
-th d=\x22M82,26.8L6\
-1.9,46.9l-6.9-7l\
-20.4-20.4l0,0\x22/>\
-\x0a\x09<path d=\x22M44.7\
-,60.6L24.8,83.1l\
--6.9-6.9l18.8-22\
-.2h1.6\x22/>\x0a\x09<path\
- d=\x22M19,39.4L36,\
-18.7l10.3,3L29.2\
-,42l0,0\x22/>\x0a</g>\x0a\
-</svg>\x0a\
-\x00\x00\x02\xb6\
->>>>>>> 9ba2e7f5
-<\
-?xml version=\x221.\
-0\x22 encoding=\x22utf\
--8\x22?>\x0a<!-- Gener\
-ator: Adobe Illu\
-<<<<<<< HEAD
-strator 23.0.1, \
-=======
-strator 23.0.2, \
->>>>>>> 9ba2e7f5
-SVG Export Plug-\
-In . SVG Version\
-: 6.00 Build 0) \
- -->\x0a<svg versio\
-n=\x221.1\x22 id=\x22Laye\
-r_1\x22 xmlns=\x22http\
-://www.w3.org/20\
-00/svg\x22 xmlns:xl\
-ink=\x22http://www.\
-w3.org/1999/xlin\
-k\x22 x=\x220px\x22 y=\x220p\
-x\x22\x0a\x09 viewBox=\x220 \
-0 100 100\x22 style\
-=\x22enable-backgro\
-und:new 0 0 100 \
-100;\x22 xml:space=\
-\x22preserve\x22>\x0a<sty\
-le type=\x22text/cs\
-s\x22>\x0a    path{fil\
-l:rgb(209, 210, \
-212)}\x0a    polygo\
-n{fill:rgb(209, \
-210, 212)}\x0a    c\
-ircle{fill:rgb(2\
-09, 210, 212)}\x0a \
-   rect{fill:rgb\
-(209, 210, 212)}\
-<<<<<<< HEAD
-\x0a</style><circle\
- cx=\x2259.6\x22 cy=\x224\
-2.7\x22 r=\x224.9\x22/>\x0a<\
-path d=\x22M41.1,84\
-.2c-1,0-2-0.4-2.\
-7-1.3l-22-26.7c-\
-1.2-1.5-1-3.7,0.\
-5-4.9l31.9-26.4c\
-0.6-0.5,1.4-0.8,\
-2.2-0.8c0,0,0,0,\
-0,0l27.1,0.1\x0a\x09c1\
-,0,2,0.5,2.7,1.3\
-c0.7,0.8,0.9,1.9\
-,0.7,2.9L76.5,55\
-c-0.2,0.8-0.6,1.\
-5-1.2,2L43.3,83.\
-4C42.7,83.9,41.9\
-,84.2,41.1,84.2z\
- M24,54.5\x0a\x09l17.6\
-,21.3l28.3-23.3l\
-4-21.2l-21.6-0.1\
-L24,54.5z\x22/>\x0a</s\
-vg>\x0a\
-\x00\x00\x02\xbd\
-=======
-\x0a</style><polygo\
-n points=\x2225.4,5\
-0 83.6,97.4 83.6\
-,2.6 \x22/>\x0a<rect x\
-=\x2213.8\x22 y=\x222.6\x22 \
-transform=\x22matri\
-x(-1 -1.224647e-\
-16 1.224647e-16 \
--1 40.1826 100)\x22\
- width=\x2212.5\x22 he\
-ight=\x2294.8\x22/>\x0a</\
-svg>\x0a\
-\x00\x00\x04'\
->>>>>>> 9ba2e7f5
-<\
-?xml version=\x221.\
-0\x22 encoding=\x22utf\
--8\x22?>\x0a<!-- Gener\
-ator: Adobe Illu\
-strator 23.0.2, \
-SVG Export Plug-\
-In . SVG Version\
-: 6.00 Build 0) \
- -->\x0a<svg versio\
-n=\x221.1\x22 id=\x22Laye\
-r_1\x22 xmlns=\x22http\
-://www.w3.org/20\
-00/svg\x22 xmlns:xl\
-ink=\x22http://www.\
-w3.org/1999/xlin\
-k\x22 x=\x220px\x22 y=\x220p\
-x\x22\x0a\x09 viewBox=\x220 \
-<<<<<<< HEAD
-0 177.6 94.8\x22 st\
-yle=\x22enable-back\
-ground:new 0 0 1\
-77.6 94.8;\x22 xml:\
-space=\x22preserve\x22\
->\x0a<style type=\x22t\
-ext/css\x22>\x0a    pa\
-th{fill:rgb(209,\
- 210, 212)}\x0a    \
-polygon{fill:rgb\
-(209, 210, 212)}\
-\x0a    circle{fill\
-:rgb(209, 210, 2\
-12)}\x0a    rect{fi\
-ll:rgb(209, 210,\
- 212)}\x0a</style><\
-polygon points=\x22\
-0.5,47.4 58.7,94\
-.8 58.7,0 \x22/>\x0a<r\
-ect x=\x2258.6\x22 y=\x22\
-31.2\x22 transform=\
-\x22matrix(-1 -1.22\
-4647e-16 1.22464\
-7e-16 -1 236.168\
-7 94.8)\x22 width=\x22\
-119\x22 height=\x2232.\
-4\x22/>\x0a</svg>\x0a\
-\x00\x00\x02A\
-=======
-0 100 100\x22 style\
-=\x22enable-backgro\
-und:new 0 0 100 \
-100;\x22 xml:space=\
-\x22preserve\x22>\x0a<sty\
-le type=\x22text/cs\
-s\x22>\x0a    path{fil\
-l:rgb(209, 210, \
-212)}\x0a    polygo\
-n{fill:rgb(209, \
-210, 212)}\x0a    c\
-ircle{fill:rgb(2\
-09, 210, 212)}\x0a \
-   rect{fill:rgb\
-(209, 210, 212)}\
-\x0a</style><g id=\x22\
-Solid\x22>\x0a\x09<g>\x0a\x09\x09<\
-polygon points=\x22\
-70.7,36.5 85.3,3\
-6.5 85.3,29.2 70\
-.7,29.2 63.5,29.\
-2 48.9,29.2 48.9\
-,36.5 63.5,36.5 \
-\x09\x09\x22/>\x0a\x09</g>\x0a</g>\
-\x0a<g id=\x22Outline\x22\
->\x0a\x09<g>\x0a\x09\x09<path d\
-=\x22M35.4,85.9c-0.\
-9,0-1.8-0.6-2.2-\
-1.5L16.8,44.5c-0\
-.4-0.9-0.2-1.9,0\
-.5-2.6c0.7-0.7,1\
-.7-0.9,2.6-0.5l3\
-9.9,16.4\x0a\x09\x09\x09c0.9\
-,0.4,1.5,1.3,1.4\
-,2.3s-0.8,1.9-1.\
-8,2.1L42,66.6L37\
-.6,84c-0.2,1-1.1\
-,1.7-2.1,1.8C35.\
-5,85.9,35.5,85.9\
-,35.4,85.9z M23.\
-3,47.9\x0a\x09\x09\x09L34.9,\
-76l3-11.9c0.2-0.\
-8,0.9-1.5,1.7-1.\
-7l11.9-3L23.3,47\
-.9z\x22/>\x0a\x09</g>\x0a</g\
->\x0a<polygon point\
-s=\x2221.7,46.6 34.\
-5,78.3 39.3,65.7\
- 53.9,59.5 \x22/>\x0a<\
-/svg>\x0a\
-\x00\x00\x04U\
->>>>>>> 9ba2e7f5
-<\
-?xml version=\x221.\
-0\x22 encoding=\x22utf\
--8\x22?>\x0a<!-- Gener\
-ator: Adobe Illu\
-strator 23.0.6, \
-SVG Export Plug-\
-In . SVG Version\
-: 6.00 Build 0) \
- -->\x0a<svg versio\
-n=\x221.1\x22 id=\x22Laye\
-r_1\x22 xmlns=\x22http\
-://www.w3.org/20\
-00/svg\x22 xmlns:xl\
-ink=\x22http://www.\
-w3.org/1999/xlin\
-k\x22 x=\x220px\x22 y=\x220p\
-x\x22\x0a\x09 viewBox=\x220 \
-0 100 100\x22 style\
-=\x22enable-backgro\
-und:new 0 0 100 \
-100;\x22 xml:space=\
-\x22preserve\x22>\x0a<sty\
-le type=\x22text/cs\
-s\x22>\x0a    path{fil\
-l:rgb(209, 210, \
-212)}\x0a    polygo\
-n{fill:rgb(209, \
-210, 212)}\x0a    c\
-ircle{fill:rgb(2\
-09, 210, 212)}\x0a \
-   rect{fill:rgb\
-(209, 210, 212)}\
-<<<<<<< HEAD
-\x0a</style><polygo\
-n points=\x2220.9,5\
-0 79.1,97.4 79.1\
-,2.6 \x22/>\x0a</svg>\x0a\
-\
-\x00\x00\x06*\
-=======
-\x0a</style><g id=\x22\
-Solid\x22>\x0a\x09<path d\
-=\x22M79.4,30.1c0-2\
-.4-0.9-4.6-2.6-6\
-.3c-3.4-3.4-9.2-\
-3.4-12.6,0L33.9,\
-54.2c-2.8,0.2-5.\
-5,1.3-7.5,3.3c-4\
-.2,4.2-4,7.7-3.9\
-,10.6\x0a\x09\x09c0.1,2.4\
-,0.2,4.2-2.7,7.2\
-l-4.3,4.3c5.4,0.\
-7,6.7,1,9.6,1l0,\
-0c4.4,0,12.7-0.8\
-,18.1-6.2c2.1-2.\
-1,3.2-4.7,3.4-7.\
-6l30.2-30.2\x0a\x09\x09C7\
-8.5,34.7,79.4,32\
-.5,79.4,30.1z M3\
-9,70c-3.1,3.1-7.\
-9,4.1-11.5,4.3c1\
-.1-2.6,1-4.8,0.9\
--6.7c-0.3-5.2,3.\
-2-7.8,6.4-7.8\x0a\x09\x09\
-c1.6,0,3.1,0.6,4\
-.2,1.7C41.3,64,4\
-1.3,67.7,39,70z \
-M72.6,32.2L45,59\
-.8c-0.5-0.9-1.1-\
-1.7-1.8-2.4s-1.6\
--1.3-2.4-1.8L68.\
-4,28\x0a\x09\x09c1.1-1.1,\
-3.1-1.1,4.2,0c0.\
-6,0.6,0.9,1.3,0.\
-9,2.1C73.5,30.9,\
-73.2,31.7,72.6,3\
-2.2z\x22/>\x0a</g>\x0a</s\
-vg>\x0a\
-\x00\x00\x02\xf8\
->>>>>>> 9ba2e7f5
-<\
-?xml version=\x221.\
-0\x22 encoding=\x22utf\
--8\x22?>\x0a<!-- Gener\
-ator: Adobe Illu\
-strator 23.0.1, \
-SVG Export Plug-\
-In . SVG Version\
-: 6.00 Build 0) \
- -->\x0a<svg versio\
-n=\x221.1\x22 id=\x22Laye\
-r_1\x22 xmlns=\x22http\
-://www.w3.org/20\
-00/svg\x22 xmlns:xl\
-ink=\x22http://www.\
-w3.org/1999/xlin\
-k\x22 x=\x220px\x22 y=\x220p\
-x\x22\x0a\x09 viewBox=\x220 \
-0 100 100\x22 style\
-=\x22enable-backgro\
-und:new 0 0 100 \
-100;\x22 xml:space=\
-\x22preserve\x22>\x0a<sty\
-le type=\x22text/cs\
-s\x22>\x0a    path{fil\
-l:rgb(209, 210, \
-212)}\x0a    polygo\
-n{fill:rgb(209, \
-210, 212)}\x0a    c\
-ircle{fill:rgb(2\
-09, 210, 212)}\x0a \
-   rect{fill:rgb\
-(209, 210, 212)}\
-\x0a</style><rect x\
-<<<<<<< HEAD
-=\x2213.1\x22 y=\x2223.1\x22\
- transform=\x22matr\
-ix(0.7071 -0.707\
-1 0.7071 0.7071 \
--10.0546 26.0581\
-)\x22 width=\x2226.7\x22 \
-height=\x224.1\x22/>\x0a<\
-rect x=\x2233.9\x22 y=\
-\x2223.1\x22 transform\
-=\x22matrix(0.8471 \
--0.5315 0.5315 0\
-.8471 -6.1536 28\
-.9461)\x22 width=\x222\
-6.7\x22 height=\x224.1\
-\x22/>\x0a<rect x=\x2256.\
-7\x22 y=\x2223.1\x22 tran\
-sform=\x22matrix(0.\
-9345 -0.356 0.35\
-6 0.9345 -4.3723\
- 26.5752)\x22 width\
-=\x2226.7\x22 height=\x22\
-4.1\x22/>\x0a<rect x=\x22\
-13.1\x22 y=\x2247.3\x22 t\
-ransform=\x22matrix\
-(0.7071 -0.7071 \
-0.7071 0.7071 -2\
-7.1546 33.1412)\x22\
- width=\x2226.7\x22 he\
-ight=\x224.1\x22/>\x0a<re\
-ct x=\x2233.9\x22 y=\x224\
-7.3\x22 transform=\x22\
-matrix(0.8209 -0\
-.5711 0.5711 0.8\
-209 -19.725 35.8\
-084)\x22 width=\x2226.\
-7\x22 height=\x224.1\x22/\
->\x0a<rect x=\x2256.7\x22\
- y=\x2247.3\x22 transf\
-orm=\x22matrix(0.96\
-89 -0.2476 0.247\
-6 0.9689 -10.037\
-8 18.8686)\x22 widt\
-h=\x2226.7\x22 height=\
-\x224.1\x22/>\x0a<rect x=\
-\x2213.1\x22 y=\x2274\x22 tr\
-ansform=\x22matrix(\
-0.8209 -0.5711 0\
-.5711 0.8209 -38\
-.7071 28.7179)\x22 \
-width=\x2226.7\x22 hei\
-ght=\x224.1\x22/>\x0a<rec\
-t x=\x2233.9\x22 y=\x2274\
-\x22 transform=\x22mat\
-rix(0.8471 -0.53\
-15 0.5315 0.8471\
- -33.2051 36.729\
-9)\x22 width=\x2226.7\x22\
- height=\x224.1\x22/>\x0a\
-<rect x=\x2256.7\x22 y\
-=\x2274\x22 transform=\
-\x22matrix(0.9946 -\
-0.1035 0.1035 0.\
-9946 -7.4995 7.6\
-579)\x22 width=\x2226.\
-7\x22 height=\x224.1\x22/\
->\x0a</svg>\x0a\
-\x00\x00\x03\xcd\
-=======
-=\x2245\x22 y=\x2221.3\x22 t\
-ransform=\x22matrix\
-(0.7112 -0.7029 \
-0.7029 0.7112 -2\
-1.6791 50.024)\x22 \
-width=\x2210\x22 heigh\
-t=\x2260.2\x22/>\x0a<rect\
- x=\x2219.9\x22 y=\x2246.\
-4\x22 transform=\x22ma\
-trix(0.7113 -0.7\
-029 0.7029 0.711\
-3 -21.7284 49.99\
-88)\x22 width=\x2260.2\
-\x22 height=\x2210\x22/>\x0a\
-</svg>\x0a\
-\x00\x00\x03\xa1\
 <\
 ?xml version=\x221.\
 0\x22 encoding=\x22utf\
@@ -3965,7 +3412,6 @@
 L24,54.5z\x22/>\x0a</s\
 vg>\x0a\
 \x00\x00\x02\xbd\
->>>>>>> 9ba2e7f5
 <\
 ?xml version=\x221.\
 0\x22 encoding=\x22utf\
@@ -4045,45 +3491,12 @@
 09, 210, 212)}\x0a \
    rect{fill:rgb\
 (209, 210, 212)}\
-<<<<<<< HEAD
-\x0a</style><path d\
-=\x22M66.7,54.4h-6V\
-37.9H45.4v-6h16.\
-3c2.8,0,5,2.2,5,\
-5V54.4z\x22/>\x0a<path\
- d=\x22M53.4,67.4H3\
-6.3c-2.8,0-5-2.2\
--5-5V45.1h6v16.3\
-h16.1V67.4z\x22/>\x0a<\
-path d=\x22M42.5,47\
-.6H22.9c-2.8,0-5\
--2.2-5-5V23c0-2.\
-8,2.2-5,5-5h19.6\
-c2.8,0,5,2.2,5,5\
-v19.6C47.5,45.4,\
-45.3,47.6,42.5,4\
-7.6z M23.9,41.6\x0a\
-\x09h17.6V24H23.9V4\
-1.6z\x22/>\x0a<path d=\
-\x22M75.7,81.3H56.1\
-c-2.8,0-5-2.2-5-\
-5V56.8c0-2.8,2.2\
--5,5-5h19.6c2.8,\
-0,5,2.2,5,5v19.6\
-C80.7,79.1,78.5,\
-81.3,75.7,81.3z\x0a\
-\x09 M57.1,75.3h17.\
-6V57.8H57.1V75.3\
-z\x22/>\x0a</svg>\x0a\
-\x00\x00\x03\xfd\
-=======
 \x0a</style><polygo\
 n points=\x2220.9,5\
 0 79.1,97.4 79.1\
 ,2.6 \x22/>\x0a</svg>\x0a\
 \
 \x00\x00\x06*\
->>>>>>> 9ba2e7f5
 <\
 ?xml version=\x221.\
 0\x22 encoding=\x22utf\
@@ -4117,41 +3530,6 @@
 09, 210, 212)}\x0a \
    rect{fill:rgb\
 (209, 210, 212)}\
-<<<<<<< HEAD
-\x0a</style><path d\
-=\x22M42.1,51l-29-2\
-3.2c-2.3-1.8-2.6\
--5.2-0.8-7.5c1.8\
--2.3,5.2-2.6,7.5\
--0.8l28.9,23.2c2\
-.3,1.8,2.6,5.2,0\
-.8,7.5c-1,1.3-2.\
-6,2-4.1,2\x0a\x09C44.3\
-,52.2,43.1,51.8,\
-42.1,51z\x22/>\x0a<pat\
-h d=\x22M12.4,73.4c\
--1.8-2.3-1.5-5.7\
-,0.8-7.5l28.9-23\
-.2c2.3-1.8,5.7-1\
-.5,7.5,0.8s1.5,5\
-.7-0.8,7.5l-29,2\
-3.3c-0.9,0.7-2.1\
-,1.2-3.3,1.2\x0a\x09C1\
-4.9,75.5,13.5,74\
-.8,12.4,73.4z\x22/>\
-\x0a<path d=\x22M41.4,\
-75.3c0-2.9,2.3-5\
-.4,5.3-5.4l37.1-\
-0.5c2.9,0,5.4,2.\
-3,5.4,5.3c0,2.9-\
-2.3,5.4-5.3,5.4l\
--37.2,0.5c-1.2,0\
--2.4-0.4-3.3-1.1\
-\x0a\x09C42.2,78.5,41.\
-4,77.1,41.4,75.3\
-z\x22/>\x0a</svg>\x0a\
-\x00\x00\x03\xc1\
-=======
 \x0a</style><rect x\
 =\x2213.1\x22 y=\x2223.1\x22\
  transform=\x22matr\
@@ -4220,7 +3598,6 @@
 7\x22 height=\x224.1\x22/\
 >\x0a</svg>\x0a\
 \x00\x00\x03\xcd\
->>>>>>> 9ba2e7f5
 <\
 ?xml version=\x221.\
 0\x22 encoding=\x22utf\
@@ -4246,46 +3623,6 @@
 \x22preserve\x22>\x0a<sty\
 le type=\x22text/cs\
 s\x22>\x0a    path{fil\
-<<<<<<< HEAD
-l:rgb(106, 115, \
-128)}\x0a    polygo\
-n{fill:rgb(106, \
-115, 128)}\x0a    c\
-ircle{fill:rgb(1\
-06, 115, 128)}\x0a \
-   rect{fill:rgb\
-(106, 115, 128)}\
-\x0a</style><path d\
-=\x22M50.5,77.3C26.\
-7,77.3,8.1,52.1,\
-7.3,51L6,49.2l1.\
-3-1.8C8.1,46.3,2\
-6.7,21,50.5,21s4\
-2.4,25.3,43.2,26\
-.3l1.3,1.8L93.7,\
-51\x0a\x09C92.9,52.1,7\
-4.3,77.3,50.5,77\
-.3z M13.8,49.2c4\
-.6,5.6,19.5,21.9\
-,36.7,21.9s32.1-\
-16.4,36.7-21.9c-\
-4.6-5.6-19.5-21.\
-9-36.7-21.9\x0a\x09C33\
-.3,27.2,18.4,43.\
-6,13.8,49.2z\x22/>\x0a\
-<circle cx=\x2250.5\
-\x22 cy=\x2249.2\x22 r=\x221\
-7.3\x22/>\x0a<rect x=\x22\
-1.1\x22 y=\x2244.6\x22 tr\
-ansform=\x22matrix(\
-0.8188 -0.5741 0\
-.5741 0.8188 -19\
-.1291 37.698)\x22 w\
-idth=\x2298.1\x22 heig\
-ht=\x229\x22/>\x0a</svg>\x0a\
-\
-\x00\x00\x05,\
-=======
 l:rgb(209, 210, \
 212)}\x0a    polygo\
 n{fill:rgb(209, \
@@ -4324,17 +3661,12 @@
 6V57.8H57.1V75.3\
 z\x22/>\x0a</svg>\x0a\
 \x00\x00\x03\xfd\
->>>>>>> 9ba2e7f5
-<\
-?xml version=\x221.\
-0\x22 encoding=\x22utf\
--8\x22?>\x0a<!-- Gener\
-ator: Adobe Illu\
-<<<<<<< HEAD
-strator 23.0.1, \
-=======
+<\
+?xml version=\x221.\
+0\x22 encoding=\x22utf\
+-8\x22?>\x0a<!-- Gener\
+ator: Adobe Illu\
 strator 23.0.4, \
->>>>>>> 9ba2e7f5
 SVG Export Plug-\
 In . SVG Version\
 : 6.00 Build 0) \
@@ -4363,59 +3695,6 @@
    rect{fill:rgb\
 (209, 210, 212)}\
 \x0a</style><path d\
-<<<<<<< HEAD
-=\x22M78.9,82.7c-4.\
-7,0-8.6-3.9-8.6-\
-8.6s3.9-8.6,8.6-\
-8.6s8.6,3.9,8.6,\
-8.6S83.6,82.7,78\
-.9,82.7z M78.9,7\
-1.1c-1.7,0-3,1.3\
--3,3\x0a\x09s1.3,3,3,3\
-s3-1.3,3-3S80.6,\
-71.1,78.9,71.1z\x22\
-/>\x0a<path d=\x22M49.\
-1,31c-4.7,0-8.6-\
-3.9-8.6-8.6s3.9-\
-8.6,8.6-8.6c4.7,\
-0,8.6,3.9,8.6,8.\
-6S53.8,31,49.1,3\
-1z M49.1,19.4c-1\
-.7,0-3,1.3-3,3\x0a\x09\
-s1.3,3,3,3s3-1.3\
-,3-3S50.8,19.4,4\
-9.1,19.4z\x22/>\x0a<pa\
-th d=\x22M19.7,82.7\
-c-4.7,0-8.6-3.9-\
-8.6-8.6s3.9-8.6,\
-8.6-8.6s8.6,3.9,\
-8.6,8.6S24.4,82.\
-7,19.7,82.7z M19\
-.7,71.1c-1.7,0-3\
-,1.3-3,3\x0a\x09s1.3,3\
-,3,3s3-1.3,3-3S2\
-1.4,71.1,19.7,71\
-.1z\x22/>\x0a<rect x=\x22\
-26.7\x22 y=\x2271.3\x22 w\
-idth=\x2245\x22 height\
-=\x225.6\x22/>\x0a<rect x\
-=\x2211.4\x22 y=\x2244.5\x22\
- transform=\x22matr\
-ix(0.4995 -0.866\
-3 0.8663 0.4995 \
--23.5844 53.777)\
-\x22 width=\x2246.6\x22 h\
-eight=\x225.6\x22/>\x0a<r\
-ect x=\x2261.1\x22 y=\x22\
-24.2\x22 transform=\
-\x22matrix(0.8668 -\
-0.4986 0.4986 0.\
-8668 -15.4303 38\
-.2311)\x22 width=\x225\
-.6\x22 height=\x2247.5\
-\x22/>\x0a</svg>\x0a\
-\x00\x00\x02E\
-=======
 =\x22M42.1,51l-29-2\
 3.2c-2.3-1.8-2.6\
 -5.2-0.8-7.5c1.8\
@@ -4448,7 +3727,6 @@
 4,77.1,41.4,75.3\
 z\x22/>\x0a</svg>\x0a\
 \x00\x00\x03\xc1\
->>>>>>> 9ba2e7f5
 <\
 ?xml version=\x221.\
 0\x22 encoding=\x22utf\
@@ -4474,22 +3752,6 @@
 \x22preserve\x22>\x0a<sty\
 le type=\x22text/cs\
 s\x22>\x0a    path{fil\
-<<<<<<< HEAD
-l:rgb(134, 142, \
-147)}\x0a    polygo\
-n{fill:rgb(134, \
-142, 147)}\x0a    c\
-ircle{fill:rgb(1\
-34, 142, 147)}\x0a \
-   rect{fill:rgb\
-(134, 142, 147)}\
-\x0a</style><rect x\
-=\x223.4\x22 y=\x2240.6\x22 \
-width=\x2292.9\x22 hei\
-ght=\x2218.6\x22/>\x0a</s\
-vg>\x0a\
-\x00\x00\x02A\
-=======
 l:rgb(106, 115, \
 128)}\x0a    polygo\
 n{fill:rgb(106, \
@@ -4528,7 +3790,6 @@
 ht=\x229\x22/>\x0a</svg>\x0a\
 \
 \x00\x00\x05,\
->>>>>>> 9ba2e7f5
 <\
 ?xml version=\x221.\
 0\x22 encoding=\x22utf\
@@ -4554,22 +3815,6 @@
 \x22preserve\x22>\x0a<sty\
 le type=\x22text/cs\
 s\x22>\x0a    path{fil\
-<<<<<<< HEAD
-l:rgb(134, 142, \
-147)}\x0a    polygo\
-n{fill:rgb(134, \
-142, 147)}\x0a    c\
-ircle{fill:rgb(1\
-34, 142, 147)}\x0a \
-   rect{fill:rgb\
-(134, 142, 147)}\
-\x0a</style><polygo\
-n points=\x2250,79.\
-1 97.4,20.9 2.6,\
-20.9 \x22/>\x0a</svg>\x0a\
-\
-\x00\x00\x03Y\
-=======
 l:rgb(209, 210, \
 212)}\x0a    polygo\
 n{fill:rgb(209, \
@@ -4630,7 +3875,6 @@
 .6\x22 height=\x2247.5\
 \x22/>\x0a</svg>\x0a\
 \x00\x00\x02E\
->>>>>>> 9ba2e7f5
 <\
 ?xml version=\x221.\
 0\x22 encoding=\x22utf\
@@ -4664,7 +3908,84 @@
 34, 142, 147)}\x0a \
    rect{fill:rgb\
 (134, 142, 147)}\
-<<<<<<< HEAD
+\x0a</style><rect x\
+=\x223.4\x22 y=\x2240.6\x22 \
+width=\x2292.9\x22 hei\
+ght=\x2218.6\x22/>\x0a</s\
+vg>\x0a\
+\x00\x00\x02A\
+<\
+?xml version=\x221.\
+0\x22 encoding=\x22utf\
+-8\x22?>\x0a<!-- Gener\
+ator: Adobe Illu\
+strator 23.0.0, \
+SVG Export Plug-\
+In . SVG Version\
+: 6.00 Build 0) \
+ -->\x0a<svg versio\
+n=\x221.1\x22 id=\x22Laye\
+r_1\x22 xmlns=\x22http\
+://www.w3.org/20\
+00/svg\x22 xmlns:xl\
+ink=\x22http://www.\
+w3.org/1999/xlin\
+k\x22 x=\x220px\x22 y=\x220p\
+x\x22\x0a\x09 viewBox=\x220 \
+0 100 100\x22 style\
+=\x22enable-backgro\
+und:new 0 0 100 \
+100;\x22 xml:space=\
+\x22preserve\x22>\x0a<sty\
+le type=\x22text/cs\
+s\x22>\x0a    path{fil\
+l:rgb(134, 142, \
+147)}\x0a    polygo\
+n{fill:rgb(134, \
+142, 147)}\x0a    c\
+ircle{fill:rgb(1\
+34, 142, 147)}\x0a \
+   rect{fill:rgb\
+(134, 142, 147)}\
+\x0a</style><polygo\
+n points=\x2250,79.\
+1 97.4,20.9 2.6,\
+20.9 \x22/>\x0a</svg>\x0a\
+\
+\x00\x00\x03Y\
+<\
+?xml version=\x221.\
+0\x22 encoding=\x22utf\
+-8\x22?>\x0a<!-- Gener\
+ator: Adobe Illu\
+strator 23.0.6, \
+SVG Export Plug-\
+In . SVG Version\
+: 6.00 Build 0) \
+ -->\x0a<svg versio\
+n=\x221.1\x22 id=\x22Laye\
+r_1\x22 xmlns=\x22http\
+://www.w3.org/20\
+00/svg\x22 xmlns:xl\
+ink=\x22http://www.\
+w3.org/1999/xlin\
+k\x22 x=\x220px\x22 y=\x220p\
+x\x22\x0a\x09 viewBox=\x220 \
+0 100 100\x22 style\
+=\x22enable-backgro\
+und:new 0 0 100 \
+100;\x22 xml:space=\
+\x22preserve\x22>\x0a<sty\
+le type=\x22text/cs\
+s\x22>\x0a    path{fil\
+l:rgb(134, 142, \
+147)}\x0a    polygo\
+n{fill:rgb(134, \
+142, 147)}\x0a    c\
+ircle{fill:rgb(1\
+34, 142, 147)}\x0a \
+   rect{fill:rgb\
+(134, 142, 147)}\
 \x0a</style><path d\
 =\x22M31.8,56.4c-1.\
 9,0-3.8-0.8-5-2.\
@@ -4688,20 +4009,11 @@
 .6,66.9,84.6z\x22/>\
 \x0a</svg>\x0a\
 \x00\x00\x03\xd9\
-=======
-\x0a</style><rect x\
-=\x223.4\x22 y=\x2240.6\x22 \
-width=\x2292.9\x22 hei\
-ght=\x2218.6\x22/>\x0a</s\
-vg>\x0a\
-\x00\x00\x02A\
->>>>>>> 9ba2e7f5
-<\
-?xml version=\x221.\
-0\x22 encoding=\x22utf\
--8\x22?>\x0a<!-- Gener\
-ator: Adobe Illu\
-<<<<<<< HEAD
+<\
+?xml version=\x221.\
+0\x22 encoding=\x22utf\
+-8\x22?>\x0a<!-- Gener\
+ator: Adobe Illu\
 strator 23.0.1, \
 SVG Export Plug-\
 In . SVG Version\
@@ -4767,29 +4079,25 @@
 -8\x22?>\x0a<!-- Gener\
 ator: Adobe Illu\
 strator 23.1.1, \
-=======
-strator 23.0.0, \
->>>>>>> 9ba2e7f5
-SVG Export Plug-\
-In . SVG Version\
-: 6.00 Build 0) \
- -->\x0a<svg versio\
-n=\x221.1\x22 id=\x22Laye\
-r_1\x22 xmlns=\x22http\
-://www.w3.org/20\
-00/svg\x22 xmlns:xl\
-ink=\x22http://www.\
-w3.org/1999/xlin\
-k\x22 x=\x220px\x22 y=\x220p\
-x\x22\x0a\x09 viewBox=\x220 \
-0 100 100\x22 style\
-=\x22enable-backgro\
-und:new 0 0 100 \
-100;\x22 xml:space=\
-\x22preserve\x22>\x0a<sty\
-le type=\x22text/cs\
-s\x22>\x0a    path{fil\
-<<<<<<< HEAD
+SVG Export Plug-\
+In . SVG Version\
+: 6.00 Build 0) \
+ -->\x0a<svg versio\
+n=\x221.1\x22 id=\x22Laye\
+r_1\x22 xmlns=\x22http\
+://www.w3.org/20\
+00/svg\x22 xmlns:xl\
+ink=\x22http://www.\
+w3.org/1999/xlin\
+k\x22 x=\x220px\x22 y=\x220p\
+x\x22\x0a\x09 viewBox=\x220 \
+0 100 100\x22 style\
+=\x22enable-backgro\
+und:new 0 0 100 \
+100;\x22 xml:space=\
+\x22preserve\x22>\x0a<sty\
+le type=\x22text/cs\
+s\x22>\x0a    path{fil\
 l:rgb(209, 210, \
 212)}\x0a    polygo\
 n{fill:rgb(209, \
@@ -4829,22 +4137,6 @@
 16.8\x22 height=\x2216\
 .8\x22/>\x0a</svg>\x0a\
 \x00\x00\x02F\
-=======
-l:rgb(134, 142, \
-147)}\x0a    polygo\
-n{fill:rgb(134, \
-142, 147)}\x0a    c\
-ircle{fill:rgb(1\
-34, 142, 147)}\x0a \
-   rect{fill:rgb\
-(134, 142, 147)}\
-\x0a</style><polygo\
-n points=\x2250,79.\
-1 97.4,20.9 2.6,\
-20.9 \x22/>\x0a</svg>\x0a\
-\
-\x00\x00\x03Y\
->>>>>>> 9ba2e7f5
 <\
 ?xml version=\x221.\
 0\x22 encoding=\x22utf\
@@ -4870,7 +4162,6 @@
 \x22preserve\x22>\x0a<sty\
 le type=\x22text/cs\
 s\x22>\x0a    path{fil\
-<<<<<<< HEAD
 l:rgb(209, 210, \
 212)}\x0a    polygo\
 n{fill:rgb(209, \
@@ -4910,8 +4201,6 @@
 \x22preserve\x22>\x0a<sty\
 le type=\x22text/cs\
 s\x22>\x0a    path{fil\
-=======
->>>>>>> 9ba2e7f5
 l:rgb(134, 142, \
 147)}\x0a    polygo\
 n{fill:rgb(134, \
@@ -4920,7 +4209,6 @@
 34, 142, 147)}\x0a \
    rect{fill:rgb\
 (134, 142, 147)}\
-<<<<<<< HEAD
 \x0a</style><g id=\x22\
 Solid\x22>\x0a\x09<g>\x0a\x09\x09<\
 polygon points=\x22\
@@ -4935,31 +4223,6 @@
 /g>\x0a</g>\x0a</svg>\x0a\
 \
 \x00\x00\x03\xa4\
-=======
-\x0a</style><path d\
-=\x22M31.8,56.4c-1.\
-9,0-3.8-0.8-5-2.\
-4c-2.2-2.8-1.8-6\
-.9,1-9.1l35.1-28\
-.2c2.8-2.2,6.9-1\
-.8,9.1,1c2.2,2.8\
-,1.8,6.9-1,9.1L3\
-5.8,54.9\x0a\x09C34.6,\
-55.9,33.2,56.4,3\
-1.8,56.4z\x22/>\x0a<pa\
-th d=\x22M66.9,84.6\
-c-1.4,0-2.9-0.5-\
-4-1.4L27.7,54.9c\
--2.8-2.2-3.2-6.3\
--1-9.1c2.2-2.8,6\
-.3-3.2,9.1-1l35.\
-1,28.2c2.8,2.2,3\
-.2,6.3,1,9.1\x0a\x09C7\
-0.6,83.8,68.8,84\
-.6,66.9,84.6z\x22/>\
-\x0a</svg>\x0a\
-\x00\x00\x03\xd9\
->>>>>>> 9ba2e7f5
 <\
 ?xml version=\x221.\
 0\x22 encoding=\x22utf\
@@ -4994,7 +4257,6 @@
    rect{fill:rgb\
 (209, 210, 212)}\
 \x0a</style><path d\
-<<<<<<< HEAD
 =\x22M32.4,53.5H23c\
 -2.8,0-5-2.2-5-5\
 V23c0-2.8,2.2-5,\
@@ -5022,68 +4284,31 @@
 .3V61.4z\x22/>\x0a</sv\
 g>\x0a\
 \x00\x00\x03\xa2\
-=======
-=\x22M30.2,77.7c-4.\
-7,0-8.6-3.9-8.6-\
-8.6s3.9-8.6,8.6-\
-8.6s8.6,3.9,8.6,\
-8.6S34.9,77.7,30\
-.2,77.7z M30.2,6\
-6.1c-1.7,0-3,1.3\
--3,3\x0a\x09s1.3,3,3,3\
-s3-1.3,3-3S31.9,\
-66.1,30.2,66.1z\x22\
-/>\x0a<path d=\x22M70.\
-1,37.8c-4.7,0-8.\
-6-3.9-8.6-8.6s3.\
-9-8.6,8.6-8.6s8.\
-6,3.9,8.6,8.6S74\
-.8,37.8,70.1,37.\
-8z M70.1,26.2c-1\
-.7,0-3,1.3-3,3\x0a\x09\
-s1.3,3,3,3s3-1.3\
-,3-3S71.8,26.2,7\
-0.1,26.2z\x22/>\x0a<re\
-ct x=\x2228\x22 y=\x2246.\
-7\x22 transform=\x22ma\
-trix(0.7027 -0.7\
-115 0.7115 0.702\
-7 -20.1843 50.59\
-28)\x22 width=\x2244.8\
-\x22 height=\x225.6\x22/>\
-\x0a</svg>\x0a\
-\x00\x00\x03\xde\
->>>>>>> 9ba2e7f5
-<\
-?xml version=\x221.\
-0\x22 encoding=\x22utf\
--8\x22?>\x0a<!-- Gener\
-ator: Adobe Illu\
-<<<<<<< HEAD
+<\
+?xml version=\x221.\
+0\x22 encoding=\x22utf\
+-8\x22?>\x0a<!-- Gener\
+ator: Adobe Illu\
 strator 23.0.0, \
-=======
-strator 23.1.1, \
->>>>>>> 9ba2e7f5
-SVG Export Plug-\
-In . SVG Version\
-: 6.00 Build 0) \
- -->\x0a<svg versio\
-n=\x221.1\x22 id=\x22Laye\
-r_1\x22 xmlns=\x22http\
-://www.w3.org/20\
-00/svg\x22 xmlns:xl\
-ink=\x22http://www.\
-w3.org/1999/xlin\
-k\x22 x=\x220px\x22 y=\x220p\
-x\x22\x0a\x09 viewBox=\x220 \
-0 100 100\x22 style\
-=\x22enable-backgro\
-und:new 0 0 100 \
-100;\x22 xml:space=\
-\x22preserve\x22>\x0a<sty\
-le type=\x22text/cs\
-s\x22>\x0a    path{fil\
-<<<<<<< HEAD
+SVG Export Plug-\
+In . SVG Version\
+: 6.00 Build 0) \
+ -->\x0a<svg versio\
+n=\x221.1\x22 id=\x22Laye\
+r_1\x22 xmlns=\x22http\
+://www.w3.org/20\
+00/svg\x22 xmlns:xl\
+ink=\x22http://www.\
+w3.org/1999/xlin\
+k\x22 x=\x220px\x22 y=\x220p\
+x\x22\x0a\x09 viewBox=\x220 \
+0 100 100\x22 style\
+=\x22enable-backgro\
+und:new 0 0 100 \
+100;\x22 xml:space=\
+\x22preserve\x22>\x0a<sty\
+le type=\x22text/cs\
+s\x22>\x0a    path{fil\
 l:rgb(106, 115, \
 128)}\x0a    polygo\
 n{fill:rgb(106, \
@@ -5162,406 +4387,6 @@
 119\x22 height=\x2232.\
 4\x22/>\x0a</svg>\x0a\
 \x00\x00\x02\xc9\
-=======
-l:rgb(209, 210, \
-212)}\x0a    polygo\
-n{fill:rgb(209, \
-210, 212)}\x0a    c\
-ircle{fill:rgb(2\
-09, 210, 212)}\x0a \
-   rect{fill:rgb\
-(209, 210, 212)}\
-\x0a</style><rect x\
-=\x2213\x22 y=\x2212\x22 wid\
-th=\x2216.8\x22 height\
-=\x2216.8\x22/>\x0a<rect \
-x=\x2241.7\x22 y=\x2212\x22 \
-width=\x2216.8\x22 hei\
-ght=\x2216.8\x22/>\x0a<re\
-ct x=\x2270.4\x22 y=\x221\
-2\x22 width=\x2216.8\x22 \
-height=\x2216.8\x22/>\x0a\
-<rect x=\x2213\x22 y=\x22\
-41.5\x22 width=\x2216.\
-8\x22 height=\x2216.8\x22\
-/>\x0a<rect x=\x2241.7\
-\x22 y=\x2241.5\x22 width\
-=\x2216.8\x22 height=\x22\
-16.8\x22/>\x0a<rect x=\
-\x2270.4\x22 y=\x2241.5\x22 \
-width=\x2216.8\x22 hei\
-ght=\x2216.8\x22/>\x0a<re\
-ct x=\x2212.9\x22 y=\x227\
-1\x22 width=\x2216.8\x22 \
-height=\x2216.8\x22/>\x0a\
-<rect x=\x2241.6\x22 y\
-=\x2271\x22 width=\x2216.\
-8\x22 height=\x2216.8\x22\
-/>\x0a<rect x=\x2270.3\
-\x22 y=\x2271\x22 width=\x22\
-16.8\x22 height=\x2216\
-.8\x22/>\x0a</svg>\x0a\
-\x00\x00\x02F\
->>>>>>> 9ba2e7f5
-<\
-?xml version=\x221.\
-0\x22 encoding=\x22utf\
--8\x22?>\x0a<!-- Gener\
-ator: Adobe Illu\
-strator 23.0.6, \
-SVG Export Plug-\
-In . SVG Version\
-: 6.00 Build 0) \
- -->\x0a<svg versio\
-n=\x221.1\x22 id=\x22Laye\
-r_1\x22 xmlns=\x22http\
-://www.w3.org/20\
-00/svg\x22 xmlns:xl\
-ink=\x22http://www.\
-w3.org/1999/xlin\
-k\x22 x=\x220px\x22 y=\x220p\
-x\x22\x0a\x09 viewBox=\x220 \
-0 100 100\x22 style\
-=\x22enable-backgro\
-und:new 0 0 100 \
-100;\x22 xml:space=\
-\x22preserve\x22>\x0a<sty\
-le type=\x22text/cs\
-s\x22>\x0a    path{fil\
-l:rgb(209, 210, \
-212)}\x0a    polygo\
-n{fill:rgb(209, \
-210, 212)}\x0a    c\
-ircle{fill:rgb(2\
-09, 210, 212)}\x0a \
-   rect{fill:rgb\
-(209, 210, 212)}\
-<<<<<<< HEAD
-\x0a</style><path d\
-=\x22M74.7,86.9H26.\
-4c-6.9,0-12.2-5.\
-4-12.2-12.2V26.4\
-c0-6.9,5.4-12.2,\
-12.2-12.2h48.1c6\
-.9,0,12.2,5.4,12\
-.2,12.2v48.1\x0a\x09C8\
-6.9,81.5,81.5,86\
-.9,74.7,86.9z M2\
-8.9,72.1h43.2V28\
-.9H28.9V72.1z\x22/>\
-\x0a</svg>\x0a\
-\x00\x00\x04O\
-=======
-\x0a</style><rect x\
-=\x2222.2\x22 y=\x2222.2\x22\
- width=\x2255.5\x22 he\
-ight=\x2255.5\x22/>\x0a</\
-svg>\x0a\
-\x00\x00\x02\xc1\
->>>>>>> 9ba2e7f5
-<\
-?xml version=\x221.\
-0\x22 encoding=\x22utf\
--8\x22?>\x0a<!-- Gener\
-ator: Adobe Illu\
-strator 23.0.1, \
-SVG Export Plug-\
-In . SVG Version\
-: 6.00 Build 0) \
- -->\x0a<svg versio\
-n=\x221.1\x22 id=\x22Laye\
-r_1\x22 xmlns=\x22http\
-://www.w3.org/20\
-00/svg\x22 xmlns:xl\
-ink=\x22http://www.\
-w3.org/1999/xlin\
-k\x22 x=\x220px\x22 y=\x220p\
-x\x22\x0a\x09 viewBox=\x220 \
-0 100 100\x22 style\
-=\x22enable-backgro\
-und:new 0 0 100 \
-100;\x22 xml:space=\
-\x22preserve\x22>\x0a<sty\
-le type=\x22text/cs\
-s\x22>\x0a    path{fil\
-<<<<<<< HEAD
-l:rgb(209, 210, \
-212)}\x0a    polygo\
-n{fill:rgb(209, \
-210, 212)}\x0a    c\
-ircle{fill:rgb(2\
-09, 210, 212)}\x0a \
-   rect{fill:rgb\
-(209, 210, 212)}\
-\x0a</style><g id=\x22\
-Solid\x22>\x0a\x09<g>\x0a\x09\x09<\
-polygon points=\x22\
-70.7,14.7 63.5,1\
-4.7 63.5,29.2 48\
-.9,29.2 48.9,36.\
-5 63.5,36.5 63.5\
-,51 70.7,51 70.7\
-,36.5 85.3,36.5 \
-85.3,29.2 \x0a\x09\x09\x0970\
-.7,29.2 \x09\x09\x22/>\x0a\x09<\
-/g>\x0a</g>\x0a<g id=\x22\
-Outline\x22>\x0a\x09<g>\x0a\x09\
-\x09<path d=\x22M35.4,\
-85.9c-0.9,0-1.8-\
-0.6-2.2-1.5L16.8\
-,44.5c-0.4-0.9-0\
-.2-1.9,0.5-2.6c0\
-.7-0.7,1.7-0.9,2\
-.6-0.5l39.9,16.4\
-\x0a\x09\x09\x09c0.9,0.4,1.5\
-,1.3,1.4,2.3s-0.\
-8,1.9-1.8,2.1L42\
-,66.6L37.6,84c-0\
-.2,1-1.1,1.7-2.1\
-,1.8C35.5,85.9,3\
-5.5,85.9,35.4,85\
-.9z M23.3,47.9\x0a\x09\
-\x09\x09L34.9,76l3-11.\
-9c0.2-0.8,0.9-1.\
-5,1.7-1.7l11.9-3\
-L23.3,47.9z\x22/>\x0a\x09\
-</g>\x0a</g>\x0a<polyg\
-on points=\x2221.7,\
-46.6 34.5,78.3 3\
-9.3,65.7 53.9,59\
-.5 \x22/>\x0a</svg>\x0a\
-\x00\x00\x03Y\
-=======
-l:rgb(134, 142, \
-147)}\x0a    polygo\
-n{fill:rgb(134, \
-142, 147)}\x0a    c\
-ircle{fill:rgb(1\
-34, 142, 147)}\x0a \
-   rect{fill:rgb\
-(134, 142, 147)}\
-\x0a</style><g id=\x22\
-Solid\x22>\x0a\x09<g>\x0a\x09\x09<\
-polygon points=\x22\
-59.1,3.4 40.6,3.\
-4 40.6,40.6 3.4,\
-40.6 3.4,59.1 40\
-.6,59.1 40.6,96.\
-3 59.1,96.3 59.1\
-,59.1 96.3,59.1 \
-96.3,40.6 \x0a\x09\x09\x0959\
-.1,40.6 \x09\x09\x22/>\x0a\x09<\
-/g>\x0a</g>\x0a</svg>\x0a\
-\
-\x00\x00\x03\xa4\
->>>>>>> 9ba2e7f5
-<\
-?xml version=\x221.\
-0\x22 encoding=\x22utf\
--8\x22?>\x0a<!-- Gener\
-ator: Adobe Illu\
-strator 23.0.1, \
-SVG Export Plug-\
-In . SVG Version\
-: 6.00 Build 0) \
- -->\x0a<svg versio\
-n=\x221.1\x22 id=\x22Laye\
-r_1\x22 xmlns=\x22http\
-://www.w3.org/20\
-00/svg\x22 xmlns:xl\
-ink=\x22http://www.\
-w3.org/1999/xlin\
-k\x22 x=\x220px\x22 y=\x220p\
-x\x22\x0a\x09 viewBox=\x220 \
-0 100 100\x22 style\
-=\x22enable-backgro\
-und:new 0 0 100 \
-100;\x22 xml:space=\
-\x22preserve\x22>\x0a<sty\
-le type=\x22text/cs\
-s\x22>\x0a    path{fil\
-<<<<<<< HEAD
-l:rgb(134, 142, \
-147)}\x0a    polygo\
-n{fill:rgb(134, \
-142, 147)}\x0a    c\
-ircle{fill:rgb(1\
-34, 142, 147)}\x0a \
-   rect{fill:rgb\
-(134, 142, 147)}\
-\x0a</style><path d\
-=\x22M51.3,75.9c-1.\
-9,0-3.8-0.8-5-2.\
-4L18.1,38.4c-2.2\
--2.8-1.8-6.9,1-9\
-.1c2.8-2.2,6.9-1\
-.8,9.1,1l28.2,35\
-.1c2.2,2.8,1.8,6\
-.9-1,9.1\x0a\x09C54.2,\
-75.5,52.7,75.9,5\
-1.3,75.9z\x22/>\x0a<pa\
-th d=\x22M51.3,75.9\
-c-1.4,0-2.9-0.5-\
-4-1.4c-2.8-2.2-3\
-.2-6.3-1-9.1l28.\
-2-35.1c2.2-2.8,6\
-.3-3.2,9.1-1c2.8\
-,2.2,3.2,6.3,1,9\
-.1L56.4,73.5\x0a\x09C5\
-5.1,75.1,53.2,75\
-.9,51.3,75.9z\x22/>\
-\x0a</svg>\x0a\
-\x00\x00\x09\xa7\
-=======
-l:rgb(209, 210, \
-212)}\x0a    polygo\
-n{fill:rgb(209, \
-210, 212)}\x0a    c\
-ircle{fill:rgb(2\
-09, 210, 212)}\x0a \
-   rect{fill:rgb\
-(209, 210, 212)}\
-\x0a</style><path d\
-=\x22M32.4,53.5H23c\
--2.8,0-5-2.2-5-5\
-V23c0-2.8,2.2-5,\
-5-5h25.5c2.8,0,5\
-,2.2,5,5v10.3h-6\
-V24H24v23.5h8.4V\
-53.5z\x22/>\x0a<path d\
-=\x22M75.7,81.3H50.\
-1c-2.8,0-5-2.2-5\
--5V65.2h6v10.1h2\
-3.6V51.8h-9.5v-6\
-h10.5c2.8,0,5,2.\
-2,5,5v25.5C80.7,\
-79.1,78.5,81.3,7\
-5.7,81.3z\x0a\x09\x22/>\x0a<\
-path d=\x22M61.8,67\
-.4H36.3c-2.8,0-5\
--2.2-5-5V36.9c0-\
-2.8,2.2-5,5-5h25\
-.5c2.8,0,5,2.2,5\
-,5v25.5C66.8,65.\
-2,64.6,67.4,61.8\
-,67.4z\x0a\x09 M37.3,6\
-1.4h23.5V37.9H37\
-.3V61.4z\x22/>\x0a</sv\
-g>\x0a\
-\x00\x00\x03\xa2\
->>>>>>> 9ba2e7f5
-<\
-?xml version=\x221.\
-0\x22 encoding=\x22utf\
--8\x22?>\x0a<!-- Gener\
-ator: Adobe Illu\
-strator 23.0.0, \
-SVG Export Plug-\
-In . SVG Version\
-: 6.00 Build 0) \
- -->\x0a<svg versio\
-n=\x221.1\x22 id=\x22Laye\
-r_1\x22 xmlns=\x22http\
-://www.w3.org/20\
-00/svg\x22 xmlns:xl\
-ink=\x22http://www.\
-w3.org/1999/xlin\
-k\x22 x=\x220px\x22 y=\x220p\
-x\x22\x0a\x09 viewBox=\x220 \
-0 100 100\x22 style\
-=\x22enable-backgro\
-und:new 0 0 100 \
-100;\x22 xml:space=\
-\x22preserve\x22>\x0a<sty\
-le type=\x22text/cs\
-s\x22>\x0a    path{fil\
-<<<<<<< HEAD
-l:rgb(209, 210, \
-212)}\x0a    polygo\
-n{fill:rgb(209, \
-210, 212)}\x0a    c\
-ircle{fill:rgb(2\
-09, 210, 212)}\x0a \
-   rect{fill:rgb\
-=======
-l:rgb(106, 115, \
-128)}\x0a    polygo\
-n{fill:rgb(106, \
-115, 128)}\x0a    c\
-ircle{fill:rgb(1\
-06, 115, 128)}\x0a \
-   rect{fill:rgb\
-(106, 115, 128)}\
-\x0a</style><path d\
-=\x22M8.7,41h82.5c2\
-.9,0,5.2,2.1,5.2\
-,4.8v7.5c0,2.6-2\
-.3,4.8-5.2,4.8H8\
-.7c-2.9,0-5.2-2.\
-1-5.2-4.8v-7.5C3\
-.5,43.2,5.9,41,8\
-.7,41z\x22/>\x0a<path \
-d=\x22M8.7,64.8h82.\
-5c2.9,0,5.2,2.1,\
-5.2,4.8v7.5c0,2.\
-6-2.3,4.8-5.2,4.\
-8H8.7c-2.9,0-5.2\
--2.1-5.2-4.8v-7.\
-5\x0a\x09C3.5,66.9,5.9\
-,64.8,8.7,64.8z\x22\
-/>\x0a<path d=\x22M8.7\
-,17.3h82.5c2.9,0\
-,5.2,2.1,5.2,4.8\
-v7.5c0,2.6-2.3,4\
-.8-5.2,4.8H8.7c-\
-2.9,0-5.2-2.1-5.\
-2-4.8V22C3.5,19.\
-4,5.9,17.3,8.7,1\
-7.3\x0a\x09z\x22/>\x0a</svg>\
-\x0a\
-\x00\x00\x02}\
-<\
-?xml version=\x221.\
-0\x22 encoding=\x22utf\
--8\x22?>\x0a<!-- Gener\
-ator: Adobe Illu\
-strator 23.0.2, \
-SVG Export Plug-\
-In . SVG Version\
-: 6.00 Build 0) \
- -->\x0a<svg versio\
-n=\x221.1\x22 id=\x22Laye\
-r_1\x22 xmlns=\x22http\
-://www.w3.org/20\
-00/svg\x22 xmlns:xl\
-ink=\x22http://www.\
-w3.org/1999/xlin\
-k\x22 x=\x220px\x22 y=\x220p\
-x\x22\x0a\x09 viewBox=\x220 \
-0 177.6 94.8\x22 st\
-yle=\x22enable-back\
-ground:new 0 0 1\
-77.6 94.8;\x22 xml:\
-space=\x22preserve\x22\
->\x0a<style type=\x22t\
-ext/css\x22>\x0a    pa\
-th{fill:rgb(209,\
- 210, 212)}\x0a    \
-polygon{fill:rgb\
-(209, 210, 212)}\
-\x0a    circle{fill\
-:rgb(209, 210, 2\
-12)}\x0a    rect{fi\
-ll:rgb(209, 210,\
- 212)}\x0a</style><\
-polygon points=\x22\
-177.6,47.4 119.4\
-,0 119.4,94.8 \x22/\
->\x0a<rect x=\x220.5\x22 \
-y=\x2231.2\x22 width=\x22\
-119\x22 height=\x2232.\
-4\x22/>\x0a</svg>\x0a\
-\x00\x00\x02\xc9\
 <\
 ?xml version=\x221.\
 0\x22 encoding=\x22utf\
@@ -5641,7 +4466,6 @@
 ircle{fill:rgb(2\
 09, 210, 212)}\x0a \
    rect{fill:rgb\
->>>>>>> 9ba2e7f5
 (209, 210, 212)}\
 \x0a</style><g id=\x22\
 Solid\x22>\x0a\x09<g>\x0a\x09\x09<\
@@ -6042,13 +4866,12 @@
 79.1 \x22/>\x0a</svg>\x0a\
 \
 \x00\x00\x02\x88\
-<<<<<<< HEAD
-<\
-?xml version=\x221.\
-0\x22 encoding=\x22utf\
--8\x22?>\x0a<!-- Gener\
-ator: Adobe Illu\
-strator 23.0.6, \
+<\
+?xml version=\x221.\
+0\x22 encoding=\x22utf\
+-8\x22?>\x0a<!-- Gener\
+ator: Adobe Illu\
+strator 23.0.1, \
 SVG Export Plug-\
 In . SVG Version\
 : 6.00 Build 0) \
@@ -6086,8 +4909,6 @@
 7 64.2,54.9 \x22/>\x0a\
 </svg>\x0a\
 \x00\x00\x06\x0f\
-=======
->>>>>>> 9ba2e7f5
 <\
 ?xml version=\x221.\
 0\x22 encoding=\x22utf\
@@ -6121,7 +4942,6 @@
 09, 210, 212)}\x0a \
    rect{fill:rgb\
 (209, 210, 212)}\
-<<<<<<< HEAD
 \x0a</style><path d\
 =\x22M50,30c-4.7,0-\
 8.6-3.9-8.6-8.6s\
@@ -6188,18 +5008,6 @@
 ,79.5,46L73.9,46\
 .6z\x22/>\x0a</svg>\x0a\
 \x00\x00\x03c\
-=======
-\x0a</style><polygo\
-n points=\x2267.3,7\
-3.6 50.6,64.7 33\
-.7,73.4 37,54.8 \
-23.5,41.5 42.3,3\
-8.8 50.8,21.9 59\
-.1,38.9 77.8,41.\
-7 64.2,54.9 \x22/>\x0a\
-</svg>\x0a\
-\x00\x00\x06\x0f\
->>>>>>> 9ba2e7f5
 <\
 ?xml version=\x221.\
 0\x22 encoding=\x22utf\
@@ -6233,7 +5041,6 @@
 09, 210, 212)}\x0a \
    rect{fill:rgb\
 (209, 210, 212)}\
-<<<<<<< HEAD
 \x0a</style><g id=\x22\
 Outline\x22>\x0a\x09<g>\x0a\x09\
 \x09<path d=\x22M47.2,\
@@ -6258,84 +5065,12 @@
 \x09</g>\x0a</g>\x0a</svg\
 >\x0a\
 \x00\x00\x03O\
-=======
-\x0a</style><path d\
-=\x22M50,30c-4.7,0-\
-8.6-3.9-8.6-8.6s\
-3.9-8.6,8.6-8.6s\
-8.6,3.9,8.6,8.6S\
-54.7,30,50,30z M\
-50,18.4c-1.7,0-3\
-,1.3-3,3s1.3,3,3\
-,3\x0a\x09s3-1.3,3-3S5\
-1.7,18.4,50,18.4\
-z\x22/>\x0a<path d=\x22M7\
-7.8,58.9c-4.7,0-\
-8.6-3.9-8.6-8.6s\
-3.9-8.6,8.6-8.6s\
-8.6,3.9,8.6,8.6S\
-82.5,58.9,77.8,5\
-8.9z M77.8,47.3c\
--1.7,0-3,1.3-3,3\
-\x0a\x09s1.3,3,3,3s3-1\
-.3,3-3S79.5,47.3\
-,77.8,47.3z\x22/>\x0a<\
-path d=\x22M50,85.6\
-c-4.7,0-8.6-3.9-\
-8.6-8.6s3.9-8.6,\
-8.6-8.6s8.6,3.9,\
-8.6,8.6S54.7,85.\
-6,50,85.6z M50,7\
-4c-1.7,0-3,1.3-3\
-,3s1.3,3,3,3\x0a\x09s3\
--1.3,3-3S51.7,74\
-,50,74z\x22/>\x0a<path\
- d=\x22M22.2,58.6c-\
-4.7,0-8.6-3.9-8.\
-6-8.6s3.9-8.6,8.\
-6-8.6s8.6,3.9,8.\
-6,8.6S26.9,58.6,\
-22.2,58.6z M22.2\
-,47c-1.7,0-3,1.3\
--3,3\x0a\x09s1.3,3,3,3\
-s3-1.3,3-3S23.9,\
-47,22.2,47z\x22/>\x0a<\
-path d=\x22M26.4,44\
-.5L21,43.5c2.2-1\
-1.2,10.7-20.2,21\
-.7-23l1.4,5.4C35\
-.1,28.2,28.2,35.\
-5,26.4,44.5z\x22/>\x0a\
-<path d=\x22M43.6,7\
-8c-11.5-2.5-20.7\
--12-22.8-23.6l5.\
-5-1c1.7,9.4,9.1,\
-17.1,18.4,19.2L4\
-3.6,78z\x22/>\x0a<path\
- d=\x22M56.6,78l-1.\
-3-5.5c9.3-2.2,16\
-.4-9.6,18.2-18.9\
-l5.5,1.1C76.8,66\
-.2,68,75.4,56.6,\
-78z\x22/>\x0a<path d=\x22\
-M73.9,46.6c-1.1-\
-9.8-7.9-17.9-17.\
-4-20.5l1.5-5.4C6\
-9.8,24,78.2,33.9\
-,79.5,46L73.9,46\
-.6z\x22/>\x0a</svg>\x0a\
-\x00\x00\x03c\
->>>>>>> 9ba2e7f5
-<\
-?xml version=\x221.\
-0\x22 encoding=\x22utf\
--8\x22?>\x0a<!-- Gener\
-ator: Adobe Illu\
-<<<<<<< HEAD
+<\
+?xml version=\x221.\
+0\x22 encoding=\x22utf\
+-8\x22?>\x0a<!-- Gener\
+ator: Adobe Illu\
 strator 23.0.6, \
-=======
-strator 23.0.1, \
->>>>>>> 9ba2e7f5
 SVG Export Plug-\
 In . SVG Version\
 : 6.00 Build 0) \
@@ -6363,7 +5098,6 @@
 09, 210, 212)}\x0a \
    rect{fill:rgb\
 (209, 210, 212)}\
-<<<<<<< HEAD
 \x0a</style><g>\x0a\x09<g\
  id=\x22reply\x22>\x0a\x09\x09<\
 path d=\x22M68.8,15\
@@ -6386,32 +5120,6 @@
 0.9V50.4H19.3V81\
 .3z\x22/>\x0a</svg>\x0a\
 \x00\x00\x03\x91\
-=======
-\x0a</style><g id=\x22\
-Outline\x22>\x0a\x09<g>\x0a\x09\
-\x09<path d=\x22M47.2,\
-86.9c-1.4,0-2.7-\
-0.9-3.3-2.2l-25-\
-60.6c-0.6-1.3-0.\
-2-2.9,0.8-3.9s2.\
-5-1.3,3.9-0.8l60\
-.6,25c1.4,0.6,2.\
-3,2,2.2,3.6\x0a\x09\x09\x09c\
--0.1,1.5-1.2,2.8\
--2.7,3.2l-26.4,6\
-.6l-6.6,26.4c-0.\
-4,1.5-1.7,2.6-3.\
-2,2.7C47.3,86.9,\
-47.2,86.9,47.2,8\
-6.9z M28.7,29.3L\
-46.3,72\x0a\x09\x09\x09l4.5-\
-18c0.3-1.3,1.3-2\
-.3,2.6-2.6l18-4.\
-5L28.7,29.3z\x22/>\x0a\
-\x09</g>\x0a</g>\x0a</svg\
->\x0a\
-\x00\x00\x03O\
->>>>>>> 9ba2e7f5
 <\
 ?xml version=\x221.\
 0\x22 encoding=\x22utf\
@@ -6445,7 +5153,6 @@
 09, 210, 212)}\x0a \
    rect{fill:rgb\
 (209, 210, 212)}\
-<<<<<<< HEAD
 \x0a</style><path d\
 =\x22M84.9,45.3l-6.\
 8-6.8V21.9c0-2.6\
@@ -6473,40 +5180,12 @@
 45.3z\x22/>\x0a</svg>\x0a\
 \
 \x00\x00\x03}\
-=======
-\x0a</style><g>\x0a\x09<g\
- id=\x22reply\x22>\x0a\x09\x09<\
-path d=\x22M68.8,15\
-.7l3.4-8.8l-21.4\
-,9.6l9.6,21.4l3.\
-5-9.1c11.1,4.2,1\
-7.4,10.7,20,20.6\
-C85.9,37.4,83.5,\
-23.8,68.8,15.7z\x22\
-/>\x0a\x09</g>\x0a</g>\x0a<p\
-ath d=\x22M52,91.9H\
-17.5c-4.9,0-8.7-\
-3.8-8.7-8.7V48.6\
-c0-4.9,3.8-8.7,8\
-.7-8.7h34.4c4.9,\
-0,8.7,3.8,8.7,8.\
-7v34.4\x0a\x09C60.7,88\
-,56.9,91.9,52,91\
-.9z M19.3,81.3h3\
-0.9V50.4H19.3V81\
-.3z\x22/>\x0a</svg>\x0a\
-\x00\x00\x03\x91\
->>>>>>> 9ba2e7f5
-<\
-?xml version=\x221.\
-0\x22 encoding=\x22utf\
--8\x22?>\x0a<!-- Gener\
-ator: Adobe Illu\
-<<<<<<< HEAD
+<\
+?xml version=\x221.\
+0\x22 encoding=\x22utf\
+-8\x22?>\x0a<!-- Gener\
+ator: Adobe Illu\
 strator 23.0.1, \
-=======
-strator 23.0.6, \
->>>>>>> 9ba2e7f5
 SVG Export Plug-\
 In . SVG Version\
 : 6.00 Build 0) \
@@ -6534,7 +5213,6 @@
 09, 210, 212)}\x0a \
    rect{fill:rgb\
 (209, 210, 212)}\
-<<<<<<< HEAD
 \x0a</style><g id=\x22\
 Outline\x22>\x0a\x09<g>\x0a\x09\
 \x09<path d=\x22M26.5,\
@@ -6560,35 +5238,6 @@
 =\x2220.3\x22/>\x0a\x09</g>\x0a\
 </g>\x0a</svg>\x0a\
 \x00\x00\x02N\
-=======
-\x0a</style><path d\
-=\x22M84.9,45.3l-6.\
-8-6.8V21.9c0-2.6\
--2.1-4.7-4.7-4.7\
-h-4.7c-2.6,0-4.7\
-,2.1-4.7,4.7v2.6\
-l-9.4-9.4c-1.3-1\
-.2-2.5-2.6-4.7-2\
-.6\x0a\x09s-3.4,1.4-4.\
-7,2.6L15.1,45.3c\
--1.5,1.5-2.6,2.6\
--2.6,4.7c0,2.6,2\
-,4.7,4.7,4.7h4.7\
-v28.1c0,2.6,2.1,\
-4.7,4.7,4.7h14.1\
-V64.1\x0a\x09c0-2.6,2.\
-1-4.7,4.7-4.7h9.\
-4c2.6,0,4.7,2.1,\
-4.7,4.7v23.4h14.\
-1c2.6,0,4.7-2.1,\
-4.7-4.7V54.7h4.7\
-c2.7,0,4.7-2,4.7\
--4.7\x0a\x09C87.5,47.9\
-,86.4,46.8,84.9,\
-45.3z\x22/>\x0a</svg>\x0a\
-\
-\x00\x00\x03}\
->>>>>>> 9ba2e7f5
 <\
 ?xml version=\x221.\
 0\x22 encoding=\x22utf\
@@ -6622,67 +5271,6 @@
 09, 210, 212)}\x0a \
    rect{fill:rgb\
 (209, 210, 212)}\
-<<<<<<< HEAD
-=======
-\x0a</style><g id=\x22\
-Outline\x22>\x0a\x09<g>\x0a\x09\
-\x09<path d=\x22M26.5,\
-74.2c0,3.7,3,6.8\
-,6.8,6.8h33.8c3.\
-7,0,6.8-3,6.8-6.\
-8V33.7H26.5V74.2\
-z M33.3,40.4h33.\
-8v33.8H33.3V40.4\
-z\x22/>\x0a\x09\x09<polygon \
-points=\x2260.3,23.\
-5 60.3,16.8 40.1\
-,16.8 40.1,23.5 \
-19.8,23.5 19.8,3\
-0.3 80.6,30.3 80\
-.6,23.5 \x09\x09\x22/>\x0a\x09\x09\
-<rect x=\x2240.1\x22 y\
-=\x2247.2\x22 width=\x226\
-.8\x22 height=\x2220.3\
-\x22/>\x0a\x09\x09<rect x=\x225\
-3.6\x22 y=\x2247.2\x22 wi\
-dth=\x226.8\x22 height\
-=\x2220.3\x22/>\x0a\x09</g>\x0a\
-</g>\x0a</svg>\x0a\
-\x00\x00\x02N\
-<\
-?xml version=\x221.\
-0\x22 encoding=\x22utf\
--8\x22?>\x0a<!-- Gener\
-ator: Adobe Illu\
-strator 23.0.1, \
-SVG Export Plug-\
-In . SVG Version\
-: 6.00 Build 0) \
- -->\x0a<svg versio\
-n=\x221.1\x22 id=\x22Laye\
-r_1\x22 xmlns=\x22http\
-://www.w3.org/20\
-00/svg\x22 xmlns:xl\
-ink=\x22http://www.\
-w3.org/1999/xlin\
-k\x22 x=\x220px\x22 y=\x220p\
-x\x22\x0a\x09 viewBox=\x220 \
-0 100 100\x22 style\
-=\x22enable-backgro\
-und:new 0 0 100 \
-100;\x22 xml:space=\
-\x22preserve\x22>\x0a<sty\
-le type=\x22text/cs\
-s\x22>\x0a    path{fil\
-l:rgb(209, 210, \
-212)}\x0a    polygo\
-n{fill:rgb(209, \
-210, 212)}\x0a    c\
-ircle{fill:rgb(2\
-09, 210, 212)}\x0a \
-   rect{fill:rgb\
-(209, 210, 212)}\
->>>>>>> 9ba2e7f5
 \x0a</style><polygo\
 n points=\x2222.8,6\
 5.8 29.9,18.1 85\
