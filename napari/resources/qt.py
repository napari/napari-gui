# -*- coding: utf-8 -*-

# Resource object code
#
# Created: Sun Dec 8 15:53:00 2019
#      by: The Resource Compiler for PySide2 (Qt v5.13.1)
#
# WARNING! All changes made in this file will be lost!

from qtpy import QtCore

qt_resource_data = b"\
\x00\x00\x06\x8a\
<\
?xml version=\x221.\
0\x22 encoding=\x22utf\
-8\x22?>\x0a<!-- Gener\
ator: Adobe Illu\
strator 23.0.6, \
SVG Export Plug-\
In . SVG Version\
: 6.00 Build 0) \
 -->\x0a<svg versio\
n=\x221.1\x22 id=\x22Laye\
r_1\x22 xmlns=\x22http\
://www.w3.org/20\
00/svg\x22 xmlns:xl\
ink=\x22http://www.\
w3.org/1999/xlin\
k\x22 x=\x220px\x22 y=\x220p\
x\x22\x0a\x09 viewBox=\x220 \
0 100 100\x22 style\
=\x22enable-backgro\
und:new 0 0 100 \
100;\x22 xml:space=\
\x22preserve\x22>\x0a<sty\
le type=\x22text/cs\
s\x22>\x0a    path{fil\
l:rgb(107, 105, \
103)}\x0a    polygo\
n{fill:rgb(107, \
105, 103)}\x0a    c\
ircle{fill:rgb(1\
07, 105, 103)}\x0a \
   rect{fill:rgb\
(209, 210, 212)}\
\x0a</style><g>\x0a\x09<p\
ath d=\x22M34.6,16.\
5l-12.3-5.1c-0.3\
-0.1-0.6-0.2-0.9\
,0c-0.3,0.1-0.5,\
0.3-0.6,0.6s-0.2\
,0.6,0,0.9l1.8,4\
.3l-3.8,1.5\x0a\x09\x09c-\
8,3.3-12.1,7.7-1\
2,13c0,1.8,0.5,3\
.8,1.5,6c0.8,1.9\
,2.5,4.2,5.4,6.8\
c0.1,0.1,0.2,0.2\
,0.3,0.4c0.1,0.1\
,0.3,0.3,0.4,0.4\
\x0a\x09\x09c0.1,0.1,0.3,\
0.3,0.4,0.3c0.2,\
0.2,0.4,0.2,0.6,\
0.1c0.2,0,0.3-0.\
2,0.4-0.3c0-0.2,\
0-0.4-0.1-0.5s-0\
.1-0.2-0.2-0.4\x0a\x09\
\x09c-0.1-0.2-0.2-0\
.3-0.2-0.4c-0.4-\
0.7-0.7-1.4-1-2c\
-0.5-1.1-0.8-2.2\
-1-3.2s-0.2-1.9-\
0.1-2.7c0-0.8,0.\
3-1.6,0.6-2.3\x0a\x09\x09\
c0.4-0.7,0.8-1.4\
,1.3-2c0.5-0.6,1\
.2-1.1,2-1.7c0.8\
-0.5,1.6-1,2.4-1\
.5c0.8-0.4,1.8-0\
.8,2.9-1.3l3.8-1\
.5l1.8,4.3\x0a\x09\x09c0.\
1,0.3,0.3,0.5,0.\
6,0.6c0.3,0.1,0.\
6,0.2,0.9,0c0.3-\
0.1,0.5-0.3,0.6-\
0.6l5.1-12.3c0.1\
-0.3,0.2-0.6,0-0\
.9\x0a\x09\x09C35.2,16.8,\
35,16.6,34.6,16.\
5z\x22/>\x0a</g>\x0a<path\
 d=\x22M60.1,88.6l2\
5.4-13.8V49.5l-2\
5.4,9.2V88.6z M5\
7.6,54.3l27.7-10\
.1L57.6,34.2L29.\
9,44.2L57.6,54.3\
z M90.5,44.3v30.\
4\x0a\x09c0,0.9-0.2,1.\
8-0.7,2.6c-0.5,0\
.8-1.1,1.4-1.9,1\
.9L60,94.4c-0.7,\
0.4-1.5,0.6-2.4,\
0.6c-0.9,0-1.7-0\
.2-2.4-0.6L27.3,\
79.2\x0a\x09c-0.8-0.4-\
1.5-1.1-1.9-1.9c\
-0.5-0.8-0.7-1.7\
-0.7-2.6V44.3c0-\
1.1,0.3-2,0.9-2.\
9s1.4-1.5,2.4-1.\
9l27.9-10.1c0.6-\
0.2,1.2-0.3,1.7-\
0.3\x0a\x09c0.6,0,1.2,\
0.1,1.7,0.3l27.9\
,10.1c1,0.4,1.8,\
1,2.4,1.9S90.5,4\
3.2,90.5,44.3z\x22/\
>\x0a</svg>\x0a\
\x00\x00\x02\xc9\
<\
?xml version=\x221.\
0\x22 encoding=\x22utf\
-8\x22?>\x0a<!-- Gener\
ator: Adobe Illu\
strator 23.0.6, \
SVG Export Plug-\
In . SVG Version\
: 6.00 Build 0) \
 -->\x0a<svg versio\
n=\x221.1\x22 id=\x22Laye\
r_1\x22 xmlns=\x22http\
://www.w3.org/20\
00/svg\x22 xmlns:xl\
ink=\x22http://www.\
w3.org/1999/xlin\
k\x22 x=\x220px\x22 y=\x220p\
x\x22\x0a\x09 viewBox=\x220 \
0 100 100\x22 style\
=\x22enable-backgro\
und:new 0 0 100 \
100;\x22 xml:space=\
\x22preserve\x22>\x0a<sty\
le type=\x22text/cs\
s\x22>\x0a    path{fil\
l:rgb(107, 105, \
103)}\x0a    polygo\
n{fill:rgb(107, \
105, 103)}\x0a    c\
ircle{fill:rgb(1\
07, 105, 103)}\x0a \
   rect{fill:rgb\
(209, 210, 212)}\
\x0a</style><path d\
=\x22M74.7,86.9H26.\
4c-6.9,0-12.2-5.\
4-12.2-12.2V26.4\
c0-6.9,5.4-12.2,\
12.2-12.2h48.1c6\
.9,0,12.2,5.4,12\
.2,12.2v48.1\x0a\x09C8\
6.9,81.5,81.5,86\
.9,74.7,86.9z M2\
8.9,72.1h43.2V28\
.9H28.9V72.1z\x22/>\
\x0a</svg>\x0a\
\x00\x00\x03e\
<\
?xml version=\x221.\
0\x22 encoding=\x22utf\
-8\x22?>\x0a<!-- Gener\
ator: Adobe Illu\
strator 23.0.1, \
SVG Export Plug-\
In . SVG Version\
: 6.00 Build 0) \
 -->\x0a<svg versio\
n=\x221.1\x22 id=\x22Laye\
r_1\x22 xmlns=\x22http\
://www.w3.org/20\
00/svg\x22 xmlns:xl\
ink=\x22http://www.\
w3.org/1999/xlin\
k\x22 x=\x220px\x22 y=\x220p\
x\x22\x0a\x09 viewBox=\x220 \
0 100 100\x22 style\
=\x22enable-backgro\
und:new 0 0 100 \
100;\x22 xml:space=\
\x22preserve\x22>\x0a<sty\
le type=\x22text/cs\
s\x22>\x0a    path{fil\
l:rgb(209, 210, \
212)}\x0a    polygo\
n{fill:rgb(209, \
210, 212)}\x0a    c\
ircle{fill:rgb(2\
09, 210, 212)}\x0a \
   rect{fill:rgb\
(209, 210, 212)}\
\x0a</style><circle\
 cx=\x2259.6\x22 cy=\x224\
2.7\x22 r=\x224.9\x22/>\x0a<\
path d=\x22M41.1,84\
.2c-1,0-2-0.4-2.\
7-1.3l-22-26.7c-\
1.2-1.5-1-3.7,0.\
5-4.9l31.9-26.4c\
0.6-0.5,1.4-0.8,\
2.2-0.8c0,0,0,0,\
0,0l27.1,0.1\x0a\x09c1\
,0,2,0.5,2.7,1.3\
c0.7,0.8,0.9,1.9\
,0.7,2.9L76.5,55\
c-0.2,0.8-0.6,1.\
5-1.2,2L43.3,83.\
4C42.7,83.9,41.9\
,84.2,41.1,84.2z\
 M24,54.5\x0a\x09l17.6\
,21.3l28.3-23.3l\
4-21.2l-21.6-0.1\
L24,54.5z\x22/>\x0a</s\
vg>\x0a\
\x00\x00\x02F\
<\
?xml version=\x221.\
0\x22 encoding=\x22utf\
-8\x22?>\x0a<!-- Gener\
ator: Adobe Illu\
strator 23.0.6, \
SVG Export Plug-\
In . SVG Version\
: 6.00 Build 0) \
 -->\x0a<svg versio\
n=\x221.1\x22 id=\x22Laye\
r_1\x22 xmlns=\x22http\
://www.w3.org/20\
00/svg\x22 xmlns:xl\
ink=\x22http://www.\
w3.org/1999/xlin\
k\x22 x=\x220px\x22 y=\x220p\
x\x22\x0a\x09 viewBox=\x220 \
0 100 100\x22 style\
=\x22enable-backgro\
und:new 0 0 100 \
100;\x22 xml:space=\
\x22preserve\x22>\x0a<sty\
le type=\x22text/cs\
s\x22>\x0a    path{fil\
l:rgb(209, 210, \
212)}\x0a    polygo\
n{fill:rgb(209, \
210, 212)}\x0a    c\
ircle{fill:rgb(2\
09, 210, 212)}\x0a \
   rect{fill:rgb\
(209, 210, 212)}\
\x0a</style><rect x\
=\x2222.2\x22 y=\x2222.2\x22\
 width=\x2255.5\x22 he\
ight=\x2255.5\x22/>\x0a</\
svg>\x0a\
\x00\x00\x03\xde\
<\
?xml version=\x221.\
0\x22 encoding=\x22utf\
-8\x22?>\x0a<!-- Gener\
ator: Adobe Illu\
strator 23.1.1, \
SVG Export Plug-\
In . SVG Version\
: 6.00 Build 0) \
 -->\x0a<svg versio\
n=\x221.1\x22 id=\x22Laye\
r_1\x22 xmlns=\x22http\
://www.w3.org/20\
00/svg\x22 xmlns:xl\
ink=\x22http://www.\
w3.org/1999/xlin\
k\x22 x=\x220px\x22 y=\x220p\
x\x22\x0a\x09 viewBox=\x220 \
0 100 100\x22 style\
=\x22enable-backgro\
und:new 0 0 100 \
100;\x22 xml:space=\
\x22preserve\x22>\x0a<sty\
le type=\x22text/cs\
s\x22>\x0a    path{fil\
l:rgb(209, 210, \
212)}\x0a    polygo\
n{fill:rgb(209, \
210, 212)}\x0a    c\
ircle{fill:rgb(2\
09, 210, 212)}\x0a \
   rect{fill:rgb\
(209, 210, 212)}\
\x0a</style><rect x\
=\x2213\x22 y=\x2212\x22 wid\
th=\x2216.8\x22 height\
=\x2216.8\x22/>\x0a<rect \
x=\x2241.7\x22 y=\x2212\x22 \
width=\x2216.8\x22 hei\
ght=\x2216.8\x22/>\x0a<re\
ct x=\x2270.4\x22 y=\x221\
2\x22 width=\x2216.8\x22 \
height=\x2216.8\x22/>\x0a\
<rect x=\x2213\x22 y=\x22\
41.5\x22 width=\x2216.\
8\x22 height=\x2216.8\x22\
/>\x0a<rect x=\x2241.7\
\x22 y=\x2241.5\x22 width\
=\x2216.8\x22 height=\x22\
16.8\x22/>\x0a<rect x=\
\x2270.4\x22 y=\x2241.5\x22 \
width=\x2216.8\x22 hei\
ght=\x2216.8\x22/>\x0a<re\
ct x=\x2212.9\x22 y=\x227\
1\x22 width=\x2216.8\x22 \
height=\x2216.8\x22/>\x0a\
<rect x=\x2241.6\x22 y\
=\x2271\x22 width=\x2216.\
8\x22 height=\x2216.8\x22\
/>\x0a<rect x=\x2270.3\
\x22 y=\x2271\x22 width=\x22\
16.8\x22 height=\x2216\
.8\x22/>\x0a</svg>\x0a\
\x00\x00\x02\xf8\
<\
?xml version=\x221.\
0\x22 encoding=\x22utf\
-8\x22?>\x0a<!-- Gener\
ator: Adobe Illu\
strator 23.0.1, \
SVG Export Plug-\
In . SVG Version\
: 6.00 Build 0) \
 -->\x0a<svg versio\
n=\x221.1\x22 id=\x22Laye\
r_1\x22 xmlns=\x22http\
://www.w3.org/20\
00/svg\x22 xmlns:xl\
ink=\x22http://www.\
w3.org/1999/xlin\
k\x22 x=\x220px\x22 y=\x220p\
x\x22\x0a\x09 viewBox=\x220 \
0 100 100\x22 style\
=\x22enable-backgro\
und:new 0 0 100 \
100;\x22 xml:space=\
\x22preserve\x22>\x0a<sty\
le type=\x22text/cs\
s\x22>\x0a    path{fil\
l:rgb(209, 210, \
212)}\x0a    polygo\
n{fill:rgb(209, \
210, 212)}\x0a    c\
ircle{fill:rgb(2\
09, 210, 212)}\x0a \
   rect{fill:rgb\
(209, 210, 212)}\
\x0a</style><rect x\
=\x2245\x22 y=\x2221.3\x22 t\
ransform=\x22matrix\
(0.7112 -0.7029 \
0.7029 0.7112 -2\
1.6791 50.024)\x22 \
width=\x2210\x22 heigh\
t=\x2260.2\x22/>\x0a<rect\
 x=\x2219.9\x22 y=\x2246.\
4\x22 transform=\x22ma\
trix(0.7113 -0.7\
029 0.7029 0.711\
3 -21.7284 49.99\
88)\x22 width=\x2260.2\
\x22 height=\x2210\x22/>\x0a\
</svg>\x0a\
\x00\x00\x04H\
<\
?xml version=\x221.\
0\x22 encoding=\x22utf\
-8\x22?>\x0a<!-- Gener\
ator: Adobe Illu\
strator 23.0.6, \
SVG Export Plug-\
In . SVG Version\
: 6.00 Build 0) \
 -->\x0a<svg versio\
n=\x221.1\x22 id=\x22Laye\
r_1\x22 xmlns=\x22http\
://www.w3.org/20\
00/svg\x22 xmlns:xl\
ink=\x22http://www.\
w3.org/1999/xlin\
k\x22 x=\x220px\x22 y=\x220p\
x\x22\x0a\x09 viewBox=\x220 \
0 100 100\x22 style\
=\x22enable-backgro\
und:new 0 0 100 \
100;\x22 xml:space=\
\x22preserve\x22>\x0a<sty\
le type=\x22text/cs\
s\x22>\x0a    path{fil\
l:rgb(107, 105, \
103)}\x0a    polygo\
n{fill:rgb(107, \
105, 103)}\x0a    c\
ircle{fill:rgb(1\
07, 105, 103)}\x0a \
   rect{fill:rgb\
(209, 210, 212)}\
\x0a</style><g>\x0a\x09<p\
ath d=\x22M57.3,84.\
7h-32c-4.6,0-8.2\
-3.6-8.2-8.2v-32\
c0-4.6,3.6-8.2,8\
.2-8.2h32c4.6,0,\
8.2,3.6,8.2,8.2v\
32\x0a\x09\x09C65.4,81.2,\
61.9,84.7,57.3,8\
4.7z M26.9,74.9h\
28.7V46.2H26.9V7\
4.9z\x22/>\x0a\x09<path d\
=\x22M74.7,63.6h-32\
c-4.6,0-8.2-3.6-\
8.2-8.2v-32c0-4.\
6,3.6-8.2,8.2-8.\
2h32c4.6,0,8.2,3\
.6,8.2,8.2v32\x0a\x09\x09\
C82.9,60,79.3,63\
.6,74.7,63.6z M4\
4.3,53.8h28.7V25\
.1H44.3V53.8z\x22/>\
\x0a\x09<path d=\x22M81.1\
,60.6L62.7,82.7l\
-6.9-6.9l13.8-15\
.3l5-3.5\x22/>\x0a\x09<pa\
th d=\x22M82,26.8L6\
1.9,46.9l-6.9-7l\
20.4-20.4l0,0\x22/>\
\x0a\x09<path d=\x22M44.7\
,60.6L24.8,83.1l\
-6.9-6.9l18.8-22\
.2h1.6\x22/>\x0a\x09<path\
 d=\x22M19,39.4L36,\
18.7l10.3,3L29.2\
,42l0,0\x22/>\x0a</g>\x0a\
</svg>\x0a\
\x00\x00\x05\xa5\
<\
?xml version=\x221.\
0\x22 encoding=\x22utf\
-8\x22?>\x0a<!-- Gener\
ator: Adobe Illu\
strator 23.0.1, \
SVG Export Plug-\
In . SVG Version\
: 6.00 Build 0) \
 -->\x0a<svg versio\
n=\x221.1\x22 id=\x22Laye\
r_1\x22 xmlns=\x22http\
://www.w3.org/20\
00/svg\x22 xmlns:xl\
ink=\x22http://www.\
w3.org/1999/xlin\
k\x22 x=\x220px\x22 y=\x220p\
x\x22\x0a\x09 viewBox=\x220 \
0 100 100\x22 style\
=\x22enable-backgro\
und:new 0 0 100 \
100;\x22 xml:space=\
\x22preserve\x22>\x0a<sty\
le type=\x22text/cs\
s\x22>\x0a    path{fil\
l:rgb(209, 210, \
212)}\x0a    polygo\
n{fill:rgb(209, \
210, 212)}\x0a    c\
ircle{fill:rgb(2\
09, 210, 212)}\x0a \
   rect{fill:rgb\
(209, 210, 212)}\
\x0a</style><g id=\x22\
Solid_1_\x22>\x0a\x09<pat\
h d=\x22M72.9,61.1V\
37.3c3.3-1.2,5.7\
-4.3,5.7-8c0-4.7\
-3.8-8.5-8.5-8.5\
c-3.7,0-6.8,2.4-\
8,5.7H38.2c-1.2-\
3.3-4.3-5.7-8-5.\
7\x0a\x09\x09c-4.7,0-8.5,\
3.8-8.5,8.5c0,3.\
7,2.4,6.8,5.7,8v\
23.8c-3.3,1.2-5.\
7,4.3-5.7,8c0,4.\
7,3.8,8.5,8.5,8.\
5c3.7,0,6.8-2.4,\
8-5.7H62\x0a\x09\x09c1.2,\
3.3,4.3,5.7,8,5.\
7c4.7,0,8.5-3.8,\
8.5-8.5C78.6,65.\
4,76.2,62.2,72.9\
,61.1z M70.1,26.\
4c1.6,0,2.8,1.3,\
2.8,2.8\x0a\x09\x09c0,1.6\
-1.3,2.8-2.8,2.8\
c-1.6,0-2.8-1.3-\
2.8-2.8C67.2,27.\
7,68.5,26.4,70.1\
,26.4z M30.2,26.\
4c1.6,0,2.8,1.3,\
2.8,2.8\x0a\x09\x09c0,1.6\
-1.3,2.8-2.8,2.8\
c-1.6,0-2.8-1.3-\
2.8-2.8C27.4,27.\
7,28.7,26.4,30.2\
,26.4z M30.2,71.\
9c-1.6,0-2.8-1.3\
-2.8-2.8\x0a\x09\x09c0-1.\
6,1.3-2.8,2.8-2.\
8c1.6,0,2.8,1.3,\
2.8,2.8C33.1,70.\
6,31.8,71.9,30.2\
,71.9z M62.1,66.\
2H38.2c-0.9-2.4-\
2.8-4.3-5.2-5.2V\
37.3\x0a\x09\x09c2.4-0.9,\
4.3-2.8,5.2-5.2H\
62c0.9,2.4,2.8,4\
.3,5.2,5.2v23.8C\
64.8,61.9,62.9,6\
3.8,62.1,66.2z M\
70.1,71.9c-1.6,0\
-2.8-1.3-2.8-2.8\
\x0a\x09\x09c0-1.6,1.3-2.\
8,2.8-2.8c1.6,0,\
2.8,1.3,2.8,2.8S\
71.6,71.9,70.1,7\
1.9z\x22/>\x0a</g>\x0a</s\
vg>\x0a\
\x00\x00\x02A\
<\
?xml version=\x221.\
0\x22 encoding=\x22utf\
-8\x22?>\x0a<!-- Gener\
ator: Adobe Illu\
strator 23.0.6, \
SVG Export Plug-\
In . SVG Version\
: 6.00 Build 0) \
 -->\x0a<svg versio\
n=\x221.1\x22 id=\x22Laye\
r_1\x22 xmlns=\x22http\
://www.w3.org/20\
00/svg\x22 xmlns:xl\
ink=\x22http://www.\
w3.org/1999/xlin\
k\x22 x=\x220px\x22 y=\x220p\
x\x22\x0a\x09 viewBox=\x220 \
0 100 100\x22 style\
=\x22enable-backgro\
und:new 0 0 100 \
100;\x22 xml:space=\
\x22preserve\x22>\x0a<sty\
le type=\x22text/cs\
s\x22>\x0a    path{fil\
l:rgb(209, 210, \
212)}\x0a    polygo\
n{fill:rgb(209, \
210, 212)}\x0a    c\
ircle{fill:rgb(2\
09, 210, 212)}\x0a \
   rect{fill:rgb\
(209, 210, 212)}\
\x0a</style><polygo\
n points=\x2220.9,5\
0 79.1,97.4 79.1\
,2.6 \x22/>\x0a</svg>\x0a\
\
\x00\x00\x02A\
<\
?xml version=\x221.\
0\x22 encoding=\x22utf\
-8\x22?>\x0a<!-- Gener\
ator: Adobe Illu\
strator 23.0.6, \
SVG Export Plug-\
In . SVG Version\
: 6.00 Build 0) \
 -->\x0a<svg versio\
n=\x221.1\x22 id=\x22Laye\
r_1\x22 xmlns=\x22http\
://www.w3.org/20\
00/svg\x22 xmlns:xl\
ink=\x22http://www.\
w3.org/1999/xlin\
k\x22 x=\x220px\x22 y=\x220p\
x\x22\x0a\x09 viewBox=\x220 \
0 100 100\x22 style\
=\x22enable-backgro\
und:new 0 0 100 \
100;\x22 xml:space=\
\x22preserve\x22>\x0a<sty\
le type=\x22text/cs\
s\x22>\x0a    path{fil\
l:rgb(107, 105, \
103)}\x0a    polygo\
n{fill:rgb(107, \
105, 103)}\x0a    c\
ircle{fill:rgb(1\
07, 105, 103)}\x0a \
   rect{fill:rgb\
(209, 210, 212)}\
\x0a</style><polygo\
n points=\x2279.1,5\
0 20.9,2.6 20.9,\
97.4 \x22/>\x0a</svg>\x0a\
\
\x00\x00\x03\xbd\
<\
?xml version=\x221.\
0\x22 encoding=\x22utf\
-8\x22?>\x0a<!-- Gener\
ator: Adobe Illu\
strator 23.0.6, \
SVG Export Plug-\
In . SVG Version\
: 6.00 Build 0) \
 -->\x0a<svg versio\
n=\x221.1\x22 id=\x22Laye\
r_1\x22 xmlns=\x22http\
://www.w3.org/20\
00/svg\x22 xmlns:xl\
ink=\x22http://www.\
w3.org/1999/xlin\
k\x22 x=\x220px\x22 y=\x220p\
x\x22\x0a\x09 viewBox=\x220 \
0 100 100\x22 style\
=\x22enable-backgro\
und:new 0 0 100 \
100;\x22 xml:space=\
\x22preserve\x22>\x0a<sty\
le type=\x22text/cs\
s\x22>\x0a    path{fil\
l:rgb(209, 210, \
212)}\x0a    polygo\
n{fill:rgb(209, \
210, 212)}\x0a    c\
ircle{fill:rgb(2\
09, 210, 212)}\x0a \
   rect{fill:rgb\
(209, 210, 212)}\
\x0a</style><g id=\x22\
Solid\x22>\x0a\x09<g>\x0a\x09\x09<\
path class=\x22st0\x22\
 d=\x22M50,13.6c-20\
,0-36.3,16.3-36.\
3,36.3c0,20,16.3\
,36.3,36.3,36.3C\
70,86.3,86.3,70,\
86.3,50\x0a\x09\x09\x09C86.3\
,29.9,70,13.6,50\
,13.6z M50,79c-1\
6,0-29.1-13-29.1\
-29.1c0-16,13-29\
.1,29.1-29.1C66,\
20.9,79,33.9,79,\
50C79,66,66,79,5\
0,79z\x22/>\x0a\x09\x09<poly\
gon class=\x22st0\x22 \
points=\x2253.6,31.\
8 46.3,31.8 46.3\
,46.3 31.8,46.3 \
31.8,53.6 46.3,5\
3.6 46.3,68.1 53\
.6,68.1 53.6,53.\
6 \x0a\x09\x09\x0968.1,53.6 \
68.1,46.3 53.6,4\
6.3 \x09\x09\x22/>\x0a\x09</g>\x0a\
</g>\x0a</svg>\x0a\
\x00\x00\x02\xbd\
<\
?xml version=\x221.\
0\x22 encoding=\x22utf\
-8\x22?>\x0a<!-- Gener\
ator: Adobe Illu\
strator 23.0.2, \
SVG Export Plug-\
In . SVG Version\
: 6.00 Build 0) \
 -->\x0a<svg versio\
n=\x221.1\x22 id=\x22Laye\
r_1\x22 xmlns=\x22http\
://www.w3.org/20\
00/svg\x22 xmlns:xl\
ink=\x22http://www.\
w3.org/1999/xlin\
k\x22 x=\x220px\x22 y=\x220p\
x\x22\x0a\x09 viewBox=\x220 \
0 177.6 94.8\x22 st\
yle=\x22enable-back\
ground:new 0 0 1\
77.6 94.8;\x22 xml:\
space=\x22preserve\x22\
>\x0a<style type=\x22t\
ext/css\x22>\x0a    pa\
th{fill:rgb(209,\
 210, 212)}\x0a    \
polygon{fill:rgb\
(209, 210, 212)}\
\x0a    circle{fill\
:rgb(209, 210, 2\
12)}\x0a    rect{fi\
ll:rgb(209, 210,\
 212)}\x0a</style><\
polygon points=\x22\
0.5,47.4 58.7,94\
.8 58.7,0 \x22/>\x0a<r\
ect x=\x2258.6\x22 y=\x22\
31.2\x22 transform=\
\x22matrix(-1 -1.22\
4647e-16 1.22464\
7e-16 -1 236.168\
7 94.8)\x22 width=\x22\
119\x22 height=\x2232.\
4\x22/>\x0a</svg>\x0a\
\x00\x00\x03Y\
<\
?xml version=\x221.\
0\x22 encoding=\x22utf\
-8\x22?>\x0a<!-- Gener\
ator: Adobe Illu\
strator 23.0.1, \
SVG Export Plug-\
In . SVG Version\
: 6.00 Build 0) \
 -->\x0a<svg versio\
n=\x221.1\x22 id=\x22Laye\
r_1\x22 xmlns=\x22http\
://www.w3.org/20\
00/svg\x22 xmlns:xl\
ink=\x22http://www.\
w3.org/1999/xlin\
k\x22 x=\x220px\x22 y=\x220p\
x\x22\x0a\x09 viewBox=\x220 \
0 100 100\x22 style\
=\x22enable-backgro\
und:new 0 0 100 \
100;\x22 xml:space=\
\x22preserve\x22>\x0a<sty\
le type=\x22text/cs\
s\x22>\x0a    path{fil\
l:rgb(134, 142, \
147)}\x0a    polygo\
n{fill:rgb(134, \
142, 147)}\x0a    c\
ircle{fill:rgb(1\
34, 142, 147)}\x0a \
   rect{fill:rgb\
(134, 142, 147)}\
\x0a</style><path d\
=\x22M51.3,75.9c-1.\
9,0-3.8-0.8-5-2.\
4L18.1,38.4c-2.2\
-2.8-1.8-6.9,1-9\
.1c2.8-2.2,6.9-1\
.8,9.1,1l28.2,35\
.1c2.2,2.8,1.8,6\
.9-1,9.1\x0a\x09C54.2,\
75.5,52.7,75.9,5\
1.3,75.9z\x22/>\x0a<pa\
th d=\x22M51.3,75.9\
c-1.4,0-2.9-0.5-\
4-1.4c-2.8-2.2-3\
.2-6.3-1-9.1l28.\
2-35.1c2.2-2.8,6\
.3-3.2,9.1-1c2.8\
,2.2,3.2,6.3,1,9\
.1L56.4,73.5\x0a\x09C5\
5.1,75.1,53.2,75\
.9,51.3,75.9z\x22/>\
\x0a</svg>\x0a\
\x00\x00\x06\x0b\
<\
?xml version=\x221.\
0\x22 encoding=\x22utf\
-8\x22?>\x0a<!-- Gener\
ator: Adobe Illu\
strator 23.0.1, \
SVG Export Plug-\
In . SVG Version\
: 6.00 Build 0) \
 -->\x0a<svg versio\
n=\x221.1\x22 id=\x22Laye\
r_1\x22 xmlns=\x22http\
://www.w3.org/20\
00/svg\x22 xmlns:xl\
ink=\x22http://www.\
w3.org/1999/xlin\
k\x22 x=\x220px\x22 y=\x220p\
x\x22\x0a\x09 viewBox=\x220 \
0 100 100\x22 style\
=\x22enable-backgro\
und:new 0 0 100 \
100;\x22 xml:space=\
\x22preserve\x22>\x0a<sty\
le type=\x22text/cs\
s\x22>\x0a    path{fil\
l:rgb(107, 105, \
103)}\x0a    polygo\
n{fill:rgb(107, \
105, 103)}\x0a    c\
ircle{fill:rgb(1\
07, 105, 103)}\x0a \
   rect{fill:rgb\
(209, 210, 212)}\
\x0a</style><path d\
=\x22M58.8,82.6c-4.\
7,0-8.6-3.9-8.6-\
8.6s3.9-8.6,8.6-\
8.6s8.6,3.9,8.6,\
8.6S63.5,82.6,58\
.8,82.6z M58.8,7\
1c-1.7,0-3,1.3-3\
,3\x0a\x09s1.3,3,3,3s3\
-1.3,3-3S60.5,71\
,58.8,71z\x22/>\x0a<pa\
th d=\x22M39.5,39.8\
c-4.7,0-8.6-3.9-\
8.6-8.6s3.9-8.6,\
8.6-8.6s8.6,3.9,\
8.6,8.6S44.2,39.\
8,39.5,39.8z M39\
.5,28.2c-1.7,0-3\
,1.3-3,3\x0a\x09s1.3,3\
,3,3s3-1.3,3-3S4\
1.2,28.2,39.5,28\
.2z\x22/>\x0a<path d=\x22\
M19.2,82.6c-4.7,\
0-8.6-3.9-8.6-8.\
6s3.9-8.6,8.6-8.\
6s8.6,3.9,8.6,8.\
6S23.9,82.6,19.2\
,82.6z M19.2,71c\
-1.7,0-3,1.3-3,3\
\x0a\x09s1.3,3,3,3s3-1\
.3,3-3S20.9,71,1\
9.2,71z\x22/>\x0a<path\
 d=\x22M83.1,39.8c-\
4.7,0-8.6-3.9-8.\
6-8.6s3.9-8.6,8.\
6-8.6s8.6,3.9,8.\
6,8.6S87.8,39.8,\
83.1,39.8z M83.1\
,28.2c-1.7,0-3,1\
.3-3,3\x0a\x09s1.3,3,3\
,3s3-1.3,3-3S84.\
8,28.2,83.1,28.2\
z\x22/>\x0a<rect x=\x2251\
.1\x22 y=\x2249.2\x22 tra\
nsform=\x22matrix(0\
.5355 -0.8445 0.\
8445 0.5355 -11.\
219 83.5029)\x22 wi\
dth=\x2238.5\x22 heigh\
t=\x225.5\x22/>\x0a<rect \
x=\x2246.4\x22 y=\x2235.3\
\x22 transform=\x22mat\
rix(0.9001 -0.43\
56 0.4356 0.9001\
 -18.0059 26.666\
)\x22 width=\x225.5\x22 h\
eight=\x2234.7\x22/>\x0a<\
rect x=\x2210\x22 y=\x225\
1.3\x22 transform=\x22\
matrix(0.4615 -0\
.8872 0.8872 0.4\
615 -32.1006 55.\
1188)\x22 width=\x2238\
.8\x22 height=\x225.5\x22\
/>\x0a</svg>\x0a\
\x00\x00\x02\xb6\
<\
?xml version=\x221.\
0\x22 encoding=\x22utf\
-8\x22?>\x0a<!-- Gener\
ator: Adobe Illu\
strator 23.0.2, \
SVG Export Plug-\
In . SVG Version\
: 6.00 Build 0) \
 -->\x0a<svg versio\
n=\x221.1\x22 id=\x22Laye\
r_1\x22 xmlns=\x22http\
://www.w3.org/20\
00/svg\x22 xmlns:xl\
ink=\x22http://www.\
w3.org/1999/xlin\
k\x22 x=\x220px\x22 y=\x220p\
x\x22\x0a\x09 viewBox=\x220 \
0 100 100\x22 style\
=\x22enable-backgro\
und:new 0 0 100 \
100;\x22 xml:space=\
\x22preserve\x22>\x0a<sty\
le type=\x22text/cs\
s\x22>\x0a    path{fil\
l:rgb(107, 105, \
103)}\x0a    polygo\
n{fill:rgb(107, \
105, 103)}\x0a    c\
ircle{fill:rgb(1\
07, 105, 103)}\x0a \
   rect{fill:rgb\
(209, 210, 212)}\
\x0a</style><polygo\
n points=\x2225.4,5\
0 83.6,97.4 83.6\
,2.6 \x22/>\x0a<rect x\
=\x2213.8\x22 y=\x222.6\x22 \
transform=\x22matri\
x(-1 -1.224647e-\
16 1.224647e-16 \
-1 40.1826 100)\x22\
 width=\x2212.5\x22 he\
ight=\x2294.8\x22/>\x0a</\
svg>\x0a\
\x00\x00\x03\xa1\
<\
?xml version=\x221.\
0\x22 encoding=\x22utf\
-8\x22?>\x0a<!-- Gener\
ator: Adobe Illu\
strator 23.0.1, \
SVG Export Plug-\
In . SVG Version\
: 6.00 Build 0) \
 -->\x0a<svg versio\
n=\x221.1\x22 id=\x22Laye\
r_1\x22 xmlns=\x22http\
://www.w3.org/20\
00/svg\x22 xmlns:xl\
ink=\x22http://www.\
w3.org/1999/xlin\
k\x22 x=\x220px\x22 y=\x220p\
x\x22\x0a\x09 viewBox=\x220 \
0 100 100\x22 style\
=\x22enable-backgro\
und:new 0 0 100 \
100;\x22 xml:space=\
\x22preserve\x22>\x0a<sty\
le type=\x22text/cs\
s\x22>\x0a    path{fil\
l:rgb(209, 210, \
212)}\x0a    polygo\
n{fill:rgb(209, \
210, 212)}\x0a    c\
ircle{fill:rgb(2\
09, 210, 212)}\x0a \
   rect{fill:rgb\
(209, 210, 212)}\
\x0a</style><g id=\x22\
Outline\x22>\x0a\x09<g>\x0a\x09\
\x09<path d=\x22M50.1,\
76.4c10.9,0,19.8\
-8.9,19.8-19.8c0\
-10-15.4-29.5-17\
.2-31.7l-2.6-3.2\
L47.6,25c-1.8,2.\
2-17.2,21.7-17.2\
,31.7\x0a\x09\x09\x09C30.4,6\
7.6,39.2,76.4,50\
.1,76.4z M50.1,3\
2.4c5.9,7.9,13.2\
,19.2,13.2,24.3c\
0,7.3-5.9,13.2-1\
3.2,13.2c-7.3,0-\
13.2-5.9-13.2-13\
.2\x0a\x09\x09\x09C37,51.7,4\
4.2,40.3,50.1,32\
.4z\x22/>\x0a\x09\x09<path d\
=\x22M59.2,56.7h-4.\
9c0,2.3-1.8,4.1-\
4.1,4.1v4.9C55.1\
,65.7,59.2,61.7,\
59.2,56.7z\x22/>\x0a\x09<\
/g>\x0a</g>\x0a</svg>\x0a\
\
\x00\x00\x02\xf3\
<\
?xml version=\x221.\
0\x22 encoding=\x22utf\
-8\x22?>\x0a<!-- Gener\
ator: Adobe Illu\
strator 23.0.1, \
SVG Export Plug-\
In . SVG Version\
: 6.00 Build 0) \
 -->\x0a<svg versio\
n=\x221.1\x22 id=\x22Laye\
r_1\x22 xmlns=\x22http\
://www.w3.org/20\
00/svg\x22 xmlns:xl\
ink=\x22http://www.\
w3.org/1999/xlin\
k\x22 x=\x220px\x22 y=\x220p\
x\x22\x0a\x09 viewBox=\x220 \
0 100 100\x22 style\
=\x22enable-backgro\
und:new 0 0 100 \
100;\x22 xml:space=\
\x22preserve\x22>\x0a<sty\
le type=\x22text/cs\
s\x22>\x0a    path{fil\
l:rgb(209, 210, \
212)}\x0a    polygo\
n{fill:rgb(209, \
210, 212)}\x0a    c\
ircle{fill:rgb(2\
09, 210, 212)}\x0a \
   rect{fill:rgb\
(209, 210, 212)}\
\x0a</style><circle\
 cx=\x2258.1\x22 cy=\x222\
3.5\x22 r=\x226.9\x22/>\x0a<\
circle cx=\x2255.8\x22\
 cy=\x2252.5\x22 r=\x226.\
9\x22/>\x0a<circle cx=\
\x2230\x22 cy=\x2239.8\x22 r\
=\x226.9\x22/>\x0a<circle\
 cx=\x2223.1\x22 cy=\x226\
2.6\x22 r=\x226.9\x22/>\x0a<\
circle cx=\x2255.8\x22\
 cy=\x2277.6\x22 r=\x226.\
9\x22/>\x0a<circle cx=\
\x2277.2\x22 cy=\x2246.7\x22\
 r=\x226.9\x22/>\x0a</svg\
>\x0a\
\x00\x00\x03\xfd\
<\
?xml version=\x221.\
0\x22 encoding=\x22utf\
-8\x22?>\x0a<!-- Gener\
ator: Adobe Illu\
strator 23.0.4, \
SVG Export Plug-\
In . SVG Version\
: 6.00 Build 0) \
 -->\x0a<svg versio\
n=\x221.1\x22 id=\x22Laye\
r_1\x22 xmlns=\x22http\
://www.w3.org/20\
00/svg\x22 xmlns:xl\
ink=\x22http://www.\
w3.org/1999/xlin\
k\x22 x=\x220px\x22 y=\x220p\
x\x22\x0a\x09 viewBox=\x220 \
0 100 100\x22 style\
=\x22enable-backgro\
und:new 0 0 100 \
100;\x22 xml:space=\
\x22preserve\x22>\x0a<sty\
le type=\x22text/cs\
s\x22>\x0a    path{fil\
l:rgb(107, 105, \
103)}\x0a    polygo\
n{fill:rgb(107, \
105, 103)}\x0a    c\
ircle{fill:rgb(1\
07, 105, 103)}\x0a \
   rect{fill:rgb\
(209, 210, 212)}\
\x0a</style><path d\
=\x22M42.1,51l-29-2\
3.2c-2.3-1.8-2.6\
-5.2-0.8-7.5c1.8\
-2.3,5.2-2.6,7.5\
-0.8l28.9,23.2c2\
.3,1.8,2.6,5.2,0\
.8,7.5c-1,1.3-2.\
6,2-4.1,2\x0a\x09C44.3\
,52.2,43.1,51.8,\
42.1,51z\x22/>\x0a<pat\
h d=\x22M12.4,73.4c\
-1.8-2.3-1.5-5.7\
,0.8-7.5l28.9-23\
.2c2.3-1.8,5.7-1\
.5,7.5,0.8s1.5,5\
.7-0.8,7.5l-29,2\
3.3c-0.9,0.7-2.1\
,1.2-3.3,1.2\x0a\x09C1\
4.9,75.5,13.5,74\
.8,12.4,73.4z\x22/>\
\x0a<path d=\x22M41.4,\
75.3c0-2.9,2.3-5\
.4,5.3-5.4l37.1-\
0.5c2.9,0,5.4,2.\
3,5.4,5.3c0,2.9-\
2.3,5.4-5.3,5.4l\
-37.2,0.5c-1.2,0\
-2.4-0.4-3.3-1.1\
\x0a\x09C42.2,78.5,41.\
4,77.1,41.4,75.3\
z\x22/>\x0a</svg>\x0a\
\x00\x00\x02A\
<\
?xml version=\x221.\
0\x22 encoding=\x22utf\
-8\x22?>\x0a<!-- Gener\
ator: Adobe Illu\
strator 24.0.0, \
SVG Export Plug-\
In . SVG Version\
: 6.00 Build 0) \
 -->\x0a<svg versio\
n=\x221.1\x22 id=\x22Laye\
r_1\x22 xmlns=\x22http\
://www.w3.org/20\
00/svg\x22 xmlns:xl\
ink=\x22http://www.\
w3.org/1999/xlin\
k\x22 x=\x220px\x22 y=\x220p\
x\x22\x0a\x09 viewBox=\x220 \
0 100 100\x22 style\
=\x22enable-backgro\
und:new 0 0 100 \
100;\x22 xml:space=\
\x22preserve\x22>\x0a<sty\
le type=\x22text/cs\
s\x22>\x0a    path{fil\
l:rgb(107, 105, \
103)}\x0a    polygo\
n{fill:rgb(107, \
105, 103)}\x0a    c\
ircle{fill:rgb(1\
07, 105, 103)}\x0a \
   rect{fill:rgb\
(209, 210, 212)}\
\x0a</style><polygo\
n points=\x2250,79.\
1 97.4,20.9 2.6,\
20.9 \x22/>\x0a</svg>\x0a\
\
\x00\x00\x02N\
<\
?xml version=\x221.\
0\x22 encoding=\x22utf\
-8\x22?>\x0a<!-- Gener\
ator: Adobe Illu\
strator 23.0.1, \
SVG Export Plug-\
In . SVG Version\
: 6.00 Build 0) \
 -->\x0a<svg versio\
n=\x221.1\x22 id=\x22Laye\
r_1\x22 xmlns=\x22http\
://www.w3.org/20\
00/svg\x22 xmlns:xl\
ink=\x22http://www.\
w3.org/1999/xlin\
k\x22 x=\x220px\x22 y=\x220p\
x\x22\x0a\x09 viewBox=\x220 \
0 100 100\x22 style\
=\x22enable-backgro\
und:new 0 0 100 \
100;\x22 xml:space=\
\x22preserve\x22>\x0a<sty\
le type=\x22text/cs\
s\x22>\x0a    path{fil\
l:rgb(209, 210, \
212)}\x0a    polygo\
n{fill:rgb(209, \
210, 212)}\x0a    c\
ircle{fill:rgb(2\
09, 210, 212)}\x0a \
   rect{fill:rgb\
(209, 210, 212)}\
\x0a</style><polygo\
n points=\x2222.8,6\
5.8 29.9,18.1 85\
.7,67.4 51.9,79.\
5 \x22/>\x0a</svg>\x0a\
\x00\x00\x05,\
<\
?xml version=\x221.\
0\x22 encoding=\x22utf\
-8\x22?>\x0a<!-- Gener\
ator: Adobe Illu\
strator 23.0.1, \
SVG Export Plug-\
In . SVG Version\
: 6.00 Build 0) \
 -->\x0a<svg versio\
n=\x221.1\x22 id=\x22Laye\
r_1\x22 xmlns=\x22http\
://www.w3.org/20\
00/svg\x22 xmlns:xl\
ink=\x22http://www.\
w3.org/1999/xlin\
k\x22 x=\x220px\x22 y=\x220p\
x\x22\x0a\x09 viewBox=\x220 \
0 100 100\x22 style\
=\x22enable-backgro\
und:new 0 0 100 \
100;\x22 xml:space=\
\x22preserve\x22>\x0a<sty\
le type=\x22text/cs\
s\x22>\x0a    path{fil\
l:rgb(209, 210, \
212)}\x0a    polygo\
n{fill:rgb(209, \
210, 212)}\x0a    c\
ircle{fill:rgb(2\
09, 210, 212)}\x0a \
   rect{fill:rgb\
(209, 210, 212)}\
\x0a</style><path d\
=\x22M78.9,82.7c-4.\
7,0-8.6-3.9-8.6-\
8.6s3.9-8.6,8.6-\
8.6s8.6,3.9,8.6,\
8.6S83.6,82.7,78\
.9,82.7z M78.9,7\
1.1c-1.7,0-3,1.3\
-3,3\x0a\x09s1.3,3,3,3\
s3-1.3,3-3S80.6,\
71.1,78.9,71.1z\x22\
/>\x0a<path d=\x22M49.\
1,31c-4.7,0-8.6-\
3.9-8.6-8.6s3.9-\
8.6,8.6-8.6c4.7,\
0,8.6,3.9,8.6,8.\
6S53.8,31,49.1,3\
1z M49.1,19.4c-1\
.7,0-3,1.3-3,3\x0a\x09\
s1.3,3,3,3s3-1.3\
,3-3S50.8,19.4,4\
9.1,19.4z\x22/>\x0a<pa\
th d=\x22M19.7,82.7\
c-4.7,0-8.6-3.9-\
8.6-8.6s3.9-8.6,\
8.6-8.6s8.6,3.9,\
8.6,8.6S24.4,82.\
7,19.7,82.7z M19\
.7,71.1c-1.7,0-3\
,1.3-3,3\x0a\x09s1.3,3\
,3,3s3-1.3,3-3S2\
1.4,71.1,19.7,71\
.1z\x22/>\x0a<rect x=\x22\
26.7\x22 y=\x2271.3\x22 w\
idth=\x2245\x22 height\
=\x225.6\x22/>\x0a<rect x\
=\x2211.4\x22 y=\x2244.5\x22\
 transform=\x22matr\
ix(0.4995 -0.866\
3 0.8663 0.4995 \
-23.5844 53.777)\
\x22 width=\x2246.6\x22 h\
eight=\x225.6\x22/>\x0a<r\
ect x=\x2261.1\x22 y=\x22\
24.2\x22 transform=\
\x22matrix(0.8668 -\
0.4986 0.4986 0.\
8668 -15.4303 38\
.2311)\x22 width=\x225\
.6\x22 height=\x2247.5\
\x22/>\x0a</svg>\x0a\
\x00\x00\x04U\
<\
?xml version=\x221.\
0\x22 encoding=\x22utf\
-8\x22?>\x0a<!-- Gener\
ator: Adobe Illu\
strator 23.0.1, \
SVG Export Plug-\
In . SVG Version\
: 6.00 Build 0) \
 -->\x0a<svg versio\
n=\x221.1\x22 id=\x22Laye\
r_1\x22 xmlns=\x22http\
://www.w3.org/20\
00/svg\x22 xmlns:xl\
ink=\x22http://www.\
w3.org/1999/xlin\
k\x22 x=\x220px\x22 y=\x220p\
x\x22\x0a\x09 viewBox=\x220 \
0 100 100\x22 style\
=\x22enable-backgro\
und:new 0 0 100 \
100;\x22 xml:space=\
\x22preserve\x22>\x0a<sty\
le type=\x22text/cs\
s\x22>\x0a    path{fil\
l:rgb(209, 210, \
212)}\x0a    polygo\
n{fill:rgb(209, \
210, 212)}\x0a    c\
ircle{fill:rgb(2\
09, 210, 212)}\x0a \
   rect{fill:rgb\
(209, 210, 212)}\
\x0a</style><g id=\x22\
Solid\x22>\x0a\x09<path d\
=\x22M79.4,30.1c0-2\
.4-0.9-4.6-2.6-6\
.3c-3.4-3.4-9.2-\
3.4-12.6,0L33.9,\
54.2c-2.8,0.2-5.\
5,1.3-7.5,3.3c-4\
.2,4.2-4,7.7-3.9\
,10.6\x0a\x09\x09c0.1,2.4\
,0.2,4.2-2.7,7.2\
l-4.3,4.3c5.4,0.\
7,6.7,1,9.6,1l0,\
0c4.4,0,12.7-0.8\
,18.1-6.2c2.1-2.\
1,3.2-4.7,3.4-7.\
6l30.2-30.2\x0a\x09\x09C7\
8.5,34.7,79.4,32\
.5,79.4,30.1z M3\
9,70c-3.1,3.1-7.\
9,4.1-11.5,4.3c1\
.1-2.6,1-4.8,0.9\
-6.7c-0.3-5.2,3.\
2-7.8,6.4-7.8\x0a\x09\x09\
c1.6,0,3.1,0.6,4\
.2,1.7C41.3,64,4\
1.3,67.7,39,70z \
M72.6,32.2L45,59\
.8c-0.5-0.9-1.1-\
1.7-1.8-2.4s-1.6\
-1.3-2.4-1.8L68.\
4,28\x0a\x09\x09c1.1-1.1,\
3.1-1.1,4.2,0c0.\
6,0.6,0.9,1.3,0.\
9,2.1C73.5,30.9,\
73.2,31.7,72.6,3\
2.2z\x22/>\x0a</g>\x0a</s\
vg>\x0a\
\x00\x00\x03\x9e\
<\
?xml version=\x221.\
0\x22 encoding=\x22utf\
-8\x22?>\x0a<!-- Gener\
ator: Adobe Illu\
strator 23.0.1, \
SVG Export Plug-\
In . SVG Version\
: 6.00 Build 0) \
 -->\x0a<svg versio\
n=\x221.1\x22 id=\x22Laye\
r_1\x22 xmlns=\x22http\
://www.w3.org/20\
00/svg\x22 xmlns:xl\
ink=\x22http://www.\
w3.org/1999/xlin\
k\x22 x=\x220px\x22 y=\x220p\
x\x22\x0a\x09 viewBox=\x220 \
0 100 100\x22 style\
=\x22enable-backgro\
und:new 0 0 100 \
100;\x22 xml:space=\
\x22preserve\x22>\x0a<sty\
le type=\x22text/cs\
s\x22>\x0a    path{fil\
l:rgb(107, 105, \
103)}\x0a    polygo\
n{fill:rgb(107, \
105, 103)}\x0a    c\
ircle{fill:rgb(1\
07, 105, 103)}\x0a \
   rect{fill:rgb\
(209, 210, 212)}\
\x0a</style><g id=\x22\
Outline\x22>\x0a\x09<g>\x0a\x09\
\x09<path d=\x22M47.2,\
86.9c-1.4,0-2.7-\
0.9-3.3-2.2l-25-\
60.6c-0.6-1.3-0.\
2-2.9,0.8-3.9s2.\
5-1.3,3.9-0.8l60\
.6,25c1.4,0.6,2.\
3,2,2.2,3.6\x0a\x09\x09\x09c\
-0.1,1.5-1.2,2.8\
-2.7,3.2l-26.4,6\
.6l-6.6,26.4c-0.\
4,1.5-1.7,2.6-3.\
2,2.7C47.3,86.9,\
47.2,86.9,47.2,8\
6.9z M28.7,29.3L\
46.3,72\x0a\x09\x09\x09l4.5-\
18c0.3-1.3,1.3-2\
.3,2.6-2.6l18-4.\
5L28.7,29.3z\x22/>\x0a\
\x09</g>\x0a</g>\x0a<poly\
gon points=\x2226.3\
,27.2 45.7,75.4 \
53,56.2 75.2,46.\
8 \x22/>\x0a</svg>\x0a\
\x00\x00\x04'\
<\
?xml version=\x221.\
0\x22 encoding=\x22utf\
-8\x22?>\x0a<!-- Gener\
ator: Adobe Illu\
strator 23.0.1, \
SVG Export Plug-\
In . SVG Version\
: 6.00 Build 0) \
 -->\x0a<svg versio\
n=\x221.1\x22 id=\x22Laye\
r_1\x22 xmlns=\x22http\
://www.w3.org/20\
00/svg\x22 xmlns:xl\
ink=\x22http://www.\
w3.org/1999/xlin\
k\x22 x=\x220px\x22 y=\x220p\
x\x22\x0a\x09 viewBox=\x220 \
0 100 100\x22 style\
=\x22enable-backgro\
und:new 0 0 100 \
100;\x22 xml:space=\
\x22preserve\x22>\x0a<sty\
le type=\x22text/cs\
s\x22>\x0a    path{fil\
l:rgb(150, 146, \
144)}\x0a    polygo\
n{fill:rgb(150, \
146, 144)}\x0a    c\
ircle{fill:rgb(1\
50, 146, 144)}\x0a \
   rect{fill:rgb\
(209, 210, 212)}\
\x0a</style><g id=\x22\
Solid\x22>\x0a\x09<g>\x0a\x09\x09<\
polygon points=\x22\
70.7,36.5 85.3,3\
6.5 85.3,29.2 70\
.7,29.2 63.5,29.\
2 48.9,29.2 48.9\
,36.5 63.5,36.5 \
\x09\x09\x22/>\x0a\x09</g>\x0a</g>\
\x0a<g id=\x22Outline\x22\
>\x0a\x09<g>\x0a\x09\x09<path d\
=\x22M35.4,85.9c-0.\
9,0-1.8-0.6-2.2-\
1.5L16.8,44.5c-0\
.4-0.9-0.2-1.9,0\
.5-2.6c0.7-0.7,1\
.7-0.9,2.6-0.5l3\
9.9,16.4\x0a\x09\x09\x09c0.9\
,0.4,1.5,1.3,1.4\
,2.3s-0.8,1.9-1.\
8,2.1L42,66.6L37\
.6,84c-0.2,1-1.1\
,1.7-2.1,1.8C35.\
5,85.9,35.5,85.9\
,35.4,85.9z M23.\
3,47.9\x0a\x09\x09\x09L34.9,\
76l3-11.9c0.2-0.\
8,0.9-1.5,1.7-1.\
7l11.9-3L23.3,47\
.9z\x22/>\x0a\x09</g>\x0a</g\
>\x0a<polygon point\
s=\x2221.7,46.6 34.\
5,78.3 39.3,65.7\
 53.9,59.5 \x22/>\x0a<\
/svg>\x0a\
\x00\x00\x02\x88\
<\
?xml version=\x221.\
0\x22 encoding=\x22utf\
-8\x22?>\x0a<!-- Gener\
ator: Adobe Illu\
strator 23.0.6, \
SVG Export Plug-\
In . SVG Version\
: 6.00 Build 0) \
 -->\x0a<svg versio\
n=\x221.1\x22 id=\x22Laye\
r_1\x22 xmlns=\x22http\
://www.w3.org/20\
00/svg\x22 xmlns:xl\
ink=\x22http://www.\
w3.org/1999/xlin\
k\x22 x=\x220px\x22 y=\x220p\
x\x22\x0a\x09 viewBox=\x220 \
0 100 100\x22 style\
=\x22enable-backgro\
und:new 0 0 100 \
100;\x22 xml:space=\
\x22preserve\x22>\x0a<sty\
le type=\x22text/cs\
s\x22>\x0a    path{fil\
l:rgb(209, 210, \
212)}\x0a    polygo\
n{fill:rgb(209, \
210, 212)}\x0a    c\
ircle{fill:rgb(2\
09, 210, 212)}\x0a \
   rect{fill:rgb\
(209, 210, 212)}\
\x0a</style><polygo\
n points=\x2267.3,7\
3.6 50.6,64.7 33\
.7,73.4 37,54.8 \
23.5,41.5 42.3,3\
8.8 50.8,21.9 59\
.1,38.9 77.8,41.\
7 64.2,54.9 \x22/>\x0a\
</svg>\x0a\
\x00\x00\x03c\
<\
?xml version=\x221.\
0\x22 encoding=\x22utf\
-8\x22?>\x0a<!-- Gener\
ator: Adobe Illu\
strator 23.0.1, \
SVG Export Plug-\
In . SVG Version\
: 6.00 Build 0) \
 -->\x0a<svg versio\
n=\x221.1\x22 id=\x22Laye\
r_1\x22 xmlns=\x22http\
://www.w3.org/20\
00/svg\x22 xmlns:xl\
ink=\x22http://www.\
w3.org/1999/xlin\
k\x22 x=\x220px\x22 y=\x220p\
x\x22\x0a\x09 viewBox=\x220 \
0 100 100\x22 style\
=\x22enable-backgro\
und:new 0 0 100 \
100;\x22 xml:space=\
\x22preserve\x22>\x0a<sty\
le type=\x22text/cs\
s\x22>\x0a    path{fil\
l:rgb(209, 210, \
212)}\x0a    polygo\
n{fill:rgb(209, \
210, 212)}\x0a    c\
ircle{fill:rgb(2\
09, 210, 212)}\x0a \
   rect{fill:rgb\
(209, 210, 212)}\
<<<<<<< HEAD
\x0a</style><g>\x0a\x09<g\
 id=\x22reply\x22>\x0a\x09\x09<\
path d=\x22M68.8,15\
.7l3.4-8.8l-21.4\
,9.6l9.6,21.4l3.\
5-9.1c11.1,4.2,1\
7.4,10.7,20,20.6\
C85.9,37.4,83.5,\
23.8,68.8,15.7z\x22\
/>\x0a\x09</g>\x0a</g>\x0a<p\
ath d=\x22M52,91.9H\
17.5c-4.9,0-8.7-\
3.8-8.7-8.7V48.6\
c0-4.9,3.8-8.7,8\
.7-8.7h34.4c4.9,\
0,8.7,3.8,8.7,8.\
7v34.4\x0a\x09C60.7,88\
,56.9,91.9,52,91\
.9z M19.3,81.3h3\
0.9V50.4H19.3V81\
.3z\x22/>\x0a</svg>\x0a\
\x00\x00\x02A\
<\
?xml version=\x221.\
0\x22 encoding=\x22utf\
-8\x22?>\x0a<!-- Gener\
ator: Adobe Illu\
strator 23.0.6, \
SVG Export Plug-\
In . SVG Version\
: 6.00 Build 0) \
 -->\x0a<svg versio\
n=\x221.1\x22 id=\x22Laye\
r_1\x22 xmlns=\x22http\
://www.w3.org/20\
00/svg\x22 xmlns:xl\
ink=\x22http://www.\
w3.org/1999/xlin\
k\x22 x=\x220px\x22 y=\x220p\
x\x22\x0a\x09 viewBox=\x220 \
0 100 100\x22 style\
=\x22enable-backgro\
und:new 0 0 100 \
100;\x22 xml:space=\
\x22preserve\x22>\x0a<sty\
le type=\x22text/cs\
s\x22>\x0a    path{fil\
l:rgb(107, 105, \
103)}\x0a    polygo\
n{fill:rgb(107, \
105, 103)}\x0a    c\
ircle{fill:rgb(1\
07, 105, 103)}\x0a \
   rect{fill:rgb\
(209, 210, 212)}\
\x0a</style><polygo\
n points=\x2220.9,5\
0 79.1,97.4 79.1\
,2.6 \x22/>\x0a</svg>\x0a\
\
\x00\x00\x06\x8a\
=======
\x0a</style><g id=\x22\
Outline\x22>\x0a\x09<g>\x0a\x09\
\x09<path d=\x22M47.2,\
86.9c-1.4,0-2.7-\
0.9-3.3-2.2l-25-\
60.6c-0.6-1.3-0.\
2-2.9,0.8-3.9s2.\
5-1.3,3.9-0.8l60\
.6,25c1.4,0.6,2.\
3,2,2.2,3.6\x0a\x09\x09\x09c\
-0.1,1.5-1.2,2.8\
-2.7,3.2l-26.4,6\
.6l-6.6,26.4c-0.\
4,1.5-1.7,2.6-3.\
2,2.7C47.3,86.9,\
47.2,86.9,47.2,8\
6.9z M28.7,29.3L\
46.3,72\x0a\x09\x09\x09l4.5-\
18c0.3-1.3,1.3-2\
.3,2.6-2.6l18-4.\
5L28.7,29.3z\x22/>\x0a\
\x09</g>\x0a</g>\x0a</svg\
>\x0a\
\x00\x00\x03\x88\
>>>>>>> 1b1f1a27
<\
?xml version=\x221.\
0\x22 encoding=\x22utf\
-8\x22?>\x0a<!-- Gener\
ator: Adobe Illu\
strator 23.0.1, \
SVG Export Plug-\
In . SVG Version\
: 6.00 Build 0) \
 -->\x0a<svg versio\
n=\x221.1\x22 id=\x22Laye\
r_1\x22 xmlns=\x22http\
://www.w3.org/20\
00/svg\x22 xmlns:xl\
ink=\x22http://www.\
w3.org/1999/xlin\
k\x22 x=\x220px\x22 y=\x220p\
x\x22\x0a\x09 viewBox=\x220 \
0 100 100\x22 style\
=\x22enable-backgro\
und:new 0 0 100 \
100;\x22 xml:space=\
\x22preserve\x22>\x0a<sty\
le type=\x22text/cs\
s\x22>\x0a    path{fil\
l:rgb(107, 105, \
103)}\x0a    polygo\
n{fill:rgb(107, \
105, 103)}\x0a    c\
ircle{fill:rgb(1\
07, 105, 103)}\x0a \
   rect{fill:rgb\
(209, 210, 212)}\
\x0a</style><path d\
=\x22M41.5,67.6c-14\
.4,0-26.1-11.7-2\
6.1-26.1s11.7-26\
.1,26.1-26.1s26.\
1,11.7,26.1,26.1\
S55.9,67.6,41.5,\
67.6z M41.5,22.4\
\x0a\x09C31,22.4,22.4,\
31,22.4,41.5c0,1\
0.5,8.6,19.1,19.\
1,19.1c10.5,0,19\
.1-8.6,19.1-19.1\
C60.6,31,52,22.4\
,41.5,22.4z\x22/>\x0a<\
path d=\x22M84.4,79\
.8L64.2,60.6c-1.\
4,1.7-3.1,3.2-4.\
8,4.6l20.5,19.4c\
0.6,0.6,1.5,0.9,\
2.3,0.9c0.9,0,1.\
8-0.3,2.4-1\x0a\x09C85\
.8,83.2,85.7,81.\
1,84.4,79.8z\x22/>\x0a\
</svg>\x0a\
\x00\x00\x02\xc1\
<\
?xml version=\x221.\
0\x22 encoding=\x22utf\
-8\x22?>\x0a<!-- Gener\
ator: Adobe Illu\
strator 23.0.1, \
SVG Export Plug-\
In . SVG Version\
: 6.00 Build 0) \
 -->\x0a<svg versio\
n=\x221.1\x22 id=\x22Laye\
r_1\x22 xmlns=\x22http\
://www.w3.org/20\
00/svg\x22 xmlns:xl\
ink=\x22http://www.\
w3.org/1999/xlin\
k\x22 x=\x220px\x22 y=\x220p\
x\x22\x0a\x09 viewBox=\x220 \
0 100 100\x22 style\
=\x22enable-backgro\
und:new 0 0 100 \
100;\x22 xml:space=\
\x22preserve\x22>\x0a<sty\
le type=\x22text/cs\
s\x22>\x0a    path{fil\
l:rgb(134, 142, \
147)}\x0a    polygo\
n{fill:rgb(134, \
142, 147)}\x0a    c\
ircle{fill:rgb(1\
34, 142, 147)}\x0a \
   rect{fill:rgb\
(134, 142, 147)}\
\x0a</style><g id=\x22\
Solid\x22>\x0a\x09<g>\x0a\x09\x09<\
polygon points=\x22\
59.1,3.4 40.6,3.\
4 40.6,40.6 3.4,\
40.6 3.4,59.1 40\
.6,59.1 40.6,96.\
3 59.1,96.3 59.1\
,59.1 96.3,59.1 \
96.3,40.6 \x0a\x09\x09\x0959\
.1,40.6 \x09\x09\x22/>\x0a\x09<\
/g>\x0a</g>\x0a</svg>\x0a\
\
\x00\x00\x03Y\
<\
?xml version=\x221.\
0\x22 encoding=\x22utf\
-8\x22?>\x0a<!-- Gener\
ator: Adobe Illu\
strator 23.0.1, \
SVG Export Plug-\
In . SVG Version\
: 6.00 Build 0) \
 -->\x0a<svg versio\
n=\x221.1\x22 id=\x22Laye\
r_1\x22 xmlns=\x22http\
://www.w3.org/20\
00/svg\x22 xmlns:xl\
ink=\x22http://www.\
w3.org/1999/xlin\
k\x22 x=\x220px\x22 y=\x220p\
x\x22\x0a\x09 viewBox=\x220 \
0 100 100\x22 style\
=\x22enable-backgro\
und:new 0 0 100 \
100;\x22 xml:space=\
\x22preserve\x22>\x0a<sty\
le type=\x22text/cs\
s\x22>\x0a    path{fil\
<<<<<<< HEAD
l:rgb(107, 105, \
103)}\x0a    polygo\
n{fill:rgb(107, \
105, 103)}\x0a    c\
ircle{fill:rgb(1\
07, 105, 103)}\x0a \
=======
l:rgb(134, 142, \
147)}\x0a    polygo\
n{fill:rgb(134, \
142, 147)}\x0a    c\
ircle{fill:rgb(1\
34, 142, 147)}\x0a \
>>>>>>> 1b1f1a27
   rect{fill:rgb\
(134, 142, 147)}\
\x0a</style><path d\
=\x22M31.8,56.4c-1.\
9,0-3.8-0.8-5-2.\
4c-2.2-2.8-1.8-6\
.9,1-9.1l35.1-28\
.2c2.8-2.2,6.9-1\
.8,9.1,1c2.2,2.8\
,1.8,6.9-1,9.1L3\
5.8,54.9\x0a\x09C34.6,\
55.9,33.2,56.4,3\
1.8,56.4z\x22/>\x0a<pa\
th d=\x22M66.9,84.6\
c-1.4,0-2.9-0.5-\
4-1.4L27.7,54.9c\
-2.8-2.2-3.2-6.3\
-1-9.1c2.2-2.8,6\
.3-3.2,9.1-1l35.\
1,28.2c2.8,2.2,3\
.2,6.3,1,9.1\x0a\x09C7\
0.6,83.8,68.8,84\
.6,66.9,84.6z\x22/>\
\x0a</svg>\x0a\
\x00\x00\x09\xa7\
<\
?xml version=\x221.\
0\x22 encoding=\x22utf\
-8\x22?>\x0a<!-- Gener\
ator: Adobe Illu\
strator 23.0.1, \
SVG Export Plug-\
In . SVG Version\
: 6.00 Build 0) \
 -->\x0a<svg versio\
n=\x221.1\x22 id=\x22Laye\
r_1\x22 xmlns=\x22http\
://www.w3.org/20\
00/svg\x22 xmlns:xl\
ink=\x22http://www.\
w3.org/1999/xlin\
k\x22 x=\x220px\x22 y=\x220p\
x\x22\x0a\x09 viewBox=\x220 \
0 100 100\x22 style\
=\x22enable-backgro\
und:new 0 0 100 \
100;\x22 xml:space=\
\x22preserve\x22>\x0a<sty\
le type=\x22text/cs\
s\x22>\x0a    path{fil\
l:rgb(107, 105, \
103)}\x0a    polygo\
n{fill:rgb(107, \
105, 103)}\x0a    c\
ircle{fill:rgb(1\
07, 105, 103)}\x0a \
   rect{fill:rgb\
(209, 210, 212)}\
\x0a</style><g id=\x22\
Layer_17\x22>\x0a\x09<pat\
h d=\x22M48.4,34.9c\
1.4-1.4,3.8-1.4,\
5.2,0l1.1,1.1l10\
.4-10.3c2.9-2.9,\
7.6-2.9,10.5,0c2\
.9,2.9,2.9,7.6,0\
,10.5L65.2,46.5l\
1.1,1.1\x0a\x09\x09c1.4,1\
.4,1.4,3.8,0,5.2\
c-1.4,1.4-3.8,1.\
4-5.2,0L48.4,40.\
2C46.9,38.7,46.9\
,36.4,48.4,34.9z\
\x22/>\x0a\x09<polygon po\
ints=\x2247.4,64.3 \
36.2,75.4 25.8,7\
5.4 25.8,65 26.5\
,64.3 26.5,64.3 \
\x09\x22/>\x0a\x09<path d=\x22M\
76.8,37.4c1.8-1.\
8,2.8-4.2,2.7-6.\
5c0-2.4-0.9-4.7-\
2.7-6.5l0,0c0,0,\
0,0,0,0c0,0,0,0,\
0,0l0,0c-1.8-1.8\
-4.2-2.7-6.5-2.7\
\x0a\x09\x09c-2.4,0-4.7,0\
.9-6.5,2.7l0,0l-\
9.1,9.1c-1-0.9-2\
.4-1.4-3.7-1.4c-\
1.4,0-2.8,0.5-3.\
9,1.6c-1.1,1.1-1\
.6,2.5-1.6,3.9\x0a\x09\
\x09c0,1.3,0.5,2.6,\
1.4,3.7L25.2,62.\
9c0,0-0.1,0-0.1,\
0.1l0,0l-0.7,0.7\
C24.1,64,24,64.5\
,24,65v9.7l-3.2,\
3.2c-0.7,0.7-0.7\
,1.9,0,2.6\x0a\x09\x09c0.\
7,0.7,1.9,0.7,2.\
6,0l3.1-3.1l9.7,\
0c0.5,0,1-0.2,1.\
3-0.5l11.2-11.1L\
60,54.3c1,0.9,2.\
4,1.4,3.7,1.4c1.\
4,0,2.8-0.5,3.9-\
1.6\x0a\x09\x09c1.1-1.1,1\
.6-2.5,1.6-3.9c0\
-1.3-0.5-2.6-1.4\
-3.7L76.8,37.4L7\
6.8,37.4z M46.1,\
63L35.5,73.5l-7.\
8,0v-7.9l0.1-0.1\
c0,0,0.1,0,0.1-0\
.1\x0a\x09\x09L49.3,44l7.\
9,7.9L46.1,63z M\
74.2,34.8L74.2,3\
4.8L63.9,45.2c-0\
.7,0.7-0.7,1.9,0\
,2.6c0.2,0.2,0.4\
,0.3,0.7,0.4\x0a\x09\x09c\
0.1,0.2,0.2,0.5,\
0.4,0.7c0.4,0.4,\
0.5,0.8,0.5,1.3c\
0,0.5-0.2,0.9-0.\
5,1.3c-0.4,0.4-0\
.8,0.5-1.3,0.5c-\
0.5,0-0.9-0.2-1.\
3-0.5\x0a\x09\x09L49.7,38\
.9c-0.4-0.4-0.5-\
0.8-0.5-1.3c0-0.\
5,0.2-0.9,0.5-1.\
3c0.4-0.4,0.8-0.\
5,1.3-0.5c0.5,0,\
0.9,0.2,1.3,0.5\x0a\
\x09\x09c0.2,0.2,0.4,0\
.3,0.7,0.4c0.1,0\
.2,0.2,0.5,0.4,0\
.7c0.7,0.7,1.9,0\
.7,2.6,0L66.4,27\
l0,0c1.1-1.1,2.5\
-1.6,3.9-1.6\x0a\x09\x09c\
1.4,0,2.8,0.5,3.\
9,1.6l0,0c1.1,1.\
1,1.6,2.5,1.6,3.\
9C75.9,32.3,75.3\
,33.7,74.2,34.8z\
\x22/>\x0a\x09<path d=\x22M6\
1.8,45.7l2.1,2.1\
l1.1,1.1c0.7,0.7\
,1.9,0.7,2.6,0c0\
.7-0.7,0.7-1.9,0\
-2.6l-1.1-1.1l-2\
.1-2.1c-0.7-0.7-\
1.9-0.7-2.6,0\x0a\x09\x09\
C61.1,43.8,61.1,\
45,61.8,45.7L61.\
8,45.7z\x22/>\x0a\x09<pat\
h d=\x22M52.3,36.2l\
1.1,1.1l2.1,2.1c\
0.7,0.7,1.9,0.7,\
2.6,0c0.7-0.7,0.\
7-1.9,0-2.6L56,3\
4.7l-1.1-1.1c-0.\
7-0.7-1.9-0.7-2.\
6,0\x0a\x09\x09C51.6,34.3\
,51.6,35.5,52.3,\
36.2L52.3,36.2z\x22\
/>\x0a\x09<path d=\x22M26\
.5,66.1L26.5,66.\
1h20.9c1,0,1.9-0\
.8,1.9-1.9c0-1-0\
.8-1.9-1.9-1.9H2\
6.5h0c-1,0-1.9,0\
.8-1.9,1.9\x0a\x09\x09C24\
.6,65.3,25.5,66.\
1,26.5,66.1L26.5\
,66.1z\x22/>\x0a</g>\x0a<\
/svg>\x0a\
\x00\x00\x11\xed\
<\
?xml version=\x221.\
0\x22 encoding=\x22utf\
-8\x22?>\x0a<!-- Gener\
ator: Adobe Illu\
strator 23.0.1, \
SVG Export Plug-\
In . SVG Version\
: 6.00 Build 0) \
 -->\x0a<svg versio\
n=\x221.1\x22 id=\x22Laye\
r_1\x22 xmlns=\x22http\
://www.w3.org/20\
00/svg\x22 xmlns:xl\
ink=\x22http://www.\
w3.org/1999/xlin\
k\x22 x=\x220px\x22 y=\x220p\
<<<<<<< HEAD
x\x22\x0a\x09 viewBox=\x220 \
0 100 100\x22 style\
=\x22enable-backgro\
und:new 0 0 100 \
100;\x22 xml:space=\
\x22preserve\x22>\x0a<sty\
le type=\x22text/cs\
s\x22>\x0a    path{fil\
l:rgb(107, 105, \
103)}\x0a    polygo\
n{fill:rgb(107, \
105, 103)}\x0a    c\
ircle{fill:rgb(1\
07, 105, 103)}\x0a \
   rect{fill:rgb\
(107, 105, 103)}\
\x0a</style><path d\
=\x22M74.7,86.9H26.\
4c-6.9,0-12.2-5.\
4-12.2-12.2V26.4\
c0-6.9,5.4-12.2,\
12.2-12.2h48.1c6\
.9,0,12.2,5.4,12\
.2,12.2v48.1\x0a\x09C8\
6.9,81.5,81.5,86\
.9,74.7,86.9z M2\
8.9,72.1h43.2V28\
.9H28.9V72.1z\x22/>\
\x0a</svg>\x0a\
\x00\x00\x03\x9e\
=======
x\x22\x0a\x09 preserveAsp\
ectRatio=\x22xMidYM\
id meet\x22\x0a     vi\
ewBox=\x2210.975789\
473684245 12.664\
999999999964 300\
.04842105263157 \
296.670000000000\
1\x22 width=\x22296.05\
\x22 height=\x22292.67\
\x22\x0a     style=\x22en\
able-background:\
new 0 0 100 100;\
\x22 xml:space=\x22pre\
serve\x22>\x0a<style t\
ype=\x22text/css\x22>\x0a\
    path{fill:rg\
b(209, 210, 212)\
}\x0a    polygon{fi\
ll:rgb(209, 210,\
 212)}\x0a    circl\
e{fill:rgb(209, \
210, 212)}\x0a    r\
ect{fill:rgb(209\
, 210, 212)}\x0a</s\
tyle> \x0a<path d=\x22\
M209.83 13.77L21\
1.14 13.9L212.43\
 14.08L213.7 14.\
3L214.95 14.58L2\
16.18 14.9L217.3\
9 15.27L218.57 1\
5.69L219.74 16.1\
4L220.88 16.65L2\
21.99 17.19L223.\
08 17.78L224.14 \
18.4L225.18 19.0\
6L226.18 19.77L2\
27.16 20.51L228.\
1 21.29L229.02 2\
2.1L229.9 22.94L\
230.74 23.83L231\
.56 24.74L232.33\
 25.68L233.07 26\
.66L233.78 27.66\
L234.44 28.7L235\
.07 29.76L235.65\
 30.85L236.19 31\
.97L236.7 33.1L2\
37.15 34.27L237.\
57 35.46L237.94 \
36.66L238.26 37.\
89L238.54 39.14L\
238.76 40.41L238\
.94 41.7L239.07 \
43.01L239.15 44.\
33L239.18 45.66L\
239.18 79.14L276\
.02 79.14L277.36\
 79.16L278.68 79\
.24L279.99 79.37\
L281.27 79.55L28\
2.54 79.78L283.7\
9 80.05L285.02 8\
0.37L286.23 80.7\
4L287.42 81.16L2\
88.58 81.62L289.\
72 82.12L290.84 \
82.66L291.93 83.\
25L292.99 83.87L\
294.02 84.54L295\
.03 85.24L296.01\
 85.98L296.95 86\
.76L297.86 87.57\
L298.74 88.42L29\
9.59 89.3L300.4 \
90.21L301.18 91.\
15L301.92 92.13L\
302.62 93.14L303\
.29 94.17L303.91\
 95.23L304.5 96.\
32L305.04 97.44L\
305.54 98.58L306\
 99.74L306.42 10\
0.93L306.79 102.\
13L307.11 103.36\
L307.38 104.62L3\
07.61 105.88L307\
.79 107.17L307.9\
2 108.48L308 109\
.8L308.02 111.14\
L308.02 274.34L3\
08 275.67L307.92\
 276.99L307.79 2\
78.3L307.61 279.\
59L307.38 280.86\
L307.11 282.11L3\
06.79 283.34L306\
.42 284.54L306 2\
85.73L305.54 286\
.9L305.04 288.03\
L304.5 289.15L30\
3.91 290.24L303.\
29 291.3L302.62 \
292.34L301.92 29\
3.34L301.18 294.\
32L300.4 295.26L\
299.59 296.17L29\
8.74 297.06L297.\
86 297.9L296.95 \
298.71L296.01 29\
9.49L295.03 300.\
23L294.02 300.94\
L292.99 301.6L29\
1.93 302.22L290.\
84 302.81L289.72\
 303.35L288.58 3\
03.86L287.42 304\
.31L286.23 304.7\
3L285.02 305.1L2\
83.79 305.42L282\
.54 305.7L281.27\
 305.92L279.99 3\
06.1L278.68 306.\
23L277.36 306.31\
L276.02 306.34L1\
12.18 306.34L110\
.85 306.31L109.5\
3 306.23L108.22 \
306.1L106.93 305\
.92L105.66 305.7\
L104.41 305.42L1\
03.18 305.1L101.\
97 304.73L100.79\
 304.31L99.62 30\
3.86L98.48 303.3\
5L97.37 302.81L9\
6.28 302.22L95.2\
2 301.6L94.18 30\
0.94L93.18 300.2\
3L92.2 299.49L91\
.26 298.71L90.34\
 297.9L89.46 297\
.06L88.62 296.17\
L87.8 295.26L87.\
03 294.32L86.29 \
293.34L85.58 292\
.34L84.92 291.3L\
84.29 290.24L83.\
71 289.15L83.17 \
288.03L82.66 286\
.9L82.21 285.73L\
81.79 284.54L81.\
42 283.34L81.1 2\
82.11L80.82 280.\
86L80.6 279.59L8\
0.42 278.3L80.29\
 276.99L80.21 27\
5.67L80.18 274.3\
4L80.18 240.87L4\
3.98 240.87L42.6\
4 240.84L41.32 2\
40.76L40.01 240.\
63L38.73 240.45L\
37.46 240.23L36.\
21 239.95L34.98 \
239.63L33.77 239\
.26L32.58 238.84\
L31.42 238.39L30\
.28 237.88L29.16\
 237.34L28.07 23\
6.75L27.01 236.1\
3L25.98 235.47L2\
4.97 234.76L23.9\
9 234.02L23.05 2\
33.24L22.14 232.\
43L21.26 231.59L\
20.41 230.7L19.6\
 229.79L18.82 22\
8.85L18.08 227.8\
7L17.38 226.87L1\
6.71 225.83L16.0\
9 224.77L15.5 22\
3.68L14.96 222.5\
6L14.46 221.43L1\
4 220.26L13.58 2\
19.07L13.21 217.\
87L12.89 216.64L\
12.62 215.39L12.\
39 214.12L12.21 \
212.83L12.08 211\
.52L12 210.2L11.\
98 208.87L11.98 \
45.66L12 44.33L1\
2.08 43.01L12.21\
 41.7L12.39 40.4\
1L12.62 39.14L12\
.89 37.89L13.21 \
36.66L13.58 35.4\
6L14 34.27L14.46\
 33.1L14.96 31.9\
7L15.5 30.85L16.\
09 29.76L16.71 2\
8.7L17.38 27.66L\
18.08 26.66L18.8\
2 25.68L19.6 24.\
74L20.41 23.83L2\
1.26 22.94L22.14\
 22.1L23.05 21.2\
9L23.99 20.51L24\
.97 19.77L25.98 \
19.06L27.01 18.4\
L28.07 17.78L29.\
16 17.19L30.28 1\
6.65L31.42 16.14\
L32.58 15.69L33.\
77 15.27L34.98 1\
4.9L36.21 14.58L\
37.46 14.3L38.73\
 14.08L40.01 13.\
9L41.32 13.77L42\
.64 13.69L43.98 \
13.66L207.18 13.\
66L208.51 13.69L\
209.83 13.77ZM23\
9.15 210.2L239.0\
7 211.52L238.94 \
212.83L238.76 21\
4.12L238.54 215.\
39L238.26 216.64\
L237.94 217.87L2\
37.57 219.07L237\
.15 220.26L236.7\
 221.43L236.19 2\
22.56L235.65 223\
.68L235.07 224.7\
7L234.44 225.83L\
233.78 226.86L23\
3.07 227.87L232.\
33 228.85L231.56\
 229.79L230.74 2\
30.7L229.9 231.5\
9L229.02 232.43L\
228.1 233.24L227\
.16 234.02L226.1\
8 234.76L225.18 \
235.47L224.14 23\
6.13L223.08 236.\
75L221.99 237.34\
L220.88 237.88L2\
19.74 238.39L218\
.57 238.84L217.3\
9 239.26L216.18 \
239.63L214.95 23\
9.95L213.7 240.2\
3L212.43 240.45L\
211.14 240.63L20\
9.83 240.76L208.\
51 240.84L207.18\
 240.87L118.58 2\
40.87L118.58 267\
.94L269.62 267.9\
4L269.62 117.54L\
239.18 117.54L23\
9.18 208.86L239.\
15 210.2ZM50.38 \
202.47L200.78 20\
2.47L200.78 52.0\
6L50.38 52.06L50\
.38 202.47Z\x22></p\
ath>\x0a</svg>\x0a\
\x00\x00\x03\xd9\
>>>>>>> 1b1f1a27
<\
?xml version=\x221.\
0\x22 encoding=\x22utf\
-8\x22?>\x0a<!-- Gener\
ator: Adobe Illu\
strator 24.0.0, \
SVG Export Plug-\
In . SVG Version\
: 6.00 Build 0) \
 -->\x0a<svg versio\
n=\x221.1\x22 id=\x22Laye\
r_1\x22 xmlns=\x22http\
://www.w3.org/20\
00/svg\x22 xmlns:xl\
ink=\x22http://www.\
w3.org/1999/xlin\
k\x22 x=\x220px\x22 y=\x220p\
x\x22\x0a\x09 viewBox=\x220 \
0 100 100\x22 style\
=\x22enable-backgro\
und:new 0 0 100 \
100;\x22 xml:space=\
\x22preserve\x22>\x0a<sty\
le type=\x22text/cs\
s\x22>\x0a    path{fil\
l:rgb(107, 105, \
103)}\x0a    polygo\
n{fill:rgb(107, \
105, 103)}\x0a    c\
ircle{fill:rgb(1\
07, 105, 103)}\x0a \
   rect{fill:rgb\
(209, 210, 212)}\
\x0a</style><path d\
=\x22M30.2,77.7c-4.\
7,0-8.6-3.9-8.6-\
8.6s3.9-8.6,8.6-\
8.6s8.6,3.9,8.6,\
8.6S34.9,77.7,30\
.2,77.7z M30.2,6\
6.1c-1.7,0-3,1.3\
-3,3\x0a\x09s1.3,3,3,3\
s3-1.3,3-3S31.9,\
66.1,30.2,66.1z\x22\
/>\x0a<path d=\x22M70.\
1,37.8c-4.7,0-8.\
6-3.9-8.6-8.6s3.\
9-8.6,8.6-8.6s8.\
6,3.9,8.6,8.6S74\
.8,37.8,70.1,37.\
8z M70.1,26.2c-1\
.7,0-3,1.3-3,3\x0a\x09\
s1.3,3,3,3s3-1.3\
,3-3S71.8,26.2,7\
0.1,26.2z\x22/>\x0a<re\
ct x=\x2228\x22 y=\x2246.\
7\x22 transform=\x22ma\
trix(0.7027 -0.7\
115 0.7115 0.702\
7 -20.1843 50.59\
28)\x22 width=\x2244.8\
\x22 height=\x225.6\x22/>\
\x0a</svg>\x0a\
\x00\x00\x03\xa2\
<\
?xml version=\x221.\
0\x22 encoding=\x22utf\
-8\x22?>\x0a<!-- Gener\
ator: Adobe Illu\
strator 23.0.0, \
SVG Export Plug-\
In . SVG Version\
: 6.00 Build 0) \
 -->\x0a<svg versio\
n=\x221.1\x22 id=\x22Laye\
r_1\x22 xmlns=\x22http\
://www.w3.org/20\
00/svg\x22 xmlns:xl\
ink=\x22http://www.\
w3.org/1999/xlin\
k\x22 x=\x220px\x22 y=\x220p\
x\x22\x0a\x09 viewBox=\x220 \
0 100 100\x22 style\
=\x22enable-backgro\
und:new 0 0 100 \
100;\x22 xml:space=\
\x22preserve\x22>\x0a<sty\
le type=\x22text/cs\
s\x22>\x0a    path{fil\
<<<<<<< HEAD
l:rgb(107, 105, \
103)}\x0a    polygo\
n{fill:rgb(107, \
105, 103)}\x0a    c\
ircle{fill:rgb(1\
07, 105, 103)}\x0a \
   rect{fill:rgb\
(209, 210, 212)}\
\x0a</style><polygo\
n points=\x2225.4,5\
0 83.6,97.4 83.6\
,2.6 \x22/>\x0a<rect x\
=\x2213.8\x22 y=\x222.6\x22 \
transform=\x22matri\
x(-1 -1.224647e-\
16 1.224647e-16 \
-1 40.1826 100)\x22\
 width=\x2212.5\x22 he\
ight=\x2294.8\x22/>\x0a</\
svg>\x0a\
\x00\x00\x04U\
<\
?xml version=\x221.\
0\x22 encoding=\x22utf\
-8\x22?>\x0a<!-- Gener\
ator: Adobe Illu\
strator 23.0.1, \
SVG Export Plug-\
In . SVG Version\
: 6.00 Build 0) \
 -->\x0a<svg versio\
n=\x221.1\x22 id=\x22Laye\
r_1\x22 xmlns=\x22http\
://www.w3.org/20\
00/svg\x22 xmlns:xl\
ink=\x22http://www.\
w3.org/1999/xlin\
k\x22 x=\x220px\x22 y=\x220p\
x\x22\x0a\x09 viewBox=\x220 \
0 100 100\x22 style\
=\x22enable-backgro\
und:new 0 0 100 \
100;\x22 xml:space=\
\x22preserve\x22>\x0a<sty\
le type=\x22text/cs\
s\x22>\x0a    path{fil\
l:rgb(107, 105, \
103)}\x0a    polygo\
n{fill:rgb(107, \
105, 103)}\x0a    c\
ircle{fill:rgb(1\
07, 105, 103)}\x0a \
   rect{fill:rgb\
(209, 210, 212)}\
\x0a</style><g id=\x22\
Solid\x22>\x0a\x09<path d\
=\x22M79.4,30.1c0-2\
.4-0.9-4.6-2.6-6\
.3c-3.4-3.4-9.2-\
3.4-12.6,0L33.9,\
54.2c-2.8,0.2-5.\
5,1.3-7.5,3.3c-4\
.2,4.2-4,7.7-3.9\
,10.6\x0a\x09\x09c0.1,2.4\
,0.2,4.2-2.7,7.2\
l-4.3,4.3c5.4,0.\
7,6.7,1,9.6,1l0,\
0c4.4,0,12.7-0.8\
,18.1-6.2c2.1-2.\
1,3.2-4.7,3.4-7.\
6l30.2-30.2\x0a\x09\x09C7\
8.5,34.7,79.4,32\
.5,79.4,30.1z M3\
9,70c-3.1,3.1-7.\
9,4.1-11.5,4.3c1\
.1-2.6,1-4.8,0.9\
-6.7c-0.3-5.2,3.\
2-7.8,6.4-7.8\x0a\x09\x09\
c1.6,0,3.1,0.6,4\
.2,1.7C41.3,64,4\
1.3,67.7,39,70z \
M72.6,32.2L45,59\
.8c-0.5-0.9-1.1-\
1.7-1.8-2.4s-1.6\
-1.3-2.4-1.8L68.\
4,28\x0a\x09\x09c1.1-1.1,\
3.1-1.1,4.2,0c0.\
6,0.6,0.9,1.3,0.\
9,2.1C73.5,30.9,\
73.2,31.7,72.6,3\
2.2z\x22/>\x0a</g>\x0a</s\
vg>\x0a\
\x00\x00\x03\xa1\
=======
l:rgb(106, 115, \
128)}\x0a    polygo\
n{fill:rgb(106, \
115, 128)}\x0a    c\
ircle{fill:rgb(1\
06, 115, 128)}\x0a \
   rect{fill:rgb\
(106, 115, 128)}\
\x0a</style><path d\
=\x22M8.7,41h82.5c2\
.9,0,5.2,2.1,5.2\
,4.8v7.5c0,2.6-2\
.3,4.8-5.2,4.8H8\
.7c-2.9,0-5.2-2.\
1-5.2-4.8v-7.5C3\
.5,43.2,5.9,41,8\
.7,41z\x22/>\x0a<path \
d=\x22M8.7,64.8h82.\
5c2.9,0,5.2,2.1,\
5.2,4.8v7.5c0,2.\
6-2.3,4.8-5.2,4.\
8H8.7c-2.9,0-5.2\
-2.1-5.2-4.8v-7.\
5\x0a\x09C3.5,66.9,5.9\
,64.8,8.7,64.8z\x22\
/>\x0a<path d=\x22M8.7\
,17.3h82.5c2.9,0\
,5.2,2.1,5.2,4.8\
v7.5c0,2.6-2.3,4\
.8-5.2,4.8H8.7c-\
2.9,0-5.2-2.1-5.\
2-4.8V22C3.5,19.\
4,5.9,17.3,8.7,1\
7.3\x0a\x09z\x22/>\x0a</svg>\
\x0a\
\x00\x00\x02A\
>>>>>>> 1b1f1a27
<\
?xml version=\x221.\
0\x22 encoding=\x22utf\
-8\x22?>\x0a<!-- Gener\
ator: Adobe Illu\
strator 23.0.0, \
SVG Export Plug-\
In . SVG Version\
: 6.00 Build 0) \
 -->\x0a<svg versio\
n=\x221.1\x22 id=\x22Laye\
r_1\x22 xmlns=\x22http\
://www.w3.org/20\
00/svg\x22 xmlns:xl\
ink=\x22http://www.\
w3.org/1999/xlin\
k\x22 x=\x220px\x22 y=\x220p\
x\x22\x0a\x09 viewBox=\x220 \
0 100 100\x22 style\
=\x22enable-backgro\
und:new 0 0 100 \
100;\x22 xml:space=\
\x22preserve\x22>\x0a<sty\
le type=\x22text/cs\
s\x22>\x0a    path{fil\
l:rgb(134, 142, \
147)}\x0a    polygo\
n{fill:rgb(134, \
142, 147)}\x0a    c\
ircle{fill:rgb(1\
34, 142, 147)}\x0a \
   rect{fill:rgb\
(134, 142, 147)}\
\x0a</style><polygo\
n points=\x2250,79.\
1 97.4,20.9 2.6,\
20.9 \x22/>\x0a</svg>\x0a\
\
<<<<<<< HEAD
\x00\x00\x12\xd3\
<\
?xml version=\x221.\
0\x22 encoding=\x22utf\
-8\x22?>\x0a<!-- Gener\
ator: Adobe Illu\
strator 23.0.6, \
SVG Export Plug-\
In . SVG Version\
: 6.00 Build 0) \
 -->\x0a<svg versio\
n=\x221.1\x22 id=\x22Laye\
r_1\x22 \x0a    xmlns=\
\x22http://www.w3.o\
rg/2000/svg\x22 \x0a  \
  xmlns:xlink=\x22h\
ttp://www.w3.org\
/1999/xlink\x22 x=\x22\
0px\x22 y=\x220px\x22 pre\
serveAspectRatio\
=\x22xMidYMid meet\x22\
 viewBox=\x2210.975\
789473684245 12.\
664999999999964 \
300.048421052631\
57 296.670000000\
0001\x22 width=\x22296\
.05\x22 height=\x22292\
.67\x22 style=\x22enab\
le-background:ne\
w 0 0 100 100;\x22 \
xml:space=\x22prese\
rve\x22>\x0a\x0a    <styl\
e type=\x22text/css\
\x22>\x0a    path{fill\
:rgb(209, 210, 2\
12)}\x0a    polygon\
{fill:rgb(209, 2\
10, 212)}\x0a    ci\
rcle{fill:rgb(20\
9, 210, 212)}\x0a  \
  rect{fill:rgb(\
209, 210, 212)}\x0a\
    </style>\x0a   \
 <path d=\x22M209.8\
3 13.77L211.14 1\
3.9L212.43 14.08\
L213.7 14.3L214.\
95\x0a    14.58L216\
.18 14.9L217.39 \
15.27L218.57 15.\
69L219.74 16.14L\
220.88 16.65L221\
.99\x0a    17.19L22\
3.08 17.78L224.1\
4 18.4L225.18 19\
.06L226.18 19.77\
L227.16 20.51L22\
8.1\x0a    21.29L22\
9.02 22.1L229.9 \
22.94L230.74 23.\
83L231.56 24.74L\
232.33 25.68L233\
.07\x0a    26.66L23\
3.78 27.66L234.4\
4 28.7L235.07 29\
.76L235.65 30.85\
L236.19 31.97L23\
6.7\x0a    33.1L237\
.15 34.27L237.57\
 35.46L237.94 36\
.66L238.26 37.89\
L238.54 39.14L23\
8.76\x0a    40.41L2\
38.94 41.7L239.0\
7 43.01L239.15 4\
4.33L239.18 45.6\
6L239.18 79.14L2\
76.02\x0a    79.14L\
277.36 79.16L278\
.68 79.24L279.99\
 79.37L281.27 79\
.55L282.54\x0a    7\
9.78L283.79 80.0\
5L285.02 80.37L2\
86.23 80.74L287.\
42 81.16L288.58\x0a\
    81.62L289.72\
 82.12L290.84 82\
.66L291.93 83.25\
L292.99 83.87L29\
4.02\x0a    84.54L2\
95.03 85.24L296.\
01 85.98L296.95 \
86.76L297.86 87.\
57L298.74\x0a    88\
.42L299.59 89.3L\
300.4 90.21L301.\
18 91.15L301.92 \
92.13L302.62 93.\
14L303.29\x0a    94\
.17L303.91 95.23\
L304.5 96.32L305\
.04 97.44L305.54\
 98.58L306 99.74\
L306.42\x0a    100.\
93L306.79 102.13\
L307.11 103.36L3\
07.38 104.62L307\
.61 105.88L307.7\
9\x0a    107.17L307\
.92 108.48L308 1\
09.8L308.02 111.\
14L308.02 274.34\
L308 275.67L307.\
92\x0a    276.99L30\
7.79 278.3L307.6\
1 279.59L307.38 \
280.86L307.11 28\
2.11L306.79\x0a    \
283.34L306.42 28\
4.54L306 285.73L\
305.54 286.9L305\
.04 288.03L304.5\
\x0a    289.15L303.\
91 290.24L303.29\
 291.3L302.62 29\
2.34L301.92 293.\
34L301.18\x0a    29\
4.32L300.4 295.2\
6L299.59 296.17L\
298.74 297.06L29\
7.86 297.9L296.9\
5\x0a    298.71L296\
.01 299.49L295.0\
3 300.23L294.02 \
300.94L292.99 30\
1.6L291.93\x0a    3\
02.22L290.84 302\
.81L289.72 303.3\
5L288.58 303.86L\
287.42 304.31L28\
6.23\x0a    304.73L\
285.02 305.1L283\
.79 305.42L282.5\
4 305.7L281.27 3\
05.92L279.99\x0a   \
 306.1L278.68 30\
6.23L277.36 306.\
31L276.02 306.34\
L112.18 306.34L1\
10.85\x0a    306.31\
L109.53 306.23L1\
08.22 306.1L106.\
93 305.92L105.66\
 305.7L104.41\x0a  \
  305.42L103.18 \
305.1L101.97 304\
.73L100.79 304.3\
1L99.62 303.86L9\
8.48\x0a    303.35L\
97.37 302.81L96.\
28 302.22L95.22 \
301.6L94.18 300.\
94L93.18 300.23L\
92.2\x0a    299.49L\
91.26 298.71L90.\
34 297.9L89.46 2\
97.06L88.62 296.\
17L87.8 295.26L8\
7.03\x0a    294.32L\
86.29 293.34L85.\
58 292.34L84.92 \
291.3L84.29 290.\
24L83.71 289.15L\
83.17\x0a    288.03\
L82.66 286.9L82.\
21 285.73L81.79 \
284.54L81.42 283\
.34L81.1 282.11L\
80.82\x0a    280.86\
L80.6 279.59L80.\
42 278.3L80.29 2\
76.99L80.21 275.\
67L80.18 274.34L\
80.18\x0a    240.87\
L43.98 240.87L42\
.64 240.84L41.32\
 240.76L40.01 24\
0.63L38.73\x0a    2\
40.45L37.46 240.\
23L36.21 239.95L\
34.98 239.63L33.\
77 239.26L32.58\x0a\
    238.84L31.42\
 238.39L30.28 23\
7.88L29.16 237.3\
4L28.07 236.75L2\
7.01\x0a    236.13L\
25.98 235.47L24.\
97 234.76L23.99 \
234.02L23.05 233\
.24L22.14\x0a    23\
2.43L21.26 231.5\
9L20.41 230.7L19\
.6 229.79L18.82 \
228.85L18.08 227\
.87L17.38\x0a    22\
6.87L16.71 225.8\
3L16.09 224.77L1\
5.5 223.68L14.96\
 222.56L14.46 22\
1.43L14\x0a    220.\
26L13.58 219.07L\
13.21 217.87L12.\
89 216.64L12.62 \
215.39L12.39\x0a   \
 214.12L12.21 21\
2.83L12.08 211.5\
2L12 210.2L11.98\
 208.87L11.98 45\
.66L12\x0a    44.33\
L12.08 43.01L12.\
21 41.7L12.39 40\
.41L12.62 39.14L\
12.89 37.89L13.2\
1\x0a    36.66L13.5\
8 35.46L14 34.27\
L14.46 33.1L14.9\
6 31.97L15.5 30.\
85L16.09\x0a    29.\
76L16.71 28.7L17\
.38 27.66L18.08 \
26.66L18.82 25.6\
8L19.6 24.74L20.\
41\x0a    23.83L21.\
26 22.94L22.14 2\
2.1L23.05 21.29L\
23.99 20.51L24.9\
7 19.77L25.98\x0a  \
  19.06L27.01 18\
.4L28.07 17.78L2\
9.16 17.19L30.28\
 16.65L31.42 16.\
14L32.58\x0a    15.\
69L33.77 15.27L3\
4.98 14.9L36.21 \
14.58L37.46 14.3\
L38.73 14.08L40.\
01\x0a    13.9L41.3\
2 13.77L42.64 13\
.69L43.98 13.66L\
207.18 13.66L208\
.51 13.69L209.83\
\x0a    13.77ZM239.\
15 210.2L239.07 \
211.52L238.94 21\
2.83L238.76 214.\
12L238.54\x0a    21\
5.39L238.26 216.\
64L237.94 217.87\
L237.57 219.07L2\
37.15 220.26L236\
.7\x0a    221.43L23\
6.19 222.56L235.\
65 223.68L235.07\
 224.77L234.44 2\
25.83L233.78\x0a   \
 226.86L233.07 2\
27.87L232.33 228\
.85L231.56 229.7\
9L230.74 230.7L2\
29.9\x0a    231.59L\
229.02 232.43L22\
8.1 233.24L227.1\
6 234.02L226.18 \
234.76L225.18\x0a  \
  235.47L224.14 \
236.13L223.08 23\
6.75L221.99 237.\
34L220.88 237.88\
L219.74\x0a    238.\
39L218.57 238.84\
L217.39 239.26L2\
16.18 239.63L214\
.95 239.95L213.7\
\x0a    240.23L212.\
43 240.45L211.14\
 240.63L209.83 2\
40.76L208.51 240\
.84L207.18\x0a    2\
40.87L118.58 240\
.87L118.58 267.9\
4L269.62 267.94L\
269.62 117.54L23\
9.18\x0a    117.54L\
239.18 208.86L23\
9.15 210.2ZM50.3\
8 202.47L200.78 \
202.47L200.78\x0a  \
  52.06L50.38 52\
.06L50.38 202.47\
Z\x22></path>\x0a</svg\
>\x0a\
\x00\x00\x03\xde\
<\
?xml version=\x221.\
0\x22 encoding=\x22utf\
-8\x22?>\x0a<!-- Gener\
ator: Adobe Illu\
strator 23.1.1, \
SVG Export Plug-\
In . SVG Version\
: 6.00 Build 0) \
 -->\x0a<svg versio\
n=\x221.1\x22 id=\x22Laye\
r_1\x22 xmlns=\x22http\
://www.w3.org/20\
00/svg\x22 xmlns:xl\
ink=\x22http://www.\
w3.org/1999/xlin\
k\x22 x=\x220px\x22 y=\x220p\
x\x22\x0a\x09 viewBox=\x220 \
0 100 100\x22 style\
=\x22enable-backgro\
und:new 0 0 100 \
100;\x22 xml:space=\
\x22preserve\x22>\x0a<sty\
le type=\x22text/cs\
s\x22>\x0a    path{fil\
l:rgb(209, 210, \
212)}\x0a    polygo\
n{fill:rgb(209, \
210, 212)}\x0a    c\
ircle{fill:rgb(2\
09, 210, 212)}\x0a \
   rect{fill:rgb\
(209, 210, 212)}\
\x0a</style><rect x\
=\x2213\x22 y=\x2212\x22 wid\
th=\x2216.8\x22 height\
=\x2216.8\x22/>\x0a<rect \
x=\x2241.7\x22 y=\x2212\x22 \
width=\x2216.8\x22 hei\
ght=\x2216.8\x22/>\x0a<re\
ct x=\x2270.4\x22 y=\x221\
2\x22 width=\x2216.8\x22 \
height=\x2216.8\x22/>\x0a\
<rect x=\x2213\x22 y=\x22\
41.5\x22 width=\x2216.\
8\x22 height=\x2216.8\x22\
/>\x0a<rect x=\x2241.7\
\x22 y=\x2241.5\x22 width\
=\x2216.8\x22 height=\x22\
16.8\x22/>\x0a<rect x=\
\x2270.4\x22 y=\x2241.5\x22 \
width=\x2216.8\x22 hei\
ght=\x2216.8\x22/>\x0a<re\
ct x=\x2212.9\x22 y=\x227\
1\x22 width=\x2216.8\x22 \
height=\x2216.8\x22/>\x0a\
<rect x=\x2241.6\x22 y\
=\x2271\x22 width=\x2216.\
8\x22 height=\x2216.8\x22\
/>\x0a<rect x=\x2270.3\
\x22 y=\x2271\x22 width=\x22\
16.8\x22 height=\x2216\
.8\x22/>\x0a</svg>\x0a\
=======
>>>>>>> 1b1f1a27
\x00\x00\x03\xa4\
<\
?xml version=\x221.\
0\x22 encoding=\x22utf\
-8\x22?>\x0a<!-- Gener\
ator: Adobe Illu\
strator 23.0.1, \
SVG Export Plug-\
In . SVG Version\
: 6.00 Build 0) \
 -->\x0a<svg versio\
n=\x221.1\x22 id=\x22Laye\
r_1\x22 xmlns=\x22http\
://www.w3.org/20\
00/svg\x22 xmlns:xl\
ink=\x22http://www.\
w3.org/1999/xlin\
k\x22 x=\x220px\x22 y=\x220p\
x\x22\x0a\x09 viewBox=\x220 \
0 100 100\x22 style\
=\x22enable-backgro\
und:new 0 0 100 \
100;\x22 xml:space=\
\x22preserve\x22>\x0a<sty\
le type=\x22text/cs\
s\x22>\x0a    path{fil\
l:rgb(209, 210, \
212)}\x0a    polygo\
n{fill:rgb(209, \
210, 212)}\x0a    c\
ircle{fill:rgb(2\
09, 210, 212)}\x0a \
   rect{fill:rgb\
(209, 210, 212)}\
\x0a</style><path d\
=\x22M32.4,53.5H23c\
-2.8,0-5-2.2-5-5\
V23c0-2.8,2.2-5,\
5-5h25.5c2.8,0,5\
,2.2,5,5v10.3h-6\
V24H24v23.5h8.4V\
53.5z\x22/>\x0a<path d\
=\x22M75.7,81.3H50.\
1c-2.8,0-5-2.2-5\
-5V65.2h6v10.1h2\
3.6V51.8h-9.5v-6\
h10.5c2.8,0,5,2.\
2,5,5v25.5C80.7,\
79.1,78.5,81.3,7\
5.7,81.3z\x0a\x09\x22/>\x0a<\
path d=\x22M61.8,67\
.4H36.3c-2.8,0-5\
-2.2-5-5V36.9c0-\
2.8,2.2-5,5-5h25\
.5c2.8,0,5,2.2,5\
,5v25.5C66.8,65.\
2,64.6,67.4,61.8\
,67.4z\x0a\x09 M37.3,6\
1.4h23.5V37.9H37\
.3V61.4z\x22/>\x0a</sv\
g>\x0a\
\x00\x00\x06*\
<\
?xml version=\x221.\
0\x22 encoding=\x22utf\
-8\x22?>\x0a<!-- Gener\
ator: Adobe Illu\
<<<<<<< HEAD
strator 23.0.4, \
SVG Export Plug-\
In . SVG Version\
: 6.00 Build 0) \
 -->\x0a<svg versio\
n=\x221.1\x22 id=\x22Laye\
r_1\x22 xmlns=\x22http\
://www.w3.org/20\
00/svg\x22 xmlns:xl\
ink=\x22http://www.\
w3.org/1999/xlin\
k\x22 x=\x220px\x22 y=\x220p\
x\x22\x0a\x09 viewBox=\x220 \
0 100 100\x22 style\
=\x22enable-backgro\
und:new 0 0 100 \
100;\x22 xml:space=\
\x22preserve\x22>\x0a<sty\
le type=\x22text/cs\
s\x22>\x0a    path{fil\
l:rgb(209, 210, \
212)}\x0a    polygo\
n{fill:rgb(209, \
210, 212)}\x0a    c\
ircle{fill:rgb(2\
09, 210, 212)}\x0a \
   rect{fill:rgb\
(209, 210, 212)}\
\x0a</style><path d\
=\x22M42.1,51l-29-2\
3.2c-2.3-1.8-2.6\
-5.2-0.8-7.5c1.8\
-2.3,5.2-2.6,7.5\
-0.8l28.9,23.2c2\
.3,1.8,2.6,5.2,0\
.8,7.5c-1,1.3-2.\
6,2-4.1,2\x0a\x09C44.3\
,52.2,43.1,51.8,\
42.1,51z\x22/>\x0a<pat\
h d=\x22M12.4,73.4c\
-1.8-2.3-1.5-5.7\
,0.8-7.5l28.9-23\
.2c2.3-1.8,5.7-1\
.5,7.5,0.8s1.5,5\
.7-0.8,7.5l-29,2\
3.3c-0.9,0.7-2.1\
,1.2-3.3,1.2\x0a\x09C1\
4.9,75.5,13.5,74\
.8,12.4,73.4z\x22/>\
\x0a<path d=\x22M41.4,\
75.3c0-2.9,2.3-5\
.4,5.3-5.4l37.1-\
0.5c2.9,0,5.4,2.\
3,5.4,5.3c0,2.9-\
2.3,5.4-5.3,5.4l\
-37.2,0.5c-1.2,0\
-2.4-0.4-3.3-1.1\
\x0a\x09C42.2,78.5,41.\
4,77.1,41.4,75.3\
z\x22/>\x0a</svg>\x0a\
\x00\x00\x03e\
<\
?xml version=\x221.\
0\x22 encoding=\x22utf\
-8\x22?>\x0a<!-- Gener\
ator: Adobe Illu\
strator 23.0.1, \
SVG Export Plug-\
In . SVG Version\
: 6.00 Build 0) \
 -->\x0a<svg versio\
n=\x221.1\x22 id=\x22Laye\
r_1\x22 xmlns=\x22http\
://www.w3.org/20\
00/svg\x22 xmlns:xl\
ink=\x22http://www.\
w3.org/1999/xlin\
k\x22 x=\x220px\x22 y=\x220p\
x\x22\x0a\x09 viewBox=\x220 \
0 100 100\x22 style\
=\x22enable-backgro\
und:new 0 0 100 \
100;\x22 xml:space=\
\x22preserve\x22>\x0a<sty\
le type=\x22text/cs\
s\x22>\x0a    path{fil\
l:rgb(209, 210, \
212)}\x0a    polygo\
n{fill:rgb(209, \
210, 212)}\x0a    c\
ircle{fill:rgb(2\
09, 210, 212)}\x0a \
   rect{fill:rgb\
(209, 210, 212)}\
\x0a</style><circle\
 cx=\x2259.6\x22 cy=\x224\
2.7\x22 r=\x224.9\x22/>\x0a<\
path d=\x22M41.1,84\
.2c-1,0-2-0.4-2.\
7-1.3l-22-26.7c-\
1.2-1.5-1-3.7,0.\
5-4.9l31.9-26.4c\
0.6-0.5,1.4-0.8,\
2.2-0.8c0,0,0,0,\
0,0l27.1,0.1\x0a\x09c1\
,0,2,0.5,2.7,1.3\
c0.7,0.8,0.9,1.9\
,0.7,2.9L76.5,55\
c-0.2,0.8-0.6,1.\
5-1.2,2L43.3,83.\
4C42.7,83.9,41.9\
,84.2,41.1,84.2z\
 M24,54.5\x0a\x09l17.6\
,21.3l28.3-23.3l\
4-21.2l-21.6-0.1\
L24,54.5z\x22/>\x0a</s\
vg>\x0a\
\x00\x00\x06*\
<\
?xml version=\x221.\
0\x22 encoding=\x22utf\
-8\x22?>\x0a<!-- Gener\
ator: Adobe Illu\
strator 23.0.1, \
=======
strator 23.0.6, \
>>>>>>> 1b1f1a27
SVG Export Plug-\
In . SVG Version\
: 6.00 Build 0) \
 -->\x0a<svg versio\
n=\x221.1\x22 id=\x22Laye\
r_1\x22 xmlns=\x22http\
://www.w3.org/20\
00/svg\x22 xmlns:xl\
ink=\x22http://www.\
w3.org/1999/xlin\
k\x22 x=\x220px\x22 y=\x220p\
x\x22\x0a\x09 viewBox=\x220 \
0 100 100\x22 style\
=\x22enable-backgro\
und:new 0 0 100 \
100;\x22 xml:space=\
\x22preserve\x22>\x0a<sty\
le type=\x22text/cs\
s\x22>\x0a    path{fil\
l:rgb(209, 210, \
212)}\x0a    polygo\
n{fill:rgb(209, \
210, 212)}\x0a    c\
ircle{fill:rgb(2\
09, 210, 212)}\x0a \
   rect{fill:rgb\
(209, 210, 212)}\
\x0a</style><rect x\
=\x2213.1\x22 y=\x2223.1\x22\
 transform=\x22matr\
ix(0.7071 -0.707\
1 0.7071 0.7071 \
-10.0546 26.0581\
)\x22 width=\x2226.7\x22 \
height=\x224.1\x22/>\x0a<\
rect x=\x2233.9\x22 y=\
\x2223.1\x22 transform\
=\x22matrix(0.8471 \
-0.5315 0.5315 0\
.8471 -6.1536 28\
.9461)\x22 width=\x222\
6.7\x22 height=\x224.1\
\x22/>\x0a<rect x=\x2256.\
7\x22 y=\x2223.1\x22 tran\
sform=\x22matrix(0.\
9345 -0.356 0.35\
6 0.9345 -4.3723\
 26.5752)\x22 width\
=\x2226.7\x22 height=\x22\
4.1\x22/>\x0a<rect x=\x22\
13.1\x22 y=\x2247.3\x22 t\
ransform=\x22matrix\
(0.7071 -0.7071 \
0.7071 0.7071 -2\
7.1546 33.1412)\x22\
 width=\x2226.7\x22 he\
ight=\x224.1\x22/>\x0a<re\
ct x=\x2233.9\x22 y=\x224\
7.3\x22 transform=\x22\
matrix(0.8209 -0\
.5711 0.5711 0.8\
209 -19.725 35.8\
084)\x22 width=\x2226.\
7\x22 height=\x224.1\x22/\
>\x0a<rect x=\x2256.7\x22\
 y=\x2247.3\x22 transf\
orm=\x22matrix(0.96\
89 -0.2476 0.247\
6 0.9689 -10.037\
8 18.8686)\x22 widt\
h=\x2226.7\x22 height=\
\x224.1\x22/>\x0a<rect x=\
\x2213.1\x22 y=\x2274\x22 tr\
ansform=\x22matrix(\
0.8209 -0.5711 0\
.5711 0.8209 -38\
.7071 28.7179)\x22 \
width=\x2226.7\x22 hei\
ght=\x224.1\x22/>\x0a<rec\
t x=\x2233.9\x22 y=\x2274\
\x22 transform=\x22mat\
rix(0.8471 -0.53\
15 0.5315 0.8471\
 -33.2051 36.729\
9)\x22 width=\x2226.7\x22\
 height=\x224.1\x22/>\x0a\
<rect x=\x2256.7\x22 y\
=\x2274\x22 transform=\
\x22matrix(0.9946 -\
0.1035 0.1035 0.\
9946 -7.4995 7.6\
579)\x22 width=\x2226.\
7\x22 height=\x224.1\x22/\
>\x0a</svg>\x0a\
\x00\x00\x03\xcd\
<\
?xml version=\x221.\
0\x22 encoding=\x22utf\
-8\x22?>\x0a<!-- Gener\
ator: Adobe Illu\
strator 23.0.1, \
SVG Export Plug-\
In . SVG Version\
: 6.00 Build 0) \
 -->\x0a<svg versio\
n=\x221.1\x22 id=\x22Laye\
r_1\x22 xmlns=\x22http\
://www.w3.org/20\
00/svg\x22 xmlns:xl\
ink=\x22http://www.\
w3.org/1999/xlin\
k\x22 x=\x220px\x22 y=\x220p\
x\x22\x0a\x09 viewBox=\x220 \
0 100 100\x22 style\
=\x22enable-backgro\
und:new 0 0 100 \
100;\x22 xml:space=\
\x22preserve\x22>\x0a<sty\
le type=\x22text/cs\
s\x22>\x0a    path{fil\
l:rgb(209, 210, \
212)}\x0a    polygo\
n{fill:rgb(209, \
210, 212)}\x0a    c\
ircle{fill:rgb(2\
09, 210, 212)}\x0a \
   rect{fill:rgb\
(209, 210, 212)}\
\x0a</style><path d\
=\x22M66.7,54.4h-6V\
37.9H45.4v-6h16.\
3c2.8,0,5,2.2,5,\
5V54.4z\x22/>\x0a<path\
 d=\x22M53.4,67.4H3\
6.3c-2.8,0-5-2.2\
-5-5V45.1h6v16.3\
h16.1V67.4z\x22/>\x0a<\
path d=\x22M42.5,47\
.6H22.9c-2.8,0-5\
-2.2-5-5V23c0-2.\
8,2.2-5,5-5h19.6\
c2.8,0,5,2.2,5,5\
v19.6C47.5,45.4,\
45.3,47.6,42.5,4\
7.6z M23.9,41.6\x0a\
\x09h17.6V24H23.9V4\
1.6z\x22/>\x0a<path d=\
\x22M75.7,81.3H56.1\
c-2.8,0-5-2.2-5-\
5V56.8c0-2.8,2.2\
-5,5-5h19.6c2.8,\
0,5,2.2,5,5v19.6\
C80.7,79.1,78.5,\
81.3,75.7,81.3z\x0a\
\x09 M57.1,75.3h17.\
6V57.8H57.1V75.3\
z\x22/>\x0a</svg>\x0a\
\x00\x00\x06\x0f\
<\
?xml version=\x221.\
0\x22 encoding=\x22utf\
-8\x22?>\x0a<!-- Gener\
ator: Adobe Illu\
strator 23.0.1, \
SVG Export Plug-\
In . SVG Version\
: 6.00 Build 0) \
 -->\x0a<svg versio\
n=\x221.1\x22 id=\x22Laye\
r_1\x22 xmlns=\x22http\
://www.w3.org/20\
00/svg\x22 xmlns:xl\
ink=\x22http://www.\
w3.org/1999/xlin\
k\x22 x=\x220px\x22 y=\x220p\
x\x22\x0a\x09 viewBox=\x220 \
0 100 100\x22 style\
=\x22enable-backgro\
und:new 0 0 100 \
100;\x22 xml:space=\
\x22preserve\x22>\x0a<sty\
le type=\x22text/cs\
s\x22>\x0a    path{fil\
l:rgb(209, 210, \
212)}\x0a    polygo\
n{fill:rgb(209, \
210, 212)}\x0a    c\
ircle{fill:rgb(2\
09, 210, 212)}\x0a \
   rect{fill:rgb\
(209, 210, 212)}\
\x0a</style><path d\
=\x22M50,30c-4.7,0-\
8.6-3.9-8.6-8.6s\
3.9-8.6,8.6-8.6s\
8.6,3.9,8.6,8.6S\
54.7,30,50,30z M\
50,18.4c-1.7,0-3\
,1.3-3,3s1.3,3,3\
,3\x0a\x09s3-1.3,3-3S5\
1.7,18.4,50,18.4\
z\x22/>\x0a<path d=\x22M7\
7.8,58.9c-4.7,0-\
8.6-3.9-8.6-8.6s\
3.9-8.6,8.6-8.6s\
8.6,3.9,8.6,8.6S\
82.5,58.9,77.8,5\
8.9z M77.8,47.3c\
-1.7,0-3,1.3-3,3\
\x0a\x09s1.3,3,3,3s3-1\
.3,3-3S79.5,47.3\
,77.8,47.3z\x22/>\x0a<\
path d=\x22M50,85.6\
c-4.7,0-8.6-3.9-\
8.6-8.6s3.9-8.6,\
8.6-8.6s8.6,3.9,\
8.6,8.6S54.7,85.\
6,50,85.6z M50,7\
4c-1.7,0-3,1.3-3\
,3s1.3,3,3,3\x0a\x09s3\
-1.3,3-3S51.7,74\
,50,74z\x22/>\x0a<path\
 d=\x22M22.2,58.6c-\
4.7,0-8.6-3.9-8.\
6-8.6s3.9-8.6,8.\
6-8.6s8.6,3.9,8.\
6,8.6S26.9,58.6,\
22.2,58.6z M22.2\
,47c-1.7,0-3,1.3\
-3,3\x0a\x09s1.3,3,3,3\
s3-1.3,3-3S23.9,\
47,22.2,47z\x22/>\x0a<\
path d=\x22M26.4,44\
.5L21,43.5c2.2-1\
1.2,10.7-20.2,21\
.7-23l1.4,5.4C35\
.1,28.2,28.2,35.\
5,26.4,44.5z\x22/>\x0a\
<path d=\x22M43.6,7\
8c-11.5-2.5-20.7\
-12-22.8-23.6l5.\
5-1c1.7,9.4,9.1,\
17.1,18.4,19.2L4\
3.6,78z\x22/>\x0a<path\
 d=\x22M56.6,78l-1.\
3-5.5c9.3-2.2,16\
.4-9.6,18.2-18.9\
l5.5,1.1C76.8,66\
.2,68,75.4,56.6,\
78z\x22/>\x0a<path d=\x22\
M73.9,46.6c-1.1-\
9.8-7.9-17.9-17.\
4-20.5l1.5-5.4C6\
9.8,24,78.2,33.9\
,79.5,46L73.9,46\
.6z\x22/>\x0a</svg>\x0a\
\x00\x00\x02}\
<\
?xml version=\x221.\
0\x22 encoding=\x22utf\
-8\x22?>\x0a<!-- Gener\
ator: Adobe Illu\
strator 23.0.2, \
SVG Export Plug-\
In . SVG Version\
: 6.00 Build 0) \
 -->\x0a<svg versio\
n=\x221.1\x22 id=\x22Laye\
r_1\x22 xmlns=\x22http\
://www.w3.org/20\
00/svg\x22 xmlns:xl\
ink=\x22http://www.\
w3.org/1999/xlin\
k\x22 x=\x220px\x22 y=\x220p\
x\x22\x0a\x09 viewBox=\x220 \
0 177.6 94.8\x22 st\
yle=\x22enable-back\
ground:new 0 0 1\
77.6 94.8;\x22 xml:\
space=\x22preserve\x22\
>\x0a<style type=\x22t\
ext/css\x22>\x0a    pa\
th{fill:rgb(209,\
 210, 212)}\x0a    \
polygon{fill:rgb\
(209, 210, 212)}\
\x0a    circle{fill\
:rgb(209, 210, 2\
12)}\x0a    rect{fi\
ll:rgb(209, 210,\
 212)}\x0a</style><\
polygon points=\x22\
177.6,47.4 119.4\
,0 119.4,94.8 \x22/\
>\x0a<rect x=\x220.5\x22 \
y=\x2231.2\x22 width=\x22\
119\x22 height=\x2232.\
4\x22/>\x0a</svg>\x0a\
\x00\x00\x03\xc1\
<\
?xml version=\x221.\
0\x22 encoding=\x22utf\
-8\x22?>\x0a<!-- Gener\
ator: Adobe Illu\
strator 23.0.1, \
SVG Export Plug-\
In . SVG Version\
: 6.00 Build 0) \
 -->\x0a<svg versio\
n=\x221.1\x22 id=\x22Laye\
r_1\x22 xmlns=\x22http\
://www.w3.org/20\
00/svg\x22 xmlns:xl\
ink=\x22http://www.\
w3.org/1999/xlin\
k\x22 x=\x220px\x22 y=\x220p\
x\x22\x0a\x09 viewBox=\x220 \
0 100 100\x22 style\
=\x22enable-backgro\
und:new 0 0 100 \
100;\x22 xml:space=\
\x22preserve\x22>\x0a<sty\
le type=\x22text/cs\
s\x22>\x0a    path{fil\
l:rgb(106, 115, \
128)}\x0a    polygo\
n{fill:rgb(106, \
115, 128)}\x0a    c\
ircle{fill:rgb(1\
06, 115, 128)}\x0a \
   rect{fill:rgb\
(106, 115, 128)}\
\x0a</style><path d\
=\x22M50.5,77.3C26.\
7,77.3,8.1,52.1,\
7.3,51L6,49.2l1.\
3-1.8C8.1,46.3,2\
6.7,21,50.5,21s4\
2.4,25.3,43.2,26\
.3l1.3,1.8L93.7,\
51\x0a\x09C92.9,52.1,7\
4.3,77.3,50.5,77\
.3z M13.8,49.2c4\
.6,5.6,19.5,21.9\
,36.7,21.9s32.1-\
16.4,36.7-21.9c-\
4.6-5.6-19.5-21.\
9-36.7-21.9\x0a\x09C33\
.3,27.2,18.4,43.\
6,13.8,49.2z\x22/>\x0a\
<circle cx=\x2250.5\
\x22 cy=\x2249.2\x22 r=\x221\
7.3\x22/>\x0a<rect x=\x22\
1.1\x22 y=\x2244.6\x22 tr\
ansform=\x22matrix(\
0.8188 -0.5741 0\
.5741 0.8188 -19\
.1291 37.698)\x22 w\
idth=\x2298.1\x22 heig\
ht=\x229\x22/>\x0a</svg>\x0a\
\
\x00\x00\x03O\
<\
?xml version=\x221.\
0\x22 encoding=\x22utf\
-8\x22?>\x0a<!-- Gener\
ator: Adobe Illu\
strator 23.0.1, \
SVG Export Plug-\
In . SVG Version\
: 6.00 Build 0) \
 -->\x0a<svg versio\
n=\x221.1\x22 id=\x22Laye\
r_1\x22 xmlns=\x22http\
://www.w3.org/20\
00/svg\x22 xmlns:xl\
ink=\x22http://www.\
w3.org/1999/xlin\
k\x22 x=\x220px\x22 y=\x220p\
x\x22\x0a\x09 viewBox=\x220 \
0 100 100\x22 style\
=\x22enable-backgro\
und:new 0 0 100 \
100;\x22 xml:space=\
\x22preserve\x22>\x0a<sty\
le type=\x22text/cs\
s\x22>\x0a    path{fil\
l:rgb(240, 241, \
242)}\x0a    polygo\
n{fill:rgb(240, \
241, 242)}\x0a    c\
ircle{fill:rgb(2\
40, 241, 242)}\x0a \
   rect{fill:rgb\
(240, 241, 242)}\
\x0a</style><path d\
=\x22M50.5,77.3C26.\
7,77.3,8.1,52.1,\
7.3,51L6,49.2l1.\
3-1.8C8.1,46.3,2\
6.7,21,50.5,21s4\
2.4,25.3,43.2,26\
.3l1.3,1.8L93.7,\
51\x0a\x09C92.9,52.1,7\
4.3,77.3,50.5,77\
.3z M13.8,49.2c4\
.6,5.6,19.5,21.9\
,36.7,21.9s32.1-\
16.4,36.7-21.9c-\
4.6-5.6-19.5-21.\
9-36.7-21.9\x0a\x09C33\
.3,27.2,18.4,43.\
6,13.8,49.2z\x22/>\x0a\
<circle cx=\x2250.5\
\x22 cy=\x2249.2\x22 r=\x221\
7.3\x22/>\x0a</svg>\x0a\
\x00\x00\x03}\
<\
?xml version=\x221.\
0\x22 encoding=\x22utf\
-8\x22?>\x0a<!-- Gener\
ator: Adobe Illu\
strator 23.0.1, \
SVG Export Plug-\
In . SVG Version\
: 6.00 Build 0) \
 -->\x0a<svg versio\
n=\x221.1\x22 id=\x22Laye\
r_1\x22 xmlns=\x22http\
://www.w3.org/20\
00/svg\x22 xmlns:xl\
ink=\x22http://www.\
w3.org/1999/xlin\
k\x22 x=\x220px\x22 y=\x220p\
x\x22\x0a\x09 viewBox=\x220 \
0 100 100\x22 style\
=\x22enable-backgro\
und:new 0 0 100 \
100;\x22 xml:space=\
\x22preserve\x22>\x0a<sty\
le type=\x22text/cs\
s\x22>\x0a    path{fil\
l:rgb(209, 210, \
212)}\x0a    polygo\
n{fill:rgb(209, \
210, 212)}\x0a    c\
ircle{fill:rgb(2\
09, 210, 212)}\x0a \
   rect{fill:rgb\
(209, 210, 212)}\
\x0a</style><g id=\x22\
Outline\x22>\x0a\x09<g>\x0a\x09\
\x09<path d=\x22M26.5,\
74.2c0,3.7,3,6.8\
,6.8,6.8h33.8c3.\
7,0,6.8-3,6.8-6.\
8V33.7H26.5V74.2\
z M33.3,40.4h33.\
8v33.8H33.3V40.4\
z\x22/>\x0a\x09\x09<polygon \
points=\x2260.3,23.\
5 60.3,16.8 40.1\
,16.8 40.1,23.5 \
19.8,23.5 19.8,3\
0.3 80.6,30.3 80\
.6,23.5 \x09\x09\x22/>\x0a\x09\x09\
<rect x=\x2240.1\x22 y\
=\x2247.2\x22 width=\x226\
.8\x22 height=\x2220.3\
\x22/>\x0a\x09\x09<rect x=\x225\
3.6\x22 y=\x2247.2\x22 wi\
dth=\x226.8\x22 height\
=\x2220.3\x22/>\x0a\x09</g>\x0a\
</g>\x0a</svg>\x0a\
\x00\x00\x02E\
<\
?xml version=\x221.\
0\x22 encoding=\x22utf\
-8\x22?>\x0a<!-- Gener\
ator: Adobe Illu\
strator 23.0.6, \
SVG Export Plug-\
In . SVG Version\
: 6.00 Build 0) \
 -->\x0a<svg versio\
n=\x221.1\x22 id=\x22Laye\
r_1\x22 xmlns=\x22http\
://www.w3.org/20\
00/svg\x22 xmlns:xl\
ink=\x22http://www.\
w3.org/1999/xlin\
k\x22 x=\x220px\x22 y=\x220p\
x\x22\x0a\x09 viewBox=\x220 \
0 100 100\x22 style\
=\x22enable-backgro\
und:new 0 0 100 \
100;\x22 xml:space=\
\x22preserve\x22>\x0a<sty\
le type=\x22text/cs\
s\x22>\x0a    path{fil\
l:rgb(134, 142, \
147)}\x0a    polygo\
n{fill:rgb(134, \
142, 147)}\x0a    c\
ircle{fill:rgb(1\
34, 142, 147)}\x0a \
   rect{fill:rgb\
(134, 142, 147)}\
\x0a</style><rect x\
=\x223.4\x22 y=\x2240.6\x22 \
width=\x2292.9\x22 hei\
ght=\x2218.6\x22/>\x0a</s\
vg>\x0a\
\x00\x00\x02q\
<\
?xml version=\x221.\
0\x22 encoding=\x22utf\
-8\x22?>\x0a<!-- Gener\
ator: Adobe Illu\
strator 23.0.2, \
SVG Export Plug-\
In . SVG Version\
: 6.00 Build 0) \
 -->\x0a<svg versio\
n=\x221.1\x22 id=\x22Laye\
r_1\x22 xmlns=\x22http\
://www.w3.org/20\
00/svg\x22 xmlns:xl\
ink=\x22http://www.\
w3.org/1999/xlin\
k\x22 x=\x220px\x22 y=\x220p\
x\x22\x0a\x09 viewBox=\x220 \
0 100 100\x22 style\
=\x22enable-backgro\
und:new 0 0 100 \
100;\x22 xml:space=\
\x22preserve\x22>\x0a<sty\
le type=\x22text/cs\
s\x22>\x0a    path{fil\
l:rgb(209, 210, \
212)}\x0a    polygo\
n{fill:rgb(209, \
210, 212)}\x0a    c\
ircle{fill:rgb(2\
09, 210, 212)}\x0a \
   rect{fill:rgb\
(209, 210, 212)}\
\x0a</style><polygo\
n points=\x2272,50 \
13.8,2.6 13.8,97\
.4 \x22/>\x0a<rect x=\x22\
71\x22 y=\x222.6\x22 widt\
h=\x2212.5\x22 height=\
\x2294.8\x22/>\x0a</svg>\x0a\
\
\x00\x00\x03\x91\
<\
?xml version=\x221.\
0\x22 encoding=\x22utf\
-8\x22?>\x0a<!-- Gener\
ator: Adobe Illu\
strator 23.0.6, \
SVG Export Plug-\
In . SVG Version\
: 6.00 Build 0) \
 -->\x0a<svg versio\
n=\x221.1\x22 id=\x22Laye\
r_1\x22 xmlns=\x22http\
://www.w3.org/20\
00/svg\x22 xmlns:xl\
ink=\x22http://www.\
w3.org/1999/xlin\
k\x22 x=\x220px\x22 y=\x220p\
x\x22\x0a\x09 viewBox=\x220 \
0 100 100\x22 style\
=\x22enable-backgro\
und:new 0 0 100 \
100;\x22 xml:space=\
\x22preserve\x22>\x0a<sty\
le type=\x22text/cs\
s\x22>\x0a    path{fil\
l:rgb(209, 210, \
212)}\x0a    polygo\
n{fill:rgb(209, \
210, 212)}\x0a    c\
ircle{fill:rgb(2\
09, 210, 212)}\x0a \
   rect{fill:rgb\
(209, 210, 212)}\
\x0a</style><path d\
=\x22M84.9,45.3l-6.\
8-6.8V21.9c0-2.6\
-2.1-4.7-4.7-4.7\
h-4.7c-2.6,0-4.7\
,2.1-4.7,4.7v2.6\
l-9.4-9.4c-1.3-1\
.2-2.5-2.6-4.7-2\
.6\x0a\x09s-3.4,1.4-4.\
7,2.6L15.1,45.3c\
-1.5,1.5-2.6,2.6\
-2.6,4.7c0,2.6,2\
,4.7,4.7,4.7h4.7\
v28.1c0,2.6,2.1,\
4.7,4.7,4.7h14.1\
V64.1\x0a\x09c0-2.6,2.\
1-4.7,4.7-4.7h9.\
4c2.6,0,4.7,2.1,\
4.7,4.7v23.4h14.\
1c2.6,0,4.7-2.1,\
4.7-4.7V54.7h4.7\
c2.7,0,4.7-2,4.7\
-4.7\x0a\x09C87.5,47.9\
,86.4,46.8,84.9,\
45.3z\x22/>\x0a</svg>\x0a\
\
\x00\x00\x03O\
<\
?xml version=\x221.\
0\x22 encoding=\x22utf\
-8\x22?>\x0a<!-- Gener\
ator: Adobe Illu\
strator 23.0.6, \
SVG Export Plug-\
In . SVG Version\
: 6.00 Build 0) \
 -->\x0a<svg versio\
n=\x221.1\x22 id=\x22Laye\
r_1\x22 xmlns=\x22http\
://www.w3.org/20\
00/svg\x22 xmlns:xl\
ink=\x22http://www.\
w3.org/1999/xlin\
k\x22 x=\x220px\x22 y=\x220p\
x\x22\x0a\x09 viewBox=\x220 \
0 100 100\x22 style\
=\x22enable-backgro\
und:new 0 0 100 \
100;\x22 xml:space=\
\x22preserve\x22>\x0a<sty\
le type=\x22text/cs\
s\x22>\x0a    path{fil\
l:rgb(209, 210, \
212)}\x0a    polygo\
n{fill:rgb(209, \
210, 212)}\x0a    c\
ircle{fill:rgb(2\
09, 210, 212)}\x0a \
   rect{fill:rgb\
(209, 210, 212)}\
\x0a</style><g>\x0a\x09<g\
 id=\x22reply\x22>\x0a\x09\x09<\
path d=\x22M68.8,15\
.7l3.4-8.8l-21.4\
,9.6l9.6,21.4l3.\
5-9.1c11.1,4.2,1\
7.4,10.7,20,20.6\
C85.9,37.4,83.5,\
23.8,68.8,15.7z\x22\
/>\x0a\x09</g>\x0a</g>\x0a<p\
ath d=\x22M52,91.9H\
17.5c-4.9,0-8.7-\
3.8-8.7-8.7V48.6\
c0-4.9,3.8-8.7,8\
.7-8.7h34.4c4.9,\
0,8.7,3.8,8.7,8.\
7v34.4\x0a\x09C60.7,88\
,56.9,91.9,52,91\
.9z M19.3,81.3h3\
0.9V50.4H19.3V81\
.3z\x22/>\x0a</svg>\x0a\
\x00\x00\x02A\
<\
?xml version=\x221.\
0\x22 encoding=\x22utf\
-8\x22?>\x0a<!-- Gener\
ator: Adobe Illu\
<<<<<<< HEAD
strator 23.0.4, \
=======
strator 24.0.0, \
>>>>>>> 1b1f1a27
SVG Export Plug-\
In . SVG Version\
: 6.00 Build 0) \
 -->\x0a<svg versio\
n=\x221.1\x22 id=\x22Laye\
r_1\x22 xmlns=\x22http\
://www.w3.org/20\
00/svg\x22 xmlns:xl\
ink=\x22http://www.\
w3.org/1999/xlin\
k\x22 x=\x220px\x22 y=\x220p\
x\x22\x0a\x09 viewBox=\x220 \
0 100 100\x22 style\
=\x22enable-backgro\
und:new 0 0 100 \
100;\x22 xml:space=\
\x22preserve\x22>\x0a<sty\
le type=\x22text/cs\
s\x22>\x0a    path{fil\
l:rgb(209, 210, \
212)}\x0a    polygo\
n{fill:rgb(209, \
210, 212)}\x0a    c\
ircle{fill:rgb(2\
09, 210, 212)}\x0a \
   rect{fill:rgb\
(209, 210, 212)}\
\x0a</style><polygo\
n points=\x2250,20.\
9 2.6,79.1 97.4,\
79.1 \x22/>\x0a</svg>\x0a\
\
\x00\x00\x04O\
<\
?xml version=\x221.\
0\x22 encoding=\x22utf\
-8\x22?>\x0a<!-- Gener\
ator: Adobe Illu\
strator 23.0.1, \
SVG Export Plug-\
In . SVG Version\
: 6.00 Build 0) \
 -->\x0a<svg versio\
n=\x221.1\x22 id=\x22Laye\
r_1\x22 xmlns=\x22http\
://www.w3.org/20\
00/svg\x22 xmlns:xl\
ink=\x22http://www.\
w3.org/1999/xlin\
k\x22 x=\x220px\x22 y=\x220p\
x\x22\x0a\x09 viewBox=\x220 \
0 100 100\x22 style\
=\x22enable-backgro\
und:new 0 0 100 \
100;\x22 xml:space=\
\x22preserve\x22>\x0a<sty\
le type=\x22text/cs\
s\x22>\x0a    path{fil\
l:rgb(209, 210, \
212)}\x0a    polygo\
n{fill:rgb(209, \
210, 212)}\x0a    c\
ircle{fill:rgb(2\
09, 210, 212)}\x0a \
   rect{fill:rgb\
(209, 210, 212)}\
\x0a</style><g id=\x22\
Solid\x22>\x0a\x09<g>\x0a\x09\x09<\
polygon points=\x22\
70.7,14.7 63.5,1\
4.7 63.5,29.2 48\
.9,29.2 48.9,36.\
5 63.5,36.5 63.5\
,51 70.7,51 70.7\
,36.5 85.3,36.5 \
85.3,29.2 \x0a\x09\x09\x0970\
.7,29.2 \x09\x09\x22/>\x0a\x09<\
/g>\x0a</g>\x0a<g id=\x22\
Outline\x22>\x0a\x09<g>\x0a\x09\
\x09<path d=\x22M35.4,\
85.9c-0.9,0-1.8-\
0.6-2.2-1.5L16.8\
,44.5c-0.4-0.9-0\
.2-1.9,0.5-2.6c0\
.7-0.7,1.7-0.9,2\
.6-0.5l39.9,16.4\
\x0a\x09\x09\x09c0.9,0.4,1.5\
,1.3,1.4,2.3s-0.\
8,1.9-1.8,2.1L42\
,66.6L37.6,84c-0\
.2,1-1.1,1.7-2.1\
,1.8C35.5,85.9,3\
5.5,85.9,35.4,85\
.9z M23.3,47.9\x0a\x09\
\x09\x09L34.9,76l3-11.\
9c0.2-0.8,0.9-1.\
5,1.7-1.7l11.9-3\
L23.3,47.9z\x22/>\x0a\x09\
</g>\x0a</g>\x0a<polyg\
on points=\x2221.7,\
46.6 34.5,78.3 3\
9.3,65.7 53.9,59\
.5 \x22/>\x0a</svg>\x0a\
\x00\x00\x06\x8a\
<\
?xml version=\x221.\
0\x22 encoding=\x22utf\
-8\x22?>\x0a<!-- Gener\
ator: Adobe Illu\
strator 23.0.6, \
SVG Export Plug-\
In . SVG Version\
: 6.00 Build 0) \
 -->\x0a<svg versio\
n=\x221.1\x22 id=\x22Laye\
r_1\x22 xmlns=\x22http\
://www.w3.org/20\
00/svg\x22 xmlns:xl\
ink=\x22http://www.\
w3.org/1999/xlin\
k\x22 x=\x220px\x22 y=\x220p\
x\x22\x0a\x09 viewBox=\x220 \
0 100 100\x22 style\
=\x22enable-backgro\
und:new 0 0 100 \
100;\x22 xml:space=\
\x22preserve\x22>\x0a<sty\
le type=\x22text/cs\
s\x22>\x0a    path{fil\
l:rgb(107, 105, \
103)}\x0a    polygo\
n{fill:rgb(107, \
105, 103)}\x0a    c\
ircle{fill:rgb(1\
07, 105, 103)}\x0a \
   rect{fill:rgb\
(107, 105, 103)}\
\x0a</style><g>\x0a\x09<p\
ath d=\x22M34.6,16.\
5l-12.3-5.1c-0.3\
-0.1-0.6-0.2-0.9\
,0c-0.3,0.1-0.5,\
0.3-0.6,0.6s-0.2\
,0.6,0,0.9l1.8,4\
.3l-3.8,1.5\x0a\x09\x09c-\
8,3.3-12.1,7.7-1\
2,13c0,1.8,0.5,3\
.8,1.5,6c0.8,1.9\
,2.5,4.2,5.4,6.8\
c0.1,0.1,0.2,0.2\
,0.3,0.4c0.1,0.1\
,0.3,0.3,0.4,0.4\
\x0a\x09\x09c0.1,0.1,0.3,\
0.3,0.4,0.3c0.2,\
0.2,0.4,0.2,0.6,\
0.1c0.2,0,0.3-0.\
2,0.4-0.3c0-0.2,\
0-0.4-0.1-0.5s-0\
.1-0.2-0.2-0.4\x0a\x09\
\x09c-0.1-0.2-0.2-0\
.3-0.2-0.4c-0.4-\
0.7-0.7-1.4-1-2c\
-0.5-1.1-0.8-2.2\
-1-3.2s-0.2-1.9-\
0.1-2.7c0-0.8,0.\
3-1.6,0.6-2.3\x0a\x09\x09\
c0.4-0.7,0.8-1.4\
,1.3-2c0.5-0.6,1\
.2-1.1,2-1.7c0.8\
-0.5,1.6-1,2.4-1\
.5c0.8-0.4,1.8-0\
.8,2.9-1.3l3.8-1\
.5l1.8,4.3\x0a\x09\x09c0.\
1,0.3,0.3,0.5,0.\
6,0.6c0.3,0.1,0.\
6,0.2,0.9,0c0.3-\
0.1,0.5-0.3,0.6-\
0.6l5.1-12.3c0.1\
-0.3,0.2-0.6,0-0\
.9\x0a\x09\x09C35.2,16.8,\
35,16.6,34.6,16.\
5z\x22/>\x0a</g>\x0a<path\
 d=\x22M60.1,88.6l2\
5.4-13.8V49.5l-2\
5.4,9.2V88.6z M5\
7.6,54.3l27.7-10\
.1L57.6,34.2L29.\
9,44.2L57.6,54.3\
z M90.5,44.3v30.\
4\x0a\x09c0,0.9-0.2,1.\
8-0.7,2.6c-0.5,0\
.8-1.1,1.4-1.9,1\
.9L60,94.4c-0.7,\
0.4-1.5,0.6-2.4,\
0.6c-0.9,0-1.7-0\
.2-2.4-0.6L27.3,\
79.2\x0a\x09c-0.8-0.4-\
1.5-1.1-1.9-1.9c\
-0.5-0.8-0.7-1.7\
-0.7-2.6V44.3c0-\
1.1,0.3-2,0.9-2.\
9s1.4-1.5,2.4-1.\
9l27.9-10.1c0.6-\
0.2,1.2-0.3,1.7-\
0.3\x0a\x09c0.6,0,1.2,\
0.1,1.7,0.3l27.9\
,10.1c1,0.4,1.8,\
1,2.4,1.9S90.5,4\
3.2,90.5,44.3z\x22/\
>\x0a</svg>\x0a\
\x00\x00\x02\xc9\
<\
?xml version=\x221.\
0\x22 encoding=\x22utf\
-8\x22?>\x0a<!-- Gener\
ator: Adobe Illu\
strator 23.0.6, \
SVG Export Plug-\
In . SVG Version\
: 6.00 Build 0) \
 -->\x0a<svg versio\
n=\x221.1\x22 id=\x22Laye\
r_1\x22 xmlns=\x22http\
://www.w3.org/20\
00/svg\x22 xmlns:xl\
ink=\x22http://www.\
w3.org/1999/xlin\
k\x22 x=\x220px\x22 y=\x220p\
x\x22\x0a\x09 viewBox=\x220 \
0 100 100\x22 style\
=\x22enable-backgro\
und:new 0 0 100 \
100;\x22 xml:space=\
\x22preserve\x22>\x0a<sty\
le type=\x22text/cs\
s\x22>\x0a    path{fil\
l:rgb(107, 105, \
103)}\x0a    polygo\
n{fill:rgb(107, \
105, 103)}\x0a    c\
ircle{fill:rgb(1\
07, 105, 103)}\x0a \
   rect{fill:rgb\
(107, 105, 103)}\
\x0a</style><path d\
=\x22M74.7,86.9H26.\
4c-6.9,0-12.2-5.\
4-12.2-12.2V26.4\
c0-6.9,5.4-12.2,\
12.2-12.2h48.1c6\
.9,0,12.2,5.4,12\
.2,12.2v48.1\x0a\x09C8\
6.9,81.5,81.5,86\
.9,74.7,86.9z M2\
8.9,72.1h43.2V28\
.9H28.9V72.1z\x22/>\
\x0a</svg>\x0a\
\x00\x00\x03e\
<\
?xml version=\x221.\
0\x22 encoding=\x22utf\
-8\x22?>\x0a<!-- Gener\
ator: Adobe Illu\
strator 23.0.1, \
SVG Export Plug-\
In . SVG Version\
: 6.00 Build 0) \
 -->\x0a<svg versio\
n=\x221.1\x22 id=\x22Laye\
r_1\x22 xmlns=\x22http\
://www.w3.org/20\
00/svg\x22 xmlns:xl\
ink=\x22http://www.\
w3.org/1999/xlin\
k\x22 x=\x220px\x22 y=\x220p\
x\x22\x0a\x09 viewBox=\x220 \
0 100 100\x22 style\
=\x22enable-backgro\
und:new 0 0 100 \
100;\x22 xml:space=\
\x22preserve\x22>\x0a<sty\
le type=\x22text/cs\
s\x22>\x0a    path{fil\
l:rgb(209, 210, \
212)}\x0a    polygo\
n{fill:rgb(209, \
210, 212)}\x0a    c\
ircle{fill:rgb(2\
09, 210, 212)}\x0a \
   rect{fill:rgb\
(107, 105, 103)}\
\x0a</style><circle\
 cx=\x2259.6\x22 cy=\x224\
2.7\x22 r=\x224.9\x22/>\x0a<\
path d=\x22M41.1,84\
.2c-1,0-2-0.4-2.\
7-1.3l-22-26.7c-\
1.2-1.5-1-3.7,0.\
5-4.9l31.9-26.4c\
0.6-0.5,1.4-0.8,\
2.2-0.8c0,0,0,0,\
0,0l27.1,0.1\x0a\x09c1\
,0,2,0.5,2.7,1.3\
c0.7,0.8,0.9,1.9\
,0.7,2.9L76.5,55\
c-0.2,0.8-0.6,1.\
5-1.2,2L43.3,83.\
4C42.7,83.9,41.9\
,84.2,41.1,84.2z\
 M24,54.5\x0a\x09l17.6\
,21.3l28.3-23.3l\
4-21.2l-21.6-0.1\
L24,54.5z\x22/>\x0a</s\
vg>\x0a\
\x00\x00\x02F\
<\
?xml version=\x221.\
0\x22 encoding=\x22utf\
-8\x22?>\x0a<!-- Gener\
ator: Adobe Illu\
strator 23.0.6, \
SVG Export Plug-\
In . SVG Version\
: 6.00 Build 0) \
 -->\x0a<svg versio\
n=\x221.1\x22 id=\x22Laye\
r_1\x22 xmlns=\x22http\
://www.w3.org/20\
00/svg\x22 xmlns:xl\
ink=\x22http://www.\
w3.org/1999/xlin\
k\x22 x=\x220px\x22 y=\x220p\
x\x22\x0a\x09 viewBox=\x220 \
0 100 100\x22 style\
=\x22enable-backgro\
und:new 0 0 100 \
100;\x22 xml:space=\
\x22preserve\x22>\x0a<sty\
le type=\x22text/cs\
s\x22>\x0a    path{fil\
l:rgb(209, 210, \
212)}\x0a    polygo\
n{fill:rgb(209, \
210, 212)}\x0a    c\
ircle{fill:rgb(2\
09, 210, 212)}\x0a \
   rect{fill:rgb\
(107, 105, 103)}\
\x0a</style><rect x\
=\x2222.2\x22 y=\x2222.2\x22\
 width=\x2255.5\x22 he\
ight=\x2255.5\x22/>\x0a</\
svg>\x0a\
\x00\x00\x03\xde\
<\
?xml version=\x221.\
0\x22 encoding=\x22utf\
-8\x22?>\x0a<!-- Gener\
ator: Adobe Illu\
strator 23.1.1, \
SVG Export Plug-\
In . SVG Version\
: 6.00 Build 0) \
 -->\x0a<svg versio\
n=\x221.1\x22 id=\x22Laye\
r_1\x22 xmlns=\x22http\
://www.w3.org/20\
00/svg\x22 xmlns:xl\
ink=\x22http://www.\
w3.org/1999/xlin\
k\x22 x=\x220px\x22 y=\x220p\
x\x22\x0a\x09 viewBox=\x220 \
0 100 100\x22 style\
=\x22enable-backgro\
und:new 0 0 100 \
100;\x22 xml:space=\
\x22preserve\x22>\x0a<sty\
le type=\x22text/cs\
s\x22>\x0a    path{fil\
l:rgb(209, 210, \
212)}\x0a    polygo\
n{fill:rgb(209, \
210, 212)}\x0a    c\
ircle{fill:rgb(2\
09, 210, 212)}\x0a \
   rect{fill:rgb\
(107, 105, 103)}\
\x0a</style><rect x\
=\x2213\x22 y=\x2212\x22 wid\
th=\x2216.8\x22 height\
=\x2216.8\x22/>\x0a<rect \
x=\x2241.7\x22 y=\x2212\x22 \
width=\x2216.8\x22 hei\
ght=\x2216.8\x22/>\x0a<re\
ct x=\x2270.4\x22 y=\x221\
2\x22 width=\x2216.8\x22 \
height=\x2216.8\x22/>\x0a\
<rect x=\x2213\x22 y=\x22\
41.5\x22 width=\x2216.\
8\x22 height=\x2216.8\x22\
/>\x0a<rect x=\x2241.7\
\x22 y=\x2241.5\x22 width\
=\x2216.8\x22 height=\x22\
16.8\x22/>\x0a<rect x=\
\x2270.4\x22 y=\x2241.5\x22 \
width=\x2216.8\x22 hei\
ght=\x2216.8\x22/>\x0a<re\
ct x=\x2212.9\x22 y=\x227\
1\x22 width=\x2216.8\x22 \
height=\x2216.8\x22/>\x0a\
<rect x=\x2241.6\x22 y\
=\x2271\x22 width=\x2216.\
8\x22 height=\x2216.8\x22\
/>\x0a<rect x=\x2270.3\
\x22 y=\x2271\x22 width=\x22\
16.8\x22 height=\x2216\
.8\x22/>\x0a</svg>\x0a\
\x00\x00\x02\xf8\
<\
?xml version=\x221.\
0\x22 encoding=\x22utf\
-8\x22?>\x0a<!-- Gener\
ator: Adobe Illu\
strator 23.0.1, \
SVG Export Plug-\
In . SVG Version\
: 6.00 Build 0) \
 -->\x0a<svg versio\
n=\x221.1\x22 id=\x22Laye\
r_1\x22 xmlns=\x22http\
://www.w3.org/20\
00/svg\x22 xmlns:xl\
ink=\x22http://www.\
w3.org/1999/xlin\
k\x22 x=\x220px\x22 y=\x220p\
x\x22\x0a\x09 viewBox=\x220 \
0 100 100\x22 style\
=\x22enable-backgro\
und:new 0 0 100 \
100;\x22 xml:space=\
\x22preserve\x22>\x0a<sty\
le type=\x22text/cs\
s\x22>\x0a    path{fil\
l:rgb(107, 105, \
103)}\x0a    polygo\
n{fill:rgb(107, \
105, 103)}\x0a    c\
ircle{fill:rgb(1\
07, 105, 103)}\x0a \
   rect{fill:rgb\
(107, 105, 103)}\
\x0a</style><rect x\
=\x2245\x22 y=\x2221.3\x22 t\
ransform=\x22matrix\
(0.7112 -0.7029 \
0.7029 0.7112 -2\
1.6791 50.024)\x22 \
width=\x2210\x22 heigh\
t=\x2260.2\x22/>\x0a<rect\
 x=\x2219.9\x22 y=\x2246.\
4\x22 transform=\x22ma\
trix(0.7113 -0.7\
029 0.7029 0.711\
3 -21.7284 49.99\
88)\x22 width=\x2260.2\
\x22 height=\x2210\x22/>\x0a\
</svg>\x0a\
\x00\x00\x04H\
<\
?xml version=\x221.\
0\x22 encoding=\x22utf\
-8\x22?>\x0a<!-- Gener\
ator: Adobe Illu\
strator 23.0.6, \
SVG Export Plug-\
In . SVG Version\
: 6.00 Build 0) \
 -->\x0a<svg versio\
n=\x221.1\x22 id=\x22Laye\
r_1\x22 xmlns=\x22http\
://www.w3.org/20\
00/svg\x22 xmlns:xl\
ink=\x22http://www.\
w3.org/1999/xlin\
k\x22 x=\x220px\x22 y=\x220p\
x\x22\x0a\x09 viewBox=\x220 \
0 100 100\x22 style\
=\x22enable-backgro\
und:new 0 0 100 \
100;\x22 xml:space=\
\x22preserve\x22>\x0a<sty\
le type=\x22text/cs\
s\x22>\x0a    path{fil\
l:rgb(107, 105, \
103)}\x0a    polygo\
n{fill:rgb(107, \
105, 103)}\x0a    c\
ircle{fill:rgb(1\
07, 105, 103)}\x0a \
   rect{fill:rgb\
(107, 105, 103)}\
\x0a</style><g>\x0a\x09<p\
ath d=\x22M57.3,84.\
7h-32c-4.6,0-8.2\
-3.6-8.2-8.2v-32\
c0-4.6,3.6-8.2,8\
.2-8.2h32c4.6,0,\
8.2,3.6,8.2,8.2v\
32\x0a\x09\x09C65.4,81.2,\
61.9,84.7,57.3,8\
4.7z M26.9,74.9h\
28.7V46.2H26.9V7\
4.9z\x22/>\x0a\x09<path d\
=\x22M74.7,63.6h-32\
c-4.6,0-8.2-3.6-\
8.2-8.2v-32c0-4.\
6,3.6-8.2,8.2-8.\
2h32c4.6,0,8.2,3\
.6,8.2,8.2v32\x0a\x09\x09\
C82.9,60,79.3,63\
.6,74.7,63.6z M4\
4.3,53.8h28.7V25\
.1H44.3V53.8z\x22/>\
\x0a\x09<path d=\x22M81.1\
,60.6L62.7,82.7l\
-6.9-6.9l13.8-15\
.3l5-3.5\x22/>\x0a\x09<pa\
th d=\x22M82,26.8L6\
1.9,46.9l-6.9-7l\
20.4-20.4l0,0\x22/>\
\x0a\x09<path d=\x22M44.7\
,60.6L24.8,83.1l\
-6.9-6.9l18.8-22\
.2h1.6\x22/>\x0a\x09<path\
 d=\x22M19,39.4L36,\
18.7l10.3,3L29.2\
,42l0,0\x22/>\x0a</g>\x0a\
</svg>\x0a\
\x00\x00\x05\xa5\
<\
?xml version=\x221.\
0\x22 encoding=\x22utf\
-8\x22?>\x0a<!-- Gener\
ator: Adobe Illu\
strator 23.0.1, \
SVG Export Plug-\
In . SVG Version\
: 6.00 Build 0) \
 -->\x0a<svg versio\
n=\x221.1\x22 id=\x22Laye\
r_1\x22 xmlns=\x22http\
://www.w3.org/20\
00/svg\x22 xmlns:xl\
ink=\x22http://www.\
w3.org/1999/xlin\
k\x22 x=\x220px\x22 y=\x220p\
x\x22\x0a\x09 viewBox=\x220 \
0 100 100\x22 style\
=\x22enable-backgro\
und:new 0 0 100 \
100;\x22 xml:space=\
\x22preserve\x22>\x0a<sty\
le type=\x22text/cs\
s\x22>\x0a    path{fil\
l:rgb(107, 105, \
103)}\x0a    polygo\
n{fill:rgb(107, \
105, 103)}\x0a    c\
ircle{fill:rgb(1\
07, 105, 103)}\x0a \
   rect{fill:rgb\
(107, 105, 103)}\
\x0a</style><g id=\x22\
Solid_1_\x22>\x0a\x09<pat\
h d=\x22M72.9,61.1V\
37.3c3.3-1.2,5.7\
-4.3,5.7-8c0-4.7\
-3.8-8.5-8.5-8.5\
c-3.7,0-6.8,2.4-\
8,5.7H38.2c-1.2-\
3.3-4.3-5.7-8-5.\
7\x0a\x09\x09c-4.7,0-8.5,\
3.8-8.5,8.5c0,3.\
7,2.4,6.8,5.7,8v\
23.8c-3.3,1.2-5.\
7,4.3-5.7,8c0,4.\
7,3.8,8.5,8.5,8.\
5c3.7,0,6.8-2.4,\
8-5.7H62\x0a\x09\x09c1.2,\
3.3,4.3,5.7,8,5.\
7c4.7,0,8.5-3.8,\
8.5-8.5C78.6,65.\
4,76.2,62.2,72.9\
,61.1z M70.1,26.\
4c1.6,0,2.8,1.3,\
2.8,2.8\x0a\x09\x09c0,1.6\
-1.3,2.8-2.8,2.8\
c-1.6,0-2.8-1.3-\
2.8-2.8C67.2,27.\
7,68.5,26.4,70.1\
,26.4z M30.2,26.\
4c1.6,0,2.8,1.3,\
2.8,2.8\x0a\x09\x09c0,1.6\
-1.3,2.8-2.8,2.8\
c-1.6,0-2.8-1.3-\
2.8-2.8C27.4,27.\
7,28.7,26.4,30.2\
,26.4z M30.2,71.\
9c-1.6,0-2.8-1.3\
-2.8-2.8\x0a\x09\x09c0-1.\
6,1.3-2.8,2.8-2.\
8c1.6,0,2.8,1.3,\
2.8,2.8C33.1,70.\
6,31.8,71.9,30.2\
,71.9z M62.1,66.\
2H38.2c-0.9-2.4-\
2.8-4.3-5.2-5.2V\
37.3\x0a\x09\x09c2.4-0.9,\
4.3-2.8,5.2-5.2H\
62c0.9,2.4,2.8,4\
.3,5.2,5.2v23.8C\
64.8,61.9,62.9,6\
3.8,62.1,66.2z M\
70.1,71.9c-1.6,0\
-2.8-1.3-2.8-2.8\
\x0a\x09\x09c0-1.6,1.3-2.\
8,2.8-2.8c1.6,0,\
2.8,1.3,2.8,2.8S\
71.6,71.9,70.1,7\
1.9z\x22/>\x0a</g>\x0a</s\
vg>\x0a\
\x00\x00\x02A\
<\
?xml version=\x221.\
0\x22 encoding=\x22utf\
-8\x22?>\x0a<!-- Gener\
ator: Adobe Illu\
strator 23.0.6, \
SVG Export Plug-\
In . SVG Version\
: 6.00 Build 0) \
 -->\x0a<svg versio\
n=\x221.1\x22 id=\x22Laye\
r_1\x22 xmlns=\x22http\
://www.w3.org/20\
00/svg\x22 xmlns:xl\
ink=\x22http://www.\
w3.org/1999/xlin\
k\x22 x=\x220px\x22 y=\x220p\
x\x22\x0a\x09 viewBox=\x220 \
0 100 100\x22 style\
=\x22enable-backgro\
und:new 0 0 100 \
100;\x22 xml:space=\
\x22preserve\x22>\x0a<sty\
le type=\x22text/cs\
s\x22>\x0a    path{fil\
l:rgb(107, 105, \
103)}\x0a    polygo\
n{fill:rgb(107, \
105, 103)}\x0a    c\
ircle{fill:rgb(1\
07, 105, 103)}\x0a \
   rect{fill:rgb\
(107, 105, 103)}\
\x0a</style><polygo\
n points=\x2220.9,5\
0 79.1,97.4 79.1\
,2.6 \x22/>\x0a</svg>\x0a\
\
\x00\x00\x02A\
<\
?xml version=\x221.\
0\x22 encoding=\x22utf\
-8\x22?>\x0a<!-- Gener\
ator: Adobe Illu\
strator 23.0.6, \
SVG Export Plug-\
In . SVG Version\
: 6.00 Build 0) \
 -->\x0a<svg versio\
n=\x221.1\x22 id=\x22Laye\
r_1\x22 xmlns=\x22http\
://www.w3.org/20\
00/svg\x22 xmlns:xl\
ink=\x22http://www.\
w3.org/1999/xlin\
k\x22 x=\x220px\x22 y=\x220p\
x\x22\x0a\x09 viewBox=\x220 \
0 100 100\x22 style\
=\x22enable-backgro\
und:new 0 0 100 \
100;\x22 xml:space=\
\x22preserve\x22>\x0a<sty\
le type=\x22text/cs\
s\x22>\x0a    path{fil\
l:rgb(107, 105, \
103)}\x0a    polygo\
n{fill:rgb(107, \
105, 103)}\x0a    c\
ircle{fill:rgb(1\
07, 105, 103)}\x0a \
   rect{fill:rgb\
(107, 105, 103)}\
\x0a</style><polygo\
n points=\x2279.1,5\
0 20.9,2.6 20.9,\
97.4 \x22/>\x0a</svg>\x0a\
\
\x00\x00\x03\xbd\
<\
?xml version=\x221.\
0\x22 encoding=\x22utf\
-8\x22?>\x0a<!-- Gener\
ator: Adobe Illu\
strator 23.0.1, \
SVG Export Plug-\
In . SVG Version\
: 6.00 Build 0) \
 -->\x0a<svg versio\
n=\x221.1\x22 id=\x22Laye\
r_1\x22 xmlns=\x22http\
://www.w3.org/20\
00/svg\x22 xmlns:xl\
ink=\x22http://www.\
w3.org/1999/xlin\
k\x22 x=\x220px\x22 y=\x220p\
x\x22\x0a\x09 viewBox=\x220 \
0 100 100\x22 style\
=\x22enable-backgro\
und:new 0 0 100 \
100;\x22 xml:space=\
\x22preserve\x22>\x0a<sty\
le type=\x22text/cs\
s\x22>\x0a    path{fil\
l:rgb(107, 105, \
103)}\x0a    polygo\
n{fill:rgb(107, \
105, 103)}\x0a    c\
ircle{fill:rgb(1\
07, 105, 103)}\x0a \
   rect{fill:rgb\
(107, 105, 103)}\
\x0a</style><g id=\x22\
Solid\x22>\x0a\x09<g>\x0a\x09\x09<\
path class=\x22st0\x22\
 d=\x22M50,13.6c-20\
,0-36.3,16.3-36.\
3,36.3c0,20,16.3\
,36.3,36.3,36.3C\
70,86.3,86.3,70,\
86.3,50\x0a\x09\x09\x09C86.3\
,29.9,70,13.6,50\
,13.6z M50,79c-1\
6,0-29.1-13-29.1\
-29.1c0-16,13-29\
.1,29.1-29.1C66,\
20.9,79,33.9,79,\
50C79,66,66,79,5\
0,79z\x22/>\x0a\x09\x09<poly\
gon class=\x22st0\x22 \
points=\x2253.6,31.\
8 46.3,31.8 46.3\
,46.3 31.8,46.3 \
31.8,53.6 46.3,5\
3.6 46.3,68.1 53\
.6,68.1 53.6,53.\
6 \x0a\x09\x09\x0968.1,53.6 \
68.1,46.3 53.6,4\
6.3 \x09\x09\x22/>\x0a\x09</g>\x0a\
</g>\x0a</svg>\x0a\
\x00\x00\x02\xbd\
<\
?xml version=\x221.\
0\x22 encoding=\x22utf\
-8\x22?>\x0a<!-- Gener\
ator: Adobe Illu\
strator 23.0.2, \
SVG Export Plug-\
In . SVG Version\
: 6.00 Build 0) \
 -->\x0a<svg versio\
n=\x221.1\x22 id=\x22Laye\
r_1\x22 xmlns=\x22http\
://www.w3.org/20\
00/svg\x22 xmlns:xl\
ink=\x22http://www.\
w3.org/1999/xlin\
k\x22 x=\x220px\x22 y=\x220p\
x\x22\x0a\x09 viewBox=\x220 \
0 177.6 94.8\x22 st\
yle=\x22enable-back\
ground:new 0 0 1\
77.6 94.8;\x22 xml:\
space=\x22preserve\x22\
>\x0a<style type=\x22t\
ext/css\x22>\x0a    pa\
th{fill:rgb(107,\
 105, 103)}\x0a    \
polygon{fill:rgb\
(107, 105, 103)}\
\x0a    circle{fill\
:rgb(107, 105, 1\
03)}\x0a    rect{fi\
ll:rgb(107, 105,\
 103)}\x0a</style><\
polygon points=\x22\
0.5,47.4 58.7,94\
.8 58.7,0 \x22/>\x0a<r\
ect x=\x2258.6\x22 y=\x22\
31.2\x22 transform=\
\x22matrix(-1 -1.22\
4647e-16 1.22464\
7e-16 -1 236.168\
7 94.8)\x22 width=\x22\
119\x22 height=\x2232.\
4\x22/>\x0a</svg>\x0a\
\x00\x00\x03Y\
<\
?xml version=\x221.\
0\x22 encoding=\x22utf\
-8\x22?>\x0a<!-- Gener\
ator: Adobe Illu\
strator 23.0.1, \
SVG Export Plug-\
In . SVG Version\
: 6.00 Build 0) \
 -->\x0a<svg versio\
n=\x221.1\x22 id=\x22Laye\
r_1\x22 xmlns=\x22http\
://www.w3.org/20\
00/svg\x22 xmlns:xl\
ink=\x22http://www.\
w3.org/1999/xlin\
k\x22 x=\x220px\x22 y=\x220p\
x\x22\x0a\x09 viewBox=\x220 \
0 100 100\x22 style\
=\x22enable-backgro\
und:new 0 0 100 \
100;\x22 xml:space=\
\x22preserve\x22>\x0a<sty\
le type=\x22text/cs\
s\x22>\x0a    path{fil\
<<<<<<< HEAD
l:rgb(134, 142, \
147)}\x0a    polygo\
n{fill:rgb(134, \
142, 147)}\x0a    c\
ircle{fill:rgb(1\
34, 142, 147)}\x0a \
=======
l:rgb(150, 146, \
144)}\x0a    polygo\
n{fill:rgb(150, \
146, 144)}\x0a    c\
ircle{fill:rgb(1\
50, 146, 144)}\x0a \
>>>>>>> 1b1f1a27
   rect{fill:rgb\
(150, 146, 144)}\
\x0a</style><path d\
=\x22M51.3,75.9c-1.\
9,0-3.8-0.8-5-2.\
4L18.1,38.4c-2.2\
-2.8-1.8-6.9,1-9\
.1c2.8-2.2,6.9-1\
.8,9.1,1l28.2,35\
.1c2.2,2.8,1.8,6\
.9-1,9.1\x0a\x09C54.2,\
75.5,52.7,75.9,5\
1.3,75.9z\x22/>\x0a<pa\
th d=\x22M51.3,75.9\
c-1.4,0-2.9-0.5-\
4-1.4c-2.8-2.2-3\
.2-6.3-1-9.1l28.\
2-35.1c2.2-2.8,6\
.3-3.2,9.1-1c2.8\
,2.2,3.2,6.3,1,9\
.1L56.4,73.5\x0a\x09C5\
5.1,75.1,53.2,75\
.9,51.3,75.9z\x22/>\
\x0a</svg>\x0a\
\x00\x00\x06\x0b\
<\
?xml version=\x221.\
0\x22 encoding=\x22utf\
-8\x22?>\x0a<!-- Gener\
ator: Adobe Illu\
strator 23.0.1, \
SVG Export Plug-\
In . SVG Version\
: 6.00 Build 0) \
 -->\x0a<svg versio\
n=\x221.1\x22 id=\x22Laye\
r_1\x22 xmlns=\x22http\
://www.w3.org/20\
00/svg\x22 xmlns:xl\
ink=\x22http://www.\
w3.org/1999/xlin\
k\x22 x=\x220px\x22 y=\x220p\
x\x22\x0a\x09 viewBox=\x220 \
0 100 100\x22 style\
=\x22enable-backgro\
und:new 0 0 100 \
100;\x22 xml:space=\
\x22preserve\x22>\x0a<sty\
le type=\x22text/cs\
s\x22>\x0a    path{fil\
l:rgb(107, 105, \
103)}\x0a    polygo\
n{fill:rgb(107, \
105, 103)}\x0a    c\
ircle{fill:rgb(1\
07, 105, 103)}\x0a \
   rect{fill:rgb\
(107, 105, 103)}\
\x0a</style><path d\
=\x22M58.8,82.6c-4.\
7,0-8.6-3.9-8.6-\
8.6s3.9-8.6,8.6-\
8.6s8.6,3.9,8.6,\
8.6S63.5,82.6,58\
.8,82.6z M58.8,7\
1c-1.7,0-3,1.3-3\
,3\x0a\x09s1.3,3,3,3s3\
-1.3,3-3S60.5,71\
,58.8,71z\x22/>\x0a<pa\
th d=\x22M39.5,39.8\
c-4.7,0-8.6-3.9-\
8.6-8.6s3.9-8.6,\
8.6-8.6s8.6,3.9,\
8.6,8.6S44.2,39.\
8,39.5,39.8z M39\
.5,28.2c-1.7,0-3\
,1.3-3,3\x0a\x09s1.3,3\
,3,3s3-1.3,3-3S4\
1.2,28.2,39.5,28\
.2z\x22/>\x0a<path d=\x22\
M19.2,82.6c-4.7,\
0-8.6-3.9-8.6-8.\
6s3.9-8.6,8.6-8.\
6s8.6,3.9,8.6,8.\
6S23.9,82.6,19.2\
,82.6z M19.2,71c\
-1.7,0-3,1.3-3,3\
\x0a\x09s1.3,3,3,3s3-1\
.3,3-3S20.9,71,1\
9.2,71z\x22/>\x0a<path\
 d=\x22M83.1,39.8c-\
4.7,0-8.6-3.9-8.\
6-8.6s3.9-8.6,8.\
6-8.6s8.6,3.9,8.\
6,8.6S87.8,39.8,\
83.1,39.8z M83.1\
,28.2c-1.7,0-3,1\
.3-3,3\x0a\x09s1.3,3,3\
,3s3-1.3,3-3S84.\
8,28.2,83.1,28.2\
z\x22/>\x0a<rect x=\x2251\
.1\x22 y=\x2249.2\x22 tra\
nsform=\x22matrix(0\
.5355 -0.8445 0.\
8445 0.5355 -11.\
219 83.5029)\x22 wi\
dth=\x2238.5\x22 heigh\
t=\x225.5\x22/>\x0a<rect \
x=\x2246.4\x22 y=\x2235.3\
\x22 transform=\x22mat\
rix(0.9001 -0.43\
56 0.4356 0.9001\
 -18.0059 26.666\
)\x22 width=\x225.5\x22 h\
eight=\x2234.7\x22/>\x0a<\
rect x=\x2210\x22 y=\x225\
1.3\x22 transform=\x22\
matrix(0.4615 -0\
.8872 0.8872 0.4\
615 -32.1006 55.\
1188)\x22 width=\x2238\
.8\x22 height=\x225.5\x22\
/>\x0a</svg>\x0a\
\x00\x00\x02\xb6\
<\
?xml version=\x221.\
0\x22 encoding=\x22utf\
-8\x22?>\x0a<!-- Gener\
ator: Adobe Illu\
strator 23.0.2, \
SVG Export Plug-\
In . SVG Version\
: 6.00 Build 0) \
 -->\x0a<svg versio\
n=\x221.1\x22 id=\x22Laye\
r_1\x22 xmlns=\x22http\
://www.w3.org/20\
00/svg\x22 xmlns:xl\
ink=\x22http://www.\
w3.org/1999/xlin\
k\x22 x=\x220px\x22 y=\x220p\
x\x22\x0a\x09 viewBox=\x220 \
0 100 100\x22 style\
=\x22enable-backgro\
und:new 0 0 100 \
100;\x22 xml:space=\
\x22preserve\x22>\x0a<sty\
le type=\x22text/cs\
s\x22>\x0a    path{fil\
l:rgb(107, 105, \
103)}\x0a    polygo\
n{fill:rgb(107, \
105, 103)}\x0a    c\
ircle{fill:rgb(1\
07, 105, 103)}\x0a \
   rect{fill:rgb\
(107, 105, 103)}\
\x0a</style><polygo\
n points=\x2225.4,5\
0 83.6,97.4 83.6\
,2.6 \x22/>\x0a<rect x\
=\x2213.8\x22 y=\x222.6\x22 \
transform=\x22matri\
x(-1 -1.224647e-\
16 1.224647e-16 \
-1 40.1826 100)\x22\
 width=\x2212.5\x22 he\
ight=\x2294.8\x22/>\x0a</\
svg>\x0a\
\x00\x00\x03\xa1\
<\
?xml version=\x221.\
0\x22 encoding=\x22utf\
-8\x22?>\x0a<!-- Gener\
ator: Adobe Illu\
strator 23.0.1, \
SVG Export Plug-\
In . SVG Version\
: 6.00 Build 0) \
 -->\x0a<svg versio\
n=\x221.1\x22 id=\x22Laye\
r_1\x22 xmlns=\x22http\
://www.w3.org/20\
00/svg\x22 xmlns:xl\
ink=\x22http://www.\
w3.org/1999/xlin\
k\x22 x=\x220px\x22 y=\x220p\
x\x22\x0a\x09 viewBox=\x220 \
0 100 100\x22 style\
=\x22enable-backgro\
und:new 0 0 100 \
100;\x22 xml:space=\
\x22preserve\x22>\x0a<sty\
le type=\x22text/cs\
s\x22>\x0a    path{fil\
l:rgb(107, 105, \
103)}\x0a    polygo\
n{fill:rgb(107, \
105, 103)}\x0a    c\
ircle{fill:rgb(1\
07, 105, 103)}\x0a \
   rect{fill:rgb\
(107, 105, 103)}\
\x0a</style><g id=\x22\
Outline\x22>\x0a\x09<g>\x0a\x09\
\x09<path d=\x22M50.1,\
76.4c10.9,0,19.8\
-8.9,19.8-19.8c0\
-10-15.4-29.5-17\
.2-31.7l-2.6-3.2\
L47.6,25c-1.8,2.\
2-17.2,21.7-17.2\
,31.7\x0a\x09\x09\x09C30.4,6\
7.6,39.2,76.4,50\
.1,76.4z M50.1,3\
2.4c5.9,7.9,13.2\
,19.2,13.2,24.3c\
0,7.3-5.9,13.2-1\
3.2,13.2c-7.3,0-\
13.2-5.9-13.2-13\
.2\x0a\x09\x09\x09C37,51.7,4\
4.2,40.3,50.1,32\
.4z\x22/>\x0a\x09\x09<path d\
=\x22M59.2,56.7h-4.\
9c0,2.3-1.8,4.1-\
4.1,4.1v4.9C55.1\
,65.7,59.2,61.7,\
59.2,56.7z\x22/>\x0a\x09<\
/g>\x0a</g>\x0a</svg>\x0a\
\
\x00\x00\x02\xf3\
<\
?xml version=\x221.\
0\x22 encoding=\x22utf\
-8\x22?>\x0a<!-- Gener\
ator: Adobe Illu\
strator 23.0.1, \
SVG Export Plug-\
In . SVG Version\
: 6.00 Build 0) \
 -->\x0a<svg versio\
n=\x221.1\x22 id=\x22Laye\
r_1\x22 xmlns=\x22http\
://www.w3.org/20\
00/svg\x22 xmlns:xl\
ink=\x22http://www.\
w3.org/1999/xlin\
k\x22 x=\x220px\x22 y=\x220p\
x\x22\x0a\x09 viewBox=\x220 \
0 100 100\x22 style\
=\x22enable-backgro\
und:new 0 0 100 \
100;\x22 xml:space=\
\x22preserve\x22>\x0a<sty\
le type=\x22text/cs\
s\x22>\x0a    path{fil\
l:rgb(209, 210, \
212)}\x0a    polygo\
n{fill:rgb(209, \
210, 212)}\x0a    c\
ircle{fill:rgb(2\
09, 210, 212)}\x0a \
   rect{fill:rgb\
(107, 105, 103)}\
\x0a</style><circle\
 cx=\x2258.1\x22 cy=\x222\
3.5\x22 r=\x226.9\x22/>\x0a<\
circle cx=\x2255.8\x22\
 cy=\x2252.5\x22 r=\x226.\
9\x22/>\x0a<circle cx=\
\x2230\x22 cy=\x2239.8\x22 r\
=\x226.9\x22/>\x0a<circle\
 cx=\x2223.1\x22 cy=\x226\
2.6\x22 r=\x226.9\x22/>\x0a<\
circle cx=\x2255.8\x22\
 cy=\x2277.6\x22 r=\x226.\
9\x22/>\x0a<circle cx=\
\x2277.2\x22 cy=\x2246.7\x22\
 r=\x226.9\x22/>\x0a</svg\
>\x0a\
\x00\x00\x03\xfd\
<\
?xml version=\x221.\
0\x22 encoding=\x22utf\
-8\x22?>\x0a<!-- Gener\
ator: Adobe Illu\
strator 23.0.4, \
SVG Export Plug-\
In . SVG Version\
: 6.00 Build 0) \
 -->\x0a<svg versio\
n=\x221.1\x22 id=\x22Laye\
r_1\x22 xmlns=\x22http\
://www.w3.org/20\
00/svg\x22 xmlns:xl\
ink=\x22http://www.\
w3.org/1999/xlin\
k\x22 x=\x220px\x22 y=\x220p\
x\x22\x0a\x09 viewBox=\x220 \
0 100 100\x22 style\
=\x22enable-backgro\
und:new 0 0 100 \
100;\x22 xml:space=\
\x22preserve\x22>\x0a<sty\
le type=\x22text/cs\
s\x22>\x0a    path{fil\
l:rgb(107, 105, \
103)}\x0a    polygo\
n{fill:rgb(107, \
105, 103)}\x0a    c\
ircle{fill:rgb(1\
07, 105, 103)}\x0a \
   rect{fill:rgb\
(107, 105, 103)}\
\x0a</style><path d\
=\x22M42.1,51l-29-2\
3.2c-2.3-1.8-2.6\
-5.2-0.8-7.5c1.8\
-2.3,5.2-2.6,7.5\
-0.8l28.9,23.2c2\
.3,1.8,2.6,5.2,0\
.8,7.5c-1,1.3-2.\
6,2-4.1,2\x0a\x09C44.3\
,52.2,43.1,51.8,\
42.1,51z\x22/>\x0a<pat\
h d=\x22M12.4,73.4c\
-1.8-2.3-1.5-5.7\
,0.8-7.5l28.9-23\
.2c2.3-1.8,5.7-1\
.5,7.5,0.8s1.5,5\
.7-0.8,7.5l-29,2\
3.3c-0.9,0.7-2.1\
,1.2-3.3,1.2\x0a\x09C1\
4.9,75.5,13.5,74\
.8,12.4,73.4z\x22/>\
\x0a<path d=\x22M41.4,\
75.3c0-2.9,2.3-5\
.4,5.3-5.4l37.1-\
0.5c2.9,0,5.4,2.\
3,5.4,5.3c0,2.9-\
2.3,5.4-5.3,5.4l\
-37.2,0.5c-1.2,0\
-2.4-0.4-3.3-1.1\
\x0a\x09C42.2,78.5,41.\
4,77.1,41.4,75.3\
z\x22/>\x0a</svg>\x0a\
\x00\x00\x02A\
<\
?xml version=\x221.\
0\x22 encoding=\x22utf\
-8\x22?>\x0a<!-- Gener\
ator: Adobe Illu\
strator 24.0.0, \
SVG Export Plug-\
In . SVG Version\
: 6.00 Build 0) \
 -->\x0a<svg versio\
n=\x221.1\x22 id=\x22Laye\
r_1\x22 xmlns=\x22http\
://www.w3.org/20\
00/svg\x22 xmlns:xl\
ink=\x22http://www.\
w3.org/1999/xlin\
k\x22 x=\x220px\x22 y=\x220p\
x\x22\x0a\x09 viewBox=\x220 \
0 100 100\x22 style\
=\x22enable-backgro\
und:new 0 0 100 \
100;\x22 xml:space=\
\x22preserve\x22>\x0a<sty\
le type=\x22text/cs\
s\x22>\x0a    path{fil\
l:rgb(107, 105, \
103)}\x0a    polygo\
n{fill:rgb(107, \
105, 103)}\x0a    c\
ircle{fill:rgb(1\
07, 105, 103)}\x0a \
   rect{fill:rgb\
(107, 105, 103)}\
\x0a</style><polygo\
n points=\x2250,79.\
1 97.4,20.9 2.6,\
20.9 \x22/>\x0a</svg>\x0a\
\
\x00\x00\x02N\
<\
?xml version=\x221.\
0\x22 encoding=\x22utf\
-8\x22?>\x0a<!-- Gener\
ator: Adobe Illu\
strator 23.0.1, \
SVG Export Plug-\
In . SVG Version\
: 6.00 Build 0) \
 -->\x0a<svg versio\
n=\x221.1\x22 id=\x22Laye\
r_1\x22 xmlns=\x22http\
://www.w3.org/20\
00/svg\x22 xmlns:xl\
ink=\x22http://www.\
w3.org/1999/xlin\
k\x22 x=\x220px\x22 y=\x220p\
x\x22\x0a\x09 viewBox=\x220 \
0 100 100\x22 style\
=\x22enable-backgro\
und:new 0 0 100 \
100;\x22 xml:space=\
\x22preserve\x22>\x0a<sty\
le type=\x22text/cs\
s\x22>\x0a    path{fil\
l:rgb(209, 210, \
212)}\x0a    polygo\
n{fill:rgb(209, \
210, 212)}\x0a    c\
ircle{fill:rgb(2\
09, 210, 212)}\x0a \
   rect{fill:rgb\
(107, 105, 103)}\
\x0a</style><polygo\
n points=\x2222.8,6\
5.8 29.9,18.1 85\
.7,67.4 51.9,79.\
5 \x22/>\x0a</svg>\x0a\
\x00\x00\x05,\
<\
?xml version=\x221.\
0\x22 encoding=\x22utf\
-8\x22?>\x0a<!-- Gener\
ator: Adobe Illu\
strator 23.0.1, \
SVG Export Plug-\
In . SVG Version\
: 6.00 Build 0) \
 -->\x0a<svg versio\
n=\x221.1\x22 id=\x22Laye\
r_1\x22 xmlns=\x22http\
://www.w3.org/20\
00/svg\x22 xmlns:xl\
ink=\x22http://www.\
w3.org/1999/xlin\
k\x22 x=\x220px\x22 y=\x220p\
x\x22\x0a\x09 viewBox=\x220 \
0 100 100\x22 style\
=\x22enable-backgro\
und:new 0 0 100 \
100;\x22 xml:space=\
\x22preserve\x22>\x0a<sty\
le type=\x22text/cs\
s\x22>\x0a    path{fil\
l:rgb(107, 105, \
103)}\x0a    polygo\
n{fill:rgb(107, \
105, 103)}\x0a    c\
ircle{fill:rgb(1\
07, 105, 103)}\x0a \
   rect{fill:rgb\
(107, 105, 103)}\
\x0a</style><path d\
=\x22M78.9,82.7c-4.\
7,0-8.6-3.9-8.6-\
8.6s3.9-8.6,8.6-\
8.6s8.6,3.9,8.6,\
8.6S83.6,82.7,78\
.9,82.7z M78.9,7\
1.1c-1.7,0-3,1.3\
-3,3\x0a\x09s1.3,3,3,3\
s3-1.3,3-3S80.6,\
71.1,78.9,71.1z\x22\
/>\x0a<path d=\x22M49.\
1,31c-4.7,0-8.6-\
3.9-8.6-8.6s3.9-\
8.6,8.6-8.6c4.7,\
0,8.6,3.9,8.6,8.\
6S53.8,31,49.1,3\
1z M49.1,19.4c-1\
.7,0-3,1.3-3,3\x0a\x09\
s1.3,3,3,3s3-1.3\
,3-3S50.8,19.4,4\
9.1,19.4z\x22/>\x0a<pa\
th d=\x22M19.7,82.7\
c-4.7,0-8.6-3.9-\
8.6-8.6s3.9-8.6,\
8.6-8.6s8.6,3.9,\
8.6,8.6S24.4,82.\
7,19.7,82.7z M19\
.7,71.1c-1.7,0-3\
,1.3-3,3\x0a\x09s1.3,3\
,3,3s3-1.3,3-3S2\
1.4,71.1,19.7,71\
.1z\x22/>\x0a<rect x=\x22\
26.7\x22 y=\x2271.3\x22 w\
idth=\x2245\x22 height\
=\x225.6\x22/>\x0a<rect x\
=\x2211.4\x22 y=\x2244.5\x22\
 transform=\x22matr\
ix(0.4995 -0.866\
3 0.8663 0.4995 \
-23.5844 53.777)\
\x22 width=\x2246.6\x22 h\
eight=\x225.6\x22/>\x0a<r\
ect x=\x2261.1\x22 y=\x22\
24.2\x22 transform=\
\x22matrix(0.8668 -\
0.4986 0.4986 0.\
8668 -15.4303 38\
.2311)\x22 width=\x225\
.6\x22 height=\x2247.5\
\x22/>\x0a</svg>\x0a\
\x00\x00\x04U\
<\
?xml version=\x221.\
0\x22 encoding=\x22utf\
-8\x22?>\x0a<!-- Gener\
ator: Adobe Illu\
strator 23.0.1, \
SVG Export Plug-\
In . SVG Version\
: 6.00 Build 0) \
 -->\x0a<svg versio\
n=\x221.1\x22 id=\x22Laye\
r_1\x22 xmlns=\x22http\
://www.w3.org/20\
00/svg\x22 xmlns:xl\
ink=\x22http://www.\
w3.org/1999/xlin\
k\x22 x=\x220px\x22 y=\x220p\
x\x22\x0a\x09 viewBox=\x220 \
0 100 100\x22 style\
=\x22enable-backgro\
und:new 0 0 100 \
100;\x22 xml:space=\
\x22preserve\x22>\x0a<sty\
le type=\x22text/cs\
s\x22>\x0a    path{fil\
l:rgb(107, 105, \
103)}\x0a    polygo\
n{fill:rgb(107, \
105, 103)}\x0a    c\
ircle{fill:rgb(1\
07, 105, 103)}\x0a \
   rect{fill:rgb\
(107, 105, 103)}\
\x0a</style><g id=\x22\
Solid\x22>\x0a\x09<path d\
=\x22M79.4,30.1c0-2\
.4-0.9-4.6-2.6-6\
.3c-3.4-3.4-9.2-\
3.4-12.6,0L33.9,\
54.2c-2.8,0.2-5.\
5,1.3-7.5,3.3c-4\
.2,4.2-4,7.7-3.9\
,10.6\x0a\x09\x09c0.1,2.4\
,0.2,4.2-2.7,7.2\
l-4.3,4.3c5.4,0.\
7,6.7,1,9.6,1l0,\
0c4.4,0,12.7-0.8\
,18.1-6.2c2.1-2.\
1,3.2-4.7,3.4-7.\
6l30.2-30.2\x0a\x09\x09C7\
8.5,34.7,79.4,32\
.5,79.4,30.1z M3\
9,70c-3.1,3.1-7.\
9,4.1-11.5,4.3c1\
.1-2.6,1-4.8,0.9\
-6.7c-0.3-5.2,3.\
2-7.8,6.4-7.8\x0a\x09\x09\
c1.6,0,3.1,0.6,4\
.2,1.7C41.3,64,4\
1.3,67.7,39,70z \
M72.6,32.2L45,59\
.8c-0.5-0.9-1.1-\
1.7-1.8-2.4s-1.6\
-1.3-2.4-1.8L68.\
4,28\x0a\x09\x09c1.1-1.1,\
3.1-1.1,4.2,0c0.\
6,0.6,0.9,1.3,0.\
9,2.1C73.5,30.9,\
73.2,31.7,72.6,3\
2.2z\x22/>\x0a</g>\x0a</s\
vg>\x0a\
\x00\x00\x03\x9e\
<\
?xml version=\x221.\
0\x22 encoding=\x22utf\
-8\x22?>\x0a<!-- Gener\
ator: Adobe Illu\
strator 23.0.1, \
SVG Export Plug-\
In . SVG Version\
: 6.00 Build 0) \
 -->\x0a<svg versio\
n=\x221.1\x22 id=\x22Laye\
r_1\x22 xmlns=\x22http\
://www.w3.org/20\
00/svg\x22 xmlns:xl\
ink=\x22http://www.\
w3.org/1999/xlin\
k\x22 x=\x220px\x22 y=\x220p\
x\x22\x0a\x09 viewBox=\x220 \
0 100 100\x22 style\
=\x22enable-backgro\
und:new 0 0 100 \
100;\x22 xml:space=\
\x22preserve\x22>\x0a<sty\
le type=\x22text/cs\
s\x22>\x0a    path{fil\
l:rgb(107, 105, \
103)}\x0a    polygo\
n{fill:rgb(107, \
105, 103)}\x0a    c\
ircle{fill:rgb(1\
07, 105, 103)}\x0a \
   rect{fill:rgb\
(107, 105, 103)}\
\x0a</style><g id=\x22\
Outline\x22>\x0a\x09<g>\x0a\x09\
\x09<path d=\x22M47.2,\
86.9c-1.4,0-2.7-\
0.9-3.3-2.2l-25-\
60.6c-0.6-1.3-0.\
2-2.9,0.8-3.9s2.\
5-1.3,3.9-0.8l60\
.6,25c1.4,0.6,2.\
3,2,2.2,3.6\x0a\x09\x09\x09c\
-0.1,1.5-1.2,2.8\
-2.7,3.2l-26.4,6\
.6l-6.6,26.4c-0.\
4,1.5-1.7,2.6-3.\
2,2.7C47.3,86.9,\
47.2,86.9,47.2,8\
6.9z M28.7,29.3L\
46.3,72\x0a\x09\x09\x09l4.5-\
18c0.3-1.3,1.3-2\
.3,2.6-2.6l18-4.\
5L28.7,29.3z\x22/>\x0a\
\x09</g>\x0a</g>\x0a<poly\
gon points=\x2226.3\
,27.2 45.7,75.4 \
53,56.2 75.2,46.\
8 \x22/>\x0a</svg>\x0a\
\x00\x00\x04'\
<\
?xml version=\x221.\
0\x22 encoding=\x22utf\
-8\x22?>\x0a<!-- Gener\
ator: Adobe Illu\
strator 23.0.1, \
SVG Export Plug-\
In . SVG Version\
: 6.00 Build 0) \
 -->\x0a<svg versio\
n=\x221.1\x22 id=\x22Laye\
r_1\x22 xmlns=\x22http\
://www.w3.org/20\
00/svg\x22 xmlns:xl\
ink=\x22http://www.\
w3.org/1999/xlin\
k\x22 x=\x220px\x22 y=\x220p\
x\x22\x0a\x09 viewBox=\x220 \
0 100 100\x22 style\
=\x22enable-backgro\
und:new 0 0 100 \
100;\x22 xml:space=\
\x22preserve\x22>\x0a<sty\
le type=\x22text/cs\
s\x22>\x0a    path{fil\
l:rgb(209, 210, \
212)}\x0a    polygo\
n{fill:rgb(209, \
210, 212)}\x0a    c\
ircle{fill:rgb(2\
09, 210, 212)}\x0a \
   rect{fill:rgb\
(107, 105, 103)}\
\x0a</style><g id=\x22\
Solid\x22>\x0a\x09<g>\x0a\x09\x09<\
polygon points=\x22\
70.7,36.5 85.3,3\
6.5 85.3,29.2 70\
.7,29.2 63.5,29.\
2 48.9,29.2 48.9\
,36.5 63.5,36.5 \
\x09\x09\x22/>\x0a\x09</g>\x0a</g>\
\x0a<g id=\x22Outline\x22\
>\x0a\x09<g>\x0a\x09\x09<path d\
=\x22M35.4,85.9c-0.\
9,0-1.8-0.6-2.2-\
1.5L16.8,44.5c-0\
.4-0.9-0.2-1.9,0\
.5-2.6c0.7-0.7,1\
.7-0.9,2.6-0.5l3\
9.9,16.4\x0a\x09\x09\x09c0.9\
,0.4,1.5,1.3,1.4\
,2.3s-0.8,1.9-1.\
8,2.1L42,66.6L37\
.6,84c-0.2,1-1.1\
,1.7-2.1,1.8C35.\
5,85.9,35.5,85.9\
,35.4,85.9z M23.\
3,47.9\x0a\x09\x09\x09L34.9,\
76l3-11.9c0.2-0.\
8,0.9-1.5,1.7-1.\
7l11.9-3L23.3,47\
.9z\x22/>\x0a\x09</g>\x0a</g\
>\x0a<polygon point\
s=\x2221.7,46.6 34.\
5,78.3 39.3,65.7\
 53.9,59.5 \x22/>\x0a<\
/svg>\x0a\
\x00\x00\x02\x88\
<\
?xml version=\x221.\
0\x22 encoding=\x22utf\
-8\x22?>\x0a<!-- Gener\
ator: Adobe Illu\
strator 23.0.6, \
SVG Export Plug-\
In . SVG Version\
: 6.00 Build 0) \
 -->\x0a<svg versio\
n=\x221.1\x22 id=\x22Laye\
r_1\x22 xmlns=\x22http\
://www.w3.org/20\
00/svg\x22 xmlns:xl\
ink=\x22http://www.\
w3.org/1999/xlin\
k\x22 x=\x220px\x22 y=\x220p\
x\x22\x0a\x09 viewBox=\x220 \
0 100 100\x22 style\
=\x22enable-backgro\
und:new 0 0 100 \
100;\x22 xml:space=\
\x22preserve\x22>\x0a<sty\
le type=\x22text/cs\
s\x22>\x0a    path{fil\
l:rgb(209, 210, \
212)}\x0a    polygo\
n{fill:rgb(209, \
210, 212)}\x0a    c\
ircle{fill:rgb(2\
09, 210, 212)}\x0a \
   rect{fill:rgb\
(107, 105, 103)}\
\x0a</style><polygo\
n points=\x2267.3,7\
3.6 50.6,64.7 33\
.7,73.4 37,54.8 \
23.5,41.5 42.3,3\
8.8 50.8,21.9 59\
.1,38.9 77.8,41.\
7 64.2,54.9 \x22/>\x0a\
</svg>\x0a\
\x00\x00\x03c\
<\
?xml version=\x221.\
0\x22 encoding=\x22utf\
-8\x22?>\x0a<!-- Gener\
ator: Adobe Illu\
<<<<<<< HEAD
strator 23.0.2, \
SVG Export Plug-\
In . SVG Version\
: 6.00 Build 0) \
 -->\x0a<svg versio\
n=\x221.1\x22 id=\x22Laye\
r_1\x22 xmlns=\x22http\
://www.w3.org/20\
00/svg\x22 xmlns:xl\
ink=\x22http://www.\
w3.org/1999/xlin\
k\x22 x=\x220px\x22 y=\x220p\
x\x22\x0a\x09 viewBox=\x220 \
0 177.6 94.8\x22 st\
yle=\x22enable-back\
ground:new 0 0 1\
77.6 94.8;\x22 xml:\
space=\x22preserve\x22\
>\x0a<style type=\x22t\
ext/css\x22>\x0a    pa\
th{fill:rgb(107,\
 105, 103)}\x0a    \
polygon{fill:rgb\
(107, 105, 103)}\
\x0a    circle{fill\
:rgb(107, 105, 1\
03)}\x0a    rect{fi\
ll:rgb(107, 105,\
 103)}\x0a</style><\
polygon points=\x22\
177.6,47.4 119.4\
,0 119.4,94.8 \x22/\
>\x0a<rect x=\x220.5\x22 \
y=\x2231.2\x22 width=\x22\
119\x22 height=\x2232.\
4\x22/>\x0a</svg>\x0a\
\x00\x00\x02\x88\
<\
?xml version=\x221.\
0\x22 encoding=\x22utf\
-8\x22?>\x0a<!-- Gener\
ator: Adobe Illu\
strator 23.0.6, \
SVG Export Plug-\
In . SVG Version\
: 6.00 Build 0) \
 -->\x0a<svg versio\
n=\x221.1\x22 id=\x22Laye\
r_1\x22 xmlns=\x22http\
://www.w3.org/20\
00/svg\x22 xmlns:xl\
ink=\x22http://www.\
w3.org/1999/xlin\
k\x22 x=\x220px\x22 y=\x220p\
x\x22\x0a\x09 viewBox=\x220 \
0 100 100\x22 style\
=\x22enable-backgro\
und:new 0 0 100 \
100;\x22 xml:space=\
\x22preserve\x22>\x0a<sty\
le type=\x22text/cs\
s\x22>\x0a    path{fil\
l:rgb(209, 210, \
212)}\x0a    polygo\
n{fill:rgb(209, \
210, 212)}\x0a    c\
ircle{fill:rgb(2\
09, 210, 212)}\x0a \
   rect{fill:rgb\
(107, 105, 103)}\
\x0a</style><polygo\
n points=\x2267.3,7\
3.6 50.6,64.7 33\
.7,73.4 37,54.8 \
23.5,41.5 42.3,3\
8.8 50.8,21.9 59\
.1,38.9 77.8,41.\
7 64.2,54.9 \x22/>\x0a\
</svg>\x0a\
\x00\x00\x02F\
<\
?xml version=\x221.\
0\x22 encoding=\x22utf\
-8\x22?>\x0a<!-- Gener\
ator: Adobe Illu\
strator 23.0.6, \
=======
strator 23.0.1, \
>>>>>>> 1b1f1a27
SVG Export Plug-\
In . SVG Version\
: 6.00 Build 0) \
 -->\x0a<svg versio\
n=\x221.1\x22 id=\x22Laye\
r_1\x22 xmlns=\x22http\
://www.w3.org/20\
00/svg\x22 xmlns:xl\
ink=\x22http://www.\
w3.org/1999/xlin\
k\x22 x=\x220px\x22 y=\x220p\
x\x22\x0a\x09 viewBox=\x220 \
0 100 100\x22 style\
=\x22enable-backgro\
und:new 0 0 100 \
100;\x22 xml:space=\
\x22preserve\x22>\x0a<sty\
le type=\x22text/cs\
s\x22>\x0a    path{fil\
l:rgb(107, 105, \
103)}\x0a    polygo\
n{fill:rgb(107, \
105, 103)}\x0a    c\
ircle{fill:rgb(1\
07, 105, 103)}\x0a \
   rect{fill:rgb\
(107, 105, 103)}\
\x0a</style><g id=\x22\
Outline\x22>\x0a\x09<g>\x0a\x09\
\x09<path d=\x22M47.2,\
86.9c-1.4,0-2.7-\
0.9-3.3-2.2l-25-\
60.6c-0.6-1.3-0.\
2-2.9,0.8-3.9s2.\
5-1.3,3.9-0.8l60\
.6,25c1.4,0.6,2.\
3,2,2.2,3.6\x0a\x09\x09\x09c\
-0.1,1.5-1.2,2.8\
-2.7,3.2l-26.4,6\
.6l-6.6,26.4c-0.\
4,1.5-1.7,2.6-3.\
2,2.7C47.3,86.9,\
47.2,86.9,47.2,8\
6.9z M28.7,29.3L\
46.3,72\x0a\x09\x09\x09l4.5-\
18c0.3-1.3,1.3-2\
.3,2.6-2.6l18-4.\
5L28.7,29.3z\x22/>\x0a\
\x09</g>\x0a</g>\x0a</svg\
>\x0a\
\x00\x00\x03\x88\
<\
?xml version=\x221.\
0\x22 encoding=\x22utf\
-8\x22?>\x0a<!-- Gener\
ator: Adobe Illu\
strator 23.0.1, \
SVG Export Plug-\
In . SVG Version\
: 6.00 Build 0) \
 -->\x0a<svg versio\
n=\x221.1\x22 id=\x22Laye\
r_1\x22 xmlns=\x22http\
://www.w3.org/20\
00/svg\x22 xmlns:xl\
ink=\x22http://www.\
w3.org/1999/xlin\
k\x22 x=\x220px\x22 y=\x220p\
x\x22\x0a\x09 viewBox=\x220 \
0 100 100\x22 style\
=\x22enable-backgro\
und:new 0 0 100 \
100;\x22 xml:space=\
\x22preserve\x22>\x0a<sty\
le type=\x22text/cs\
s\x22>\x0a    path{fil\
l:rgb(107, 105, \
103)}\x0a    polygo\
n{fill:rgb(107, \
105, 103)}\x0a    c\
ircle{fill:rgb(1\
07, 105, 103)}\x0a \
   rect{fill:rgb\
(107, 105, 103)}\
\x0a</style><path d\
=\x22M41.5,67.6c-14\
.4,0-26.1-11.7-2\
6.1-26.1s11.7-26\
.1,26.1-26.1s26.\
1,11.7,26.1,26.1\
S55.9,67.6,41.5,\
67.6z M41.5,22.4\
\x0a\x09C31,22.4,22.4,\
31,22.4,41.5c0,1\
0.5,8.6,19.1,19.\
1,19.1c10.5,0,19\
.1-8.6,19.1-19.1\
C60.6,31,52,22.4\
,41.5,22.4z\x22/>\x0a<\
path d=\x22M84.4,79\
.8L64.2,60.6c-1.\
4,1.7-3.1,3.2-4.\
8,4.6l20.5,19.4c\
0.6,0.6,1.5,0.9,\
2.3,0.9c0.9,0,1.\
8-0.3,2.4-1\x0a\x09C85\
.8,83.2,85.7,81.\
1,84.4,79.8z\x22/>\x0a\
</svg>\x0a\
\x00\x00\x02\xc1\
<\
?xml version=\x221.\
0\x22 encoding=\x22utf\
-8\x22?>\x0a<!-- Gener\
ator: Adobe Illu\
strator 23.0.1, \
SVG Export Plug-\
In . SVG Version\
: 6.00 Build 0) \
 -->\x0a<svg versio\
n=\x221.1\x22 id=\x22Laye\
r_1\x22 xmlns=\x22http\
://www.w3.org/20\
00/svg\x22 xmlns:xl\
ink=\x22http://www.\
w3.org/1999/xlin\
k\x22 x=\x220px\x22 y=\x220p\
x\x22\x0a\x09 viewBox=\x220 \
0 100 100\x22 style\
=\x22enable-backgro\
und:new 0 0 100 \
100;\x22 xml:space=\
\x22preserve\x22>\x0a<sty\
le type=\x22text/cs\
s\x22>\x0a    path{fil\
l:rgb(150, 146, \
144)}\x0a    polygo\
n{fill:rgb(150, \
146, 144)}\x0a    c\
ircle{fill:rgb(1\
50, 146, 144)}\x0a \
   rect{fill:rgb\
(150, 146, 144)}\
\x0a</style><g id=\x22\
Solid\x22>\x0a\x09<g>\x0a\x09\x09<\
polygon points=\x22\
59.1,3.4 40.6,3.\
4 40.6,40.6 3.4,\
40.6 3.4,59.1 40\
.6,59.1 40.6,96.\
3 59.1,96.3 59.1\
,59.1 96.3,59.1 \
96.3,40.6 \x0a\x09\x09\x0959\
.1,40.6 \x09\x09\x22/>\x0a\x09<\
/g>\x0a</g>\x0a</svg>\x0a\
\
\x00\x00\x03Y\
<\
?xml version=\x221.\
0\x22 encoding=\x22utf\
-8\x22?>\x0a<!-- Gener\
ator: Adobe Illu\
strator 23.0.1, \
SVG Export Plug-\
In . SVG Version\
: 6.00 Build 0) \
 -->\x0a<svg versio\
n=\x221.1\x22 id=\x22Laye\
r_1\x22 xmlns=\x22http\
://www.w3.org/20\
00/svg\x22 xmlns:xl\
ink=\x22http://www.\
w3.org/1999/xlin\
k\x22 x=\x220px\x22 y=\x220p\
x\x22\x0a\x09 viewBox=\x220 \
0 100 100\x22 style\
=\x22enable-backgro\
und:new 0 0 100 \
100;\x22 xml:space=\
\x22preserve\x22>\x0a<sty\
le type=\x22text/cs\
s\x22>\x0a    path{fil\
<<<<<<< HEAD
l:rgb(209, 210, \
212)}\x0a    polygo\
n{fill:rgb(209, \
210, 212)}\x0a    c\
ircle{fill:rgb(2\
09, 210, 212)}\x0a \
=======
l:rgb(150, 146, \
144)}\x0a    polygo\
n{fill:rgb(150, \
146, 144)}\x0a    c\
ircle{fill:rgb(1\
50, 146, 144)}\x0a \
>>>>>>> 1b1f1a27
   rect{fill:rgb\
(150, 146, 144)}\
\x0a</style><path d\
=\x22M31.8,56.4c-1.\
9,0-3.8-0.8-5-2.\
4c-2.2-2.8-1.8-6\
.9,1-9.1l35.1-28\
.2c2.8-2.2,6.9-1\
.8,9.1,1c2.2,2.8\
,1.8,6.9-1,9.1L3\
5.8,54.9\x0a\x09C34.6,\
55.9,33.2,56.4,3\
1.8,56.4z\x22/>\x0a<pa\
th d=\x22M66.9,84.6\
c-1.4,0-2.9-0.5-\
4-1.4L27.7,54.9c\
-2.8-2.2-3.2-6.3\
-1-9.1c2.2-2.8,6\
.3-3.2,9.1-1l35.\
1,28.2c2.8,2.2,3\
.2,6.3,1,9.1\x0a\x09C7\
0.6,83.8,68.8,84\
.6,66.9,84.6z\x22/>\
\x0a</svg>\x0a\
\x00\x00\x09\xa7\
<\
?xml version=\x221.\
0\x22 encoding=\x22utf\
-8\x22?>\x0a<!-- Gener\
ator: Adobe Illu\
strator 23.0.1, \
SVG Export Plug-\
In . SVG Version\
: 6.00 Build 0) \
 -->\x0a<svg versio\
n=\x221.1\x22 id=\x22Laye\
r_1\x22 xmlns=\x22http\
://www.w3.org/20\
00/svg\x22 xmlns:xl\
ink=\x22http://www.\
w3.org/1999/xlin\
k\x22 x=\x220px\x22 y=\x220p\
x\x22\x0a\x09 viewBox=\x220 \
0 100 100\x22 style\
=\x22enable-backgro\
und:new 0 0 100 \
100;\x22 xml:space=\
\x22preserve\x22>\x0a<sty\
le type=\x22text/cs\
s\x22>\x0a    path{fil\
l:rgb(106, 115, \
128)}\x0a    polygo\
n{fill:rgb(106, \
115, 128)}\x0a    c\
ircle{fill:rgb(1\
06, 115, 128)}\x0a \
   rect{fill:rgb\
(107, 105, 103)}\
\x0a</style><g id=\x22\
Layer_17\x22>\x0a\x09<pat\
h d=\x22M48.4,34.9c\
1.4-1.4,3.8-1.4,\
5.2,0l1.1,1.1l10\
.4-10.3c2.9-2.9,\
7.6-2.9,10.5,0c2\
.9,2.9,2.9,7.6,0\
,10.5L65.2,46.5l\
1.1,1.1\x0a\x09\x09c1.4,1\
.4,1.4,3.8,0,5.2\
c-1.4,1.4-3.8,1.\
4-5.2,0L48.4,40.\
2C46.9,38.7,46.9\
,36.4,48.4,34.9z\
\x22/>\x0a\x09<polygon po\
ints=\x2247.4,64.3 \
36.2,75.4 25.8,7\
5.4 25.8,65 26.5\
,64.3 26.5,64.3 \
\x09\x22/>\x0a\x09<path d=\x22M\
76.8,37.4c1.8-1.\
8,2.8-4.2,2.7-6.\
5c0-2.4-0.9-4.7-\
2.7-6.5l0,0c0,0,\
0,0,0,0c0,0,0,0,\
0,0l0,0c-1.8-1.8\
-4.2-2.7-6.5-2.7\
\x0a\x09\x09c-2.4,0-4.7,0\
.9-6.5,2.7l0,0l-\
9.1,9.1c-1-0.9-2\
.4-1.4-3.7-1.4c-\
1.4,0-2.8,0.5-3.\
9,1.6c-1.1,1.1-1\
.6,2.5-1.6,3.9\x0a\x09\
\x09c0,1.3,0.5,2.6,\
1.4,3.7L25.2,62.\
9c0,0-0.1,0-0.1,\
0.1l0,0l-0.7,0.7\
C24.1,64,24,64.5\
,24,65v9.7l-3.2,\
3.2c-0.7,0.7-0.7\
,1.9,0,2.6\x0a\x09\x09c0.\
7,0.7,1.9,0.7,2.\
6,0l3.1-3.1l9.7,\
0c0.5,0,1-0.2,1.\
3-0.5l11.2-11.1L\
60,54.3c1,0.9,2.\
4,1.4,3.7,1.4c1.\
4,0,2.8-0.5,3.9-\
1.6\x0a\x09\x09c1.1-1.1,1\
.6-2.5,1.6-3.9c0\
-1.3-0.5-2.6-1.4\
-3.7L76.8,37.4L7\
6.8,37.4z M46.1,\
63L35.5,73.5l-7.\
8,0v-7.9l0.1-0.1\
c0,0,0.1,0,0.1-0\
.1\x0a\x09\x09L49.3,44l7.\
9,7.9L46.1,63z M\
74.2,34.8L74.2,3\
4.8L63.9,45.2c-0\
.7,0.7-0.7,1.9,0\
,2.6c0.2,0.2,0.4\
,0.3,0.7,0.4\x0a\x09\x09c\
0.1,0.2,0.2,0.5,\
0.4,0.7c0.4,0.4,\
0.5,0.8,0.5,1.3c\
0,0.5-0.2,0.9-0.\
5,1.3c-0.4,0.4-0\
.8,0.5-1.3,0.5c-\
0.5,0-0.9-0.2-1.\
3-0.5\x0a\x09\x09L49.7,38\
.9c-0.4-0.4-0.5-\
0.8-0.5-1.3c0-0.\
5,0.2-0.9,0.5-1.\
3c0.4-0.4,0.8-0.\
5,1.3-0.5c0.5,0,\
0.9,0.2,1.3,0.5\x0a\
\x09\x09c0.2,0.2,0.4,0\
.3,0.7,0.4c0.1,0\
.2,0.2,0.5,0.4,0\
.7c0.7,0.7,1.9,0\
.7,2.6,0L66.4,27\
l0,0c1.1-1.1,2.5\
-1.6,3.9-1.6\x0a\x09\x09c\
1.4,0,2.8,0.5,3.\
9,1.6l0,0c1.1,1.\
1,1.6,2.5,1.6,3.\
9C75.9,32.3,75.3\
,33.7,74.2,34.8z\
\x22/>\x0a\x09<path d=\x22M6\
1.8,45.7l2.1,2.1\
l1.1,1.1c0.7,0.7\
,1.9,0.7,2.6,0c0\
.7-0.7,0.7-1.9,0\
-2.6l-1.1-1.1l-2\
.1-2.1c-0.7-0.7-\
1.9-0.7-2.6,0\x0a\x09\x09\
C61.1,43.8,61.1,\
45,61.8,45.7L61.\
8,45.7z\x22/>\x0a\x09<pat\
h d=\x22M52.3,36.2l\
1.1,1.1l2.1,2.1c\
0.7,0.7,1.9,0.7,\
2.6,0c0.7-0.7,0.\
7-1.9,0-2.6L56,3\
4.7l-1.1-1.1c-0.\
7-0.7-1.9-0.7-2.\
6,0\x0a\x09\x09C51.6,34.3\
,51.6,35.5,52.3,\
36.2L52.3,36.2z\x22\
/>\x0a\x09<path d=\x22M26\
.5,66.1L26.5,66.\
1h20.9c1,0,1.9-0\
.8,1.9-1.9c0-1-0\
.8-1.9-1.9-1.9H2\
6.5h0c-1,0-1.9,0\
.8-1.9,1.9\x0a\x09\x09C24\
.6,65.3,25.5,66.\
1,26.5,66.1L26.5\
,66.1z\x22/>\x0a</g>\x0a<\
/svg>\x0a\
\x00\x00\x11\xec\
<\
?xml version=\x221.\
0\x22 encoding=\x22utf\
-8\x22?>\x0a<!-- Gener\
ator: Adobe Illu\
strator 23.0.1, \
SVG Export Plug-\
In . SVG Version\
: 6.00 Build 0) \
 -->\x0a<svg versio\
n=\x221.1\x22 id=\x22Laye\
r_1\x22 xmlns=\x22http\
://www.w3.org/20\
00/svg\x22 xmlns:xl\
ink=\x22http://www.\
w3.org/1999/xlin\
k\x22 x=\x220px\x22 y=\x220p\
x\x22\x0a\x09 preserveAsp\
ectRatio=\x22xMidYM\
id meet\x22\x0a     vi\
ewBox=\x2210.975789\
473684245 12.664\
999999999964 300\
.04842105263157 \
296.670000000000\
1\x22 width=\x22296.05\
\x22 height=\x22292.67\
\x22\x0a     style=\x22en\
able-background:\
new 0 0 100 100;\
\x22 xml:space=\x22pre\
serve\x22>\x0a<style t\
ype=\x22text/css\x22>\x0a\
    path{fill:rg\
b(107, 105, 103)\
}\x0a    polygon{fi\
ll:rgb(107, 105,\
 103)}\x0a    circl\
e{fill:rgb(107, \
105, 103)}\x0a    r\
ect{fill:rgb(107\
, 105, 103)}\x0a</s\
tyle>\x0a<path d=\x22M\
209.83 13.77L211\
.14 13.9L212.43 \
14.08L213.7 14.3\
L214.95 14.58L21\
6.18 14.9L217.39\
 15.27L218.57 15\
.69L219.74 16.14\
L220.88 16.65L22\
1.99 17.19L223.0\
8 17.78L224.14 1\
8.4L225.18 19.06\
L226.18 19.77L22\
7.16 20.51L228.1\
 21.29L229.02 22\
.1L229.9 22.94L2\
30.74 23.83L231.\
56 24.74L232.33 \
25.68L233.07 26.\
66L233.78 27.66L\
234.44 28.7L235.\
07 29.76L235.65 \
30.85L236.19 31.\
97L236.7 33.1L23\
7.15 34.27L237.5\
7 35.46L237.94 3\
6.66L238.26 37.8\
9L238.54 39.14L2\
38.76 40.41L238.\
94 41.7L239.07 4\
3.01L239.15 44.3\
3L239.18 45.66L2\
39.18 79.14L276.\
02 79.14L277.36 \
79.16L278.68 79.\
24L279.99 79.37L\
281.27 79.55L282\
.54 79.78L283.79\
 80.05L285.02 80\
.37L286.23 80.74\
L287.42 81.16L28\
8.58 81.62L289.7\
2 82.12L290.84 8\
2.66L291.93 83.2\
5L292.99 83.87L2\
94.02 84.54L295.\
03 85.24L296.01 \
85.98L296.95 86.\
76L297.86 87.57L\
298.74 88.42L299\
.59 89.3L300.4 9\
0.21L301.18 91.1\
5L301.92 92.13L3\
02.62 93.14L303.\
29 94.17L303.91 \
95.23L304.5 96.3\
2L305.04 97.44L3\
05.54 98.58L306 \
99.74L306.42 100\
.93L306.79 102.1\
3L307.11 103.36L\
307.38 104.62L30\
7.61 105.88L307.\
79 107.17L307.92\
 108.48L308 109.\
8L308.02 111.14L\
308.02 274.34L30\
8 275.67L307.92 \
276.99L307.79 27\
8.3L307.61 279.5\
9L307.38 280.86L\
307.11 282.11L30\
6.79 283.34L306.\
42 284.54L306 28\
5.73L305.54 286.\
9L305.04 288.03L\
304.5 289.15L303\
.91 290.24L303.2\
9 291.3L302.62 2\
92.34L301.92 293\
.34L301.18 294.3\
2L300.4 295.26L2\
99.59 296.17L298\
.74 297.06L297.8\
6 297.9L296.95 2\
98.71L296.01 299\
.49L295.03 300.2\
3L294.02 300.94L\
292.99 301.6L291\
.93 302.22L290.8\
4 302.81L289.72 \
303.35L288.58 30\
3.86L287.42 304.\
31L286.23 304.73\
L285.02 305.1L28\
3.79 305.42L282.\
54 305.7L281.27 \
305.92L279.99 30\
6.1L278.68 306.2\
3L277.36 306.31L\
276.02 306.34L11\
2.18 306.34L110.\
85 306.31L109.53\
 306.23L108.22 3\
06.1L106.93 305.\
92L105.66 305.7L\
104.41 305.42L10\
3.18 305.1L101.9\
7 304.73L100.79 \
304.31L99.62 303\
.86L98.48 303.35\
L97.37 302.81L96\
.28 302.22L95.22\
 301.6L94.18 300\
.94L93.18 300.23\
L92.2 299.49L91.\
26 298.71L90.34 \
297.9L89.46 297.\
06L88.62 296.17L\
87.8 295.26L87.0\
3 294.32L86.29 2\
93.34L85.58 292.\
34L84.92 291.3L8\
4.29 290.24L83.7\
1 289.15L83.17 2\
88.03L82.66 286.\
9L82.21 285.73L8\
1.79 284.54L81.4\
2 283.34L81.1 28\
2.11L80.82 280.8\
6L80.6 279.59L80\
.42 278.3L80.29 \
276.99L80.21 275\
.67L80.18 274.34\
L80.18 240.87L43\
.98 240.87L42.64\
 240.84L41.32 24\
0.76L40.01 240.6\
3L38.73 240.45L3\
7.46 240.23L36.2\
1 239.95L34.98 2\
39.63L33.77 239.\
26L32.58 238.84L\
31.42 238.39L30.\
28 237.88L29.16 \
237.34L28.07 236\
.75L27.01 236.13\
L25.98 235.47L24\
.97 234.76L23.99\
 234.02L23.05 23\
3.24L22.14 232.4\
3L21.26 231.59L2\
0.41 230.7L19.6 \
229.79L18.82 228\
.85L18.08 227.87\
L17.38 226.87L16\
.71 225.83L16.09\
 224.77L15.5 223\
.68L14.96 222.56\
L14.46 221.43L14\
 220.26L13.58 21\
9.07L13.21 217.8\
7L12.89 216.64L1\
2.62 215.39L12.3\
9 214.12L12.21 2\
12.83L12.08 211.\
52L12 210.2L11.9\
8 208.87L11.98 4\
5.66L12 44.33L12\
.08 43.01L12.21 \
41.7L12.39 40.41\
L12.62 39.14L12.\
89 37.89L13.21 3\
6.66L13.58 35.46\
L14 34.27L14.46 \
33.1L14.96 31.97\
L15.5 30.85L16.0\
9 29.76L16.71 28\
.7L17.38 27.66L1\
8.08 26.66L18.82\
 25.68L19.6 24.7\
4L20.41 23.83L21\
.26 22.94L22.14 \
22.1L23.05 21.29\
L23.99 20.51L24.\
97 19.77L25.98 1\
9.06L27.01 18.4L\
28.07 17.78L29.1\
6 17.19L30.28 16\
.65L31.42 16.14L\
32.58 15.69L33.7\
7 15.27L34.98 14\
.9L36.21 14.58L3\
7.46 14.3L38.73 \
14.08L40.01 13.9\
L41.32 13.77L42.\
64 13.69L43.98 1\
3.66L207.18 13.6\
6L208.51 13.69L2\
09.83 13.77ZM239\
.15 210.2L239.07\
 211.52L238.94 2\
12.83L238.76 214\
.12L238.54 215.3\
9L238.26 216.64L\
237.94 217.87L23\
7.57 219.07L237.\
15 220.26L236.7 \
221.43L236.19 22\
2.56L235.65 223.\
68L235.07 224.77\
L234.44 225.83L2\
33.78 226.86L233\
.07 227.87L232.3\
3 228.85L231.56 \
229.79L230.74 23\
0.7L229.9 231.59\
L229.02 232.43L2\
28.1 233.24L227.\
16 234.02L226.18\
 234.76L225.18 2\
35.47L224.14 236\
.13L223.08 236.7\
5L221.99 237.34L\
220.88 237.88L21\
9.74 238.39L218.\
57 238.84L217.39\
 239.26L216.18 2\
39.63L214.95 239\
.95L213.7 240.23\
L212.43 240.45L2\
11.14 240.63L209\
.83 240.76L208.5\
1 240.84L207.18 \
240.87L118.58 24\
0.87L118.58 267.\
94L269.62 267.94\
L269.62 117.54L2\
39.18 117.54L239\
.18 208.86L239.1\
5 210.2ZM50.38 2\
02.47L200.78 202\
.47L200.78 52.06\
L50.38 52.06L50.\
38 202.47Z\x22></pa\
th>\x0a</svg>\x0a\
\x00\x00\x03\xd9\
<\
?xml version=\x221.\
0\x22 encoding=\x22utf\
-8\x22?>\x0a<!-- Gener\
ator: Adobe Illu\
strator 23.0.1, \
SVG Export Plug-\
In . SVG Version\
: 6.00 Build 0) \
 -->\x0a<svg versio\
n=\x221.1\x22 id=\x22Laye\
r_1\x22 xmlns=\x22http\
://www.w3.org/20\
00/svg\x22 xmlns:xl\
ink=\x22http://www.\
w3.org/1999/xlin\
k\x22 x=\x220px\x22 y=\x220p\
x\x22\x0a\x09 viewBox=\x220 \
0 100 100\x22 style\
=\x22enable-backgro\
und:new 0 0 100 \
100;\x22 xml:space=\
\x22preserve\x22>\x0a<sty\
le type=\x22text/cs\
s\x22>\x0a    path{fil\
l:rgb(209, 210, \
212)}\x0a    polygo\
n{fill:rgb(209, \
210, 212)}\x0a    c\
ircle{fill:rgb(2\
09, 210, 212)}\x0a \
   rect{fill:rgb\
(107, 105, 103)}\
\x0a</style><path d\
=\x22M30.2,77.7c-4.\
7,0-8.6-3.9-8.6-\
8.6s3.9-8.6,8.6-\
8.6s8.6,3.9,8.6,\
8.6S34.9,77.7,30\
.2,77.7z M30.2,6\
6.1c-1.7,0-3,1.3\
-3,3\x0a\x09s1.3,3,3,3\
s3-1.3,3-3S31.9,\
66.1,30.2,66.1z\x22\
/>\x0a<path d=\x22M70.\
1,37.8c-4.7,0-8.\
6-3.9-8.6-8.6s3.\
9-8.6,8.6-8.6s8.\
6,3.9,8.6,8.6S74\
.8,37.8,70.1,37.\
8z M70.1,26.2c-1\
.7,0-3,1.3-3,3\x0a\x09\
s1.3,3,3,3s3-1.3\
,3-3S71.8,26.2,7\
0.1,26.2z\x22/>\x0a<re\
ct x=\x2228\x22 y=\x2246.\
7\x22 transform=\x22ma\
trix(0.7027 -0.7\
115 0.7115 0.702\
7 -20.1843 50.59\
28)\x22 width=\x2244.8\
\x22 height=\x225.6\x22/>\
\x0a</svg>\x0a\
\x00\x00\x02A\
<\
?xml version=\x221.\
0\x22 encoding=\x22utf\
-8\x22?>\x0a<!-- Gener\
ator: Adobe Illu\
strator 23.0.0, \
SVG Export Plug-\
In . SVG Version\
: 6.00 Build 0) \
 -->\x0a<svg versio\
n=\x221.1\x22 id=\x22Laye\
r_1\x22 xmlns=\x22http\
://www.w3.org/20\
00/svg\x22 xmlns:xl\
ink=\x22http://www.\
w3.org/1999/xlin\
k\x22 x=\x220px\x22 y=\x220p\
x\x22\x0a\x09 viewBox=\x220 \
0 100 100\x22 style\
=\x22enable-backgro\
und:new 0 0 100 \
100;\x22 xml:space=\
\x22preserve\x22>\x0a<sty\
le type=\x22text/cs\
s\x22>\x0a    path{fil\
l:rgb(150, 146, \
144)}\x0a    polygo\
n{fill:rgb(150, \
146, 144)}\x0a    c\
ircle{fill:rgb(1\
50, 146, 144)}\x0a \
   rect{fill:rgb\
(150, 146, 144)}\
\x0a</style><polygo\
n points=\x2250,79.\
1 97.4,20.9 2.6,\
20.9 \x22/>\x0a</svg>\x0a\
\
\x00\x00\x03\xa4\
<\
?xml version=\x221.\
0\x22 encoding=\x22utf\
-8\x22?>\x0a<!-- Gener\
ator: Adobe Illu\
strator 23.0.1, \
SVG Export Plug-\
In . SVG Version\
: 6.00 Build 0) \
 -->\x0a<svg versio\
n=\x221.1\x22 id=\x22Laye\
r_1\x22 xmlns=\x22http\
://www.w3.org/20\
00/svg\x22 xmlns:xl\
ink=\x22http://www.\
w3.org/1999/xlin\
k\x22 x=\x220px\x22 y=\x220p\
x\x22\x0a\x09 viewBox=\x220 \
0 100 100\x22 style\
=\x22enable-backgro\
und:new 0 0 100 \
100;\x22 xml:space=\
\x22preserve\x22>\x0a<sty\
le type=\x22text/cs\
s\x22>\x0a    path{fil\
l:rgb(134, 142, \
147)}\x0a    polygo\
n{fill:rgb(134, \
142, 147)}\x0a    c\
ircle{fill:rgb(1\
34, 142, 147)}\x0a \
   rect{fill:rgb\
(107, 105, 103)}\
\x0a</style><path d\
=\x22M32.4,53.5H23c\
-2.8,0-5-2.2-5-5\
V23c0-2.8,2.2-5,\
5-5h25.5c2.8,0,5\
,2.2,5,5v10.3h-6\
V24H24v23.5h8.4V\
53.5z\x22/>\x0a<path d\
=\x22M75.7,81.3H50.\
1c-2.8,0-5-2.2-5\
-5V65.2h6v10.1h2\
3.6V51.8h-9.5v-6\
h10.5c2.8,0,5,2.\
2,5,5v25.5C80.7,\
79.1,78.5,81.3,7\
5.7,81.3z\x0a\x09\x22/>\x0a<\
path d=\x22M61.8,67\
.4H36.3c-2.8,0-5\
-2.2-5-5V36.9c0-\
2.8,2.2-5,5-5h25\
.5c2.8,0,5,2.2,5\
,5v25.5C66.8,65.\
2,64.6,67.4,61.8\
,67.4z\x0a\x09 M37.3,6\
1.4h23.5V37.9H37\
.3V61.4z\x22/>\x0a</sv\
g>\x0a\
\x00\x00\x06*\
<\
?xml version=\x221.\
0\x22 encoding=\x22utf\
-8\x22?>\x0a<!-- Gener\
ator: Adobe Illu\
strator 23.0.6, \
SVG Export Plug-\
In . SVG Version\
: 6.00 Build 0) \
 -->\x0a<svg versio\
n=\x221.1\x22 id=\x22Laye\
r_1\x22 xmlns=\x22http\
://www.w3.org/20\
00/svg\x22 xmlns:xl\
ink=\x22http://www.\
w3.org/1999/xlin\
k\x22 x=\x220px\x22 y=\x220p\
x\x22\x0a\x09 viewBox=\x220 \
0 100 100\x22 style\
=\x22enable-backgro\
und:new 0 0 100 \
100;\x22 xml:space=\
\x22preserve\x22>\x0a<sty\
le type=\x22text/cs\
s\x22>\x0a    path{fil\
l:rgb(209, 210, \
212)}\x0a    polygo\
n{fill:rgb(209, \
210, 212)}\x0a    c\
ircle{fill:rgb(2\
09, 210, 212)}\x0a \
   rect{fill:rgb\
(107, 105, 103)}\
\x0a</style><rect x\
=\x2213.1\x22 y=\x2223.1\x22\
 transform=\x22matr\
ix(0.7071 -0.707\
1 0.7071 0.7071 \
-10.0546 26.0581\
)\x22 width=\x2226.7\x22 \
height=\x224.1\x22/>\x0a<\
rect x=\x2233.9\x22 y=\
\x2223.1\x22 transform\
=\x22matrix(0.8471 \
-0.5315 0.5315 0\
.8471 -6.1536 28\
.9461)\x22 width=\x222\
6.7\x22 height=\x224.1\
\x22/>\x0a<rect x=\x2256.\
7\x22 y=\x2223.1\x22 tran\
sform=\x22matrix(0.\
9345 -0.356 0.35\
6 0.9345 -4.3723\
 26.5752)\x22 width\
=\x2226.7\x22 height=\x22\
4.1\x22/>\x0a<rect x=\x22\
13.1\x22 y=\x2247.3\x22 t\
ransform=\x22matrix\
(0.7071 -0.7071 \
0.7071 0.7071 -2\
7.1546 33.1412)\x22\
 width=\x2226.7\x22 he\
ight=\x224.1\x22/>\x0a<re\
ct x=\x2233.9\x22 y=\x224\
7.3\x22 transform=\x22\
matrix(0.8209 -0\
.5711 0.5711 0.8\
209 -19.725 35.8\
084)\x22 width=\x2226.\
7\x22 height=\x224.1\x22/\
>\x0a<rect x=\x2256.7\x22\
 y=\x2247.3\x22 transf\
orm=\x22matrix(0.96\
89 -0.2476 0.247\
6 0.9689 -10.037\
8 18.8686)\x22 widt\
h=\x2226.7\x22 height=\
\x224.1\x22/>\x0a<rect x=\
\x2213.1\x22 y=\x2274\x22 tr\
ansform=\x22matrix(\
0.8209 -0.5711 0\
.5711 0.8209 -38\
.7071 28.7179)\x22 \
width=\x2226.7\x22 hei\
ght=\x224.1\x22/>\x0a<rec\
t x=\x2233.9\x22 y=\x2274\
\x22 transform=\x22mat\
rix(0.8471 -0.53\
15 0.5315 0.8471\
 -33.2051 36.729\
9)\x22 width=\x2226.7\x22\
 height=\x224.1\x22/>\x0a\
<rect x=\x2256.7\x22 y\
=\x2274\x22 transform=\
\x22matrix(0.9946 -\
0.1035 0.1035 0.\
9946 -7.4995 7.6\
579)\x22 width=\x2226.\
7\x22 height=\x224.1\x22/\
>\x0a</svg>\x0a\
\x00\x00\x03\xcd\
<\
?xml version=\x221.\
0\x22 encoding=\x22utf\
-8\x22?>\x0a<!-- Gener\
ator: Adobe Illu\
strator 23.0.1, \
SVG Export Plug-\
In . SVG Version\
: 6.00 Build 0) \
 -->\x0a<svg versio\
n=\x221.1\x22 id=\x22Laye\
r_1\x22 xmlns=\x22http\
://www.w3.org/20\
00/svg\x22 xmlns:xl\
ink=\x22http://www.\
w3.org/1999/xlin\
k\x22 x=\x220px\x22 y=\x220p\
x\x22\x0a\x09 viewBox=\x220 \
0 100 100\x22 style\
=\x22enable-backgro\
und:new 0 0 100 \
100;\x22 xml:space=\
\x22preserve\x22>\x0a<sty\
le type=\x22text/cs\
s\x22>\x0a    path{fil\
l:rgb(107, 105, \
103)}\x0a    polygo\
n{fill:rgb(107, \
105, 103)}\x0a    c\
ircle{fill:rgb(1\
07, 105, 103)}\x0a \
   rect{fill:rgb\
(107, 105, 103)}\
\x0a</style><path d\
=\x22M66.7,54.4h-6V\
37.9H45.4v-6h16.\
3c2.8,0,5,2.2,5,\
5V54.4z\x22/>\x0a<path\
 d=\x22M53.4,67.4H3\
6.3c-2.8,0-5-2.2\
-5-5V45.1h6v16.3\
h16.1V67.4z\x22/>\x0a<\
path d=\x22M42.5,47\
.6H22.9c-2.8,0-5\
-2.2-5-5V23c0-2.\
8,2.2-5,5-5h19.6\
c2.8,0,5,2.2,5,5\
v19.6C47.5,45.4,\
45.3,47.6,42.5,4\
7.6z M23.9,41.6\x0a\
\x09h17.6V24H23.9V4\
1.6z\x22/>\x0a<path d=\
\x22M75.7,81.3H56.1\
c-2.8,0-5-2.2-5-\
5V56.8c0-2.8,2.2\
-5,5-5h19.6c2.8,\
0,5,2.2,5,5v19.6\
C80.7,79.1,78.5,\
81.3,75.7,81.3z\x0a\
\x09 M57.1,75.3h17.\
6V57.8H57.1V75.3\
z\x22/>\x0a</svg>\x0a\
\x00\x00\x06\x0f\
<\
?xml version=\x221.\
0\x22 encoding=\x22utf\
-8\x22?>\x0a<!-- Gener\
ator: Adobe Illu\
strator 23.0.1, \
SVG Export Plug-\
In . SVG Version\
: 6.00 Build 0) \
 -->\x0a<svg versio\
n=\x221.1\x22 id=\x22Laye\
r_1\x22 xmlns=\x22http\
://www.w3.org/20\
00/svg\x22 xmlns:xl\
ink=\x22http://www.\
w3.org/1999/xlin\
k\x22 x=\x220px\x22 y=\x220p\
x\x22\x0a\x09 viewBox=\x220 \
0 100 100\x22 style\
=\x22enable-backgro\
und:new 0 0 100 \
100;\x22 xml:space=\
\x22preserve\x22>\x0a<sty\
le type=\x22text/cs\
s\x22>\x0a    path{fil\
l:rgb(107, 105, \
103)}\x0a    polygo\
n{fill:rgb(107, \
105, 103)}\x0a    c\
ircle{fill:rgb(1\
07, 105, 103)}\x0a \
   rect{fill:rgb\
(107, 105, 103)}\
\x0a</style><path d\
=\x22M50,30c-4.7,0-\
8.6-3.9-8.6-8.6s\
3.9-8.6,8.6-8.6s\
8.6,3.9,8.6,8.6S\
54.7,30,50,30z M\
50,18.4c-1.7,0-3\
,1.3-3,3s1.3,3,3\
,3\x0a\x09s3-1.3,3-3S5\
1.7,18.4,50,18.4\
z\x22/>\x0a<path d=\x22M7\
7.8,58.9c-4.7,0-\
8.6-3.9-8.6-8.6s\
3.9-8.6,8.6-8.6s\
8.6,3.9,8.6,8.6S\
82.5,58.9,77.8,5\
8.9z M77.8,47.3c\
-1.7,0-3,1.3-3,3\
\x0a\x09s1.3,3,3,3s3-1\
.3,3-3S79.5,47.3\
,77.8,47.3z\x22/>\x0a<\
path d=\x22M50,85.6\
c-4.7,0-8.6-3.9-\
8.6-8.6s3.9-8.6,\
8.6-8.6s8.6,3.9,\
8.6,8.6S54.7,85.\
6,50,85.6z M50,7\
4c-1.7,0-3,1.3-3\
,3s1.3,3,3,3\x0a\x09s3\
-1.3,3-3S51.7,74\
,50,74z\x22/>\x0a<path\
 d=\x22M22.2,58.6c-\
4.7,0-8.6-3.9-8.\
6-8.6s3.9-8.6,8.\
6-8.6s8.6,3.9,8.\
6,8.6S26.9,58.6,\
22.2,58.6z M22.2\
,47c-1.7,0-3,1.3\
-3,3\x0a\x09s1.3,3,3,3\
s3-1.3,3-3S23.9,\
47,22.2,47z\x22/>\x0a<\
path d=\x22M26.4,44\
.5L21,43.5c2.2-1\
1.2,10.7-20.2,21\
.7-23l1.4,5.4C35\
.1,28.2,28.2,35.\
5,26.4,44.5z\x22/>\x0a\
<path d=\x22M43.6,7\
8c-11.5-2.5-20.7\
-12-22.8-23.6l5.\
5-1c1.7,9.4,9.1,\
17.1,18.4,19.2L4\
3.6,78z\x22/>\x0a<path\
 d=\x22M56.6,78l-1.\
3-5.5c9.3-2.2,16\
.4-9.6,18.2-18.9\
l5.5,1.1C76.8,66\
.2,68,75.4,56.6,\
78z\x22/>\x0a<path d=\x22\
M73.9,46.6c-1.1-\
9.8-7.9-17.9-17.\
4-20.5l1.5-5.4C6\
9.8,24,78.2,33.9\
,79.5,46L73.9,46\
.6z\x22/>\x0a</svg>\x0a\
\x00\x00\x02}\
<\
?xml version=\x221.\
0\x22 encoding=\x22utf\
-8\x22?>\x0a<!-- Gener\
ator: Adobe Illu\
strator 23.0.2, \
SVG Export Plug-\
In . SVG Version\
: 6.00 Build 0) \
 -->\x0a<svg versio\
n=\x221.1\x22 id=\x22Laye\
r_1\x22 xmlns=\x22http\
://www.w3.org/20\
00/svg\x22 xmlns:xl\
ink=\x22http://www.\
w3.org/1999/xlin\
k\x22 x=\x220px\x22 y=\x220p\
x\x22\x0a\x09 viewBox=\x220 \
0 177.6 94.8\x22 st\
yle=\x22enable-back\
ground:new 0 0 1\
77.6 94.8;\x22 xml:\
space=\x22preserve\x22\
>\x0a<style type=\x22t\
ext/css\x22>\x0a    pa\
th{fill:rgb(107,\
 105, 103)}\x0a    \
polygon{fill:rgb\
(107, 105, 103)}\
\x0a    circle{fill\
:rgb(107, 105, 1\
03)}\x0a    rect{fi\
ll:rgb(107, 105,\
 103)}\x0a</style><\
polygon points=\x22\
177.6,47.4 119.4\
,0 119.4,94.8 \x22/\
>\x0a<rect x=\x220.5\x22 \
y=\x2231.2\x22 width=\x22\
119\x22 height=\x2232.\
4\x22/>\x0a</svg>\x0a\
\x00\x00\x03\xc1\
<\
?xml version=\x221.\
0\x22 encoding=\x22utf\
-8\x22?>\x0a<!-- Gener\
ator: Adobe Illu\
strator 23.0.1, \
SVG Export Plug-\
In . SVG Version\
: 6.00 Build 0) \
 -->\x0a<svg versio\
n=\x221.1\x22 id=\x22Laye\
r_1\x22 xmlns=\x22http\
://www.w3.org/20\
00/svg\x22 xmlns:xl\
ink=\x22http://www.\
w3.org/1999/xlin\
k\x22 x=\x220px\x22 y=\x220p\
x\x22\x0a\x09 viewBox=\x220 \
0 100 100\x22 style\
=\x22enable-backgro\
und:new 0 0 100 \
100;\x22 xml:space=\
\x22preserve\x22>\x0a<sty\
le type=\x22text/cs\
s\x22>\x0a    path{fil\
l:rgb(163, 158, \
156)}\x0a    polygo\
n{fill:rgb(163, \
158, 156)}\x0a    c\
ircle{fill:rgb(1\
63, 158, 156)}\x0a \
   rect{fill:rgb\
(163, 158, 156)}\
\x0a</style><path d\
=\x22M50.5,77.3C26.\
7,77.3,8.1,52.1,\
7.3,51L6,49.2l1.\
3-1.8C8.1,46.3,2\
6.7,21,50.5,21s4\
2.4,25.3,43.2,26\
.3l1.3,1.8L93.7,\
51\x0a\x09C92.9,52.1,7\
4.3,77.3,50.5,77\
.3z M13.8,49.2c4\
.6,5.6,19.5,21.9\
,36.7,21.9s32.1-\
16.4,36.7-21.9c-\
4.6-5.6-19.5-21.\
9-36.7-21.9\x0a\x09C33\
.3,27.2,18.4,43.\
6,13.8,49.2z\x22/>\x0a\
<circle cx=\x2250.5\
\x22 cy=\x2249.2\x22 r=\x221\
7.3\x22/>\x0a<rect x=\x22\
1.1\x22 y=\x2244.6\x22 tr\
ansform=\x22matrix(\
0.8188 -0.5741 0\
.5741 0.8188 -19\
.1291 37.698)\x22 w\
idth=\x2298.1\x22 heig\
ht=\x229\x22/>\x0a</svg>\x0a\
\
\x00\x00\x03C\
<\
?xml version=\x221.\
0\x22 encoding=\x22utf\
-8\x22?>\x0a<!-- Gener\
ator: Adobe Illu\
strator 23.0.1, \
SVG Export Plug-\
In . SVG Version\
: 6.00 Build 0) \
 -->\x0a<svg versio\
n=\x221.1\x22 id=\x22Laye\
r_1\x22 xmlns=\x22http\
://www.w3.org/20\
00/svg\x22 xmlns:xl\
ink=\x22http://www.\
w3.org/1999/xlin\
k\x22 x=\x220px\x22 y=\x220p\
x\x22\x0a\x09 viewBox=\x220 \
0 100 100\x22 style\
=\x22enable-backgro\
und:new 0 0 100 \
100;\x22 xml:space=\
\x22preserve\x22>\x0a<sty\
le type=\x22text/cs\
s\x22>\x0a    path{fil\
l:rgb(59, 58, 57\
)}\x0a    polygon{f\
ill:rgb(59, 58, \
57)}\x0a    circle{\
fill:rgb(59, 58,\
 57)}\x0a    rect{f\
ill:rgb(59, 58, \
57)}\x0a</style><pa\
th d=\x22M50.5,77.3\
C26.7,77.3,8.1,5\
2.1,7.3,51L6,49.\
2l1.3-1.8C8.1,46\
.3,26.7,21,50.5,\
21s42.4,25.3,43.\
2,26.3l1.3,1.8L9\
3.7,51\x0a\x09C92.9,52\
.1,74.3,77.3,50.\
5,77.3z M13.8,49\
.2c4.6,5.6,19.5,\
21.9,36.7,21.9s3\
2.1-16.4,36.7-21\
.9c-4.6-5.6-19.5\
-21.9-36.7-21.9\x0a\
\x09C33.3,27.2,18.4\
,43.6,13.8,49.2z\
\x22/>\x0a<circle cx=\x22\
50.5\x22 cy=\x2249.2\x22 \
r=\x2217.3\x22/>\x0a</svg\
>\x0a\
\x00\x00\x03}\
<\
?xml version=\x221.\
0\x22 encoding=\x22utf\
-8\x22?>\x0a<!-- Gener\
ator: Adobe Illu\
strator 23.0.1, \
SVG Export Plug-\
In . SVG Version\
: 6.00 Build 0) \
 -->\x0a<svg versio\
n=\x221.1\x22 id=\x22Laye\
r_1\x22 xmlns=\x22http\
://www.w3.org/20\
00/svg\x22 xmlns:xl\
ink=\x22http://www.\
w3.org/1999/xlin\
k\x22 x=\x220px\x22 y=\x220p\
x\x22\x0a\x09 viewBox=\x220 \
0 100 100\x22 style\
=\x22enable-backgro\
und:new 0 0 100 \
100;\x22 xml:space=\
\x22preserve\x22>\x0a<sty\
le type=\x22text/cs\
s\x22>\x0a    path{fil\
l:rgb(107, 105, \
103)}\x0a    polygo\
n{fill:rgb(107, \
105, 103)}\x0a    c\
ircle{fill:rgb(1\
07, 105, 103)}\x0a \
   rect{fill:rgb\
(107, 105, 103)}\
\x0a</style><g id=\x22\
Outline\x22>\x0a\x09<g>\x0a\x09\
\x09<path d=\x22M26.5,\
74.2c0,3.7,3,6.8\
,6.8,6.8h33.8c3.\
7,0,6.8-3,6.8-6.\
8V33.7H26.5V74.2\
z M33.3,40.4h33.\
8v33.8H33.3V40.4\
z\x22/>\x0a\x09\x09<polygon \
points=\x2260.3,23.\
5 60.3,16.8 40.1\
,16.8 40.1,23.5 \
19.8,23.5 19.8,3\
0.3 80.6,30.3 80\
.6,23.5 \x09\x09\x22/>\x0a\x09\x09\
<rect x=\x2240.1\x22 y\
=\x2247.2\x22 width=\x226\
.8\x22 height=\x2220.3\
\x22/>\x0a\x09\x09<rect x=\x225\
3.6\x22 y=\x2247.2\x22 wi\
dth=\x226.8\x22 height\
=\x2220.3\x22/>\x0a\x09</g>\x0a\
</g>\x0a</svg>\x0a\
\x00\x00\x02E\
<\
?xml version=\x221.\
0\x22 encoding=\x22utf\
-8\x22?>\x0a<!-- Gener\
ator: Adobe Illu\
strator 23.0.1, \
SVG Export Plug-\
In . SVG Version\
: 6.00 Build 0) \
 -->\x0a<svg versio\
n=\x221.1\x22 id=\x22Laye\
r_1\x22 xmlns=\x22http\
://www.w3.org/20\
00/svg\x22 xmlns:xl\
ink=\x22http://www.\
w3.org/1999/xlin\
k\x22 x=\x220px\x22 y=\x220p\
x\x22\x0a\x09 viewBox=\x220 \
0 100 100\x22 style\
=\x22enable-backgro\
und:new 0 0 100 \
100;\x22 xml:space=\
\x22preserve\x22>\x0a<sty\
le type=\x22text/cs\
s\x22>\x0a    path{fil\
l:rgb(150, 146, \
144)}\x0a    polygo\
n{fill:rgb(150, \
146, 144)}\x0a    c\
ircle{fill:rgb(1\
50, 146, 144)}\x0a \
   rect{fill:rgb\
(150, 146, 144)}\
\x0a</style><rect x\
=\x223.4\x22 y=\x2240.6\x22 \
width=\x2292.9\x22 hei\
ght=\x2218.6\x22/>\x0a</s\
vg>\x0a\
\x00\x00\x02q\
<\
?xml version=\x221.\
0\x22 encoding=\x22utf\
-8\x22?>\x0a<!-- Gener\
ator: Adobe Illu\
strator 23.0.2, \
SVG Export Plug-\
In . SVG Version\
: 6.00 Build 0) \
 -->\x0a<svg versio\
n=\x221.1\x22 id=\x22Laye\
r_1\x22 xmlns=\x22http\
://www.w3.org/20\
00/svg\x22 xmlns:xl\
ink=\x22http://www.\
w3.org/1999/xlin\
k\x22 x=\x220px\x22 y=\x220p\
x\x22\x0a\x09 viewBox=\x220 \
0 100 100\x22 style\
=\x22enable-backgro\
und:new 0 0 100 \
100;\x22 xml:space=\
\x22preserve\x22>\x0a<sty\
le type=\x22text/cs\
s\x22>\x0a    path{fil\
l:rgb(107, 105, \
103)}\x0a    polygo\
n{fill:rgb(107, \
105, 103)}\x0a    c\
ircle{fill:rgb(1\
07, 105, 103)}\x0a \
   rect{fill:rgb\
(107, 105, 103)}\
\x0a</style><polygo\
n points=\x2272,50 \
13.8,2.6 13.8,97\
.4 \x22/>\x0a<rect x=\x22\
71\x22 y=\x222.6\x22 widt\
h=\x2212.5\x22 height=\
\x2294.8\x22/>\x0a</svg>\x0a\
\
\x00\x00\x03\x91\
<\
?xml version=\x221.\
0\x22 encoding=\x22utf\
-8\x22?>\x0a<!-- Gener\
ator: Adobe Illu\
strator 23.0.6, \
SVG Export Plug-\
In . SVG Version\
: 6.00 Build 0) \
 -->\x0a<svg versio\
n=\x221.1\x22 id=\x22Laye\
r_1\x22 xmlns=\x22http\
://www.w3.org/20\
00/svg\x22 xmlns:xl\
ink=\x22http://www.\
w3.org/1999/xlin\
k\x22 x=\x220px\x22 y=\x220p\
x\x22\x0a\x09 viewBox=\x220 \
0 100 100\x22 style\
=\x22enable-backgro\
und:new 0 0 100 \
100;\x22 xml:space=\
\x22preserve\x22>\x0a<sty\
le type=\x22text/cs\
s\x22>\x0a    path{fil\
l:rgb(107, 105, \
103)}\x0a    polygo\
n{fill:rgb(107, \
105, 103)}\x0a    c\
ircle{fill:rgb(1\
07, 105, 103)}\x0a \
   rect{fill:rgb\
(107, 105, 103)}\
\x0a</style><path d\
=\x22M84.9,45.3l-6.\
8-6.8V21.9c0-2.6\
-2.1-4.7-4.7-4.7\
h-4.7c-2.6,0-4.7\
,2.1-4.7,4.7v2.6\
l-9.4-9.4c-1.3-1\
.2-2.5-2.6-4.7-2\
.6\x0a\x09s-3.4,1.4-4.\
7,2.6L15.1,45.3c\
-1.5,1.5-2.6,2.6\
-2.6,4.7c0,2.6,2\
,4.7,4.7,4.7h4.7\
v28.1c0,2.6,2.1,\
4.7,4.7,4.7h14.1\
V64.1\x0a\x09c0-2.6,2.\
1-4.7,4.7-4.7h9.\
4c2.6,0,4.7,2.1,\
4.7,4.7v23.4h14.\
1c2.6,0,4.7-2.1,\
4.7-4.7V54.7h4.7\
c2.7,0,4.7-2,4.7\
-4.7\x0a\x09C87.5,47.9\
,86.4,46.8,84.9,\
45.3z\x22/>\x0a</svg>\x0a\
\
\x00\x00\x03O\
<\
?xml version=\x221.\
0\x22 encoding=\x22utf\
-8\x22?>\x0a<!-- Gener\
ator: Adobe Illu\
strator 23.0.6, \
SVG Export Plug-\
In . SVG Version\
: 6.00 Build 0) \
 -->\x0a<svg versio\
n=\x221.1\x22 id=\x22Laye\
r_1\x22 xmlns=\x22http\
://www.w3.org/20\
00/svg\x22 xmlns:xl\
ink=\x22http://www.\
w3.org/1999/xlin\
k\x22 x=\x220px\x22 y=\x220p\
x\x22\x0a\x09 viewBox=\x220 \
0 100 100\x22 style\
=\x22enable-backgro\
und:new 0 0 100 \
100;\x22 xml:space=\
\x22preserve\x22>\x0a<sty\
le type=\x22text/cs\
s\x22>\x0a    path{fil\
l:rgb(107, 105, \
103)}\x0a    polygo\
n{fill:rgb(107, \
105, 103)}\x0a    c\
ircle{fill:rgb(1\
07, 105, 103)}\x0a \
   rect{fill:rgb\
(107, 105, 103)}\
\x0a</style><g>\x0a\x09<g\
 id=\x22reply\x22>\x0a\x09\x09<\
path d=\x22M68.8,15\
.7l3.4-8.8l-21.4\
,9.6l9.6,21.4l3.\
5-9.1c11.1,4.2,1\
7.4,10.7,20,20.6\
C85.9,37.4,83.5,\
23.8,68.8,15.7z\x22\
/>\x0a\x09</g>\x0a</g>\x0a<p\
ath d=\x22M52,91.9H\
17.5c-4.9,0-8.7-\
3.8-8.7-8.7V48.6\
c0-4.9,3.8-8.7,8\
.7-8.7h34.4c4.9,\
0,8.7,3.8,8.7,8.\
7v34.4\x0a\x09C60.7,88\
,56.9,91.9,52,91\
.9z M19.3,81.3h3\
0.9V50.4H19.3V81\
.3z\x22/>\x0a</svg>\x0a\
\x00\x00\x02A\
<\
?xml version=\x221.\
0\x22 encoding=\x22utf\
-8\x22?>\x0a<!-- Gener\
ator: Adobe Illu\
strator 24.0.0, \
SVG Export Plug-\
In . SVG Version\
: 6.00 Build 0) \
 -->\x0a<svg versio\
n=\x221.1\x22 id=\x22Laye\
r_1\x22 xmlns=\x22http\
://www.w3.org/20\
00/svg\x22 xmlns:xl\
ink=\x22http://www.\
w3.org/1999/xlin\
k\x22 x=\x220px\x22 y=\x220p\
x\x22\x0a\x09 viewBox=\x220 \
0 100 100\x22 style\
=\x22enable-backgro\
und:new 0 0 100 \
100;\x22 xml:space=\
\x22preserve\x22>\x0a<sty\
le type=\x22text/cs\
s\x22>\x0a    path{fil\
l:rgb(107, 105, \
103)}\x0a    polygo\
n{fill:rgb(107, \
105, 103)}\x0a    c\
ircle{fill:rgb(1\
07, 105, 103)}\x0a \
   rect{fill:rgb\
(107, 105, 103)}\
\x0a</style><polygo\
n points=\x2250,20.\
9 2.6,79.1 97.4,\
79.1 \x22/>\x0a</svg>\x0a\
\
\x00\x00\x04O\
<\
?xml version=\x221.\
0\x22 encoding=\x22utf\
-8\x22?>\x0a<!-- Gener\
ator: Adobe Illu\
strator 23.0.1, \
SVG Export Plug-\
In . SVG Version\
: 6.00 Build 0) \
 -->\x0a<svg versio\
n=\x221.1\x22 id=\x22Laye\
r_1\x22 xmlns=\x22http\
://www.w3.org/20\
00/svg\x22 xmlns:xl\
ink=\x22http://www.\
w3.org/1999/xlin\
k\x22 x=\x220px\x22 y=\x220p\
x\x22\x0a\x09 viewBox=\x220 \
0 100 100\x22 style\
=\x22enable-backgro\
und:new 0 0 100 \
100;\x22 xml:space=\
\x22preserve\x22>\x0a<sty\
le type=\x22text/cs\
s\x22>\x0a    path{fil\
l:rgb(107, 105, \
103)}\x0a    polygo\
n{fill:rgb(107, \
105, 103)}\x0a    c\
ircle{fill:rgb(1\
07, 105, 103)}\x0a \
   rect{fill:rgb\
(107, 105, 103)}\
\x0a</style><g id=\x22\
Solid\x22>\x0a\x09<g>\x0a\x09\x09<\
polygon points=\x22\
70.7,14.7 63.5,1\
4.7 63.5,29.2 48\
.9,29.2 48.9,36.\
5 63.5,36.5 63.5\
,51 70.7,51 70.7\
,36.5 85.3,36.5 \
85.3,29.2 \x0a\x09\x09\x0970\
.7,29.2 \x09\x09\x22/>\x0a\x09<\
/g>\x0a</g>\x0a<g id=\x22\
Outline\x22>\x0a\x09<g>\x0a\x09\
\x09<path d=\x22M35.4,\
85.9c-0.9,0-1.8-\
0.6-2.2-1.5L16.8\
,44.5c-0.4-0.9-0\
.2-1.9,0.5-2.6c0\
.7-0.7,1.7-0.9,2\
.6-0.5l39.9,16.4\
\x0a\x09\x09\x09c0.9,0.4,1.5\
,1.3,1.4,2.3s-0.\
8,1.9-1.8,2.1L42\
,66.6L37.6,84c-0\
.2,1-1.1,1.7-2.1\
,1.8C35.5,85.9,3\
5.5,85.9,35.4,85\
.9z M23.3,47.9\x0a\x09\
\x09\x09L34.9,76l3-11.\
9c0.2-0.8,0.9-1.\
5,1.7-1.7l11.9-3\
L23.3,47.9z\x22/>\x0a\x09\
</g>\x0a</g>\x0a<polyg\
on points=\x2221.7,\
46.6 34.5,78.3 3\
9.3,65.7 53.9,59\
.5 \x22/>\x0a</svg>\x0a\
\x00\x00\x0c\xb7\
\x89\
PNG\x0d\x0a\x1a\x0a\x00\x00\x00\x0dIHDR\x00\
\x00\x00e\x00\x00\x00e\x08\x06\x00\x00\x00T|-\xcf\
\x00\x00\x00\x09pHYs\x00\x00\x0b\x12\x00\x00\x0b\x12\
\x01\xd2\xdd~\xfc\x00\x00\x0ciIDATx\x9c\xed\
]ml\x14\xc7\x19^\xe0\x80\xb3}gNv\xaa\x12\
(\xe9\xb5\x18\x92\x1a*.ii\x9a\xa4\x09\x97\x1f\x95\
\x15)?,U\x89\xa2\xfch\x5c%\x8aT\xa9\xaa\x88\
R\xa9R\xdaT\xae\xda\x1fI\xd5JD\xe4\xa3\xaa\xda\
\x844\x85\xa26Ui+\xd4&j\x82\x0968\x04\
\x83\x81`>l\x07\x13\x026\xe03\xf6\xad\xefv\xf7\
>\xbc\xd5s\x9dK\xaf;s\xbb3\xfbq\xb7w\xdc\
+=B\xbc\xbb\x9e\x9b\xddg\xe6}\xdf\x99\x9dyg\
\x91\xae\xebRC\xfc%\x8b\x1b|\xf8O\x1a\xa4\xf8P\
\x1a\xa4\xf8P\x1a\xa4\xf8P\x1a\xa4\xf8P\x1a\xa4\xf8P\
\x025V\xdf(A\x9c\xfc?\x22IR,\x99\x94C\
\xd9\x5c\xb6\xf0,\xedmm\xb3\x92$M\x10@\xfa$\
I\x82n\x98*\xcd\xa7\xe2\xe7qJ\x84\xbc\xfcx2\
)\x7f\xa3\xb55\xfc\x15U\xd3\xb4\xd1\xd1q\xe5\xd2\xa5\
\xcb\x0bc\xe3\xe3m\xb8i|lT\x92e\xf9\xff\xfe\
0v\xfb\x1d\x85\x7f\xdb\xdb\xdb\xe5\x8d\x1b:\xf3\xabV\
\xad\x0c\xb4\xb7\xb5\x85dy~<\x1c\x0e\xf5\x13\xa2\xf6\
\x10\xb2|'~#\x05Dt\xcb\xf2\xfc\xa3\xe1p\xe8\
\x9b\x13\x17>\x9e\xeb\x1f8\x14\x1c:\xf2\xc1\xf2\xd3#\
#\xd2[o\xfd\x93\xfa\x03^\xe9\xe8X'm\x89\xdf\
_ l\xcb}\xf7\xce~ycg$\x9dN\x9fk\
nn~\x85\x104a\xbbp\xb7\x05\xa4\xf8\x00qE\
Qv\xe9\xba\xae\x1f\x1b>!\xff\xf8\xd9^\xbd\xab\xeb\
\x01\xb4\x16\xcf\xd0\xd1\xb1N\xc7\xef\xf4\xed\xefO\xe1w\
\xd3\xe9\xf4\xa0\xae\xeb=~x\x1f\x94\xa2\xc2\xe8Q5\
mDQ\x14m\xfbK\xbf\xf6\x9c\x88r\x00A\xcf=\
\xffK}\xea\xcaUEQ\x94\xa9j\x93C)*\x84\
x*\x95:\x8b\x97\x80\xd6\x8a\x97R\xee\x85U\x1a[\
\x9fzZ?q\xf2\xd4\xf5j\x92C)<F4\x93\
\xc9\xf6\xa3g\xa0e\xfa\x85\x08\x16@\x0e\x1a\x0d\x1a\x0f\
\x1aQ\xbd\x92\xb2U\xd54\xe5\x8d\x9d\xbbU?\xf5\x0c\
+\xc0\xac*\xaa\xaa\xce\xcf\xcf\xbf\xa2\xebz\x84\xf1\x5c\
5I\x0a\xa2\x9cA\xb4\xba\xc7\x9fx\xb2f\xc8(\x05\
|\xdd\xd0\xd0\xb1\xa2\xbf\x891\x9e\xb1\xa6H\x89g2\
\xd9\xd4\x9e\xbf\xef\xd5j\xa9w\x94\x03z\x0d\x11O}\
\x8d\x97\xe3\x94\x1eI\x92^{\xf6'?\x95~\xfe\xb3\
^\xea\xa2])\x8e7n\xbey\x95\xf4\xd9\x95+\x0b\
\xa5\x04\x02\x01\xad\xa5\xa5eJU\xd5\x88\xa6i+\xa0\
K\xcd\xcfK\xa3\xa3\xe7\xa4O.^t4\xbe1\xca\
C\x0f?\x22\xbd\xbe\xe3\xd5\xec\xa2E\x8b\xde\x0c\x06\x83\
\x8fR7\xb8 \x9e\x90\xa2\xaa\xea.I\x92\xbe\xf5\xed\
\xc7\xbe\xb3\xec\xcf\x7f\xdaM]\x17\x91\xae\xae\x07\xa4\xcd\
_\xbbS\xfa\xea\xe6\xcd\x99\xbb\xef\xba3\xf7\x99\x9b\xda\
\x9b\x1333\xc7\x97-]v5\x1c\x0e\x1d,W\x94\
\xaa\xaa\xebS\xe9tg{[\xdb&UU3\xef\x1f\
\x1e\xca\x0d\x0e\x0e6\xef{\xf7\x1d\xc7$\xa1N/\xbe\
\xf4\xa2\xf2\xf9[n9\xbati\xe0A\xd7g\x06X\
\xdd\xc7\x090\x08\x9c\x9c\x9c\xd2\x1ez\xf8\x91\xb2f\xc0\
\x0a\xc5\x81\x1d\xec8\xac\xc5t\x22\xb1\x0f\x81\x82\x03{\
\x1e\x85\xc9I&\xe5\xb7\x11l\xa0~\x88\xfe\x9c\x98T\
\xfc\xed\xd9s\xa3\x1a\x89\xce\x5c\x0d\x00(\x85SBF\
\xc7\xc6\xd3v\x1f\x16\x7fW\x88v\x14EK&\xe51\
b\xbb\xbd\x88x\xbaA\x10\x08\x87\xbf\xb3;hE}\
GN\x9f\xcd\xb9M\x0c\xa5pB\x08Z\xa0\x1dBJ\
\xc9\x98\xb9~\xfd\xcd\x0a\x8e\x0b\xa2\xc5\xe9\x1d\xbb\xe4\x14\
\x89\xc9f\xb3'\x19\xe5W\x95\x94\x1e\xbcP;&\xab\
8H#sO\x15\x1d\xa4\x19\xc9)N\xf7\xb0\xeai\
\x06\x10\x03\x0bA\x08f\x95_qR\xf0\x22uQB\
\xf0 \xef\xec\xdb\x9f\x81\x8d\x879a\x94[\x0d\xe03\
\xc1\x18|\x85h\xaf\xc1\xf3\xa4R\xa9,\xf1}U%\
\x05\xd3&)8eVE\xcba\xd3\xa6\x18F\xc9y\
EUOTj\x94,\x02\x8c\xde\xd3\xe9t\x06\xbd\xb8\
\xdc3\xb0\x80\x86I\xc4Q\x8f\xa7\x14\x22\x80\xc9\x81-\
fU\xd0\x0a\x07\x0f\xbd\x7f]\xd7\xf5\xd9J\x8c\x90m\
\x023\xd8\x8a\xe8\x1c\x1d\xeeGCu\xd2\xd8(\x85\x00\
z\xe1\x0b\x9c\x84\x95\xef\x1d\x18\x18\xf3911-\x93\
I\xff\xe5\xaf\x7f\xa3\xean\x06b\x96\xf72\xca\xf3\x94\
\x94(Z\x91\x1bsY\xf5H\x0c\x1a*\xcc\x9f]_\
I)x\x00\xb3\x85\xd9^V\x85\xea\x99\x18\x91\xc8\x0c\
~\x96L`\x0a\x9b1J\xc1\x01|\xbau}\x82\xb1\
V\x88\x11\x09j\xc8\x8cD/\xa3,S\x98^d\x01\
\xec{\xf5\x81\xaa\x06\x88\xe9\x16\x19\x8f\xc1\xbc\x83H\xd1\
\xdeB),\xd0\x03\xe7\xce\xaa\xc0\x8dB\xcc\xdc\x5c\xf2\
9\x91\xa9\xa4\x7f\xec\xfd\x97,\xda[(\x85\x19TM\
\xbb\xcc\xdb}\x9f\xff\xc5\xaf\xf4Ww\xbc\x91g]\xab\
\x03b\x8e\xec\xf8\xfdN\xaa\xde,\xa0W\x89\xf6\x16J\
a\x82\x82/a\xfd\xb0\x11hE\x8a\xa2\xe4t]O\
\xbd\xb0\xfd\xe5~\xd6=5NLTd\x16C\xd4\xb7\
P\x8ar@\xdc\xcd\x1b}\xe0>2\x97\x85\x17:[\
\x8f\xc4\xc0\x8c\xe1e\xb3\xeam\x04f\x06H$F\x95\
\xc3\x02S\xc9\x00\xba\x1e\xd7\xba,\xdc\x83\x1eU\xf2\x22\
\xeb\x95\x98\x08\xcc\x12\xefXm:\x91\x90y\xc7-\x94\
\xa2\x0cz\x0e\x0c\x1c\x9ae\xfd\x98\x11\xb0\xb5d\xfa\xbd\
\xb4\xacz%\xa6\x97\xb7\xb7\xe0\xbd\xf0\xce\x22S\x0a\x16\
`\x8ax\x1c<\xf1%Z\x99\x97W\x8f\xc4\x14z\x0b\
\x8fo)q\xf8\xacr\x84I)\x98.\x9e\x10\x10\xc4\
!2a\x94Q\xb7\xc4`F\x99wR\xf6\xea\xb5\xe9\
\x14\xcf\x0c2\xa5`\xa0{\xfc\xa3\xf32\xebG\x8c@\
\xfc\xce\xb1\xfc\xa6\xde\x88\x89\xf2F\xa5\x98\x9a\xd2u}\
\x1b\xa3\x0caR\xb6\xf1D]p\xf0Dx\xe2\xf1\xba\
\x22\xe6\xfa\xec\xecy\x9eo/\xb8\xc7\xc2\x92\xf0\x91\x82\
/q<\x11\x06\xa6^\xc8b\x04\xaa\x8c2\xa8'b\
zyL\x18\x5c\x00\x11V\x19B=\x85\xcb\x9f\x90}\
\x1e\xa2\x9fB\xeb\x85\x98\x18\xfc\x05\xab\x8eF\x90\xd0\xd8\
\xd4\xafP\x0a\xe3\x8f%ff\x92\xac\xc2\x8d0\x89\xba\
n\x14b\xb8\xc6q\x87\x06\x0f_\xb3\xf2\xbbV\xbb\x83\
\xa3\x97.M\xe6)\xadA\xb0b0\x18\x0c.\xb3\xb9\
\xd9\x13\x7f\x13\xff\xfe\xf7\xbe\xbb\xf1\x85\xed/\x0fPW\
-\xe4\xbe{\xefY{\xa0\xff\xe04\xd9\xc7\x183\xbf\
\xdb;\xc1\xaa\xcd/uvZ\x96\x7fd\xe8\xe8Md\
3mY\xb1\x22%\xf6\xe1\xa9\x91%\x94\xd6 \x9f[\
\xb3\xa6P)\xea\x02\xbf\xd4<1\xedmm}k;\
\xd6Qz\xa3\x5c\x99\x9a\x92\xb4Lf3u\xa1D,\
\xf7\xd1'\x12\x890\xa54\xc8\xbau\xeb\xa5\x96\xe6\xe6\
\x11\xea\x82\x98\xd4:1\x13k\xd6\xac\xc9PZ\x83L\
N^\xc6\xd8f5u\xa1D,{\x0aV\xaf[I\
K(\x04\xf3u\xce\xe26\x1e\xa9eb\x86\xbf\xf8\x85\
h\x9a\xd2\xda\x10SR\x14EY\x89\xed\x04\x15\x96\xba\
\xf01\xe5d\x7f\xdf>\x98\xbaMe.\x17\xc4\x94\x94\
\xb4\xa2\x04)%C\xb0/\xdd\xe5}\xe8uK\xcc\xd8\
\xd8(\xa53\x8a))\x82\xe2vr\x80\x9a#&\x14\
j\x99\xa3\x946\xc4\xef\x09sj\x8a\x18M\xd3\xb8,\
\x8b\x95\x98\x92\xb24\xb04G)\x19r\xfc\xc4\xc9\xa6\
\x92$6nK\xcd\x10\x93\xcd\xe6\x96SJ\x1bbJ\
Jkkx\x1e{\x0b\xaddvv\xd6\x95\xca\x98H\
\xdd\xf8\x98\xc7\x9fx\x12[\xff\xaeP\x17J\xc4\x94\x14\
<Dq\xb3'\x87D\x5c\xad=-~'&:\x97\
L.\xa2\xb4\x0cI\xa5\xd3S\xb4\xf6\x7fb\xe9S\xb0\
\xf3\x96R\x1ad\xf8\xd8Q\x8c\xe8\xbd2_\xa5\xe2g\
b\xa2\xc3\xc3\xc7WPZ\x83\x84\xc3a\xa9\xb9\xa9I\
\xa5.\x94\x88\x15)\x13\xf7\xdc}\x97Bi\x0d\x92L\
&\xf1c\xeb\xa9\x0b\xde\x88/\x89I\xcc\xccl\xc1\x14\
\x8a\x95`*\xa6\xa9\xa9i\xd0\xf46\xd6,e\x09\xe2\
\xe7'.p-\x98 \x12e\x94\xe1\xd9t\xb9\x9ff\
\x97ey~\x9a\xe7[=Y1i\xfa\x89\x83R0\
@\x15\xcc\x02\xf2tU!\xeb\x8f_\x88\xe1\xfe$\x8c\
F\xee\xf4{JaA7\xcf\x97G\xb2\xbb\xd7\x95\x8d\
\x985HL\x0f>\xf2\xb1\xca/cQL?\x99\xf3\
\x0c\x1e\xdf\xc5,\xb0\x95\xbc\xb7\xbfOZ\xbcdI\xb7\
\xc5m^H\xd5}Lbf\xe61d\xb3\xa0.\x18\
\xa4$\x1c6\xcfP\xc1b\xca\xd8\x0ax\x17\xe2\x91%\
4\xd5\xda\xe9[\xad\x1e\xc3\xbdz\x94$\xdc\xd9\xc1(\
C\xcc|\x15\x173\xb3~\x84\xf5\xa3\x8c\xd5\x91\xf5N\
\xccV^\xd3\x85\xa5Z<~\x97R\xb0\x804\x17<\
Kh\x04\x97\x19\xd5\x051\xa9T\xea*\xcf\xeaQ\x91\
wC)\xca`\x1bB9\xd6\x8f\x19\x81\x9d\xb1X\x91\
^\xa6\x9cz#\xa6\x9bw\x13\x95\xc8\x12,JQ\x06\
Q\xa4\xec\xe3Yj\x84H\x0d\xf7\xfa i\x81\xe7\xc4\
`M\x1c\xef&*\xce\xd5\xa3B\xa4\x14L\x18o\x05\
\xd0[H\xceE\xaa\x9c:\x22\x86{\xab\xa1\xe8n.\
Ja\x82\x1e\xde5\xc5%\xf6\x93\xf50\xf5@L\x04\
Y%x\xd3\x84`\xf5\xa4\xc8\x18\x8eR\x98Ad\x93\
\x0c\x221\x92\x07\xcb\xb4\xccZ$\x06V\xe0\xf0\x07C\
Y\xd6\xbdF\x94,U\xe5\x9e\x82\xa2\x14\x16\xe0\xde$\
S\xb4\xa3>p\xfan\x13\xf3\x14\xb2I\xf0f9B\
\xe3\x14M\x09B), \xb4\xa5\x0c\xb6\x94,g5\
\x9d\xeb\xa9\x15b\x0e\x0c\x1c\x9aXXXX\xe0\xf5\xad\
\x85MT\xff\x0dz\x84\x9e\x9fR\xf0\xf4\x16^\xdf\x22\
\x91\x8dD\xc4\xc9\xf9e?\x89#b\x9e\xfe\xc1\x0f)\
]9\x88\xfa\x12'\xa4\x08g\x9d\xc0~?\x0c\xb2|\
\x94\xdb\xcb\x111\xbcV\xc2\xee\xe7\x0cJ\xc1\x09\xe1\xfc\
,h5^d&\xad$1\xcb\x97/\xa7t\xe5@\
\xc6%\xc2yY\x9c\x90R\xd8W\x8f\xf1H\xb9J\xb1\
\x00bH\x16\xd5\x9a3e\x22\x848\x8d<)\x85\x00\
\x22\xd9lv^4y\x0e\xf2f\xd5\x9a\x8f\x11!\xa4\
\xc4l\xd9~>J!\x888\xa2\x0b\xd1\xa4\x9ep\xfe\
DL?\x8b\xfa\xb1\xc7\x98\x01\xe6\x1c\xa3|\xa7\xcfE\
)l\xc0V\xdaB\x10\x89<\xc6$]H%\xbf\xed\
\x97\x03\x88\x99{\xed\xf5?L\xb2\xea\xcb\x03\x8c\xe1\x9c\
\xa4)t\x93\x14\xdb\x99\xbbq?\xb61\x93X\xde\x96\
St\x11\xc8\xad<\xf3\xe1\xa9\x91\xdc\xea\xd5\xab\xa9\xba\
\xf2\xf8K\xb7\x02\x19Ja\x13\x11T\xc8n\xe6U\x0c\
F\xd1\xca\xb0\x22\xa4\x0a\x8b/\xe2\xd3\x89\xc4p\xf1(\
*V\xfdx\x1c;\xfc\xab[=\x9eRT\x8b\x98\xa2\
\xaf\xb9|y2K\xc8\xe9\xf5\xd0\xacEH\xcf\x98\x02\
\x19N2\xfdy18\xa6\x14\xd5&\xa6\xd8sP\x06\
b\x01b\x12\x9c\x9c\x08Q\xc4\xa7'C\xa0\x5c\xf4L\
\xbb=\xa3\xb4\x87x\x11IR\x0a\xb7\x88Ajr\xa7\
\xc9?K\xcfb\xc4`\x15/\x80dl\xe8%f.\
NP\xecQ\x91\x12\x1d\x16p\xf4\x82\x042\x9bP \
\x02\xbd\xc2\x8d\xa3\x0b\xd1h\x88\xc9r=\xb4\xf7\xea\xa4\
!L\x5c\xee\xbcx\xf1\x93\xfb\x9fy\xe6GMN\x0f\
\xb6)\x0aN\xf9\xb9\xf5\xd6\xdb\x0a'\x0c\xc5b\x9b\xe6\
V\xb4\xb6\x16*\x8f\xd3M\x8b\xf7\x8c\x9c>3\x9d\xcf\
/\x04\xf2\xf9|\xa0\x7f\xe0`\xa8x\xe2\xd0\xef~\xfb\
\x1b\xaa<;\x82\x93\x8ev\xfdqwnC\xe7m\x1f\
577wyr\x92*\x8b)\x17\xb1\x0d-\xdc\xa9\
\x99\xf0\x0b\x10\xc6\xc3\x07\x91\xb0\xd7\xb3\xe9\x22J\xe1\x01\
\xba\xeb\xe1\xb0\xb4\x92C\xd2<\x0f\xdd)\x85G\x88\x16\
\x8f\x15\x14=i\xa1\xda@\xef\xc0\x18\x8c\x04\x1c\x15\x99\
\x1a\xa2\x14\x1e\xa3\x07\xbd\x06\x0e\xb7Z\xe7\x04\xf3\x02\xbd\
\xba\x18\x01Vz`K)*\x80\x08ID\xe6\xe8<\
,/\xc9(\x9e\x82J|G\xc5\xa7\x80(E\x05\xf1\
\xe9yXX\xe8W\xed\xd3R\xd18\x0a_\x0aUU\
\xad\xf2QT\xbe8\x8f\x1e-\xb1\x17c\x10,\x10w\
k\x1c\xc1\xdb+\x10\x19bo\x0d~\x9f4\x92\xaaO\
\x8eR\x8a*\xa3\x9b\x98\x8c\xc2\xe6\x1a|Fv\xbb\x07\
\xa1<\x10O69\x15\x97\x92zut\xa1-xy\
L\xadS\xc1^\x97\xb8,\xcf?\x18\x0e\x87\xd6N\x5c\
\xf8x\xee\xcc\x99s\xf9\xb1\xf1\xf1\xb6\xf1\xb1QI\x96\
\xe5\xc2^K\xd6\xc0\x14\xf9\xc7\x90\xee\x0a\x12\xbb\xfd\x0e\
\xa9\xbd\xbd]\xde\xb8\xa13\x8fAf:\x9d\xbe\xb6x\
\xf1\xe2\x7f\x07\x83\xc1\xb7%I\xda\xe3\xfai\xa6.\x88\
\x9fI)\x95\x08\xd9\xd0\x03\xc0\x17}\x1dycV\xb4\
\xb6v\x04\x02\x81\x16\xe3\xcd\xb9\x5c.5\x97L\x8e!\
9Ckk\xb8\x9f\xbc\xf8>\xb2\xc1\xc8w$\x18\xa5\
VH\xb9\xa1\xc4\xef\xb9YnHi\x90\xe2Ci\x90\
\xe2Ci\x90\xe2Ci\x90\xe2Ci\x90\xe27\x91$\
\xe9?\x9f\x17\xe2&\xcd=?_\x00\x00\x00\x00IE\
ND\xaeB`\x82\
\x00\x00\x02\x06\
\x89\
PNG\x0d\x0a\x1a\x0a\x00\x00\x00\x0dIHDR\x00\
\x00\x00e\x00\x00\x00e\x08\x06\x00\x00\x00T|-\xcf\
\x00\x00\x00\x09pHYs\x00\x00\x0b\x12\x00\x00\x0b\x12\
\x01\xd2\xdd~\xfc\x00\x00\x01\xb8IDATx\x9c\xed\
\xddAJ\xc3@\x18@\xe1\xbf\xe2=\xdaE=\x87\xf5\
*\x8a\xe7\xd0\xa5\x08\xdd\x15\xa1Z\xcf!\xbd\x84v[\
]\xd6\x0bx\x82)C]\x99\x8c8t\x84\x07y\x1f\
d3\x81\xd2\xe4\x91Iv\xff(\xa5\x94B('\xe6\
\xe01\x0a\x90Q\x80\x8c\x02d\x14\xa0\xd3\xd2_\xba\xbb\
\x9f\xc7\xc7\xfb\xb6\xb3\xaev\x9eW\x8f\xfd\xbf\x95\x0a.\
\xaf\xae\xf3\xa7\xb2\xc7?\x1e%n_@F\x012\x0a\
\x90Q\x80\x8a__%\xd3\xe9Y\x9c\xcf.\x0ag\xf5\
\xd3\xe7n\x17\xeb\xf5Kg\xfd7\xd5Qr\x90\xd5\xd3\
\xb2\xb3\xae~\x8b\x87eu\x14\xb7/ \xa3\x00\x19\x05\
\xa8\xfa\x9dR\xf0\x15\x11\x9b\xfeS\x832\x89\x88\xf1\xb1\
\x17\xdc*J\x0e2\xeb\xac\x0e\xcfmD\xdc\x1c{\xd5\
n_@F\x012\x0a\x90Q\x80\x8c\x02d\x14 \xa3\
\x00\x19\x05\xc8(@F\x012\x0a\x90Q\x80\x8c\x02d\
\x14 \xa3\x00\x19\x05\xc8(@F\x012\x0a\x90Q\x80\
\x8c\x02d\x14 \xa3\x00\x19\x05\xc8(@F\x012\x0a\
\x90Q\x80\x8c\x02d\x14 \xa3\x00\x19\x05\xc8(@F\
\x012\x0a\x90Q\x80\x8c\x02d\x14 \xa3\x00\x19\x05\xc8\
(@F\x012\x0a\x90Q\x80\x8c\x02d\x14 \xa3\x00\
\x19\x05\xc8(@F\x012\x0a\x90Q\x80\x8c\x02d\x14\
 \xa3\x00\x19\x05\xc8(@F\x012\x0a\x90Q\x80\x8c\
\x02d\x14 \xa3\x00\x19\x05\xa8\xd5P\x9b\xc9\xf7@\x97\
\xa1k2\xd8\xa7U\x94q\x8b\x09;:p\xfb\x022\
\x0a\x90Q\x80\xaa\xdf)y\x16n\x1e\xbd\xaa\xbf\xd9\xbc\
\xbdV\xdf\xa9\xea(y\x0en\xed,\x5c\xd5q\xfb\x02\
2\x0a\x90Q\x80\x8c\x02d\x14\xa0QJ)\x0d\xfd&\
\xd0\xf8\xa4\x00\x19\x05\xc8(@F\x012\x0aMD\xec\
\x01pR\xb5\xa7\xf1\xd6\x88$\x00\x00\x00\x00IEN\
D\xaeB`\x82\
"

qt_resource_name = b"\
\x00\x05\
\x00o\xa6S\
\x00i\
\x00c\x00o\x00n\x00s\
\x00\x06\
\x06\xac\x9ab\
\x00c\
\x00u\x00r\x00s\x00o\x00r\
\x00\x05\
\x00r\xfd\xf4\
\x00l\
\x00i\x00g\x00h\x00t\
\x00\x04\
\x00\x06\xa8\x8b\
\x00d\
\x00a\x00r\x00k\
\x00\x08\
\x06/U\xe7\
\x00r\
\x00o\x00l\x00l\x00.\x00s\x00v\x00g\
\x00\x06\
\x03gZ\xc7\
\x002\
\x00D\x00.\x00s\x00v\x00g\
\x00\x0e\
\x05\x9a\x08\xe7\
\x00n\
\x00e\x00w\x00_\x00l\x00a\x00b\x00e\x00l\x00s\x00.\x00s\x00v\x00g\
\x00\x0d\
\x0eN\x9bg\
\x00n\
\x00e\x00w\x00_\x00i\x00m\x00a\x00g\x00e\x00.\x00s\x00v\x00g\
\x00\x08\
\x08\xf7W\x07\
\x00g\
\x00r\x00i\x00d\x00.\x00s\x00v\x00g\
\x00\x10\
\x01,9\xa7\
\x00d\
\x00e\x00l\x00e\x00t\x00e\x00_\x00s\x00h\x00a\x00p\x00e\x00.\x00s\x00v\x00g\
\x00\x06\
\x03wZ\xc7\
\x003\
\x00D\x00.\x00s\x00v\x00g\
\x00\x0d\
\x0fU\x0b\xa7\
\x00r\
\x00e\x00c\x00t\x00a\x00n\x00g\x00l\x00e\x00.\x00s\x00v\x00g\
\x00\x0e\
\x0e\xde\xf7G\
\x00l\
\x00e\x00f\x00t\x00_\x00a\x00r\x00r\x00o\x00w\x00.\x00s\x00v\x00g\
\x00\x0f\
\x02\x9f\x08\x07\
\x00r\
\x00i\x00g\x00h\x00t\x00_\x00a\x00r\x00r\x00o\x00w\x00.\x00s\x00v\x00g\
\x00\x07\
\x07\xa7Z\x07\
\x00a\
\x00d\x00d\x00.\x00s\x00v\x00g\
\x00\x13\
\x03Q\xb0\xc7\
\x00l\
\x00o\x00n\x00g\x00_\x00l\x00e\x00f\x00t\x00_\x00a\x00r\x00r\x00o\x00w\x00.\x00s\
\x00v\x00g\
\x00\x15\
\x08\xdd\x13G\
\x00p\
\x00r\x00o\x00p\x00e\x00r\x00t\x00i\x00e\x00s\x00_\x00e\x00x\x00p\x00a\x00n\x00d\
\x00.\x00s\x00v\x00g\
\x00\x08\
\x08\xabT\x07\
\x00p\
\x00a\x00t\x00h\x00.\x00s\x00v\x00g\
\x00\x0d\
\x0e\x8f\x97g\
\x00s\
\x00t\x00e\x00p\x00_\x00l\x00e\x00f\x00t\x00.\x00s\x00v\x00g\
\x00\x08\
\x00/Wg\
\x00f\
\x00i\x00l\x00l\x00.\x00s\x00v\x00g\
\x00\x0e\
\x0c\x1a\xad\xe7\
\x00n\
\x00e\x00w\x00_\x00p\x00o\x00i\x00n\x00t\x00s\x00.\x00s\x00v\x00g\
\x00\x0b\
\x06\xf4\x91\x87\
\x00c\
\x00o\x00n\x00s\x00o\x00l\x00e\x00.\x00s\x00v\x00g\
\x00\x0e\
\x04\xa2\xf1'\
\x00d\
\x00o\x00w\x00n\x00_\x00a\x00r\x00r\x00o\x00w\x00.\x00s\x00v\x00g\
\x00\x0e\
\x0fkz\xe7\
\x00n\
\x00e\x00w\x00_\x00s\x00h\x00a\x00p\x00e\x00s\x00.\x00s\x00v\x00g\
\x00\x0b\
\x0e\xcf\x9d'\
\x00p\
\x00o\x00l\x00y\x00g\x00o\x00n\x00.\x00s\x00v\x00g\
\x00\x09\
\x00W\xb7\xc7\
\x00p\
\x00a\x00i\x00n\x00t\x00.\x00s\x00v\x00g\
\x00\x0a\
\x0b\xaa;\xc7\
\x00d\
\x00i\x00r\x00e\x00c\x00t\x00.\x00s\x00v\x00g\
\x00\x11\
\x0ezm\xe7\
\x00v\
\x00e\x00r\x00t\x00e\x00x\x00_\x00r\x00e\x00m\x00o\x00v\x00e\x00.\x00s\x00v\x00g\
\
\x00\x0f\
\x0dD\x18g\
\x00n\
\x00e\x00w\x00_\x00s\x00u\x00r\x00f\x00a\x00c\x00e\x00.\x00s\x00v\x00g\
\x00\x0a\
\x0b\xa8b\x87\
\x00s\
\x00e\x00l\x00e\x00c\x00t\x00.\x00s\x00v\x00g\
\x00\x08\
\x06`J\xe7\
\x00z\
\x00o\x00o\x00m\x00.\x00s\x00v\x00g\
\x00\x08\
\x03\xc6T'\
\x00p\
\x00l\x00u\x00s\x00.\x00s\x00v\x00g\
\x00\x17\
\x0c\x84\xac\xe7\
\x00p\
\x00r\x00o\x00p\x00e\x00r\x00t\x00i\x00e\x00s\x00_\x00c\x00o\x00n\x00t\x00r\x00a\
\x00c\x00t\x00.\x00s\x00v\x00g\
\x00\x0a\
\x01\xcb\x85\x87\
\x00p\
\x00i\x00c\x00k\x00e\x00r\x00.\x00s\x00v\x00g\
\x00\x0b\
\x06)\x96\x07\
\x00p\
\x00o\x00p\x00_\x00o\x00u\x00t\x00.\x00s\x00v\x00g\
\x00\x08\
\x00HT\xa7\
\x00l\
\x00i\x00n\x00e\x00.\x00s\x00v\x00g\
\x00\x08\
\x0cXT\xa7\
\x00m\
\x00e\x00n\x00u\x00.\x00s\x00v\x00g\
\x00\x0d\
\x02\x0d\x90\x07\
\x00d\
\x00r\x00o\x00p\x00_\x00d\x00o\x00w\x00n\x00.\x00s\x00v\x00g\
\x00\x0e\
\x0b\xc1\xfc\xe7\
\x00m\
\x00o\x00v\x00e\x00_\x00f\x00r\x00o\x00n\x00t\x00.\x00s\x00v\x00g\
\x00\x0f\
\x0cN\xfc\x87\
\x00n\
\x00e\x00w\x00_\x00v\x00e\x00c\x00t\x00o\x00r\x00s\x00.\x00s\x00v\x00g\
\x00\x0d\
\x0fG0\x07\
\x00m\
\x00o\x00v\x00e\x00_\x00b\x00a\x00c\x00k\x00.\x00s\x00v\x00g\
\x00\x0b\
\x07P<\xc7\
\x00e\
\x00l\x00l\x00i\x00p\x00s\x00e\x00.\x00s\x00v\x00g\
\x00\x14\
\x0b\xa3q\xa7\
\x00l\
\x00o\x00n\x00g\x00_\x00r\x00i\x00g\x00h\x00t\x00_\x00a\x00r\x00r\x00o\x00w\x00.\
\x00s\x00v\x00g\
\x00\x12\
\x02\xeaZ\x07\
\x00v\
\x00i\x00s\x00i\x00b\x00i\x00l\x00i\x00t\x00y\x00_\x00o\x00f\x00f\x00.\x00s\x00v\
\x00g\
\x00\x0e\
\x01\x87]\xe7\
\x00v\
\x00i\x00s\x00i\x00b\x00i\x00l\x00i\x00t\x00y\x00.\x00s\x00v\x00g\
\x00\x0a\
\x0c\xad\x02\x87\
\x00d\
\x00e\x00l\x00e\x00t\x00e\x00.\x00s\x00v\x00g\
\x00\x09\
\x05\xc6\xb2\xc7\
\x00m\
\x00i\x00n\x00u\x00s\x00.\x00s\x00v\x00g\
\x00\x0e\
\x08{\x95\x87\
\x00s\
\x00t\x00e\x00p\x00_\x00r\x00i\x00g\x00h\x00t\x00.\x00s\x00v\x00g\
\x00\x08\
\x068W'\
\x00h\
\x00o\x00m\x00e\x00.\x00s\x00v\x00g\
\x00\x0d\
\x01\x88\xef\xc7\
\x00t\
\x00r\x00a\x00n\x00s\x00p\x00o\x00s\x00e\x00.\x00s\x00v\x00g\
\x00\x0c\
\x06\xe6\xeb\xe7\
\x00u\
\x00p\x00_\x00a\x00r\x00r\x00o\x00w\x00.\x00s\x00v\x00g\
\x00\x11\
\x04.wG\
\x00v\
\x00e\x00r\x00t\x00e\x00x\x00_\x00i\x00n\x00s\x00e\x00r\x00t\x00.\x00s\x00v\x00g\
\
\x00\x13\
\x02\xf0\xe3'\
\x00c\
\x00u\x00r\x00s\x00o\x00r\x00_\x00d\x00i\x00s\x00a\x00b\x00l\x00e\x00d\x00.\x00p\
\x00n\x00g\
\x00\x11\
\x05\x22 \xa7\
\x00c\
\x00u\x00r\x00s\x00o\x00r\x00_\x00s\x00q\x00u\x00a\x00r\x00e\x00.\x00p\x00n\x00g\
\
"

qt_resource_struct = b"\
\x00\x00\x00\x00\x00\x02\x00\x00\x00\x01\x00\x00\x00\x01\
\x00\x00\x00\x00\x00\x02\x00\x00\x00\x03\x00\x00\x00\x02\
\x00\x00\x002\x00\x02\x00\x00\x000\x00\x00\x006\
\x00\x00\x00\x22\x00\x02\x00\x00\x00/\x00\x00\x00\x07\
\x00\x00\x00\x10\x00\x02\x00\x00\x00\x02\x00\x00\x00\x05\
\x00\x00\x05\xfe\x00\x00\x00\x00\x00\x01\x00\x01{\xb5\
\x00\x00\x06*\x00\x00\x00\x00\x00\x01\x00\x01\x88p\
\x00\x00\x02\x04\x00\x00\x00\x00\x00\x01\x00\x00\xf6\xc7\
\x00\x00\x03\xe6\x00\x00\x00\x00\x00\x01\x00\x01B\x8d\
\x00\x00\x02\xb8\x00\x00\x00\x00\x00\x01\x00\x01\x0b+\
\x00\x00\x00\xc0\x00\x00\x00\x00\x00\x01\x00\x00\xd2\xa4\
\x00\x00\x05\x0c\x00\x00\x00\x00\x00\x01\x00\x01b\xaf\
\x00\x00\x05\x98\x00\x00\x00\x00\x00\x01\x00\x01q\xca\
\x00\x00\x03\xb0\x00\x00\x00\x00\x00\x01\x00\x01&\xf2\
\x00\x00\x04\x12\x00\x00\x00\x00\x00\x01\x00\x01Fj\
\x00\x00\x01:\x00\x00\x00\x00\x00\x01\x00\x00\xe1\xda\
\x00\x00\x04\xe2\x00\x00\x00\x00\x00\x01\x00\x01^\xea\
\x00\x00\x01r\x00\x00\x00\x00\x00\x01\x00\x00\xe7\xe0\
\x00\x00\x00V\x00\x00\x00\x00\x00\x01\x00\x00\xc6B\
\x00\x00\x00\xe6\x00\x00\x00\x00\x00\x01\x00\x00\xd5\xa0\
\x00\x00\x03f\x00\x00\x00\x00\x00\x01\x00\x01 \xd0\
\x00\x00\x05\xd6\x00\x00\x00\x00\x00\x01\x00\x01wb\
\x00\x00\x02X\x00\x00\x00\x00\x00\x01\x00\x01\x01d\
\x00\x00\x00h\x00\x00\x00\x00\x00\x01\x00\x00\xc9\x0f\
\x00\x00\x05H\x00\x00\x00\x00\x00\x01\x00\x01iw\
\x00\x00\x03\xca\x00\x00\x00\x00\x00\x01\x00\x010\x9d\
\x00\x00\x00@\x00\x00\x00\x00\x00\x01\x00\x00\xbf\xb4\
\x00\x00\x05\x82\x00\x00\x00\x00\x00\x01\x00\x01n5\
\x00\x00\x03P\x00\x00\x00\x00\x00\x01\x00\x01\x1dD\
\x00\x00\x05\xb8\x00\x00\x00\x00\x00\x01\x00\x01u\x1d\
\x00\x00\x02<\x00\x00\x00\x00\x00\x01\x00\x00\xfdc\
\x00\x00\x04\x98\x00\x00\x00\x00\x00\x01\x00\x01VV\
\x00\x00\x01^\x00\x00\x00\x00\x00\x01\x00\x00\xe4\x1f\
\x00\x00\x05`\x00\x00\x00\x00\x00\x01\x00\x01k\xc0\
\x00\x00\x01\xce\x00\x00\x00\x00\x00\x01\x00\x00\xed\xfe\
\x00\x00\x01\x9e\x00\x00\x00\x00\x00\x01\x00\x00\xea\xa1\
\x00\x00\x00\xaa\x00\x00\x00\x00\x00\x01\x00\x00\xce\xc2\
\x00\x00\x04\xb4\x00\x00\x00\x00\x00\x01\x00\x01\x5ci\
\x00\x00\x036\x00\x00\x00\x00\x00\x01\x00\x01\x19\xdd\
\x00\x00\x02\xd0\x00\x00\x00\x00\x00\x01\x00\x01\x0f\x84\
\x00\x00\x042\x00\x00\x00\x00\x00\x01\x00\x01H\xaf\
\x00\x00\x02\x1a\x00\x00\x00\x00\x00\x01\x00\x00\xfal\
\x00\x00\x04T\x00\x00\x00\x00\x00\x01\x00\x01LW\
\x00\x00\x03|\x00\x00\x00\x00\x00\x01\x00\x01#\x95\
\x00\x00\x05.\x00\x00\x00\x00\x00\x01\x00\x01e\xf6\
\x00\x00\x03\x12\x00\x00\x00\x00\x00\x01\x00\x01\x17Q\
\x00\x00\x00\x8a\x00\x00\x00\x00\x00\x01\x00\x00\xccx\
\x00\x00\x02\xea\x00\x00\x00\x00\x00\x01\x00\x01\x13&\
\x00\x00\x01\xe4\x00\x00\x00\x00\x00\x01\x00\x00\xf4\x0d\
\x00\x00\x02\x9c\x00\x00\x00\x00\x00\x01\x00\x01\x05\xfb\
\x00\x00\x01\x18\x00\x00\x00\x00\x00\x01\x00\x00\xdf\x95\
\x00\x00\x04x\x00\x00\x00\x00\x00\x01\x00\x01R\x85\
\x00\x00\x00\xf8\x00\x00\x00\x00\x00\x01\x00\x00\xd9\xec\
\x00\x00\x02z\x00\x00\x00\x00\x00\x01\x00\x01\x03\xa9\
\x00\x00\x02\x04\x00\x00\x00\x00\x00\x01\x00\x007\x13\
\x00\x00\x03\xe6\x00\x00\x00\x00\x00\x01\x00\x00\x82\xda\
\x00\x00\x02\xb8\x00\x00\x00\x00\x00\x01\x00\x00Kw\
\x00\x00\x00\xc0\x00\x00\x00\x00\x00\x01\x00\x00\x12\xf0\
\x00\x00\x05\x0c\x00\x00\x00\x00\x00\x01\x00\x00\xa6\xa2\
\x00\x00\x05\x98\x00\x00\x00\x00\x00\x01\x00\x00\xb5\xc9\
\x00\x00\x03\xb0\x00\x00\x00\x00\x00\x01\x00\x00g>\
\x00\x00\x04\x12\x00\x00\x00\x00\x00\x01\x00\x00\x8a]\
\x00\x00\x01:\x00\x00\x00\x00\x00\x01\x00\x00\x22&\
\x00\x00\x04\xe2\x00\x00\x00\x00\x00\x01\x00\x00\xa2\xdd\
\x00\x00\x01r\x00\x00\x00\x00\x00\x01\x00\x00(,\
\x00\x00\x00V\x00\x00\x00\x00\x00\x01\x00\x00\x06\x8e\
\x00\x00\x00\xe6\x00\x00\x00\x00\x00\x01\x00\x00\x15\xec\
\x00\x00\x03f\x00\x00\x00\x00\x00\x01\x00\x00a\x1c\
\x00\x00\x05\xd6\x00\x00\x00\x00\x00\x01\x00\x00\xbba\
\x00\x00\x02X\x00\x00\x00\x00\x00\x01\x00\x00A\xb0\
\x00\x00\x00h\x00\x00\x00\x00\x00\x01\x00\x00\x09[\
\x00\x00\x05H\x00\x00\x00\x00\x00\x01\x00\x00\xadv\
\x00\x00\x03\xca\x00\x00\x00\x00\x00\x01\x00\x00p\xe9\
\x00\x00\x00@\x00\x00\x00\x00\x00\x01\x00\x00\x00\x00\
\x00\x00\x05\x82\x00\x00\x00\x00\x00\x01\x00\x00\xb24\
\x00\x00\x03P\x00\x00\x00\x00\x00\x01\x00\x00]\x90\
\x00\x00\x05\xb8\x00\x00\x00\x00\x00\x01\x00\x00\xb9\x1c\
\x00\x00\x02<\x00\x00\x00\x00\x00\x01\x00\x00=\xaf\
\x00\x00\x04\x98\x00\x00\x00\x00\x00\x01\x00\x00\x9aI\
\x00\x00\x01^\x00\x00\x00\x00\x00\x01\x00\x00$k\
\x00\x00\x05`\x00\x00\x00\x00\x00\x01\x00\x00\xaf\xbf\
\x00\x00\x01\xce\x00\x00\x00\x00\x00\x01\x00\x00.J\
\x00\x00\x01\x9e\x00\x00\x00\x00\x00\x01\x00\x00*\xed\
\x00\x00\x00\xaa\x00\x00\x00\x00\x00\x01\x00\x00\x0f\x0e\
\x00\x00\x04\xb4\x00\x00\x00\x00\x00\x01\x00\x00\xa0\x5c\
\x00\x00\x036\x00\x00\x00\x00\x00\x01\x00\x00Z)\
\x00\x00\x02\xd0\x00\x00\x00\x00\x00\x01\x00\x00O\xd0\
\x00\x00\x042\x00\x00\x00\x00\x00\x01\x00\x00\x8c\xa2\
\x00\x00\x02\x1a\x00\x00\x00\x00\x00\x01\x00\x00:\xb8\
\x00\x00\x04T\x00\x00\x00\x00\x00\x01\x00\x00\x90J\
\x00\x00\x03\xfc\x00\x00\x00\x00\x00\x01\x00\x00\x86\xb7\
\x00\x00\x03|\x00\x00\x00\x00\x00\x01\x00\x00c\xe1\
\x00\x00\x05.\x00\x00\x00\x00\x00\x01\x00\x00\xa9\xf5\
\x00\x00\x03\x12\x00\x00\x00\x00\x00\x01\x00\x00W\x9d\
\x00\x00\x00\x8a\x00\x00\x00\x00\x00\x01\x00\x00\x0c\xc4\
\x00\x00\x02\xea\x00\x00\x00\x00\x00\x01\x00\x00Sr\
\x00\x00\x01\xe4\x00\x00\x00\x00\x00\x01\x00\x004Y\
\x00\x00\x02\x9c\x00\x00\x00\x00\x00\x01\x00\x00FG\
\x00\x00\x01\x18\x00\x00\x00\x00\x00\x01\x00\x00\x1f\xe1\
\x00\x00\x04x\x00\x00\x00\x00\x00\x01\x00\x00\x96x\
\x00\x00\x00\xf8\x00\x00\x00\x00\x00\x01\x00\x00\x1a8\
\x00\x00\x02z\x00\x00\x00\x00\x00\x01\x00\x00C\xf5\
"

def qInitResources():
    QtCore.qRegisterResourceData(0x01, qt_resource_struct, qt_resource_name, qt_resource_data)

def qCleanupResources():
    QtCore.qUnregisterResourceData(0x01, qt_resource_struct, qt_resource_name, qt_resource_data)

qInitResources()<|MERGE_RESOLUTION|>--- conflicted
+++ resolved
@@ -1543,69 +1543,6 @@
 09, 210, 212)}\x0a \
    rect{fill:rgb\
 (209, 210, 212)}\
-<<<<<<< HEAD
-\x0a</style><g>\x0a\x09<g\
- id=\x22reply\x22>\x0a\x09\x09<\
-path d=\x22M68.8,15\
-.7l3.4-8.8l-21.4\
-,9.6l9.6,21.4l3.\
-5-9.1c11.1,4.2,1\
-7.4,10.7,20,20.6\
-C85.9,37.4,83.5,\
-23.8,68.8,15.7z\x22\
-/>\x0a\x09</g>\x0a</g>\x0a<p\
-ath d=\x22M52,91.9H\
-17.5c-4.9,0-8.7-\
-3.8-8.7-8.7V48.6\
-c0-4.9,3.8-8.7,8\
-.7-8.7h34.4c4.9,\
-0,8.7,3.8,8.7,8.\
-7v34.4\x0a\x09C60.7,88\
-,56.9,91.9,52,91\
-.9z M19.3,81.3h3\
-0.9V50.4H19.3V81\
-.3z\x22/>\x0a</svg>\x0a\
-\x00\x00\x02A\
-<\
-?xml version=\x221.\
-0\x22 encoding=\x22utf\
--8\x22?>\x0a<!-- Gener\
-ator: Adobe Illu\
-strator 23.0.6, \
-SVG Export Plug-\
-In . SVG Version\
-: 6.00 Build 0) \
- -->\x0a<svg versio\
-n=\x221.1\x22 id=\x22Laye\
-r_1\x22 xmlns=\x22http\
-://www.w3.org/20\
-00/svg\x22 xmlns:xl\
-ink=\x22http://www.\
-w3.org/1999/xlin\
-k\x22 x=\x220px\x22 y=\x220p\
-x\x22\x0a\x09 viewBox=\x220 \
-0 100 100\x22 style\
-=\x22enable-backgro\
-und:new 0 0 100 \
-100;\x22 xml:space=\
-\x22preserve\x22>\x0a<sty\
-le type=\x22text/cs\
-s\x22>\x0a    path{fil\
-l:rgb(107, 105, \
-103)}\x0a    polygo\
-n{fill:rgb(107, \
-105, 103)}\x0a    c\
-ircle{fill:rgb(1\
-07, 105, 103)}\x0a \
-   rect{fill:rgb\
-(209, 210, 212)}\
-\x0a</style><polygo\
-n points=\x2220.9,5\
-0 79.1,97.4 79.1\
-,2.6 \x22/>\x0a</svg>\x0a\
-\
-\x00\x00\x06\x8a\
-=======
 \x0a</style><g id=\x22\
 Outline\x22>\x0a\x09<g>\x0a\x09\
 \x09<path d=\x22M47.2,\
@@ -1630,7 +1567,6 @@
 \x09</g>\x0a</g>\x0a</svg\
 >\x0a\
 \x00\x00\x03\x88\
->>>>>>> 1b1f1a27
 <\
 ?xml version=\x221.\
 0\x22 encoding=\x22utf\
@@ -1762,21 +1698,12 @@
 \x22preserve\x22>\x0a<sty\
 le type=\x22text/cs\
 s\x22>\x0a    path{fil\
-<<<<<<< HEAD
-l:rgb(107, 105, \
-103)}\x0a    polygo\
-n{fill:rgb(107, \
-105, 103)}\x0a    c\
-ircle{fill:rgb(1\
-07, 105, 103)}\x0a \
-=======
 l:rgb(134, 142, \
 147)}\x0a    polygo\
 n{fill:rgb(134, \
 142, 147)}\x0a    c\
 ircle{fill:rgb(1\
 34, 142, 147)}\x0a \
->>>>>>> 1b1f1a27
    rect{fill:rgb\
 (134, 142, 147)}\
 \x0a</style><path d\
@@ -1976,38 +1903,6 @@
 ink=\x22http://www.\
 w3.org/1999/xlin\
 k\x22 x=\x220px\x22 y=\x220p\
-<<<<<<< HEAD
-x\x22\x0a\x09 viewBox=\x220 \
-0 100 100\x22 style\
-=\x22enable-backgro\
-und:new 0 0 100 \
-100;\x22 xml:space=\
-\x22preserve\x22>\x0a<sty\
-le type=\x22text/cs\
-s\x22>\x0a    path{fil\
-l:rgb(107, 105, \
-103)}\x0a    polygo\
-n{fill:rgb(107, \
-105, 103)}\x0a    c\
-ircle{fill:rgb(1\
-07, 105, 103)}\x0a \
-   rect{fill:rgb\
-(107, 105, 103)}\
-\x0a</style><path d\
-=\x22M74.7,86.9H26.\
-4c-6.9,0-12.2-5.\
-4-12.2-12.2V26.4\
-c0-6.9,5.4-12.2,\
-12.2-12.2h48.1c6\
-.9,0,12.2,5.4,12\
-.2,12.2v48.1\x0a\x09C8\
-6.9,81.5,81.5,86\
-.9,74.7,86.9z M2\
-8.9,72.1h43.2V28\
-.9H28.9V72.1z\x22/>\
-\x0a</svg>\x0a\
-\x00\x00\x03\x9e\
-=======
 x\x22\x0a\x09 preserveAsp\
 ectRatio=\x22xMidYM\
 id meet\x22\x0a     vi\
@@ -2280,7 +2175,6 @@
 .38 202.47Z\x22></p\
 ath>\x0a</svg>\x0a\
 \x00\x00\x03\xd9\
->>>>>>> 1b1f1a27
 <\
 ?xml version=\x221.\
 0\x22 encoding=\x22utf\
@@ -2370,101 +2264,6 @@
 \x22preserve\x22>\x0a<sty\
 le type=\x22text/cs\
 s\x22>\x0a    path{fil\
-<<<<<<< HEAD
-l:rgb(107, 105, \
-103)}\x0a    polygo\
-n{fill:rgb(107, \
-105, 103)}\x0a    c\
-ircle{fill:rgb(1\
-07, 105, 103)}\x0a \
-   rect{fill:rgb\
-(209, 210, 212)}\
-\x0a</style><polygo\
-n points=\x2225.4,5\
-0 83.6,97.4 83.6\
-,2.6 \x22/>\x0a<rect x\
-=\x2213.8\x22 y=\x222.6\x22 \
-transform=\x22matri\
-x(-1 -1.224647e-\
-16 1.224647e-16 \
--1 40.1826 100)\x22\
- width=\x2212.5\x22 he\
-ight=\x2294.8\x22/>\x0a</\
-svg>\x0a\
-\x00\x00\x04U\
-<\
-?xml version=\x221.\
-0\x22 encoding=\x22utf\
--8\x22?>\x0a<!-- Gener\
-ator: Adobe Illu\
-strator 23.0.1, \
-SVG Export Plug-\
-In . SVG Version\
-: 6.00 Build 0) \
- -->\x0a<svg versio\
-n=\x221.1\x22 id=\x22Laye\
-r_1\x22 xmlns=\x22http\
-://www.w3.org/20\
-00/svg\x22 xmlns:xl\
-ink=\x22http://www.\
-w3.org/1999/xlin\
-k\x22 x=\x220px\x22 y=\x220p\
-x\x22\x0a\x09 viewBox=\x220 \
-0 100 100\x22 style\
-=\x22enable-backgro\
-und:new 0 0 100 \
-100;\x22 xml:space=\
-\x22preserve\x22>\x0a<sty\
-le type=\x22text/cs\
-s\x22>\x0a    path{fil\
-l:rgb(107, 105, \
-103)}\x0a    polygo\
-n{fill:rgb(107, \
-105, 103)}\x0a    c\
-ircle{fill:rgb(1\
-07, 105, 103)}\x0a \
-   rect{fill:rgb\
-(209, 210, 212)}\
-\x0a</style><g id=\x22\
-Solid\x22>\x0a\x09<path d\
-=\x22M79.4,30.1c0-2\
-.4-0.9-4.6-2.6-6\
-.3c-3.4-3.4-9.2-\
-3.4-12.6,0L33.9,\
-54.2c-2.8,0.2-5.\
-5,1.3-7.5,3.3c-4\
-.2,4.2-4,7.7-3.9\
-,10.6\x0a\x09\x09c0.1,2.4\
-,0.2,4.2-2.7,7.2\
-l-4.3,4.3c5.4,0.\
-7,6.7,1,9.6,1l0,\
-0c4.4,0,12.7-0.8\
-,18.1-6.2c2.1-2.\
-1,3.2-4.7,3.4-7.\
-6l30.2-30.2\x0a\x09\x09C7\
-8.5,34.7,79.4,32\
-.5,79.4,30.1z M3\
-9,70c-3.1,3.1-7.\
-9,4.1-11.5,4.3c1\
-.1-2.6,1-4.8,0.9\
--6.7c-0.3-5.2,3.\
-2-7.8,6.4-7.8\x0a\x09\x09\
-c1.6,0,3.1,0.6,4\
-.2,1.7C41.3,64,4\
-1.3,67.7,39,70z \
-M72.6,32.2L45,59\
-.8c-0.5-0.9-1.1-\
-1.7-1.8-2.4s-1.6\
--1.3-2.4-1.8L68.\
-4,28\x0a\x09\x09c1.1-1.1,\
-3.1-1.1,4.2,0c0.\
-6,0.6,0.9,1.3,0.\
-9,2.1C73.5,30.9,\
-73.2,31.7,72.6,3\
-2.2z\x22/>\x0a</g>\x0a</s\
-vg>\x0a\
-\x00\x00\x03\xa1\
-=======
 l:rgb(106, 115, \
 128)}\x0a    polygo\
 n{fill:rgb(106, \
@@ -2501,7 +2300,6 @@
 7.3\x0a\x09z\x22/>\x0a</svg>\
 \x0a\
 \x00\x00\x02A\
->>>>>>> 1b1f1a27
 <\
 ?xml version=\x221.\
 0\x22 encoding=\x22utf\
@@ -2540,377 +2338,6 @@
 1 97.4,20.9 2.6,\
 20.9 \x22/>\x0a</svg>\x0a\
 \
-<<<<<<< HEAD
-\x00\x00\x12\xd3\
-<\
-?xml version=\x221.\
-0\x22 encoding=\x22utf\
--8\x22?>\x0a<!-- Gener\
-ator: Adobe Illu\
-strator 23.0.6, \
-SVG Export Plug-\
-In . SVG Version\
-: 6.00 Build 0) \
- -->\x0a<svg versio\
-n=\x221.1\x22 id=\x22Laye\
-r_1\x22 \x0a    xmlns=\
-\x22http://www.w3.o\
-rg/2000/svg\x22 \x0a  \
-  xmlns:xlink=\x22h\
-ttp://www.w3.org\
-/1999/xlink\x22 x=\x22\
-0px\x22 y=\x220px\x22 pre\
-serveAspectRatio\
-=\x22xMidYMid meet\x22\
- viewBox=\x2210.975\
-789473684245 12.\
-664999999999964 \
-300.048421052631\
-57 296.670000000\
-0001\x22 width=\x22296\
-.05\x22 height=\x22292\
-.67\x22 style=\x22enab\
-le-background:ne\
-w 0 0 100 100;\x22 \
-xml:space=\x22prese\
-rve\x22>\x0a\x0a    <styl\
-e type=\x22text/css\
-\x22>\x0a    path{fill\
-:rgb(209, 210, 2\
-12)}\x0a    polygon\
-{fill:rgb(209, 2\
-10, 212)}\x0a    ci\
-rcle{fill:rgb(20\
-9, 210, 212)}\x0a  \
-  rect{fill:rgb(\
-209, 210, 212)}\x0a\
-    </style>\x0a   \
- <path d=\x22M209.8\
-3 13.77L211.14 1\
-3.9L212.43 14.08\
-L213.7 14.3L214.\
-95\x0a    14.58L216\
-.18 14.9L217.39 \
-15.27L218.57 15.\
-69L219.74 16.14L\
-220.88 16.65L221\
-.99\x0a    17.19L22\
-3.08 17.78L224.1\
-4 18.4L225.18 19\
-.06L226.18 19.77\
-L227.16 20.51L22\
-8.1\x0a    21.29L22\
-9.02 22.1L229.9 \
-22.94L230.74 23.\
-83L231.56 24.74L\
-232.33 25.68L233\
-.07\x0a    26.66L23\
-3.78 27.66L234.4\
-4 28.7L235.07 29\
-.76L235.65 30.85\
-L236.19 31.97L23\
-6.7\x0a    33.1L237\
-.15 34.27L237.57\
- 35.46L237.94 36\
-.66L238.26 37.89\
-L238.54 39.14L23\
-8.76\x0a    40.41L2\
-38.94 41.7L239.0\
-7 43.01L239.15 4\
-4.33L239.18 45.6\
-6L239.18 79.14L2\
-76.02\x0a    79.14L\
-277.36 79.16L278\
-.68 79.24L279.99\
- 79.37L281.27 79\
-.55L282.54\x0a    7\
-9.78L283.79 80.0\
-5L285.02 80.37L2\
-86.23 80.74L287.\
-42 81.16L288.58\x0a\
-    81.62L289.72\
- 82.12L290.84 82\
-.66L291.93 83.25\
-L292.99 83.87L29\
-4.02\x0a    84.54L2\
-95.03 85.24L296.\
-01 85.98L296.95 \
-86.76L297.86 87.\
-57L298.74\x0a    88\
-.42L299.59 89.3L\
-300.4 90.21L301.\
-18 91.15L301.92 \
-92.13L302.62 93.\
-14L303.29\x0a    94\
-.17L303.91 95.23\
-L304.5 96.32L305\
-.04 97.44L305.54\
- 98.58L306 99.74\
-L306.42\x0a    100.\
-93L306.79 102.13\
-L307.11 103.36L3\
-07.38 104.62L307\
-.61 105.88L307.7\
-9\x0a    107.17L307\
-.92 108.48L308 1\
-09.8L308.02 111.\
-14L308.02 274.34\
-L308 275.67L307.\
-92\x0a    276.99L30\
-7.79 278.3L307.6\
-1 279.59L307.38 \
-280.86L307.11 28\
-2.11L306.79\x0a    \
-283.34L306.42 28\
-4.54L306 285.73L\
-305.54 286.9L305\
-.04 288.03L304.5\
-\x0a    289.15L303.\
-91 290.24L303.29\
- 291.3L302.62 29\
-2.34L301.92 293.\
-34L301.18\x0a    29\
-4.32L300.4 295.2\
-6L299.59 296.17L\
-298.74 297.06L29\
-7.86 297.9L296.9\
-5\x0a    298.71L296\
-.01 299.49L295.0\
-3 300.23L294.02 \
-300.94L292.99 30\
-1.6L291.93\x0a    3\
-02.22L290.84 302\
-.81L289.72 303.3\
-5L288.58 303.86L\
-287.42 304.31L28\
-6.23\x0a    304.73L\
-285.02 305.1L283\
-.79 305.42L282.5\
-4 305.7L281.27 3\
-05.92L279.99\x0a   \
- 306.1L278.68 30\
-6.23L277.36 306.\
-31L276.02 306.34\
-L112.18 306.34L1\
-10.85\x0a    306.31\
-L109.53 306.23L1\
-08.22 306.1L106.\
-93 305.92L105.66\
- 305.7L104.41\x0a  \
-  305.42L103.18 \
-305.1L101.97 304\
-.73L100.79 304.3\
-1L99.62 303.86L9\
-8.48\x0a    303.35L\
-97.37 302.81L96.\
-28 302.22L95.22 \
-301.6L94.18 300.\
-94L93.18 300.23L\
-92.2\x0a    299.49L\
-91.26 298.71L90.\
-34 297.9L89.46 2\
-97.06L88.62 296.\
-17L87.8 295.26L8\
-7.03\x0a    294.32L\
-86.29 293.34L85.\
-58 292.34L84.92 \
-291.3L84.29 290.\
-24L83.71 289.15L\
-83.17\x0a    288.03\
-L82.66 286.9L82.\
-21 285.73L81.79 \
-284.54L81.42 283\
-.34L81.1 282.11L\
-80.82\x0a    280.86\
-L80.6 279.59L80.\
-42 278.3L80.29 2\
-76.99L80.21 275.\
-67L80.18 274.34L\
-80.18\x0a    240.87\
-L43.98 240.87L42\
-.64 240.84L41.32\
- 240.76L40.01 24\
-0.63L38.73\x0a    2\
-40.45L37.46 240.\
-23L36.21 239.95L\
-34.98 239.63L33.\
-77 239.26L32.58\x0a\
-    238.84L31.42\
- 238.39L30.28 23\
-7.88L29.16 237.3\
-4L28.07 236.75L2\
-7.01\x0a    236.13L\
-25.98 235.47L24.\
-97 234.76L23.99 \
-234.02L23.05 233\
-.24L22.14\x0a    23\
-2.43L21.26 231.5\
-9L20.41 230.7L19\
-.6 229.79L18.82 \
-228.85L18.08 227\
-.87L17.38\x0a    22\
-6.87L16.71 225.8\
-3L16.09 224.77L1\
-5.5 223.68L14.96\
- 222.56L14.46 22\
-1.43L14\x0a    220.\
-26L13.58 219.07L\
-13.21 217.87L12.\
-89 216.64L12.62 \
-215.39L12.39\x0a   \
- 214.12L12.21 21\
-2.83L12.08 211.5\
-2L12 210.2L11.98\
- 208.87L11.98 45\
-.66L12\x0a    44.33\
-L12.08 43.01L12.\
-21 41.7L12.39 40\
-.41L12.62 39.14L\
-12.89 37.89L13.2\
-1\x0a    36.66L13.5\
-8 35.46L14 34.27\
-L14.46 33.1L14.9\
-6 31.97L15.5 30.\
-85L16.09\x0a    29.\
-76L16.71 28.7L17\
-.38 27.66L18.08 \
-26.66L18.82 25.6\
-8L19.6 24.74L20.\
-41\x0a    23.83L21.\
-26 22.94L22.14 2\
-2.1L23.05 21.29L\
-23.99 20.51L24.9\
-7 19.77L25.98\x0a  \
-  19.06L27.01 18\
-.4L28.07 17.78L2\
-9.16 17.19L30.28\
- 16.65L31.42 16.\
-14L32.58\x0a    15.\
-69L33.77 15.27L3\
-4.98 14.9L36.21 \
-14.58L37.46 14.3\
-L38.73 14.08L40.\
-01\x0a    13.9L41.3\
-2 13.77L42.64 13\
-.69L43.98 13.66L\
-207.18 13.66L208\
-.51 13.69L209.83\
-\x0a    13.77ZM239.\
-15 210.2L239.07 \
-211.52L238.94 21\
-2.83L238.76 214.\
-12L238.54\x0a    21\
-5.39L238.26 216.\
-64L237.94 217.87\
-L237.57 219.07L2\
-37.15 220.26L236\
-.7\x0a    221.43L23\
-6.19 222.56L235.\
-65 223.68L235.07\
- 224.77L234.44 2\
-25.83L233.78\x0a   \
- 226.86L233.07 2\
-27.87L232.33 228\
-.85L231.56 229.7\
-9L230.74 230.7L2\
-29.9\x0a    231.59L\
-229.02 232.43L22\
-8.1 233.24L227.1\
-6 234.02L226.18 \
-234.76L225.18\x0a  \
-  235.47L224.14 \
-236.13L223.08 23\
-6.75L221.99 237.\
-34L220.88 237.88\
-L219.74\x0a    238.\
-39L218.57 238.84\
-L217.39 239.26L2\
-16.18 239.63L214\
-.95 239.95L213.7\
-\x0a    240.23L212.\
-43 240.45L211.14\
- 240.63L209.83 2\
-40.76L208.51 240\
-.84L207.18\x0a    2\
-40.87L118.58 240\
-.87L118.58 267.9\
-4L269.62 267.94L\
-269.62 117.54L23\
-9.18\x0a    117.54L\
-239.18 208.86L23\
-9.15 210.2ZM50.3\
-8 202.47L200.78 \
-202.47L200.78\x0a  \
-  52.06L50.38 52\
-.06L50.38 202.47\
-Z\x22></path>\x0a</svg\
->\x0a\
-\x00\x00\x03\xde\
-<\
-?xml version=\x221.\
-0\x22 encoding=\x22utf\
--8\x22?>\x0a<!-- Gener\
-ator: Adobe Illu\
-strator 23.1.1, \
-SVG Export Plug-\
-In . SVG Version\
-: 6.00 Build 0) \
- -->\x0a<svg versio\
-n=\x221.1\x22 id=\x22Laye\
-r_1\x22 xmlns=\x22http\
-://www.w3.org/20\
-00/svg\x22 xmlns:xl\
-ink=\x22http://www.\
-w3.org/1999/xlin\
-k\x22 x=\x220px\x22 y=\x220p\
-x\x22\x0a\x09 viewBox=\x220 \
-0 100 100\x22 style\
-=\x22enable-backgro\
-und:new 0 0 100 \
-100;\x22 xml:space=\
-\x22preserve\x22>\x0a<sty\
-le type=\x22text/cs\
-s\x22>\x0a    path{fil\
-l:rgb(209, 210, \
-212)}\x0a    polygo\
-n{fill:rgb(209, \
-210, 212)}\x0a    c\
-ircle{fill:rgb(2\
-09, 210, 212)}\x0a \
-   rect{fill:rgb\
-(209, 210, 212)}\
-\x0a</style><rect x\
-=\x2213\x22 y=\x2212\x22 wid\
-th=\x2216.8\x22 height\
-=\x2216.8\x22/>\x0a<rect \
-x=\x2241.7\x22 y=\x2212\x22 \
-width=\x2216.8\x22 hei\
-ght=\x2216.8\x22/>\x0a<re\
-ct x=\x2270.4\x22 y=\x221\
-2\x22 width=\x2216.8\x22 \
-height=\x2216.8\x22/>\x0a\
-<rect x=\x2213\x22 y=\x22\
-41.5\x22 width=\x2216.\
-8\x22 height=\x2216.8\x22\
-/>\x0a<rect x=\x2241.7\
-\x22 y=\x2241.5\x22 width\
-=\x2216.8\x22 height=\x22\
-16.8\x22/>\x0a<rect x=\
-\x2270.4\x22 y=\x2241.5\x22 \
-width=\x2216.8\x22 hei\
-ght=\x2216.8\x22/>\x0a<re\
-ct x=\x2212.9\x22 y=\x227\
-1\x22 width=\x2216.8\x22 \
-height=\x2216.8\x22/>\x0a\
-<rect x=\x2241.6\x22 y\
-=\x2271\x22 width=\x2216.\
-8\x22 height=\x2216.8\x22\
-/>\x0a<rect x=\x2270.3\
-\x22 y=\x2271\x22 width=\x22\
-16.8\x22 height=\x2216\
-.8\x22/>\x0a</svg>\x0a\
-=======
->>>>>>> 1b1f1a27
 \x00\x00\x03\xa4\
 <\
 ?xml version=\x221.\
@@ -2978,134 +2405,7 @@
 0\x22 encoding=\x22utf\
 -8\x22?>\x0a<!-- Gener\
 ator: Adobe Illu\
-<<<<<<< HEAD
-strator 23.0.4, \
-SVG Export Plug-\
-In . SVG Version\
-: 6.00 Build 0) \
- -->\x0a<svg versio\
-n=\x221.1\x22 id=\x22Laye\
-r_1\x22 xmlns=\x22http\
-://www.w3.org/20\
-00/svg\x22 xmlns:xl\
-ink=\x22http://www.\
-w3.org/1999/xlin\
-k\x22 x=\x220px\x22 y=\x220p\
-x\x22\x0a\x09 viewBox=\x220 \
-0 100 100\x22 style\
-=\x22enable-backgro\
-und:new 0 0 100 \
-100;\x22 xml:space=\
-\x22preserve\x22>\x0a<sty\
-le type=\x22text/cs\
-s\x22>\x0a    path{fil\
-l:rgb(209, 210, \
-212)}\x0a    polygo\
-n{fill:rgb(209, \
-210, 212)}\x0a    c\
-ircle{fill:rgb(2\
-09, 210, 212)}\x0a \
-   rect{fill:rgb\
-(209, 210, 212)}\
-\x0a</style><path d\
-=\x22M42.1,51l-29-2\
-3.2c-2.3-1.8-2.6\
--5.2-0.8-7.5c1.8\
--2.3,5.2-2.6,7.5\
--0.8l28.9,23.2c2\
-.3,1.8,2.6,5.2,0\
-.8,7.5c-1,1.3-2.\
-6,2-4.1,2\x0a\x09C44.3\
-,52.2,43.1,51.8,\
-42.1,51z\x22/>\x0a<pat\
-h d=\x22M12.4,73.4c\
--1.8-2.3-1.5-5.7\
-,0.8-7.5l28.9-23\
-.2c2.3-1.8,5.7-1\
-.5,7.5,0.8s1.5,5\
-.7-0.8,7.5l-29,2\
-3.3c-0.9,0.7-2.1\
-,1.2-3.3,1.2\x0a\x09C1\
-4.9,75.5,13.5,74\
-.8,12.4,73.4z\x22/>\
-\x0a<path d=\x22M41.4,\
-75.3c0-2.9,2.3-5\
-.4,5.3-5.4l37.1-\
-0.5c2.9,0,5.4,2.\
-3,5.4,5.3c0,2.9-\
-2.3,5.4-5.3,5.4l\
--37.2,0.5c-1.2,0\
--2.4-0.4-3.3-1.1\
-\x0a\x09C42.2,78.5,41.\
-4,77.1,41.4,75.3\
-z\x22/>\x0a</svg>\x0a\
-\x00\x00\x03e\
-<\
-?xml version=\x221.\
-0\x22 encoding=\x22utf\
--8\x22?>\x0a<!-- Gener\
-ator: Adobe Illu\
-strator 23.0.1, \
-SVG Export Plug-\
-In . SVG Version\
-: 6.00 Build 0) \
- -->\x0a<svg versio\
-n=\x221.1\x22 id=\x22Laye\
-r_1\x22 xmlns=\x22http\
-://www.w3.org/20\
-00/svg\x22 xmlns:xl\
-ink=\x22http://www.\
-w3.org/1999/xlin\
-k\x22 x=\x220px\x22 y=\x220p\
-x\x22\x0a\x09 viewBox=\x220 \
-0 100 100\x22 style\
-=\x22enable-backgro\
-und:new 0 0 100 \
-100;\x22 xml:space=\
-\x22preserve\x22>\x0a<sty\
-le type=\x22text/cs\
-s\x22>\x0a    path{fil\
-l:rgb(209, 210, \
-212)}\x0a    polygo\
-n{fill:rgb(209, \
-210, 212)}\x0a    c\
-ircle{fill:rgb(2\
-09, 210, 212)}\x0a \
-   rect{fill:rgb\
-(209, 210, 212)}\
-\x0a</style><circle\
- cx=\x2259.6\x22 cy=\x224\
-2.7\x22 r=\x224.9\x22/>\x0a<\
-path d=\x22M41.1,84\
-.2c-1,0-2-0.4-2.\
-7-1.3l-22-26.7c-\
-1.2-1.5-1-3.7,0.\
-5-4.9l31.9-26.4c\
-0.6-0.5,1.4-0.8,\
-2.2-0.8c0,0,0,0,\
-0,0l27.1,0.1\x0a\x09c1\
-,0,2,0.5,2.7,1.3\
-c0.7,0.8,0.9,1.9\
-,0.7,2.9L76.5,55\
-c-0.2,0.8-0.6,1.\
-5-1.2,2L43.3,83.\
-4C42.7,83.9,41.9\
-,84.2,41.1,84.2z\
- M24,54.5\x0a\x09l17.6\
-,21.3l28.3-23.3l\
-4-21.2l-21.6-0.1\
-L24,54.5z\x22/>\x0a</s\
-vg>\x0a\
-\x00\x00\x06*\
-<\
-?xml version=\x221.\
-0\x22 encoding=\x22utf\
--8\x22?>\x0a<!-- Gener\
-ator: Adobe Illu\
-strator 23.0.1, \
-=======
 strator 23.0.6, \
->>>>>>> 1b1f1a27
 SVG Export Plug-\
 In . SVG Version\
 : 6.00 Build 0) \
@@ -3782,11 +3082,7 @@
 0\x22 encoding=\x22utf\
 -8\x22?>\x0a<!-- Gener\
 ator: Adobe Illu\
-<<<<<<< HEAD
-strator 23.0.4, \
-=======
 strator 24.0.0, \
->>>>>>> 1b1f1a27
 SVG Export Plug-\
 In . SVG Version\
 : 6.00 Build 0) \
@@ -4630,21 +3926,12 @@
 \x22preserve\x22>\x0a<sty\
 le type=\x22text/cs\
 s\x22>\x0a    path{fil\
-<<<<<<< HEAD
-l:rgb(134, 142, \
-147)}\x0a    polygo\
-n{fill:rgb(134, \
-142, 147)}\x0a    c\
-ircle{fill:rgb(1\
-34, 142, 147)}\x0a \
-=======
 l:rgb(150, 146, \
 144)}\x0a    polygo\
 n{fill:rgb(150, \
 146, 144)}\x0a    c\
 ircle{fill:rgb(1\
 50, 146, 144)}\x0a \
->>>>>>> 1b1f1a27
    rect{fill:rgb\
 (150, 146, 144)}\
 \x0a</style><path d\
@@ -5404,96 +4691,7 @@
 0\x22 encoding=\x22utf\
 -8\x22?>\x0a<!-- Gener\
 ator: Adobe Illu\
-<<<<<<< HEAD
-strator 23.0.2, \
-SVG Export Plug-\
-In . SVG Version\
-: 6.00 Build 0) \
- -->\x0a<svg versio\
-n=\x221.1\x22 id=\x22Laye\
-r_1\x22 xmlns=\x22http\
-://www.w3.org/20\
-00/svg\x22 xmlns:xl\
-ink=\x22http://www.\
-w3.org/1999/xlin\
-k\x22 x=\x220px\x22 y=\x220p\
-x\x22\x0a\x09 viewBox=\x220 \
-0 177.6 94.8\x22 st\
-yle=\x22enable-back\
-ground:new 0 0 1\
-77.6 94.8;\x22 xml:\
-space=\x22preserve\x22\
->\x0a<style type=\x22t\
-ext/css\x22>\x0a    pa\
-th{fill:rgb(107,\
- 105, 103)}\x0a    \
-polygon{fill:rgb\
-(107, 105, 103)}\
-\x0a    circle{fill\
-:rgb(107, 105, 1\
-03)}\x0a    rect{fi\
-ll:rgb(107, 105,\
- 103)}\x0a</style><\
-polygon points=\x22\
-177.6,47.4 119.4\
-,0 119.4,94.8 \x22/\
->\x0a<rect x=\x220.5\x22 \
-y=\x2231.2\x22 width=\x22\
-119\x22 height=\x2232.\
-4\x22/>\x0a</svg>\x0a\
-\x00\x00\x02\x88\
-<\
-?xml version=\x221.\
-0\x22 encoding=\x22utf\
--8\x22?>\x0a<!-- Gener\
-ator: Adobe Illu\
-strator 23.0.6, \
-SVG Export Plug-\
-In . SVG Version\
-: 6.00 Build 0) \
- -->\x0a<svg versio\
-n=\x221.1\x22 id=\x22Laye\
-r_1\x22 xmlns=\x22http\
-://www.w3.org/20\
-00/svg\x22 xmlns:xl\
-ink=\x22http://www.\
-w3.org/1999/xlin\
-k\x22 x=\x220px\x22 y=\x220p\
-x\x22\x0a\x09 viewBox=\x220 \
-0 100 100\x22 style\
-=\x22enable-backgro\
-und:new 0 0 100 \
-100;\x22 xml:space=\
-\x22preserve\x22>\x0a<sty\
-le type=\x22text/cs\
-s\x22>\x0a    path{fil\
-l:rgb(209, 210, \
-212)}\x0a    polygo\
-n{fill:rgb(209, \
-210, 212)}\x0a    c\
-ircle{fill:rgb(2\
-09, 210, 212)}\x0a \
-   rect{fill:rgb\
-(107, 105, 103)}\
-\x0a</style><polygo\
-n points=\x2267.3,7\
-3.6 50.6,64.7 33\
-.7,73.4 37,54.8 \
-23.5,41.5 42.3,3\
-8.8 50.8,21.9 59\
-.1,38.9 77.8,41.\
-7 64.2,54.9 \x22/>\x0a\
-</svg>\x0a\
-\x00\x00\x02F\
-<\
-?xml version=\x221.\
-0\x22 encoding=\x22utf\
--8\x22?>\x0a<!-- Gener\
-ator: Adobe Illu\
-strator 23.0.6, \
-=======
 strator 23.0.1, \
->>>>>>> 1b1f1a27
 SVG Export Plug-\
 In . SVG Version\
 : 6.00 Build 0) \
@@ -5676,21 +4874,12 @@
 \x22preserve\x22>\x0a<sty\
 le type=\x22text/cs\
 s\x22>\x0a    path{fil\
-<<<<<<< HEAD
-l:rgb(209, 210, \
-212)}\x0a    polygo\
-n{fill:rgb(209, \
-210, 212)}\x0a    c\
-ircle{fill:rgb(2\
-09, 210, 212)}\x0a \
-=======
 l:rgb(150, 146, \
 144)}\x0a    polygo\
 n{fill:rgb(150, \
 146, 144)}\x0a    c\
 ircle{fill:rgb(1\
 50, 146, 144)}\x0a \
->>>>>>> 1b1f1a27
    rect{fill:rgb\
 (150, 146, 144)}\
 \x0a</style><path d\
