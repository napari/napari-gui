from __future__ import annotations

from typing import List, Optional, Tuple

from psutil import virtual_memory

<<<<<<< HEAD
from napari.settings._constants import (
    BrushSizeOnMouseModifiers,
    LabelDTypes,
    LoopMode,
    NewLabelsPolicy,
)
=======
from napari._pydantic_compat import Field, validator
from napari.settings._constants import BrushSizeOnMouseModifiers, LoopMode
>>>>>>> 1ee84b36
from napari.settings._fields import Language
from napari.utils._base import _DEFAULT_LOCALE
from napari.utils.events.custom_types import conint
from napari.utils.events.evented_model import EventedModel
from napari.utils.notifications import NotificationSeverity
from napari.utils.translations import trans

GridStride = conint(ge=-50, le=50, ne=0)
GridWidth = conint(ge=-1, ne=0)
GridHeight = conint(ge=-1, ne=0)

_DEFAULT_MEM_FRACTION = 0.25
MAX_CACHE = virtual_memory().total * 0.5 / 1e9


class DaskSettings(EventedModel):
    enabled: bool = True
    cache: float = Field(
        virtual_memory().total * _DEFAULT_MEM_FRACTION / 1e9,
        ge=0,
        le=MAX_CACHE,
        title='Cache size (GB)',
    )


class ApplicationSettings(EventedModel):
    def __init__(self, **kwargs):
        super().__init__(**kwargs)
        self.dask.events.connect(self._dask_changed)

    def _dask_changed(self):
        self.events.dask(value=self.dask)

    first_time: bool = Field(
        True,
        title=trans._('First time'),
        description=trans._(
            'Indicate if napari is running for the first time. This setting is managed by the application.'
        ),
    )
    ipy_interactive: bool = Field(
        True,
        title=trans._('IPython interactive'),
        description=trans._(
            r'Toggle the use of interactive `%gui qt` event loop when creating napari Viewers in IPython.'
        ),
    )
    language: Language = Field(
        Language(_DEFAULT_LOCALE),
        title=trans._('Language'),
        description=trans._(
            'Select the display language for the user interface.'
        ),
    )
    # Window state, geometry and position
    save_window_geometry: bool = Field(
        True,
        title=trans._('Save window geometry'),
        description=trans._(
            'Toggle saving the main window size and position.'
        ),
    )
    save_window_state: bool = Field(
        False,  # changed from True to False in schema v0.2.1
        title=trans._('Save window state'),
        description=trans._('Toggle saving the main window state of widgets.'),
    )
    window_position: Optional[Tuple[int, int]] = Field(
        None,
        title=trans._('Window position'),
        description=trans._(
            'Last saved x and y coordinates for the main window. This setting is managed by the application.'
        ),
    )
    window_size: Optional[Tuple[int, int]] = Field(
        None,
        title=trans._('Window size'),
        description=trans._(
            'Last saved width and height for the main window. This setting is managed by the application.'
        ),
    )
    window_maximized: bool = Field(
        False,
        title=trans._('Window maximized state'),
        description=trans._(
            'Last saved maximized state for the main window. This setting is managed by the application.'
        ),
    )
    window_fullscreen: bool = Field(
        False,
        title=trans._('Window fullscreen'),
        description=trans._(
            'Last saved fullscreen state for the main window. This setting is managed by the application.'
        ),
    )
    window_state: Optional[str] = Field(
        None,
        title=trans._('Window state'),
        description=trans._(
            'Last saved state of dockwidgets and toolbars for the main window. This setting is managed by the application.'
        ),
    )
    window_statusbar: bool = Field(
        True,
        title=trans._('Show status bar'),
        description=trans._(
            'Toggle diplaying the status bar for the main window.'
        ),
    )
    preferences_size: Optional[Tuple[int, int]] = Field(
        None,
        title=trans._('Preferences size'),
        description=trans._(
            'Last saved width and height for the preferences dialog. This setting is managed by the application.'
        ),
    )
    gui_notification_level: NotificationSeverity = Field(
        NotificationSeverity.INFO,
        title=trans._('GUI notification level'),
        description=trans._(
            'Select the notification level for the user interface.'
        ),
    )
    console_notification_level: NotificationSeverity = Field(
        NotificationSeverity.NONE,
        title=trans._('Console notification level'),
        description=trans._('Select the notification level for the console.'),
    )
    open_history: List[str] = Field(
        [],
        title=trans._('Opened folders history'),
        description=trans._(
            'Last saved list of opened folders. This setting is managed by the application.'
        ),
    )
    save_history: List[str] = Field(
        [],
        title=trans._('Saved folders history'),
        description=trans._(
            'Last saved list of saved folders. This setting is managed by the application.'
        ),
    )
    playback_fps: int = Field(
        10,
        title=trans._('Playback frames per second'),
        description=trans._('Playback speed in frames per second.'),
    )
    playback_mode: LoopMode = Field(
        LoopMode.LOOP,
        title=trans._('Playback loop mode'),
        description=trans._('Loop mode for playback.'),
    )

    grid_stride: GridStride = Field(  # type: ignore [valid-type]
        default=1,
        title=trans._('Grid Stride'),
        description=trans._('Number of layers to place in each grid square.'),
    )

    grid_width: GridWidth = Field(  # type: ignore [valid-type]
        default=-1,
        title=trans._('Grid Width'),
        description=trans._('Number of columns in the grid.'),
    )

    grid_height: GridHeight = Field(  # type: ignore [valid-type]
        default=-1,
        title=trans._('Grid Height'),
        description=trans._('Number of rows in the grid.'),
    )
    confirm_close_window: bool = Field(
        default=True,
        title=trans._('Confirm window or application closing'),
        description=trans._(
            'Ask for confirmation before closing a napari window or application (all napari windows).',
        ),
    )
    hold_button_delay: float = Field(
        default=0.5,
        title=trans._('Delay to treat button as hold in seconds'),
        description=trans._(
            'This affects certain actions where a short press and a long press have different behaviors, such as changing the mode of a layer permanently or only during the long press.'
        ),
    )

    brush_size_on_mouse_move_modifiers: BrushSizeOnMouseModifiers = Field(
        BrushSizeOnMouseModifiers.ALT,
        title=trans._('Brush size on mouse move modifiers'),
        description=trans._(
            'Modifiers to activate changing the brush size by moving the mouse.'
        ),
    )

    # convert cache (and max cache) from bytes to mb for widget
    dask: DaskSettings = Field(
        default=DaskSettings(),
        title=trans._('Dask cache'),
        description=trans._(
            'Settings for dask cache (does not work with distributed arrays)'
        ),
    )
    new_labels_dtype: LabelDTypes = Field(
        default=LabelDTypes.int,
        title=trans._("New labels dtype"),
        description=trans._(
            "Select the dtype for new labels layers created using button."
        ),
    )
    new_labels_policy: NewLabelsPolicy = Field(
        default=NewLabelsPolicy.fit_in_ram,
        title=trans._("New labels policy"),
        description=trans._(
            "Select the policy for new labels layers created using button.\n"
            "Follow image class: Use the same array class as the image layer.\n"
            "Fit in RAM: if after allocate array there may be a problem with RAM space fallback to dask/zarr.\n"
            "Follow image class but fallback to fit in RAM if needed: first try to allocate array as image class, if it fails fallback to fit in RAM.\n"
        ),
    )
    new_label_max_factor: int = Field(
        default=100,
        ge=1,
        le=100,
        title="Maximum percentage of RAM for new labels",
        description="Maximum percentage of RAM for new labels. If the new labels policy is set to fit in RAM, this value is used to calculate the maximum size of the array. ",
    )

    @validator('window_state', allow_reuse=True)
    def _validate_qbtye(cls, v):
        if v and (not isinstance(v, str) or not v.startswith('!QBYTE_')):
            raise ValueError(
                trans._("QByte strings must start with '!QBYTE_'")
            )
        return v

    class Config:
        use_enum_values = False  # https://github.com/napari/napari/issues/3062

    class NapariConfig:
        # Napari specific configuration
        preferences_exclude = (
            'schema_version',
            'preferences_size',
            'first_time',
            'window_position',
            'window_size',
            'window_maximized',
            'window_fullscreen',
            'window_state',
            'window_statusbar',
            'open_history',
            'save_history',
            'ipy_interactive',
        )<|MERGE_RESOLUTION|>--- conflicted
+++ resolved
@@ -4,17 +4,14 @@
 
 from psutil import virtual_memory
 
-<<<<<<< HEAD
 from napari.settings._constants import (
     BrushSizeOnMouseModifiers,
     LabelDTypes,
     LoopMode,
     NewLabelsPolicy,
 )
-=======
 from napari._pydantic_compat import Field, validator
 from napari.settings._constants import BrushSizeOnMouseModifiers, LoopMode
->>>>>>> 1ee84b36
 from napari.settings._fields import Language
 from napari.utils._base import _DEFAULT_LOCALE
 from napari.utils.events.custom_types import conint
