--- conflicted
+++ resolved
@@ -1,10 +1,6 @@
-<<<<<<< HEAD
-from typing import Any, List, Union, cast
+from typing import Any, Union, cast
 
 import numpy as np
-=======
-from typing import Union, cast
->>>>>>> f327d1f5
 
 from napari._pydantic_compat import Field
 from napari.settings._fields import Theme
@@ -27,13 +23,8 @@
         ge=1,
         le=10,
     )
-<<<<<<< HEAD
-    highlight_color: List[float] = Field(
+    highlight_color: list[float] = Field(
         parse_color_as_float_list(get_theme('dark').border_highlight) + [1.0],
-=======
-    highlight_color: list[float] = Field(
-        [0.0, 0.6, 1.0, 1.0],
->>>>>>> f327d1f5
         title=trans._('Highlight color'),
         description=trans._(
             'Select the highlight color when hovering over shapes/points.'
