from abc import ABC, abstractmethod
from functools import lru_cache
import numpy as np
from vispy.app import Canvas
from vispy.gloo import gl
from vispy.visuals.transforms import STTransform


class VispyBaseLayer(ABC):
    """Base object for individual layer views

    Meant to be subclassed.

    Parameters
    ----------
    layer : napari.layers.Layer
        Layer model.
    node : vispy.scene.VisualNode
        Central node with which to interact with the visual.

    Attributes
    ----------
    layer : napari.layers.Layer
        Layer model.
    node : vispy.scene.VisualNode
        Central node with which to interact with the visual.
    scale : sequence of float
        Scale factors for the layer visual in the scenecanvas.
    translate : sequence of float
        Translation values for the layer visual in the scenecanvas.
    scale_factor : float
        Conversion factor from canvas coordinates to image coordinates, which
        depends on the current zoom level.
    MAX_TEXTURE_SIZE_2D : int
        Max texture size allowed by the vispy canvas during 2D rendering.
    MAX_TEXTURE_SIZE_3D : int
        Max texture size allowed by the vispy canvas during 2D rendering.

    Extended Summary
    ----------
    _master_transform : vispy.visuals.transforms.STTransform
        Transform positioning the layer visual inside the scenecanvas.
    """

    def __init__(self, layer, node):
        super().__init__()

        self.layer = layer
        self.node = node

        self.tile_rounding = 400

        MAX_TEXTURE_SIZE_2D, MAX_TEXTURE_SIZE_3D = get_max_texture_sizes()
        self.MAX_TEXTURE_SIZE_2D = MAX_TEXTURE_SIZE_2D
        self.MAX_TEXTURE_SIZE_3D = MAX_TEXTURE_SIZE_3D

        self._position = (0,) * self.layer.dims.ndisplay
        self.camera = None

        self.layer.events.refresh.connect(lambda e: self.node.update())
        self.layer.events.set_data.connect(self._on_data_change)
        self.layer.events.visible.connect(self._on_visible_change)
        self.layer.events.opacity.connect(self._on_opacity_change)
        self.layer.events.blending.connect(self._on_blending_change)
        self.layer.events.scale.connect(self._on_scale_change)
        self.layer.events.translate.connect(self._on_translate_change)

    @property
    def _master_transform(self):
        """vispy.visuals.transforms.STTransform:
        Central node's firstmost transform.
        """
        # whenever a new parent is set, the transform is reset
        # to a NullTransform so we reset it here
        if not isinstance(self.node.transform, STTransform):
            self.node.transform = STTransform()

        return self.node.transform

    @property
    def order(self):
        """int: Order in which the visual is drawn in the scenegraph.

        Lower values are closer to the viewer.
        """
        return self.node.order

    @order.setter
    def order(self, order):
        self.node.order = order

    @property
    def scale(self):
        """sequence of float: Scale factors."""
        return self._master_transform.scale

    @scale.setter
    def scale(self, scale):
        self._master_transform.scale = scale

    @property
    def translate(self):
        """sequence of float: Translation values."""
        return self._master_transform.translate

    @translate.setter
    def translate(self, translate):
        self._master_transform.translate = translate

    @property
    def scale_factor(self):
        """float: Conversion factor from canvas coordinates to image
        coordinates, which depends on the current zoom level.
        """
        transform = self.node.canvas.scene.node_transform(self.node)
        scale_factor = transform.map([1, 1])[0] - transform.map([0, 0])[0]
        return scale_factor

    @abstractmethod
    def _on_data_change(self, event=None):
        raise NotImplementedError()

    def _on_visible_change(self, event=None):
        self.node.visible = self.layer.visible

    def _on_opacity_change(self, event=None):
        self.node.opacity = self.layer.opacity

    def _on_blending_change(self, event=None):
        self.node.set_gl_state(self.layer.blending)
        self.node.update()

    def _on_scale_change(self, event=None):
        scale = self.layer._transforms.simplified.set_slice(
            self.layer.dims.displayed
        ).scale
        # convert NumPy axis ordering to VisPy axis ordering
        self.scale = scale[::-1]
        if self.layer.is_pyramid:
            self.layer.corner_pixels = self.find_extrema()
        self.layer.position = self._transform_position(self._position)

    def _on_translate_change(self, event=None):
        translate = self.layer._transforms.simplified.set_slice(
            self.layer.dims.displayed
        ).translate
        # convert NumPy axis ordering to VisPy axis ordering
        self.translate = translate[::-1]
        self.layer.position = self._transform_position(self._position)

    def _transform_position(self, position):
        """Transform cursor position from canvas space (x, y) into image space.

        Parameters
        -------
        position : 2-tuple
            Cursor position in canvase (x, y).

        Returns
        -------
        coords : tuple
            Coordinates of cursor in image space for displayed dimensions only
        """
        if self.node.canvas is not None:
            transform = self.node.canvas.scene.node_transform(self.node)
            # Map and offset position so that pixel center is at 0
            mapped_position = (
                transform.map(list(position))[: len(self.layer.dims.displayed)]
                - 0.5
            )
            coords = tuple(mapped_position[::-1])
        else:
            coords = (0,) * len(self.layer.dims.displayed)
        return coords

    def _reset_base(self):
        self._on_visible_change()
        self._on_opacity_change()
        self._on_blending_change()
        self._on_scale_change()
        self._on_translate_change()

<<<<<<< HEAD
    def compute_data_level(self, size):
        """Computed what level of the pyramid should be viewed given the
        current size of the requested field of view.

        Parameters
        ----------
        size : 2-tuple
            Requested size of field of view in image coordinates

        Returns
        ----------
        level : int
            Level of the pyramid to be viewing.
        """
        # Convert requested field of view from the camera into log units
        size = np.log2(np.max(size))

        # Max allowed tile in log units
        max_size = np.log2(self.tile_rounding * 4)

        # Allow for more than 2x coverage of field of view with max tile
        diff = size - max_size + 1.25

        # Find closed downsample level to diff
        ds = self.layer.level_downsamples[:, self.layer.dims.displayed].max(
            axis=1
        )
        level = np.argmin(abs(np.log2(ds) - diff))

        return level

    def find_extrema(self):
        """Finds the extreme pixels of the canvas in data.

        Depends on the current pan and zoom position.

        Returns
        ----------
        corner_pixels : array
            Coordinates of top left and bottom right canvas pixel in the data.
        """
        nd = self.layer.dims.ndisplay
        # Find image coordinate of top left canvas pixel
        if self.node.canvas is not None:
            transform = self.node.canvas.scene.node_transform(self.node)
            top_left_canvas = [0, 0]
            tl_raw_data = (
                transform.map(top_left_canvas)[:nd]
                + self.translate[:nd] / self.scale[:nd]
            )
            bottom_right_canvas = self.node.canvas.size
            br_raw_data = (
                transform.map(bottom_right_canvas)[:nd]
                + self.translate[:nd] / self.scale[:nd]
            )
        else:
            tl_raw_data = [0] * nd
            br_raw_data = [1] * nd

        top_left = np.zeros(self.layer.ndim, dtype=int)
        bottom_right = np.zeros(self.layer.ndim, dtype=int)
        for i, d in enumerate(self.layer.dims.displayed[::-1]):
            top_left[d] = tl_raw_data[i]
            bottom_right[d] = br_raw_data[i]

        # Clip according to the max image shape
        top_left = np.clip(
            top_left, 0, np.subtract(self.layer.level_shapes[0], 1)
        )

        # Clip according to the max image shape
        bottom_right = np.clip(
            bottom_right, 0, np.subtract(self.layer.level_shapes[0], 1)
        )

        # Convert to offset for image array
        top_left = self.tile_rounding * np.floor(top_left / self.tile_rounding)
        bottom_right = self.tile_rounding * np.ceil(
            bottom_right / self.tile_rounding
        )

        return np.array([top_left, bottom_right]).astype(int)

    def on_mouse_move(self, event):
        """Called whenever mouse moves over canvas."""
        if event.pos is None:
            return
        self._position = list(event.pos)
        self.layer.position = self._transform_position(self._position)
        self.layer.on_mouse_move(event)

    def on_mouse_press(self, event):
        """Called whenever mouse pressed in canvas.
        """
        if event.pos is None:
            return
        self._position = list(event.pos)
        self.layer.position = self._transform_position(self._position)
        self.layer.on_mouse_press(event)

    def on_mouse_release(self, event):
        """Called whenever mouse released in canvas.
        """
        if event.pos is None:
            return
        self._position = list(event.pos)
        self.layer.position = self._transform_position(self._position)
        self.layer.on_mouse_release(event)

=======
>>>>>>> 391cfd57
    def on_draw(self, event):
        """Called whenever the canvas is drawn, which happens whenever new
        data is sent to the canvas or the camera is moved.
        """
        self.layer.scale_factor = self.scale_factor
        if self.layer.is_pyramid:
            self.layer.scale_factor = self.scale_factor
            size = self.camera.rect.size
            data_level = self.compute_data_level(size)

            if data_level != self.layer.data_level:
                self.layer.data_level = data_level
            else:
                self.layer.corner_pixels = self.find_extrema()


@lru_cache()
def get_max_texture_sizes():
    """Get maximum texture sizes for 2D and 3D rendering.

    Returns
    -------
    MAX_TEXTURE_SIZE_2D : int or None
        Max texture size allowed by the vispy canvas during 2D rendering.
    MAX_TEXTURE_SIZE_3D : int or None
        Max texture size allowed by the vispy canvas during 2D rendering.
    """
    # A canvas must be created to access gl values
    c = Canvas(show=False)
    try:
        MAX_TEXTURE_SIZE_2D = gl.glGetParameter(gl.GL_MAX_TEXTURE_SIZE)
    finally:
        c.close()
    if MAX_TEXTURE_SIZE_2D == ():
        MAX_TEXTURE_SIZE_2D = None
    # vispy doesn't expose GL_MAX_3D_TEXTURE_SIZE so hard coding
    # MAX_TEXTURE_SIZE_3D = gl.glGetParameter(gl.GL_MAX_3D_TEXTURE_SIZE)
    # if MAX_TEXTURE_SIZE_3D == ():
    #    MAX_TEXTURE_SIZE_3D = None
    MAX_TEXTURE_SIZE_3D = 2048

    return MAX_TEXTURE_SIZE_2D, MAX_TEXTURE_SIZE_3D<|MERGE_RESOLUTION|>--- conflicted
+++ resolved
@@ -180,7 +180,6 @@
         self._on_scale_change()
         self._on_translate_change()
 
-<<<<<<< HEAD
     def compute_data_level(self, size):
         """Computed what level of the pyramid should be viewed given the
         current size of the requested field of view.
@@ -264,34 +263,6 @@
 
         return np.array([top_left, bottom_right]).astype(int)
 
-    def on_mouse_move(self, event):
-        """Called whenever mouse moves over canvas."""
-        if event.pos is None:
-            return
-        self._position = list(event.pos)
-        self.layer.position = self._transform_position(self._position)
-        self.layer.on_mouse_move(event)
-
-    def on_mouse_press(self, event):
-        """Called whenever mouse pressed in canvas.
-        """
-        if event.pos is None:
-            return
-        self._position = list(event.pos)
-        self.layer.position = self._transform_position(self._position)
-        self.layer.on_mouse_press(event)
-
-    def on_mouse_release(self, event):
-        """Called whenever mouse released in canvas.
-        """
-        if event.pos is None:
-            return
-        self._position = list(event.pos)
-        self.layer.position = self._transform_position(self._position)
-        self.layer.on_mouse_release(event)
-
-=======
->>>>>>> 391cfd57
     def on_draw(self, event):
         """Called whenever the canvas is drawn, which happens whenever new
         data is sent to the canvas or the camera is moved.
