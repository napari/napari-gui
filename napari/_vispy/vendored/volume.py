# -*- coding: utf-8 -*-
# Copyright (c) Vispy Development Team. All Rights Reserved.
# Distributed under the (new) BSD License. See LICENSE.txt for more info.

"""
About this technique
--------------------

In Python, we define the six faces of a cuboid to draw, as well as
texture cooridnates corresponding with the vertices of the cuboid. 
The back faces of the cuboid are drawn (and front faces are culled)
because only the back faces are visible when the camera is inside the 
volume.

In the vertex shader, we intersect the view ray with the near and far 
clipping planes. In the fragment shader, we use these two points to
compute the ray direction and then compute the position of the front
cuboid surface (or near clipping plane) along the view ray.

Next we calculate the number of steps to walk from the front surface
to the back surface and iterate over these positions in a for-loop.
At each iteration, the fragment color or other voxel information is 
updated depending on the selected rendering method.

It is important for the texture interpolation is 'linear' for most volumes,
since with 'nearest' the result can look very ugly; however for volumes with
discrete data 'nearest' is sometimes appropriate. The wrapping should be
clamp_to_edge to avoid artifacts when the ray takes a small step outside the
volume.

The ray direction is established by mapping the vertex to the document
coordinate frame, adjusting z to +/-1, and mapping the coordinate back.
The ray is expressed in coordinates local to the volume (i.e. texture
coordinates).

"""
<<<<<<< HEAD
from vispy.visuals._scalable_textures import CPUScaledTexture3D, GPUScaledTextured3D
from vispy.gloo import VertexBuffer, IndexBuffer
from vispy.gloo.texture import should_cast_to_f32
=======
from ._scalable_textures import CPUScaledTexture3D, GPUScaledTextured3D
from vispy.gloo import VertexBuffer, IndexBuffer
from .gloo.texture import should_cast_to_f32
>>>>>>> 0f5af1da
from vispy.visuals import Visual
from vispy.visuals.shaders import Function
from vispy.color import get_colormap

import numpy as np

# todo: implement more render methods (port from visvis)
# todo: allow anisotropic data
# todo: what to do about lighting? ambi/diffuse/spec/shinynes on each visual?


# Vertex shader
VERT_SHADER = """
attribute vec3 a_position;
// attribute vec3 a_texcoord;
uniform vec3 u_shape;

// varying vec3 v_texcoord;
varying vec3 v_position;
varying vec4 v_nearpos;
varying vec4 v_farpos;

void main() {
    // v_texcoord = a_texcoord;
    v_position = a_position;

    // Project local vertex coordinate to camera position. Then do a step
    // backward (in cam coords) and project back. Voila, we get our ray vector.
    vec4 pos_in_cam = $viewtransformf(vec4(v_position, 1));

    // intersection of ray and near clipping plane (z = -1 in clip coords)
    pos_in_cam.z = -pos_in_cam.w;
    v_nearpos = $viewtransformi(pos_in_cam);

    // intersection of ray and far clipping plane (z = +1 in clip coords)
    pos_in_cam.z = pos_in_cam.w;
    v_farpos = $viewtransformi(pos_in_cam);

    gl_Position = $transform(vec4(v_position, 1.0));
}
"""  # noqa

# Fragment shader
FRAG_SHADER = """
// uniforms
uniform $sampler_type u_volumetex;
uniform vec3 u_shape;
uniform vec2 clim;
uniform float gamma;
uniform float u_threshold;
uniform float u_attenuation;
uniform float u_relative_step_size;

//varyings
// varying vec3 v_texcoord;
varying vec3 v_position;
varying vec4 v_nearpos;
varying vec4 v_farpos;

// uniforms for lighting. Hard coded until we figure out how to do lights
const vec4 u_ambient = vec4(0.2, 0.2, 0.2, 1.0);
const vec4 u_diffuse = vec4(0.8, 0.2, 0.2, 1.0);
const vec4 u_specular = vec4(1.0, 1.0, 1.0, 1.0);
const float u_shininess = 40.0;

// uniforms for plane definition. Defined in data coordinates.
uniform vec3 u_plane_normal;
uniform vec3 u_plane_position;
uniform float u_plane_thickness;

// the tolerance for testing equality of floats with floatEqual and floatNotEqual
const float u_equality_tolerance = 1e-8;

// the background value for the iso_categorical shader
const float u_categorical_bg_value = 0;

//varying vec3 lightDirs[1];

// global holding view direction in local coordinates
vec3 view_ray;

float rand(vec2 co)
{
    // Create a pseudo-random number between 0 and 1.
    // http://stackoverflow.com/questions/4200224
    return fract(sin(dot(co.xy ,vec2(12.9898, 78.233))) * 43758.5453);
}

float colorToVal(vec4 color1)
<<<<<<< HEAD
{
    return color1.r; // todo: why did I have this abstraction in visvis?
}

vec4 applyColormap(float data) {
=======
{{
    return color1.r; // todo: why did I have this abstraction in visvis?
}}

vec4 applyColormap(float data) {{
>>>>>>> 0f5af1da
    data = clamp(data, min(clim.x, clim.y), max(clim.x, clim.y));
    data = (data - clim.x) / (clim.y - clim.x);
    vec4 color = $cmap(pow(data, gamma));
    return color;
}

bool floatNotEqual(float val1, float val2, float equality_tolerance)
{{
    // check if val1 and val2 are not equal
    bool not_equal = abs(val1 - val2) > equality_tolerance;

    return not_equal;
}}

bool floatEqual(float val1, float val2, float equality_tolerance)
{{
    // check if val1 and val2 are equal
    bool equal = abs(val1 - val2) < equality_tolerance;

    return equal;
}}


vec4 calculateColor(vec4 betterColor, vec3 loc, vec3 step)
{   
    // Calculate color by incorporating lighting
    vec4 color1;
    vec4 color2;

    // View direction
    vec3 V = normalize(view_ray);

    // calculate normal vector from gradient
    vec3 N; // normal
    color1 = $sample( u_volumetex, loc+vec3(-step[0],0.0,0.0) );
    color2 = $sample( u_volumetex, loc+vec3(step[0],0.0,0.0) );
    N[0] = colorToVal(color1) - colorToVal(color2);
    betterColor = max(max(color1, color2),betterColor);
    color1 = $sample( u_volumetex, loc+vec3(0.0,-step[1],0.0) );
    color2 = $sample( u_volumetex, loc+vec3(0.0,step[1],0.0) );
    N[1] = colorToVal(color1) - colorToVal(color2);
    betterColor = max(max(color1, color2),betterColor);
    color1 = $sample( u_volumetex, loc+vec3(0.0,0.0,-step[2]) );
    color2 = $sample( u_volumetex, loc+vec3(0.0,0.0,step[2]) );
    N[2] = colorToVal(color1) - colorToVal(color2);
    betterColor = max(max(color1, color2),betterColor);
    float gm = length(N); // gradient magnitude
    N = normalize(N);

    // Flip normal so it points towards viewer
    float Nselect = float(dot(N,V) > 0.0);
    N = (2.0*Nselect - 1.0) * N;  // ==  Nselect * N - (1.0-Nselect)*N;

    // Get color of the texture (albeido)
    color1 = betterColor;
    color2 = color1;
    // todo: parametrise color1_to_color2

    // Init colors
    vec4 ambient_color = vec4(0.0, 0.0, 0.0, 0.0);
    vec4 diffuse_color = vec4(0.0, 0.0, 0.0, 0.0);
    vec4 specular_color = vec4(0.0, 0.0, 0.0, 0.0);
    vec4 final_color;

    // todo: allow multiple light, define lights on viewvox or subscene
    int nlights = 1; 
    for (int i=0; i<nlights; i++)
    { 
        // Get light direction (make sure to prevent zero devision)
        vec3 L = normalize(view_ray);  //lightDirs[i]; 
        float lightEnabled = float( length(L) > 0.0 );
        L = normalize(L+(1.0-lightEnabled));

        // Calculate lighting properties
        float lambertTerm = clamp( dot(N,L), 0.0, 1.0 );
        vec3 H = normalize(L+V); // Halfway vector
        float specularTerm = pow( max(dot(H,N),0.0), u_shininess);

        // Calculate mask
        float mask1 = lightEnabled;

        // Calculate colors
        ambient_color +=  mask1 * u_ambient;  // * gl_LightSource[i].ambient;
        diffuse_color +=  mask1 * lambertTerm;
        specular_color += mask1 * specularTerm * u_specular;
<<<<<<< HEAD
    }
=======
    }}
>>>>>>> 0f5af1da

    // Calculate final color by componing different components
    final_color = color2 * ( ambient_color + diffuse_color) + specular_color;
    final_color.a = color2.a;

    // Done
    return final_color;
}

vec3 intersectLinePlane(vec3 linePosition, 
                        vec3 lineVector, 
                        vec3 planePosition, 
                        vec3 planeNormal) {
    // function to find the intersection between a line and a plane
    // line is defined by position and vector
    // plane is defined by position and normal vector
    // https://en.wikipedia.org/wiki/Line%E2%80%93plane_intersection

    // find scale factor for line vector
    float scaleFactor = dot(planePosition - linePosition, planeNormal) / 
                        dot(lineVector, planeNormal);

    // calculate intersection
    return linePosition + ( scaleFactor * lineVector );
}

int detectAdjacentBackground(float val_neg, float val_pos)
{{
    // determine if the adjacent voxels along an axis are both background
    int adjacent_bg = int( floatEqual(val_neg, u_categorical_bg_value, u_equality_tolerance) );
    adjacent_bg = adjacent_bg * int( floatEqual(val_pos, u_categorical_bg_value, u_equality_tolerance) );
    return adjacent_bg;
}}

vec4 calculateCategoricalColor(vec4 betterColor, vec3 loc, vec3 step)
{{   
    // Calculate color by incorporating ambient and diffuse lighting
    vec4 color0 = $sample(u_volumetex, loc);
    vec4 color1;
    vec4 color2;
    float val0 = colorToVal(color0);
    float val1 = 0;
    float val2 = 0;
    int n_bg_borders = 0;
    
    // View direction
    vec3 V = normalize(view_ray);
    
    // calculate normal vector from gradient
    vec3 N; // normal
    color1 = $sample( u_volumetex, loc+vec3(-step[0],0.0,0.0) );
    color2 = $sample( u_volumetex, loc+vec3(step[0],0.0,0.0) );
    val1 = colorToVal(color1);
    val2 = colorToVal(color2);
    N[0] = val1 - val2;
    n_bg_borders += detectAdjacentBackground(val1, val2);

    color1 = $sample( u_volumetex, loc+vec3(0.0,-step[1],0.0) );
    color2 = $sample( u_volumetex, loc+vec3(0.0,step[1],0.0) );
    val1 = colorToVal(color1);
    val2 = colorToVal(color2);
    N[1] = val1 - val2;
    n_bg_borders += detectAdjacentBackground(val1, val2);

    color1 = $sample( u_volumetex, loc+vec3(0.0,0.0,-step[2]) );
    color2 = $sample( u_volumetex, loc+vec3(0.0,0.0,step[2]) );
    val1 = colorToVal(color1);
    val2 = colorToVal(color2);
    N[2] = val1 - val2;
    n_bg_borders += detectAdjacentBackground(val1, val2);
     
    // Normalize and flip normal so it points towards viewer
    N = normalize(N);
    float Nselect = float(dot(N,V) > 0.0);
    N = (2.0*Nselect - 1.0) * N;  // ==  Nselect * N - (1.0-Nselect)*N;
    
    // Init colors
    vec4 ambient_color = vec4(0.0, 0.0, 0.0, 0.0);
    vec4 diffuse_color = vec4(0.0, 0.0, 0.0, 0.0);
    vec4 final_color;
    
    // todo: allow multiple light, define lights on viewvox or subscene
    int nlights = 1; 
    for (int i=0; i<nlights; i++)
    {{ 
        // Get light direction (make sure to prevent zero devision)
        vec3 L = normalize(view_ray);  //lightDirs[i]; 
        float lightEnabled = float( length(L) > 0.0 );
        L = normalize(L+(1.0-lightEnabled));
        
        // Calculate lighting properties
        float lambertTerm = clamp( dot(N,L), 0.0, 1.0 );
        if (n_bg_borders > 0) {{
            // to fix dim pixels due to poor normal estimation,
            // we give a default lambda to pixels surrounded by background
            lambertTerm = 0.5;
        }}
        
        // Calculate mask
        float mask1 = lightEnabled;
        
        // Calculate colors
        ambient_color +=  mask1 * u_ambient;  // * gl_LightSource[i].ambient;
        diffuse_color +=  mask1 * lambertTerm;
    }}
    
    // Calculate final color by componing different components
    final_color = betterColor * ( ambient_color + diffuse_color);
    final_color.a = betterColor.a;
    
    // Done
    return final_color;
}}


// for some reason, this has to be the last function in order for the
// filters to be inserted in the correct place...

void main() {
    vec3 farpos = v_farpos.xyz / v_farpos.w;
    vec3 nearpos = v_nearpos.xyz / v_nearpos.w;

    // Calculate unit vector pointing in the view direction through this
    // fragment.
    view_ray = normalize(farpos.xyz - nearpos.xyz);

    // Set up the ray casting
    // This snippet must define three variables:
    // vec3 start_loc - the starting location of the ray in texture coordinates
    // vec3 step - the step vector in texture coordinates
    // int nsteps - the number of steps to make through the texture

    $raycasting_setup

    // For testing: show the number of steps. This helps to establish
    // whether the rays are correctly oriented
    //gl_FragColor = vec4(0.0, f_nsteps / 3.0 / u_shape.x, 1.0, 1.0);
    //return;

    $before_loop

    // This outer loop seems necessary on some systems for large
    // datasets. Ugly, but it works ...
    vec3 loc = start_loc;
    int iter = 0;
    while (iter < nsteps) {
        for (iter=iter; iter<nsteps; iter++)
        {
            // Get sample color
            vec4 color = $sample(u_volumetex, loc);
            float val = color.r;

            $in_loop

            // Advance location deeper into the volume
            loc += step;
        }
    }

    $after_loop

    /* Set depth value - from visvis TODO
    int iter_depth = int(maxi);
    // Calculate end position in world coordinates
    vec4 position2 = vertexPosition;
    position2.xyz += ray*shape*float(iter_depth);
    // Project to device coordinates and set fragment depth
    vec4 iproj = gl_ModelViewProjectionMatrix * position2;
    iproj.z /= iproj.w;
    gl_FragDepth = (iproj.z+1.0)/2.0;
    */
}


"""  # noqa

<<<<<<< HEAD
RAYCASTING_SETUP_VOLUME = """
    // Compute the distance to the front surface or near clipping plane
    float distance = dot(nearpos-v_position, view_ray);
    distance = max(distance, min((-0.5 - v_position.x) / view_ray.x,
                            (u_shape.x - 0.5 - v_position.x) / view_ray.x));
    distance = max(distance, min((-0.5 - v_position.y) / view_ray.y,
                            (u_shape.y - 0.5 - v_position.y) / view_ray.y));
    distance = max(distance, min((-0.5 - v_position.z) / view_ray.z,
                            (u_shape.z - 0.5 - v_position.z) / view_ray.z));

    // Now we have the starting position on the front surface
    vec3 front = v_position + view_ray * distance;

    // Decide how many steps to take
    int nsteps = int(-distance / u_relative_step_size + 0.5);
    float f_nsteps = float(nsteps);
    if( nsteps < 1 )
        discard;

    // Get starting location and step vector in texture coordinates
    vec3 step = ((v_position - front) / u_shape) / f_nsteps;
    vec3 start_loc = front / u_shape;
"""

RAYCASTING_SETUP_PLANE = """
    // find intersection of view ray with plane in data coordinates
    vec3 intersection = intersectLinePlane(v_position.xyz, view_ray, 
                                           u_plane_position, u_plane_normal);
    // and texture coordinates
    vec3 intersection_tex = intersection / u_shape;

    // discard if intersection not in texture
    if (intersection_tex.x > 1.0 )
        discard;
    if (intersection_tex.y > 1.0 )
        discard;
    if (intersection_tex.z > 1.0 )
        discard;
    if (intersection_tex.x < 0.0 )
        discard;
    if (intersection_tex.y < 0.0 )
        discard;
    if (intersection_tex.z < 0.0 )
        discard;

    // Decide how many steps to take
    int nsteps = int(u_plane_thickness / u_relative_step_size + 0.5);
    float f_nsteps = float(nsteps);
    if( nsteps < 1 )
        discard;

    // Get step vector and starting location in texture coordinates
    // step vector is along plane normal
    vec3 N = normalize(u_plane_normal);
    vec3 step = N / u_shape;
    vec3 start_loc = intersection_tex - ((step * f_nsteps) / 2);
"""

=======
>>>>>>> 0f5af1da
MIP_SNIPPETS = dict(
    before_loop="""
        float maxval = -99999.0; // The maximum encountered value
        int maxi = -1;  // Where the maximum value was encountered
        """,
    in_loop="""
        if( val > maxval ) {
            maxval = val;
            maxi = iter;
        }
        """,
    after_loop="""
        // Refine search for max value, but only if anything was found
<<<<<<< HEAD
        if ( maxi > -1 ) {
=======
        if ( maxi > -1 ) {{
>>>>>>> 0f5af1da
            loc = start_loc + step * (float(maxi) - 0.5);
            for (int i=0; i<10; i++) {
                maxval = max(maxval, $sample(u_volumetex, loc).r);
                loc += step * 0.1;
            }
            gl_FragColor = applyColormap(maxval);
<<<<<<< HEAD
        }
        """,
)
=======
        }}
        """,
)
MIP_FRAG_SHADER = FRAG_SHADER.format(**MIP_SNIPPETS)
>>>>>>> 0f5af1da

ATTENUATED_MIP_SNIPPETS = dict(
    before_loop="""
        float maxval = -99999.0; // The maximum encountered value
        float sumval = 0.0; // The sum of the encountered values
        float scaled = 0.0; // The scaled value
        int maxi = 0;  // Where the maximum value was encountered
        vec3 maxloc = vec3(0.0);  // Location where the maximum value was encountered
        """,
    in_loop="""
        sumval = sumval + val;
        scaled = val * exp(-u_attenuation * (sumval - 1) / u_relative_step_size);
        if( scaled > maxval ) {
            maxval = scaled;
            maxi = iter;
            maxloc = loc;
        }
        """,
    after_loop="""
        gl_FragColor = applyColormap(maxval);
        """,
)
<<<<<<< HEAD
=======
ATTENUATED_MIP_FRAG_SHADER = FRAG_SHADER.format(**ATTENUATED_MIP_SNIPPETS)
>>>>>>> 0f5af1da

MINIP_SNIPPETS = dict(
    before_loop="""
        float minval = 99999.0; // The minimum encountered value
        int mini = -1;  // Where the minimum value was encountered
        """,
    in_loop="""
        if( val < minval ) {
            minval = val;
            mini = iter;
        }
        """,
    after_loop="""
        // Refine search for min value, but only if anything was found
<<<<<<< HEAD
        if ( mini > -1 ) {
=======
        if ( mini > -1 ) {{
>>>>>>> 0f5af1da
            loc = start_loc + step * (float(mini) - 0.5);
            for (int i=0; i<10; i++) {
                minval = min(minval, $sample(u_volumetex, loc).r);
                loc += step * 0.1;
            }
            gl_FragColor = applyColormap(minval);
<<<<<<< HEAD
        }
        """,
)
=======
        }}
        """,
)
MINIP_FRAG_SHADER = FRAG_SHADER.format(**MINIP_SNIPPETS)
>>>>>>> 0f5af1da

TRANSLUCENT_SNIPPETS = dict(
    before_loop="""
        vec4 integrated_color = vec4(0., 0., 0., 0.);
        """,
    in_loop="""
            color = applyColormap(val);
            float a1 = integrated_color.a;
            float a2 = color.a * (1 - a1);
            float alpha = max(a1 + a2, 0.001);

            // Doesn't work.. GLSL optimizer bug?
            //integrated_color = (integrated_color * a1 / alpha) + 
            //                   (color * a2 / alpha); 
            // This should be identical but does work correctly:
            integrated_color *= a1 / alpha;
            integrated_color += color * a2 / alpha;

            integrated_color.a = alpha;

            if( alpha > 0.99 ){
                // stop integrating if the fragment becomes opaque
                iter = nsteps;
            }

        """,
    after_loop="""
        gl_FragColor = integrated_color;
        """,
)
<<<<<<< HEAD
=======
TRANSLUCENT_FRAG_SHADER = FRAG_SHADER.format(**TRANSLUCENT_SNIPPETS)
>>>>>>> 0f5af1da

ADDITIVE_SNIPPETS = dict(
    before_loop="""
        vec4 integrated_color = vec4(0., 0., 0., 0.);
        """,
    in_loop="""
        color = applyColormap(val);

        integrated_color = 1.0 - (1.0 - integrated_color) * (1.0 - color);
        """,
    after_loop="""
        gl_FragColor = integrated_color;
        """,
)
<<<<<<< HEAD
=======
ADDITIVE_FRAG_SHADER = FRAG_SHADER.format(**ADDITIVE_SNIPPETS)
>>>>>>> 0f5af1da

ISO_SNIPPETS = dict(
    before_loop="""
        vec4 color3 = vec4(0.0);  // final color
        vec3 dstep = 1.5 / u_shape;  // step to sample derivative
        gl_FragColor = vec4(0.0);
    """,
    in_loop="""
        if (val > u_threshold-0.2) {
            // Take the last interval in smaller steps
            vec3 iloc = loc - step;
            for (int i=0; i<10; i++) {
                color = $sample(u_volumetex, iloc);
                if (color.r > u_threshold) {
                    color = calculateColor(color, iloc, dstep);
                    gl_FragColor = applyColormap(color.r);
                    iter = nsteps;
                    break;
                }
                iloc += step * 0.1;
            }
        }
        """,
    after_loop="""
        """,
)

<<<<<<< HEAD
AVG_SNIPPETS = dict(
    before_loop="""
        float n = 0; // Counter for encountered values
        float meanval = 0.0; // The mean of encountered values
        float prev_mean = 0.0; // Variable to store the previous incremental mean
        """,
    in_loop="""
        // Incremental mean value used for numerical stability
        n += 1; // Increment the counter
        prev_mean = meanval; // Update the mean for previous iteration
        meanval = prev_mean + (val - prev_mean) / n; // Calculate the mean
        """,
    after_loop="""
        // Apply colormap on mean value
        gl_FragColor = applyColormap(meanval);
        """,
)

# This is an iso shader for categorical data (e.g., label images)
=======
ISO_FRAG_SHADER = FRAG_SHADER.format(**ISO_SNIPPETS)


>>>>>>> 0f5af1da
ISO_CATEGORICAL_SNIPPETS = dict(
    before_loop="""
        vec4 color3 = vec4(0.0);  // final color
        vec3 dstep = 1.5 / u_shape;  // step to sample derivative, set to match iso shader
        gl_FragColor = vec4(0.0);
    """,
    in_loop="""
        // check if value is different from the background value
        if ( floatNotEqual(val, u_categorical_bg_value, u_equality_tolerance) ) {
            // Take the last interval in smaller steps
            vec3 iloc = loc - step;
            for (int i=0; i<10; i++) {
                color = $sample(u_volumetex, iloc);
                if (floatNotEqual(color.g, u_categorical_bg_value, u_equality_tolerance) ) {
                    // when the non-background value is reached
                    // calculate the color (apply lighting effects)
                    color = applyColormap(color.g);
                    color = calculateCategoricalColor(color, iloc, dstep);
                    gl_FragColor = color;
                    iter = nsteps;
                    break;
                }
                iloc += step * 0.1;
            }
        }
        """,
    after_loop="""
        """,
)

<<<<<<< HEAD
RAYCASTING_MODE_SNIPPETS = {
    'volume': RAYCASTING_SETUP_VOLUME,
    'plane': RAYCASTING_SETUP_PLANE,
}

=======
ISO_CATEGORICAL_FRAG_SHADER = FRAG_SHADER.format(**ISO_CATEGORICAL_SNIPPETS)
>>>>>>> 0f5af1da


AVG_SNIPPETS = dict(
    before_loop="""
        float n = 0; // Counter for encountered values
        float meanval = 0.0; // The mean of encountered values
        float prev_mean = 0.0; // Variable to store the previous incremental mean
        """,
    in_loop="""
        // Incremental mean value used for numerical stability
        n += 1; // Increment the counter
        prev_mean = meanval; // Update the mean for previous iteration
        meanval = prev_mean + (val - prev_mean) / n; // Calculate the mean
        """,
    after_loop="""
        // Apply colormap on mean value
        gl_FragColor = applyColormap(meanval);
        """,
)
AVG_FRAG_SHADER = FRAG_SHADER.format(**AVG_SNIPPETS)

frag_dict = {
<<<<<<< HEAD
    'mip': MIP_SNIPPETS,
    'minip': MINIP_SNIPPETS,
    'attenuated_mip': ATTENUATED_MIP_SNIPPETS,
    'iso': ISO_SNIPPETS,
    'iso_categorical': ISO_CATEGORICAL_SNIPPETS,
    'translucent': TRANSLUCENT_SNIPPETS,
    'additive': ADDITIVE_SNIPPETS,
    'average': AVG_SNIPPETS,
}

RAYCASTING_MODE_DICT = {
    'volume': RAYCASTING_SETUP_VOLUME,
    'plane': RAYCASTING_SETUP_PLANE
=======
    'mip': MIP_FRAG_SHADER,
    'minip': MINIP_FRAG_SHADER,
    'attenuated_mip': ATTENUATED_MIP_FRAG_SHADER,
    'iso': ISO_FRAG_SHADER,
    'iso_categorical': ISO_CATEGORICAL_FRAG_SHADER,
    'translucent': TRANSLUCENT_FRAG_SHADER,
    'additive': ADDITIVE_FRAG_SHADER,
    'average': AVG_FRAG_SHADER
>>>>>>> 0f5af1da
}


class VolumeVisual(Visual):
    """Displays a 3D Volume

    Parameters
    ----------
    vol : ndarray
        The volume to display. Must be ndim==3. Array is assumed to be stored
        as ``(z, y, x)``.
    clim : str | tuple
        Limits to use for the colormap. I.e. the values that map to black and white
        in a gray colormap. Can be 'auto' to auto-set bounds to
        the min and max of the data. If not given or None, 'auto' is used.
    method : {'mip', 'attenuated_mip', 'minip', 'translucent', 'additive',
<<<<<<< HEAD
        'iso', 'iso_categorical', 'average'}
=======
        'iso', 'average'}
>>>>>>> 0f5af1da
        The render method to use. See corresponding docs for details.
        Default 'mip'.
    threshold : float
        The threshold to use for the isosurface render method. By default
        the mean of the given volume is used.
    attenuation: float
        The attenuation rate to apply for the attenuated mip render method.
        Default: 1.0.
    relative_step_size : float
        The relative step size to step through the volume. Default 0.8.
        Increase to e.g. 1.5 to increase performance, at the cost of
        quality.
    cmap : str
        Colormap to use.
    gamma : float
        Gamma to use during colormap lookup.  Final color will be cmap(val**gamma).
        by default: 1.
    interpolation : {'linear', 'nearest'}
        Selects method of image interpolation.
<<<<<<< HEAD
    texture_format : numpy.dtype | str | None
=======
    texture_format: numpy.dtype | str | None
>>>>>>> 0f5af1da
        How to store data on the GPU. OpenGL allows for many different storage
        formats and schemes for the low-level texture data stored in the GPU.
        Most common is unsigned integers or floating point numbers.
        Unsigned integers are the most widely supported while other formats
        may not be supported on older versions of OpenGL, WebGL
        (without enabling some extensions), or with older GPUs.
        Default value is ``None`` which means data will be scaled on the
        CPU and the result stored in the GPU as an unsigned integer. If a
        numpy dtype object, an internal texture format will be chosen to
        support that dtype and data will *not* be scaled on the CPU. Not all
        dtypes are supported. If a string, then
        it must be one of the OpenGL internalformat strings described in the
        table on this page: https://www.khronos.org/registry/OpenGL-Refpages/gl4/html/glTexImage2D.xhtml
        The name should have `GL_` removed and be lowercase (ex.
        `GL_R32F` becomes ``'r32f'``). Lastly, this can also be the string
        ``'auto'`` which will use the data type of the provided volume data
        to determine the internalformat of the texture.
        When this is specified (not ``None``) data is scaled on the
        GPU which allows for faster color limit changes. Additionally, when
        32-bit float data is provided it won't be copied before being
        transferred to the GPU. Note this visual is limited to "luminance"
        formatted data (single band). This is equivalent to `GL_RED` format
        in OpenGL 4.0.
<<<<<<< HEAD
    raycasting_mode : {'volume', 'plane'}
        Whether to cast a ray through the whole volume or perpendicular to a
        plane through the volume defined.
    plane_position : ArrayLike
        A (3,) array containing a position on a plane of interest in the volume.
        The position is defined in data coordinates. Only relevant in
        raycasting_mode = 'plane'.
    plane_normal : ArrayLike
        A (3,) array containing a vector normal to the plane of interest in the
        volume. The normal vector is defined in data coordinates. Only relevant
        in raycasting_mode = 'plane'.
    plane_thickness : float
        A value defining the total length of the ray perpendicular to the
        plane interrogated during rendering. Only relevant in
        raycasting_mode = 'plane'.

=======
>>>>>>> 0f5af1da

    .. versionchanged: 0.7

        Deprecate 'emulate_texture' keyword argument.

    """

    _interpolation_names = ['linear', 'nearest']

    def __init__(self, vol, clim="auto", method='mip', threshold=None,
                 attenuation=1.0, relative_step_size=0.8, cmap='grays',
<<<<<<< HEAD
                 gamma=1.0, interpolation='linear', texture_format=None,
                 raycasting_mode='volume', plane_position=None,
                 plane_normal=None, plane_thickness=1.0):
=======
                 gamma=1.0, interpolation='linear', texture_format=None):
>>>>>>> 0f5af1da
        # Storage of information of volume
        self._vol_shape = ()
        self._gamma = gamma
        self._raycasting_mode = raycasting_mode
        self._need_vertex_update = True
        # Set the colormap
        self._cmap = get_colormap(cmap)
        self._is_zyx = True

        # Create gloo objects
        self._vertices = VertexBuffer()
        self._texcoord = VertexBuffer(
            np.array([
                [0, 0, 0],
                [1, 0, 0],
                [0, 1, 0],
                [1, 1, 0],
                [0, 0, 1],
                [1, 0, 1],
                [0, 1, 1],
                [1, 1, 1],
            ], dtype=np.float32))

        self._interpolation = interpolation
        self._texture = self._create_texture(texture_format, vol)
        # used to store current data for later CPU-side scaling if
        # texture_format is None
        self._last_data = None

        # Create program
<<<<<<< HEAD
        Visual.__init__(self, vcode=VERT_SHADER, fcode=FRAG_SHADER)
=======
        Visual.__init__(self, vcode=VERT_SHADER, fcode="")
>>>>>>> 0f5af1da
        self.shared_program['u_volumetex'] = self._texture
        self.shared_program['a_position'] = self._vertices
        self.shared_program['a_texcoord'] = self._texcoord
        self.shared_program['gamma'] = self._gamma
        self._draw_mode = 'triangle_strip'
        self._index_buffer = IndexBuffer()

        # Only show back faces of cuboid. This is required because if we are
        # inside the volume, then the front faces are outside of the clipping
        # box and will not be drawn.
        self.set_gl_state('translucent', cull_face=False)

        # Apply clim and set data at the same time
        self.set_data(vol, clim or "auto")

        # Set params
        self.raycasting_mode = raycasting_mode
        self.method = method
        self.relative_step_size = relative_step_size
        self.threshold = threshold if threshold is not None else vol.mean()
        self.attenuation = attenuation
<<<<<<< HEAD

        # Set plane params
        if plane_position is None:
            self.plane_position = np.array(vol.shape) / 2
        else:
            self.plane_position = plane_position
        if plane_normal is None:
            self.plane_normal = [1, 0, 0]
        else:
            self.plane_normal = plane_normal
        self.plane_thickness = plane_thickness

=======
>>>>>>> 0f5af1da
        self.freeze()

    def _create_texture(self, texture_format, data):
        if texture_format is not None:
            tex_cls = GPUScaledTextured3D
        else:
            tex_cls = CPUScaledTexture3D

        # clamp_to_edge means any texture coordinates outside of 0-1 should be
        # clamped to 0 and 1.
        # NOTE: This doesn't actually set the data in the texture. Only
        # creates a placeholder texture that will be resized later on.
        return tex_cls(data, interpolation=self._interpolation,
                       internalformat=texture_format,
                       format='luminance',
                       wrapping='clamp_to_edge')

    def set_data(self, vol, clim=None, copy=True):
        """Set the volume data.

        Parameters
        ----------
        vol : ndarray
            The 3D volume.
        clim : tuple
            Colormap limits to use (min, max). None will use the min and max
            values. Defaults to ``None``.
        copy : bool
            Whether to copy the input volume prior to applying clim
            normalization on the CPU. Has no effect if visual was created
            with 'texture_format' not equal to None as data is not modified
            on the CPU and data must already be copied to the GPU.
            Data must be 32-bit floating point data to completely avoid any
            data copying when scaling on the CPU. Defaults to ``True`` for
            CPU scaled data. It is forced to ``False`` for GPU scaled data.

        """
        # Check volume
        if not isinstance(vol, np.ndarray):
            raise ValueError('Volume visual needs a numpy array.')
        if not ((vol.ndim == 3) or (vol.ndim == 4 and vol.shape[-1] > 1)):
            raise ValueError('Volume visual needs a 3D array.')
        if isinstance(self._texture, GPUScaledTextured3D):
            copy = False

        if clim is not None and clim != self._texture.clim:
            self._texture.set_clim(clim)

        # Apply to texture
        if should_cast_to_f32(vol.dtype):
            vol = vol.astype(np.float32)
        self._texture.check_data_format(vol)
        self._last_data = vol
        self._texture.scale_and_set_data(vol, copy=copy)  # will be efficient if vol is same shape
        self.shared_program['clim'] = self._texture.clim_normalized
        self.shared_program['u_shape'] = (vol.shape[2], vol.shape[1],
                                          vol.shape[0])

        shape = vol.shape[:3]
        if self._vol_shape != shape:
            self._vol_shape = shape
            self._need_vertex_update = True
        self._vol_shape = shape

    @property
    def clim(self):
        """The contrast limits that were applied to the volume data.

        Volume display is mapped from black to white with these values.
        Settable via set_data() as well as @clim.setter.
        """
        return self._texture.clim

    @clim.setter
    def clim(self, value):
        """Set contrast limits used when rendering the image.

        ``value`` should be a 2-tuple of floats (min_clim, max_clim), where each value is
        within the range set by self.clim. If the new value is outside of the (min, max)
        range of the clims previously used to normalize the texture data, then data will
        be renormalized using set_data.
        """
        if self._texture.set_clim(value):
            self.set_data(self._last_data, clim=value)
        self.shared_program['clim'] = self._texture.clim_normalized
        self.update()

    @property
    def gamma(self):
        """The gamma used when rendering the image."""
        return self._gamma

    @gamma.setter
    def gamma(self, value):
        """Set gamma used when rendering the image."""
        if value <= 0:
            raise ValueError("gamma must be > 0")
        self._gamma = float(value)
        self.shared_program['gamma'] = self._gamma
        self.update()

    @property
    def cmap(self):
        return self._cmap

    @cmap.setter
    def cmap(self, cmap):
        self._cmap = get_colormap(cmap)
        self.shared_program.frag['cmap'] = Function(self._cmap.glsl_map)
        self.shared_program['texture2D_LUT'] = (
            self.cmap.texture_lut()
            if (hasattr(self.cmap, 'texture_lut'))
            else None
        )
        self.update()

    @property
    def interpolation(self):
        """The interpolation method to use

        Current options are:

            * linear: this method is appropriate for most volumes as it creates
              nice looking visuals.
            * nearest: this method is appropriate for volumes with discrete
              data where additional interpolation does not make sense.
        """
        return self._interpolation

    @interpolation.setter
    def interpolation(self, interp):
        if interp not in self._interpolation_names:
            raise ValueError(
                "interpolation must be one of %s"
                % ', '.join(self._interpolation_names)
            )
        if self._interpolation != interp:
            self._interpolation = interp
            self._texture.interpolation = self._interpolation
            self.update()

    @property
    def _before_loop_snippet(self):
        return frag_dict[self.method]['before_loop']

    @property
    def _in_loop_snippet(self):
        return frag_dict[self.method]['in_loop']

    @property
    def _after_loop_snippet(self):
        return frag_dict[self.method]['after_loop']

    @property
    def method(self):
        """The render method to use

        Current options are:

            * translucent: voxel colors are blended along the view ray until
              the result is opaque.
            * mip: maxiumum intensity projection. Cast a ray and display the
              maximum value that was encountered.
            * minip: minimum intensity projection. Cast a ray and display the
              minimum value that was encountered.
            * attenuated_mip: attenuated maximum intensity projection. Cast a
              ray and display the maximum value encountered. Values are
              attenuated as the ray moves deeper into the volume.
            * additive: voxel colors are added along the view ray until
              the result is saturated.
            * iso: isosurface. Cast a ray until a certain threshold is
              encountered. At that location, lighning calculations are
              performed to give the visual appearance of a surface.
<<<<<<< HEAD
=======
            * iso_categorical: isosurface for categorical (integer) data,
              background value of 0 is not rendered.
>>>>>>> 0f5af1da
            * average: average intensity projection. Cast a ray and display the
              average of values that were encountered.
        """
        return self._method

    @method.setter
    def method(self, method):
        # Check and save
        known_methods = list(frag_dict.keys())
        if method not in known_methods:
            raise ValueError('Volume render method should be in %r, not %r' %
                             (known_methods, method))
        self._method = method
        # Get rid of specific variables - they may become invalid
        if 'u_threshold' in self.shared_program:
            self.shared_program['u_threshold'] = None
        if 'u_attenuation' in self.shared_program:
            self.shared_program['u_attenuation'] = None

<<<<<<< HEAD
        # TODO: $sample needs to be unset and re-set, since it's present inside the snippets.
        #       Program should probably be able to do this automatically
        self.shared_program.frag['sample'] = None
        self.shared_program.frag['raycasting_setup'] = self._raycasting_setup_snippet
        self.shared_program.frag['before_loop'] = self._before_loop_snippet
        self.shared_program.frag['in_loop'] = self._in_loop_snippet
        self.shared_program.frag['after_loop'] = self._after_loop_snippet
=======
        self.shared_program.frag = frag_dict[method]
>>>>>>> 0f5af1da
        self.shared_program.frag['sampler_type'] = self._texture.glsl_sampler_type
        self.shared_program.frag['sample'] = self._texture.glsl_sample
        self.shared_program.frag['cmap'] = Function(self._cmap.glsl_map)
        self.shared_program['texture2D_LUT'] = self.cmap.texture_lut() \
            if (hasattr(self.cmap, 'texture_lut')) else None
<<<<<<< HEAD
        self.update()

    @property
    def _raycasting_setup_snippet(self):
        return RAYCASTING_MODE_DICT[self.raycasting_mode]

    @property
    def raycasting_mode(self):
        return self._raycasting_mode

    @raycasting_mode.setter
    def raycasting_mode(self, value: str):
        valid_raycasting_modes = RAYCASTING_MODE_DICT.keys()
        if value not in valid_raycasting_modes:
            raise ValueError(f"Raycasting mode should be in {valid_raycasting_modes}, not {value}")
        self._raycasting_mode = value
        self.shared_program.frag['raycasting_setup'] = self._raycasting_setup_snippet
=======
>>>>>>> 0f5af1da
        self.update()

    @property
    def threshold(self):
        """The threshold value to apply for the isosurface render method."""
        return self._threshold

    @threshold.setter
    def threshold(self, value):
        self._threshold = float(value)
        if 'u_threshold' in self.shared_program:
            self.shared_program['u_threshold'] = self._threshold
        self.update()

    @property
    def attenuation(self):
        """The attenuation rate to apply for the attenuated mip render method."""
        return self._attenuation

    @attenuation.setter
    def attenuation(self, value):
        self._attenuation = float(value)
<<<<<<< HEAD
        if 'u_attenuation' in self.shared_program:
            self.shared_program['u_attenuation'] = self._attenuation
=======
        self.shared_program['u_attenuation'] = self._attenuation
>>>>>>> 0f5af1da
        self.update()

    @property
    def relative_step_size(self):
        """The relative step size used during raycasting.

        Larger values yield higher performance at reduced quality. If
        set > 2.0 the ray skips entire voxels. Recommended values are
        between 0.5 and 1.5. The amount of quality degredation depends
        on the render method.
        """
        return self._relative_step_size

    @relative_step_size.setter
    def relative_step_size(self, value):
        value = float(value)
        if value < 0.1:
            raise ValueError('relative_step_size cannot be smaller than 0.1')
        self._relative_step_size = value
        self.shared_program['u_relative_step_size'] = value

    @property
    def plane_position(self):
        return self._plane_position

    @plane_position.setter
    def plane_position(self, value):
        value = np.array(value, dtype=np.float32).ravel()
        if value.shape != (3,):
            raise ValueError('plane_position must be a 3 element array-like object')
        self._plane_position = value
        self.shared_program['u_plane_position'] = value[::-1]
        self.update()

    @property
    def plane_normal(self):
        return self._plane_normal

    @plane_normal.setter
    def plane_normal(self, value):
        value = np.array(value, dtype=np.float32).ravel()
        if value.shape != (3,):
            raise ValueError('plane_normal must be a 3 element array-like object')
        self._plane_normal = value
        self.shared_program['u_plane_normal'] = value[::-1]
        self.update()

    @property
    def plane_thickness(self):
        return self._plane_thickness

    @plane_thickness.setter
    def plane_thickness(self, value: float):
        value = float(value)
        if value < 1:
            raise ValueError('plane_thickness should be at least 1.0')
        self._plane_thickness = value
        self.shared_program['u_plane_thickness'] = value
        self.update()

    def _create_vertex_data(self):
        """Create and set positions and texture coords from the given shape

        We have six faces with 1 quad (2 triangles) each, resulting in
        6*2*3 = 36 vertices in total.
        """
        shape = self._vol_shape

        # Get corner coordinates. The -0.5 offset is to center
        # pixels/voxels. This works correctly for anisotropic data.
        x0, x1 = -0.5, shape[2] - 0.5
        y0, y1 = -0.5, shape[1] - 0.5
        z0, z1 = -0.5, shape[0] - 0.5

        pos = np.array([
            [x0, y0, z0],
            [x1, y0, z0],
            [x0, y1, z0],
            [x1, y1, z0],
            [x0, y0, z1],
            [x1, y0, z1],
            [x0, y1, z1],
            [x1, y1, z1],
        ], dtype=np.float32)

        """
          6-------7
         /|      /|
        4-------5 |
        | |     | |
        | 2-----|-3
        |/      |/
        0-------1
        """

        # Order is chosen such that normals face outward; front faces will be
        # culled.
        indices = np.array([2, 6, 0, 4, 5, 6, 7, 2, 3, 0, 1, 5, 3, 7],
                           dtype=np.uint32)

        # Apply
        self._vertices.set_data(pos)
        self._index_buffer.set_data(indices)

    def _compute_bounds(self, axis, view):
        if self._is_zyx:
            # axis=(x, y, z) -> shape(..., z, y, x)
            ndim = len(self._vol_shape)
            return 0, self._vol_shape[ndim - 1 - axis]
        else:
            # axis=(x, y, z) -> shape(x, y, z)
            return 0, self._vol_shape[axis]

    def _prepare_transforms(self, view):
        trs = view.transforms
        view.view_program.vert['transform'] = trs.get_transform()

        view_tr_f = trs.get_transform('visual', 'document')
        view_tr_i = view_tr_f.inverse
        view.view_program.vert['viewtransformf'] = view_tr_f
        view.view_program.vert['viewtransformi'] = view_tr_i

    def _prepare_draw(self, view):
        if self._need_vertex_update:
            self._create_vertex_data()<|MERGE_RESOLUTION|>--- conflicted
+++ resolved
@@ -34,15 +34,9 @@
 coordinates).
 
 """
-<<<<<<< HEAD
-from vispy.visuals._scalable_textures import CPUScaledTexture3D, GPUScaledTextured3D
-from vispy.gloo import VertexBuffer, IndexBuffer
-from vispy.gloo.texture import should_cast_to_f32
-=======
 from ._scalable_textures import CPUScaledTexture3D, GPUScaledTextured3D
 from vispy.gloo import VertexBuffer, IndexBuffer
 from .gloo.texture import should_cast_to_f32
->>>>>>> 0f5af1da
 from vispy.visuals import Visual
 from vispy.visuals.shaders import Function
 from vispy.color import get_colormap
@@ -132,19 +126,11 @@
 }
 
 float colorToVal(vec4 color1)
-<<<<<<< HEAD
 {
     return color1.r; // todo: why did I have this abstraction in visvis?
 }
 
 vec4 applyColormap(float data) {
-=======
-{{
-    return color1.r; // todo: why did I have this abstraction in visvis?
-}}
-
-vec4 applyColormap(float data) {{
->>>>>>> 0f5af1da
     data = clamp(data, min(clim.x, clim.y), max(clim.x, clim.y));
     data = (data - clim.x) / (clim.y - clim.x);
     vec4 color = $cmap(pow(data, gamma));
@@ -230,11 +216,7 @@
         ambient_color +=  mask1 * u_ambient;  // * gl_LightSource[i].ambient;
         diffuse_color +=  mask1 * lambertTerm;
         specular_color += mask1 * specularTerm * u_specular;
-<<<<<<< HEAD
     }
-=======
-    }}
->>>>>>> 0f5af1da
 
     // Calculate final color by componing different components
     final_color = color2 * ( ambient_color + diffuse_color) + specular_color;
@@ -411,7 +393,6 @@
 
 """  # noqa
 
-<<<<<<< HEAD
 RAYCASTING_SETUP_VOLUME = """
     // Compute the distance to the front surface or near clipping plane
     float distance = dot(nearpos-v_position, view_ray);
@@ -470,8 +451,6 @@
     vec3 start_loc = intersection_tex - ((step * f_nsteps) / 2);
 """
 
-=======
->>>>>>> 0f5af1da
 MIP_SNIPPETS = dict(
     before_loop="""
         float maxval = -99999.0; // The maximum encountered value
@@ -485,27 +464,16 @@
         """,
     after_loop="""
         // Refine search for max value, but only if anything was found
-<<<<<<< HEAD
         if ( maxi > -1 ) {
-=======
-        if ( maxi > -1 ) {{
->>>>>>> 0f5af1da
             loc = start_loc + step * (float(maxi) - 0.5);
             for (int i=0; i<10; i++) {
                 maxval = max(maxval, $sample(u_volumetex, loc).r);
                 loc += step * 0.1;
             }
             gl_FragColor = applyColormap(maxval);
-<<<<<<< HEAD
         }
         """,
 )
-=======
-        }}
-        """,
-)
-MIP_FRAG_SHADER = FRAG_SHADER.format(**MIP_SNIPPETS)
->>>>>>> 0f5af1da
 
 ATTENUATED_MIP_SNIPPETS = dict(
     before_loop="""
@@ -528,10 +496,7 @@
         gl_FragColor = applyColormap(maxval);
         """,
 )
-<<<<<<< HEAD
-=======
 ATTENUATED_MIP_FRAG_SHADER = FRAG_SHADER.format(**ATTENUATED_MIP_SNIPPETS)
->>>>>>> 0f5af1da
 
 MINIP_SNIPPETS = dict(
     before_loop="""
@@ -546,27 +511,17 @@
         """,
     after_loop="""
         // Refine search for min value, but only if anything was found
-<<<<<<< HEAD
-        if ( mini > -1 ) {
-=======
         if ( mini > -1 ) {{
->>>>>>> 0f5af1da
             loc = start_loc + step * (float(mini) - 0.5);
             for (int i=0; i<10; i++) {
                 minval = min(minval, $sample(u_volumetex, loc).r);
                 loc += step * 0.1;
             }
             gl_FragColor = applyColormap(minval);
-<<<<<<< HEAD
-        }
-        """,
-)
-=======
         }}
         """,
 )
 MINIP_FRAG_SHADER = FRAG_SHADER.format(**MINIP_SNIPPETS)
->>>>>>> 0f5af1da
 
 TRANSLUCENT_SNIPPETS = dict(
     before_loop="""
@@ -597,10 +552,6 @@
         gl_FragColor = integrated_color;
         """,
 )
-<<<<<<< HEAD
-=======
-TRANSLUCENT_FRAG_SHADER = FRAG_SHADER.format(**TRANSLUCENT_SNIPPETS)
->>>>>>> 0f5af1da
 
 ADDITIVE_SNIPPETS = dict(
     before_loop="""
@@ -615,10 +566,6 @@
         gl_FragColor = integrated_color;
         """,
 )
-<<<<<<< HEAD
-=======
-ADDITIVE_FRAG_SHADER = FRAG_SHADER.format(**ADDITIVE_SNIPPETS)
->>>>>>> 0f5af1da
 
 ISO_SNIPPETS = dict(
     before_loop="""
@@ -646,7 +593,6 @@
         """,
 )
 
-<<<<<<< HEAD
 AVG_SNIPPETS = dict(
     before_loop="""
         float n = 0; // Counter for encountered values
@@ -666,11 +612,6 @@
 )
 
 # This is an iso shader for categorical data (e.g., label images)
-=======
-ISO_FRAG_SHADER = FRAG_SHADER.format(**ISO_SNIPPETS)
-
-
->>>>>>> 0f5af1da
 ISO_CATEGORICAL_SNIPPETS = dict(
     before_loop="""
         vec4 color3 = vec4(0.0);  // final color
@@ -701,38 +642,13 @@
         """,
 )
 
-<<<<<<< HEAD
 RAYCASTING_MODE_SNIPPETS = {
     'volume': RAYCASTING_SETUP_VOLUME,
     'plane': RAYCASTING_SETUP_PLANE,
 }
 
-=======
-ISO_CATEGORICAL_FRAG_SHADER = FRAG_SHADER.format(**ISO_CATEGORICAL_SNIPPETS)
->>>>>>> 0f5af1da
-
-
-AVG_SNIPPETS = dict(
-    before_loop="""
-        float n = 0; // Counter for encountered values
-        float meanval = 0.0; // The mean of encountered values
-        float prev_mean = 0.0; // Variable to store the previous incremental mean
-        """,
-    in_loop="""
-        // Incremental mean value used for numerical stability
-        n += 1; // Increment the counter
-        prev_mean = meanval; // Update the mean for previous iteration
-        meanval = prev_mean + (val - prev_mean) / n; // Calculate the mean
-        """,
-    after_loop="""
-        // Apply colormap on mean value
-        gl_FragColor = applyColormap(meanval);
-        """,
-)
-AVG_FRAG_SHADER = FRAG_SHADER.format(**AVG_SNIPPETS)
 
 frag_dict = {
-<<<<<<< HEAD
     'mip': MIP_SNIPPETS,
     'minip': MINIP_SNIPPETS,
     'attenuated_mip': ATTENUATED_MIP_SNIPPETS,
@@ -746,16 +662,6 @@
 RAYCASTING_MODE_DICT = {
     'volume': RAYCASTING_SETUP_VOLUME,
     'plane': RAYCASTING_SETUP_PLANE
-=======
-    'mip': MIP_FRAG_SHADER,
-    'minip': MINIP_FRAG_SHADER,
-    'attenuated_mip': ATTENUATED_MIP_FRAG_SHADER,
-    'iso': ISO_FRAG_SHADER,
-    'iso_categorical': ISO_CATEGORICAL_FRAG_SHADER,
-    'translucent': TRANSLUCENT_FRAG_SHADER,
-    'additive': ADDITIVE_FRAG_SHADER,
-    'average': AVG_FRAG_SHADER
->>>>>>> 0f5af1da
 }
 
 
@@ -772,11 +678,7 @@
         in a gray colormap. Can be 'auto' to auto-set bounds to
         the min and max of the data. If not given or None, 'auto' is used.
     method : {'mip', 'attenuated_mip', 'minip', 'translucent', 'additive',
-<<<<<<< HEAD
-        'iso', 'iso_categorical', 'average'}
-=======
         'iso', 'average'}
->>>>>>> 0f5af1da
         The render method to use. See corresponding docs for details.
         Default 'mip'.
     threshold : float
@@ -796,11 +698,7 @@
         by default: 1.
     interpolation : {'linear', 'nearest'}
         Selects method of image interpolation.
-<<<<<<< HEAD
-    texture_format : numpy.dtype | str | None
-=======
     texture_format: numpy.dtype | str | None
->>>>>>> 0f5af1da
         How to store data on the GPU. OpenGL allows for many different storage
         formats and schemes for the low-level texture data stored in the GPU.
         Most common is unsigned integers or floating point numbers.
@@ -824,25 +722,6 @@
         transferred to the GPU. Note this visual is limited to "luminance"
         formatted data (single band). This is equivalent to `GL_RED` format
         in OpenGL 4.0.
-<<<<<<< HEAD
-    raycasting_mode : {'volume', 'plane'}
-        Whether to cast a ray through the whole volume or perpendicular to a
-        plane through the volume defined.
-    plane_position : ArrayLike
-        A (3,) array containing a position on a plane of interest in the volume.
-        The position is defined in data coordinates. Only relevant in
-        raycasting_mode = 'plane'.
-    plane_normal : ArrayLike
-        A (3,) array containing a vector normal to the plane of interest in the
-        volume. The normal vector is defined in data coordinates. Only relevant
-        in raycasting_mode = 'plane'.
-    plane_thickness : float
-        A value defining the total length of the ray perpendicular to the
-        plane interrogated during rendering. Only relevant in
-        raycasting_mode = 'plane'.
-
-=======
->>>>>>> 0f5af1da
 
     .. versionchanged: 0.7
 
@@ -854,13 +733,9 @@
 
     def __init__(self, vol, clim="auto", method='mip', threshold=None,
                  attenuation=1.0, relative_step_size=0.8, cmap='grays',
-<<<<<<< HEAD
                  gamma=1.0, interpolation='linear', texture_format=None,
                  raycasting_mode='volume', plane_position=None,
                  plane_normal=None, plane_thickness=1.0):
-=======
-                 gamma=1.0, interpolation='linear', texture_format=None):
->>>>>>> 0f5af1da
         # Storage of information of volume
         self._vol_shape = ()
         self._gamma = gamma
@@ -891,11 +766,7 @@
         self._last_data = None
 
         # Create program
-<<<<<<< HEAD
-        Visual.__init__(self, vcode=VERT_SHADER, fcode=FRAG_SHADER)
-=======
         Visual.__init__(self, vcode=VERT_SHADER, fcode="")
->>>>>>> 0f5af1da
         self.shared_program['u_volumetex'] = self._texture
         self.shared_program['a_position'] = self._vertices
         self.shared_program['a_texcoord'] = self._texcoord
@@ -917,7 +788,6 @@
         self.relative_step_size = relative_step_size
         self.threshold = threshold if threshold is not None else vol.mean()
         self.attenuation = attenuation
-<<<<<<< HEAD
 
         # Set plane params
         if plane_position is None:
@@ -930,8 +800,6 @@
             self.plane_normal = plane_normal
         self.plane_thickness = plane_thickness
 
-=======
->>>>>>> 0f5af1da
         self.freeze()
 
     def _create_texture(self, texture_format, data):
@@ -979,6 +847,13 @@
 
         if clim is not None and clim != self._texture.clim:
             self._texture.set_clim(clim)
+        if not ((vol.ndim == 3) or (vol.ndim == 4 and vol.shape[-1] > 1)):
+            raise ValueError('Volume visual needs a 3D array.')
+        if isinstance(self._texture, GPUScaledTextured3D):
+            copy = False
+
+        if clim is not None and clim != self._texture.clim:
+            self._texture.set_clim(clim)
 
         # Apply to texture
         if should_cast_to_f32(vol.dtype):
@@ -1105,11 +980,8 @@
             * iso: isosurface. Cast a ray until a certain threshold is
               encountered. At that location, lighning calculations are
               performed to give the visual appearance of a surface.
-<<<<<<< HEAD
-=======
             * iso_categorical: isosurface for categorical (integer) data,
               background value of 0 is not rendered.
->>>>>>> 0f5af1da
             * average: average intensity projection. Cast a ray and display the
               average of values that were encountered.
         """
@@ -1129,42 +1001,18 @@
         if 'u_attenuation' in self.shared_program:
             self.shared_program['u_attenuation'] = None
 
-<<<<<<< HEAD
-        # TODO: $sample needs to be unset and re-set, since it's present inside the snippets.
-        #       Program should probably be able to do this automatically
+        # $sample needs to be unset and re-set, since it's present inside the
+        # snippets. Program should probably be able to do this automatically
         self.shared_program.frag['sample'] = None
         self.shared_program.frag['raycasting_setup'] = self._raycasting_setup_snippet
         self.shared_program.frag['before_loop'] = self._before_loop_snippet
         self.shared_program.frag['in_loop'] = self._in_loop_snippet
         self.shared_program.frag['after_loop'] = self._after_loop_snippet
-=======
-        self.shared_program.frag = frag_dict[method]
->>>>>>> 0f5af1da
         self.shared_program.frag['sampler_type'] = self._texture.glsl_sampler_type
         self.shared_program.frag['sample'] = self._texture.glsl_sample
         self.shared_program.frag['cmap'] = Function(self._cmap.glsl_map)
         self.shared_program['texture2D_LUT'] = self.cmap.texture_lut() \
             if (hasattr(self.cmap, 'texture_lut')) else None
-<<<<<<< HEAD
-        self.update()
-
-    @property
-    def _raycasting_setup_snippet(self):
-        return RAYCASTING_MODE_DICT[self.raycasting_mode]
-
-    @property
-    def raycasting_mode(self):
-        return self._raycasting_mode
-
-    @raycasting_mode.setter
-    def raycasting_mode(self, value: str):
-        valid_raycasting_modes = RAYCASTING_MODE_DICT.keys()
-        if value not in valid_raycasting_modes:
-            raise ValueError(f"Raycasting mode should be in {valid_raycasting_modes}, not {value}")
-        self._raycasting_mode = value
-        self.shared_program.frag['raycasting_setup'] = self._raycasting_setup_snippet
-=======
->>>>>>> 0f5af1da
         self.update()
 
     @property
@@ -1187,12 +1035,7 @@
     @attenuation.setter
     def attenuation(self, value):
         self._attenuation = float(value)
-<<<<<<< HEAD
-        if 'u_attenuation' in self.shared_program:
-            self.shared_program['u_attenuation'] = self._attenuation
-=======
         self.shared_program['u_attenuation'] = self._attenuation
->>>>>>> 0f5af1da
         self.update()
 
     @property
