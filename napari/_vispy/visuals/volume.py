--- conflicted
+++ resolved
@@ -113,14 +113,9 @@
 }
 """
 
-<<<<<<< HEAD
-ISO_CATEGORICAL_SNIPPETS = dict(
-    before_loop="""
-=======
 ISO_CATEGORICAL_SNIPPETS = {
     "before_loop": """
         vec4 color3 = vec4(0.0);  // final color
->>>>>>> 04e05252
         vec3 dstep = 1.5 / u_shape;  // step to sample derivative, set to match iso shader
         gl_FragColor = vec4(0.0);
         bool discard_fragment = true;
