--- conflicted
+++ resolved
@@ -128,19 +128,11 @@
             // Take the last interval in smaller steps
             vec3 iloc = loc - step;
             for (int i=0; i<10; i++) {
-<<<<<<< HEAD
-                color = $sample(u_volumetex, iloc);
-                if (floatNotEqual(color.r, categorical_bg_value) ) {
-                    // when the non-background value is reached
-                    // calculate the color (apply lighting effects)
-                    color = low_disc_plus_cmap(color.r);
-=======
                 color = $get_data(iloc);
                 color = applyColormap(color.g);
                 if (floatNotEqual(color.a, 0) ) {
                     // when the value mapped to non-transparent color is reached
                     // calculate the color (apply lighting effects)
->>>>>>> 5e0aebee
                     color = calculateCategoricalColor(color, iloc, dstep);
                     gl_FragColor = color;
 
