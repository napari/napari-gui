from vispy.scene.visuals import Compound, Line, Markers, Text

from ..filters.points_clamp_size import ClampSizeFilter
from .clipping_planes_mixin import ClippingPlanesMixin


class PointsVisual(ClippingPlanesMixin, Compound):
    """
    Compound vispy visual for point visualization with
    clipping planes functionality

    Components:
        - Markers for points (vispy.MarkersVisual)
        - Markers for selection highlights (vispy.MarkersVisual)
        - Lines for highlights (vispy.LineVisual)
        - Text labels (vispy.TextVisual)
    """

    def __init__(self):
        self.clamp_filter = ClampSizeFilter()
        super().__init__([Markers(), Markers(), Line(), Text()])
<<<<<<< HEAD
        self.attach(self.clamp_filter)
=======
>>>>>>> c3a08928
        self.scaling = True

    @property
    def symbol(self):
        return self._subvisuals[0].symbol

    @symbol.setter
    def symbol(self, value):
<<<<<<< HEAD
        for marker in self._subvisuals[:2]:
            marker.symbol = value
=======
        for subv in self._subvisuals[:2]:
            subv.symbol = value
>>>>>>> c3a08928

    @property
    def scaling(self):
        """
        Scaling property for both the markers visuals. If set to true,
        the points rescale based on zoom (i.e: constant world-space size)
        """
        return self._subvisuals[0].scaling

    @scaling.setter
    def scaling(self, value):
        for marker in self._subvisuals[:2]:
<<<<<<< HEAD
            marker.scaling = value
=======
            marker.scaling = value

    @property
    def antialias(self):
        return self._subvisuals[0].antialias

    @antialias.setter
    def antialias(self, value):
        for marker in self._subvisuals[:2]:
            marker.antialias = value

    @property
    def spherical(self):
        return self._subvisuals[0].spherical

    @spherical.setter
    def spherical(self, value):
        self._subvisuals[0].spherical = value
>>>>>>> c3a08928
<|MERGE_RESOLUTION|>--- conflicted
+++ resolved
@@ -19,10 +19,7 @@
     def __init__(self):
         self.clamp_filter = ClampSizeFilter()
         super().__init__([Markers(), Markers(), Line(), Text()])
-<<<<<<< HEAD
         self.attach(self.clamp_filter)
-=======
->>>>>>> c3a08928
         self.scaling = True
 
     @property
@@ -31,13 +28,8 @@
 
     @symbol.setter
     def symbol(self, value):
-<<<<<<< HEAD
         for marker in self._subvisuals[:2]:
             marker.symbol = value
-=======
-        for subv in self._subvisuals[:2]:
-            subv.symbol = value
->>>>>>> c3a08928
 
     @property
     def scaling(self):
@@ -50,9 +42,6 @@
     @scaling.setter
     def scaling(self, value):
         for marker in self._subvisuals[:2]:
-<<<<<<< HEAD
-            marker.scaling = value
-=======
             marker.scaling = value
 
     @property
@@ -70,5 +59,4 @@
 
     @spherical.setter
     def spherical(self, value):
-        self._subvisuals[0].spherical = value
->>>>>>> c3a08928
+        self._subvisuals[0].spherical = value