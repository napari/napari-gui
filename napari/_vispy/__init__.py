--- conflicted
+++ resolved
@@ -22,19 +22,17 @@
 from napari._vispy.overlays.scale_bar import VispyScaleBarOverlay
 from napari._vispy.overlays.text import VispyTextOverlay
 from napari._vispy.utils.quaternion import quaternion2euler
-<<<<<<< HEAD
 from napari._vispy.utils.visual import create_vispy_layer, create_vispy_overlay
-=======
-from napari._vispy.utils.visual import create_vispy_layer
 
 __all__ = [
     "VispyCamera",
     "VispyCanvas",
     "VispyAxesOverlay",
-    "VispyInteractionBox",
+    "VispySelectionBoxOverlay",
     "VispyScaleBarOverlay",
+    "VispyTransformBoxOverlay",
     "VispyTextOverlay",
     "quaternion2euler",
     "create_vispy_layer",
-]
->>>>>>> 5ca30ea2
+    "create_vispy_overlay",
+]