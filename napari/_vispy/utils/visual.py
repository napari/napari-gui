--- conflicted
+++ resolved
@@ -46,11 +46,7 @@
     Tracks,
     Vectors,
 )
-<<<<<<< HEAD
 from napari.layers.layergroup import LayerGroup
-from napari.utils.config import async_octree
-=======
->>>>>>> 0f85200e
 from napari.utils.translations import trans
 
 layer_to_visual = {
