--- conflicted
+++ resolved
@@ -5,16 +5,6 @@
 import numpy as np
 from vispy.scene.widgets.viewbox import ViewBox
 
-<<<<<<< HEAD
-from ...components.overlays import (
-    AxesOverlay,
-    BoundingBoxOverlay,
-    Overlay,
-    ScaleBarOverlay,
-    TextOverlay,
-)
-from ...layers import (
-=======
 from napari._vispy.layers.base import VispyBaseLayer
 from napari._vispy.layers.image import VispyImageLayer
 from napari._vispy.layers.labels import VispyLabelsLayer
@@ -23,8 +13,19 @@
 from napari._vispy.layers.surface import VispySurfaceLayer
 from napari._vispy.layers.tracks import VispyTracksLayer
 from napari._vispy.layers.vectors import VispyVectorsLayer
+from napari._vispy.overlays.axes import VispyAxesOverlay
+from napari._vispy.overlays.base import VispyBaseOverlay
+from napari._vispy.overlays.bounding_box import VispyBoundingBoxOverlay
+from napari._vispy.overlays.scale_bar import VispyScaleBarOverlay
+from napari._vispy.overlays.text import VispyTextOverlay
+from napari.components.overlays import (
+    AxesOverlay,
+    BoundingBoxOverlay,
+    Overlay,
+    ScaleBarOverlay,
+    TextOverlay,
+)
 from napari.layers import (
->>>>>>> 904b06f6
     Image,
     Labels,
     Layer,
@@ -34,26 +35,8 @@
     Tracks,
     Vectors,
 )
-<<<<<<< HEAD
-from ...utils.config import async_octree
-from ...utils.translations import trans
-from ..layers.base import VispyBaseLayer
-from ..layers.image import VispyImageLayer
-from ..layers.labels import VispyLabelsLayer
-from ..layers.points import VispyPointsLayer
-from ..layers.shapes import VispyShapesLayer
-from ..layers.surface import VispySurfaceLayer
-from ..layers.tracks import VispyTracksLayer
-from ..layers.vectors import VispyVectorsLayer
-from ..overlays.axes import VispyAxesOverlay
-from ..overlays.base import VispyBaseOverlay
-from ..overlays.bounding_box import VispyBoundingBoxOverlay
-from ..overlays.scale_bar import VispyScaleBarOverlay
-from ..overlays.text import VispyTextOverlay
-=======
 from napari.utils.config import async_octree
 from napari.utils.translations import trans
->>>>>>> 904b06f6
 
 layer_to_visual = {
     Image: VispyImageLayer,
