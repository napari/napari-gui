from typing import Union

import numpy as np
from vispy.scene.visuals import Text

from napari.layers import Points, Shapes
<<<<<<< HEAD
from napari.layers.utils.string_encoding import ConstantStringEncoding


def update_text_node(
    *,
    text_node: Text,
    layer: Union[Shapes, Points],
=======
from napari.layers.utils._text_constants import TextMode


def update_text(
    *,
    node: Text,
    layer: Union[Points, Shapes],
>>>>>>> e6ebaaee
):
    """Update the vispy text node with a layer's text parameters.

    Parameters
    ----------
<<<<<<< HEAD
    text_node : vispy.scene.visuals.Text
        The text node to be updated.
    layer : Layer
=======
    node : vispy.scene.visuals.Text
        The text node to be updated.
    layer : Union[Points, Shapes]
>>>>>>> e6ebaaee
        A layer with text.
    """

    ndisplay = layer._ndisplay

    # Vispy always needs non-empty values and coordinates, so if a layer
    # effectively has no visible text then return single dummy data.
    # This also acts as a minor optimization.
    if _has_visible_text(layer):
        text_values = layer._view_text
        coords, anchor_x, anchor_y = layer._view_text_coords
    else:
        text_values = np.array([''])
<<<<<<< HEAD
        coords, anchor_x, anchor_y = (
            np.zeros((1, ndisplay)),
            'center',
            'center',
        )
=======
        coords = np.zeros((1, ndisplay))
        anchor_x = 'center'
        anchor_y = 'center'
>>>>>>> e6ebaaee

    # Vispy wants (x, y) positions instead of (row, column) coordinates.
    if ndisplay == 2:
        positions = np.flip(coords, axis=1)
    elif ndisplay == 3:
        raw_positions = np.flip(coords, axis=1)
        n_positions, position_dims = raw_positions.shape

        if position_dims < 3:
            padded_positions = np.zeros((n_positions, 3))
            padded_positions[:, 0:2] = raw_positions
            positions = padded_positions
        else:
            positions = raw_positions

<<<<<<< HEAD
    text_node.text = text_values
    text_node.pos = positions
    text_node.anchors = (anchor_x, anchor_y)

    text_manager = layer.text
    text_node.rotation = text_manager.rotation
    text_node.color = text_manager.color
    text_node.font_size = text_manager.size
=======
    node.text = text_values
    node.pos = positions
    node.anchors = (anchor_x, anchor_y)

    text_manager = layer.text
    node.rotation = text_manager.rotation
    node.color = text_manager.color
    node.font_size = text_manager.size
>>>>>>> e6ebaaee


def _has_visible_text(layer: Union[Points, Shapes]) -> bool:
    text = layer.text
    if not text.visible:
        return False
<<<<<<< HEAD
    if len(layer._indices_view) == 0:
        return False
    elif (
        isinstance(text.string, ConstantStringEncoding)
        and text.string.constant == ''
    ):
=======
    if len(text.values) == 0:
        return False
    if text._mode == TextMode.NONE:
        return False
    if len(layer._indices_view) == 0:
>>>>>>> e6ebaaee
        return False
    return True<|MERGE_RESOLUTION|>--- conflicted
+++ resolved
@@ -4,37 +4,21 @@
 from vispy.scene.visuals import Text
 
 from napari.layers import Points, Shapes
-<<<<<<< HEAD
 from napari.layers.utils.string_encoding import ConstantStringEncoding
-
-
-def update_text_node(
-    *,
-    text_node: Text,
-    layer: Union[Shapes, Points],
-=======
-from napari.layers.utils._text_constants import TextMode
 
 
 def update_text(
     *,
     node: Text,
     layer: Union[Points, Shapes],
->>>>>>> e6ebaaee
 ):
     """Update the vispy text node with a layer's text parameters.
 
     Parameters
     ----------
-<<<<<<< HEAD
-    text_node : vispy.scene.visuals.Text
-        The text node to be updated.
-    layer : Layer
-=======
     node : vispy.scene.visuals.Text
         The text node to be updated.
     layer : Union[Points, Shapes]
->>>>>>> e6ebaaee
         A layer with text.
     """
 
@@ -48,17 +32,9 @@
         coords, anchor_x, anchor_y = layer._view_text_coords
     else:
         text_values = np.array([''])
-<<<<<<< HEAD
-        coords, anchor_x, anchor_y = (
-            np.zeros((1, ndisplay)),
-            'center',
-            'center',
-        )
-=======
         coords = np.zeros((1, ndisplay))
         anchor_x = 'center'
         anchor_y = 'center'
->>>>>>> e6ebaaee
 
     # Vispy wants (x, y) positions instead of (row, column) coordinates.
     if ndisplay == 2:
@@ -74,16 +50,6 @@
         else:
             positions = raw_positions
 
-<<<<<<< HEAD
-    text_node.text = text_values
-    text_node.pos = positions
-    text_node.anchors = (anchor_x, anchor_y)
-
-    text_manager = layer.text
-    text_node.rotation = text_manager.rotation
-    text_node.color = text_manager.color
-    text_node.font_size = text_manager.size
-=======
     node.text = text_values
     node.pos = positions
     node.anchors = (anchor_x, anchor_y)
@@ -92,26 +58,17 @@
     node.rotation = text_manager.rotation
     node.color = text_manager.color
     node.font_size = text_manager.size
->>>>>>> e6ebaaee
 
 
 def _has_visible_text(layer: Union[Points, Shapes]) -> bool:
     text = layer.text
     if not text.visible:
         return False
-<<<<<<< HEAD
-    if len(layer._indices_view) == 0:
-        return False
-    elif (
+    if (
         isinstance(text.string, ConstantStringEncoding)
         and text.string.constant == ''
     ):
-=======
-    if len(text.values) == 0:
-        return False
-    if text._mode == TextMode.NONE:
         return False
     if len(layer._indices_view) == 0:
->>>>>>> e6ebaaee
         return False
     return True