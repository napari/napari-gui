--- conflicted
+++ resolved
@@ -7,32 +7,17 @@
 class VispyTextOverlay(VispyCanvasOverlay):
     """Text overlay."""
 
-<<<<<<< HEAD
-    def __init__(self, *args, **kwargs):
-        super().__init__(*args, node=Text(pos=(0, 0)), **kwargs)
-=======
     def __init__(self, **kwargs):
         super().__init__(node=Text(pos=(0, 0)), **kwargs)
->>>>>>> c3bc251d
 
         self.node.font_size = self.overlay.font_size
         self.node.anchors = ("left", "top")
 
         self.overlay.events.text.connect(self._on_text_change)
         self.overlay.events.color.connect(self._on_color_change)
-<<<<<<< HEAD
-        self.overlay.events.font_size.connect(self._on_color_change)
-
-        self._on_visible_change()
-        self._on_text_change()
-        self._on_color_change()
-        self._on_font_size_change()
-        self._on_position_change()
-=======
         self.overlay.events.font_size.connect(self._on_font_size_change)
 
         self.reset()
->>>>>>> c3bc251d
 
     def _on_text_change(self):
         self.node.text = self.overlay.text
@@ -43,11 +28,7 @@
     def _on_font_size_change(self):
         self.node.font_size = self.overlay.font_size
 
-<<<<<<< HEAD
-    def _on_position_change(self):
-=======
     def _on_position_change(self, event=None):
->>>>>>> c3bc251d
         super()._on_position_change()
         position = self.overlay.position
 
@@ -64,14 +45,10 @@
         elif position == CanvasPosition.BOTTOM_CENTER:
             anchors = ("center", "top")
 
-<<<<<<< HEAD
-        self.node.anchors = anchors
-=======
         self.node.anchors = anchors
 
     def reset(self):
         super().reset()
         self._on_text_change()
         self._on_color_change()
-        self._on_font_size_change()
->>>>>>> c3bc251d
+        self._on_font_size_change()