--- conflicted
+++ resolved
@@ -51,13 +51,6 @@
         """Connect the canvas resize event to scale bar callback function(s)."""
         if event.new and self.node.canvas:
             event.new.canvas.events.resize.connect(
-<<<<<<< HEAD
-                self._scale_on_canvas_resize
-            )
-
-    def _scale_on_canvas_resize(self, event):
-        self._target_length = event.source.size[0] / 5
-=======
                 self._scale_scalebar_on_canvas_resize
             )
             event.new.canvas.events.resize.connect(self._scale_font_size)
@@ -76,7 +69,6 @@
         self.y_size = event.source.size[1] / 40
         self.x_size = event.source.size[0] / 20
         self.node.line._width = event.source.size[1] / 100
->>>>>>> 4a434fc4
         self._on_zoom_change(force=True)
 
     def _on_unit_change(self):
