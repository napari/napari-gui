<<<<<<< HEAD
from napari._vispy.overlays.base import LayerOverlayMixin, VispySceneOverlay
from napari._vispy.visuals.interaction_box import InteractionBox
from napari.layers.base._base_constants import InteractionBoxHandle


class _VispyBoundingBoxOverlay(LayerOverlayMixin, VispySceneOverlay):
    def __init__(self, *, layer, overlay, parent=None):
        super().__init__(
            node=InteractionBox(),
            layer=layer,
            overlay=overlay,
            parent=parent,
=======
import numpy as np
from vispy.color.color_array import ColorArray
from vispy.scene.visuals import Compound, Line, Markers

from napari.components.overlays._interaction_box_constants import Box


class VispyInteractionBox:
    def __init__(self, viewer, parent=None, order=0) -> None:

        self._viewer = viewer
        self._interaction_box = viewer.overlays.interaction_box
        self.node = Compound([Line(), Markers(), Markers()], parent=parent)
        self.node.order = order
        self._on_interaction_box_change()
        self._interaction_box.events.points.connect(
            self._on_interaction_box_change
        )
        self._interaction_box.events.show.connect(
            self._on_interaction_box_change
        )
        self._interaction_box.events.show_handle.connect(
            self._on_interaction_box_change
        )
        self._interaction_box.events.show_vertices.connect(
            self._on_interaction_box_change
        )
        self._interaction_box.events.selected_vertex.connect(
            self._on_interaction_box_change
>>>>>>> f5fcb7d2
        )
        self.layer.events.set_data.connect(self._on_visible_change)

    def _on_bounds_change(self):
        pass

    def _on_visible_change(self):
        if self.layer._slice_input.ndisplay == 2:
            super()._on_visible_change()
            self._on_bounds_change()
        else:
            self.node.visible = False

    def reset(self):
        super().reset()
        self._on_bounds_change()


class VispySelectionBoxOverlay(_VispyBoundingBoxOverlay):
    def __init__(self, *, layer, overlay, parent=None):
        super().__init__(
            layer=layer,
            overlay=overlay,
            parent=parent,
        )
        self.overlay.events.bounds.connect(self._on_bounds_change)
        self.overlay.events.handles.connect(self._on_bounds_change)
        self.overlay.events.selected_vertex.connect(self._on_bounds_change)

    def _on_bounds_change(self):
        if self.layer._slice_input.ndisplay == 2:
            top_left, bot_right = self.overlay.bounds
            self.node.set_data(
                # invert axes for vispy
                top_left[::-1],
                bot_right[::-1],
                handles=self.overlay.handles,
                selected=self.overlay.selected_vertex,
            )


class VispyTransformBoxOverlay(_VispyBoundingBoxOverlay):
    def __init__(self, *, layer, overlay, parent=None):
        super().__init__(
            layer=layer,
            overlay=overlay,
            parent=parent,
        )
        self.layer.events.scale.connect(self._on_bounds_change)
        self.layer.events.translate.connect(self._on_bounds_change)
        self.layer.events.rotate.connect(self._on_bounds_change)
        self.layer.events.shear.connect(self._on_bounds_change)
        self.layer.events.affine.connect(self._on_bounds_change)
        self.overlay.events.selected_vertex.connect(self._on_bounds_change)

    def _on_bounds_change(self):
        if self.layer._slice_input.ndisplay == 2:
            bounds = self.layer._display_bounding_box(
                self.layer._slice_input.displayed
            )
            # invert axes for vispy
            top_left, bot_right = (tuple(point) for point in bounds.T[:, ::-1])

            if self.overlay.selected_vertex == InteractionBoxHandle.INSIDE:
                selected = slice(None)
            else:
                selected = self.overlay.selected_vertex

            self.node.set_data(
                top_left,
                bot_right,
                handles=True,
                selected=selected,
            )<|MERGE_RESOLUTION|>--- conflicted
+++ resolved
@@ -1,47 +1,15 @@
-<<<<<<< HEAD
 from napari._vispy.overlays.base import LayerOverlayMixin, VispySceneOverlay
 from napari._vispy.visuals.interaction_box import InteractionBox
 from napari.layers.base._base_constants import InteractionBoxHandle
 
 
 class _VispyBoundingBoxOverlay(LayerOverlayMixin, VispySceneOverlay):
-    def __init__(self, *, layer, overlay, parent=None):
+    def __init__(self, *, layer, overlay, parent=None) -> None:
         super().__init__(
             node=InteractionBox(),
             layer=layer,
             overlay=overlay,
             parent=parent,
-=======
-import numpy as np
-from vispy.color.color_array import ColorArray
-from vispy.scene.visuals import Compound, Line, Markers
-
-from napari.components.overlays._interaction_box_constants import Box
-
-
-class VispyInteractionBox:
-    def __init__(self, viewer, parent=None, order=0) -> None:
-
-        self._viewer = viewer
-        self._interaction_box = viewer.overlays.interaction_box
-        self.node = Compound([Line(), Markers(), Markers()], parent=parent)
-        self.node.order = order
-        self._on_interaction_box_change()
-        self._interaction_box.events.points.connect(
-            self._on_interaction_box_change
-        )
-        self._interaction_box.events.show.connect(
-            self._on_interaction_box_change
-        )
-        self._interaction_box.events.show_handle.connect(
-            self._on_interaction_box_change
-        )
-        self._interaction_box.events.show_vertices.connect(
-            self._on_interaction_box_change
-        )
-        self._interaction_box.events.selected_vertex.connect(
-            self._on_interaction_box_change
->>>>>>> f5fcb7d2
         )
         self.layer.events.set_data.connect(self._on_visible_change)
 
@@ -61,7 +29,7 @@
 
 
 class VispySelectionBoxOverlay(_VispyBoundingBoxOverlay):
-    def __init__(self, *, layer, overlay, parent=None):
+    def __init__(self, *, layer, overlay, parent=None) -> None:
         super().__init__(
             layer=layer,
             overlay=overlay,
@@ -84,7 +52,7 @@
 
 
 class VispyTransformBoxOverlay(_VispyBoundingBoxOverlay):
-    def __init__(self, *, layer, overlay, parent=None):
+    def __init__(self, *, layer, overlay, parent=None) -> None:
         super().__init__(
             layer=layer,
             overlay=overlay,
