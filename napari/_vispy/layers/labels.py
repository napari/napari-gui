--- conflicted
+++ resolved
@@ -147,10 +147,7 @@
             raise KeyError('label does not exist')
         key += 1
         pos = idx_to_2D(key, keys.shape)
-    if keys[pos] == key:
-        return pos
-    else:
-        return None
+    return pos if key[pos] == key else None
 
 
 def hash2d_set(key, value, keys, values, empty_val=0):
@@ -179,7 +176,6 @@
 
 
 class VispyLabelsLayer(VispyImageLayer):
-<<<<<<< HEAD
     def __init__(self, layer, node=None, texture_format='r32f') -> None:
         super().__init__(
             layer,
@@ -189,6 +185,7 @@
         )
 
         self.layer.events.color_mode.connect(self._on_colormap_change)
+        self.layer.events.labels_update.connect(self._on_partial_labels_update)
 
     def _on_colormap_change(self, event=None):
         # self.layer.colormap is a labels_colormap, which is an evented model
@@ -226,6 +223,22 @@
             self.node.shared_program['LUT_shape'] = key_texture.shape
         else:
             self.node.cmap = VispyColormap(*colormap)
+
+    def _on_partial_labels_update(self, event):
+        if not self.layer.loaded:
+            return
+
+        raw_displayed = self.layer._slice.image.raw
+        ndims = len(event.offset)
+
+        if self.node._texture.shape[:ndims] != raw_displayed.shape[:ndims]:
+            self.layer.refresh()
+            return
+
+        self.node._texture.scale_and_set_data(
+            event.data, copy=False, offset=event.offset
+        )
+        self.node.update()
 
 
 class LabelVisual(ImageVisual):
@@ -268,29 +281,7 @@
     def _compute_bounds(self, axis, view):
         if self._data is None:
             return None
-        elif axis > 1:
+        elif axis > 1:  # noqa: RET505
             return (0, 0)
         else:
-            return (0, self.size[axis])
-=======
-    def __init__(self, *args, **kwargs) -> None:
-        super().__init__(*args, texture_format=None, **kwargs)
-
-        self.layer.events.labels_update.connect(self._on_partial_labels_update)
-
-    def _on_partial_labels_update(self, event):
-        if not self.layer.loaded:
-            return
-
-        raw_displayed = self.layer._slice.image.raw
-        ndims = len(event.offset)
-
-        if self.node._texture.shape[:ndims] != raw_displayed.shape[:ndims]:
-            self.layer.refresh()
-            return
-
-        self.node._texture.scale_and_set_data(
-            event.data, copy=False, offset=event.offset
-        )
-        self.node.update()
->>>>>>> d043abc9
+            return (0, self.size[axis])