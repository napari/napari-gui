from itertools import product
from math import ceil, isnan, log2, sqrt
from typing import TYPE_CHECKING, Dict, Optional, Tuple, Union

import numpy as np
from vispy.color import Colormap as VispyColormap
from vispy.gloo import Texture2D
from vispy.scene.node import Node
from vispy.scene.visuals import create_visual_node
from vispy.visuals.image import ImageVisual
from vispy.visuals.shaders import Function, FunctionChain

from napari._vispy.layers.image import ImageLayerNode, VispyImageLayer
from napari._vispy.utils.gl import get_max_texture_sizes
from napari._vispy.visuals.volume import Volume as VolumeNode
from napari.utils._dtype import vispy_texture_dtype

# We use table sizes that are prime numbers near powers of 2.
# For each power of 2, we keep three candidate sizes. This allows us to
# maximize the chances of finding a collision-free table for a given set of
# keys (which we typically know at build time).
PRIME_NUM_TABLE = [
    [37, 31, 29],
    [61, 59, 53],
    [127, 113, 109],
    [251, 241, 239],
    [509, 503, 499],
    [1021, 1019, 1013],
    [2039, 2029, 2027],
    [4093, 4091, 4079],
    [8191, 8179, 8171],
    [16381, 16369, 16363],
    [32749, 32719, 32717],
    [65521, 65519, 65497],
]

START_TWO_POWER = 5

MAX_LOAD_FACTOR = 0.25

MAX_TEXTURE_SIZE = None

ColorTuple = Tuple[float, float, float, float]

<<<<<<< HEAD
EMPTY_VAL = -1.0

_UNSET = object()

low_disc_lookup_shader = """
uniform sampler2D texture2D_LUT;
=======
if TYPE_CHECKING:
    from napari.layers import Labels
>>>>>>> 591809d6


auto_lookup_shader = """
uniform sampler2D texture2D_values;

vec4 sample_label_color(float t) {
    if (t == $background_value) {
        return vec4(0);
    }

    if (($use_selection) && ($selection != t)) {
        return vec4(0);
    }
    t = mod(t, $color_map_size);
    return texture2D(
        texture2D_values,
        vec2(0.0, (t + 0.5) / $color_map_size)
    );
}
"""


direct_lookup_shader = """
uniform sampler2D texture2D_keys;
uniform sampler2D texture2D_values;
uniform vec2 LUT_shape;
uniform int color_count;


vec4 sample_label_color(float t) {
    if (($use_selection) && ($selection != t)) {
        return vec4(0);
    }

    float empty = $EMPTY_VAL;
    // get position in the texture grid (same as hash2d_get)
    vec2 pos = vec2(
        mod(int(t / LUT_shape.y), LUT_shape.x),
        mod(t, LUT_shape.y)
    );

    // add .5 to move to the center of each texel and convert to texture coords
    vec2 pos_tex = (pos + vec2(.5)) / LUT_shape;

    // sample key texture
    float found = texture2D(
        texture2D_keys,
        pos_tex
    ).r;

    // return vec4(pos_tex, 0, 1); // debug if texel is calculated correctly (correct)
    // return vec4(found / 15, 0, 0, 1); // debug if key is calculated correctly (correct, should be a black-to-red gradient)

    // we get a different value:
    // - if it's the empty key, exit;
    // - otherwise, it's a hash collision: continue searching
    float initial_t = t;
    int count = 0;
    while ((abs(found - initial_t) > 1e-8) && (abs(found - empty) > 1e-8)) {
        count = count + 1;
        t = initial_t + float(count);
        if (count >= color_count) {
            return vec4(0);
        }
        // same as above
        vec2 pos = vec2(
            mod(int(t / LUT_shape.y), LUT_shape.x),
            mod(t, LUT_shape.y)
        );
        pos_tex = (pos + vec2(.5)) / LUT_shape;

        found = texture2D(
            texture2D_keys,
            pos_tex
        ).r;
    }

    // return vec4(pos_tex, 0, 1); // debug if final texel is calculated correctly

    vec4 color = vec4($default_color);
    if (abs(found - empty) > 1e-8) {
        color = texture2D(
            texture2D_values,
            pos_tex
        );
    }
    return color;
}

"""


class LabelVispyColormap(VispyColormap):
    def __init__(
        self,
        colors,
        use_selection=False,
        selection=0.0,
        background_value=0.0,
    ):
        super().__init__(
            colors=["w", "w"], controls=None, interpolation='zero'
        )
        self.glsl_map = (
            auto_lookup_shader.replace('$color_map_size', str(len(colors)))
            .replace('$use_selection', str(use_selection).lower())
            .replace('$selection', str(selection))
            .replace('$background_value', str(background_value))
        )


class DirectLabelVispyColormap(VispyColormap):
    def __init__(
        self,
        use_selection=False,
        selection=0.0,
        collision=True,
        default_color=(0, 0, 0, 0),
        empty_value=EMPTY_VAL,
    ):
        colors = ['w', 'w']  # dummy values, since we use our own machinery
        super().__init__(colors, controls=None, interpolation='zero')
        self.glsl_map = (
            direct_lookup_shader.replace(
                "$use_selection", str(use_selection).lower()
            )
            .replace("$selection", str(selection))
            .replace("$collision", str(collision).lower())
            .replace("$default_color", ", ".join(map(str, default_color)))
            .replace("$EMPTY_VAL", str(empty_value))
        )


def idx_to_2d(idx, shape):
    """
    From a 1D index generate a 2D index that fits the given shape.

    The 2D index will wrap around line by line and back to the beginning.
    """
    return int((idx // shape[1]) % shape[0]), int(idx % shape[1])


def hash2d_get(key, keys, empty_val=EMPTY_VAL):
    """
    Given a key, retrieve its location in the keys table.
    """
    pos = idx_to_2d(key, keys.shape)
    initial_key = key
    while keys[pos] != initial_key and keys[pos] != empty_val:
        if key - initial_key > keys.size:
            raise KeyError('label does not exist')
        key += 1
        pos = idx_to_2d(key, keys.shape)
    return pos if keys[pos] == initial_key else None


def hash2d_set(
    key: Union[float, np.floating],
    value: ColorTuple,
    keys: np.ndarray,
    values: np.ndarray,
    empty_val=EMPTY_VAL,
) -> bool:
    """
    Set a value in the 2d hashmap, wrapping around to avoid collision.
    """
    if key is None or isnan(key):
        return False
    pos = idx_to_2d(key, keys.shape)
    initial_key = key
    collision = False
    while keys[pos] != empty_val:
        collision = True
        if key - initial_key > keys.size:
            raise OverflowError('too many labels')
        key += 1
        pos = idx_to_2d(key, keys.shape)
    keys[pos] = initial_key
    values[pos] = value

    return collision


def _get_shape_from_keys(
    keys: np.ndarray, first_dim_index: int, second_dim_index: int
) -> Optional[Tuple[int, int]]:
    """Get the smallest hashmap size without collisions, if any.

    This function uses precomputed prime numbers from PRIME_NUM_TABLE.

    For each index, it gets a list of prime numbers close to
    ``2**(index + START_TWO_POWER)`` (where ``START_TWO_POWER=5``), that is,
    the smallest table is close to ``32 * 32``.

    The function then iterates over all combinations of prime numbers from the
    lists and checks for a combination that has no collisions for the
    given keys, returning that combination.

    If no combination can be found, returns None.

    Although keys that collide for all table combinations are rare, they are
    possible: see ``test_collide_keys`` and ``test_collide_keys2``.

    Parameters
    ----------
    keys: np.ndarray
        array of keys to be inserted into the hashmap,
        used for collision detection
    first_dim_index: int
        index for first dimension of PRIME_NUM_TABLE
    second_dim_index: int
        index for second dimension of PRIME_NUM_TABLE

    Returns
    shp : 2-tuple of int, optional
        If a table shape can be found that has no collisions for the given
        keys, return that shape. Otherwise, return None.
    """
    for fst_size, snd_size in product(
        PRIME_NUM_TABLE[first_dim_index],
        PRIME_NUM_TABLE[second_dim_index],
    ):
        fst_crd = (keys // snd_size) % fst_size
        snd_crd = keys % snd_size

        collision_set = set(zip(fst_crd, snd_crd))
        if len(collision_set) == len(set(keys)):
            return fst_size, snd_size
    return None


def _get_shape_from_dict(
    color_dict: Dict[float, Tuple[float, float, float, float]]
) -> Tuple[int, int]:
    """Compute the shape of a 2D hashmap based on the keys in `color_dict`.

    This function finds indices for the first and second dimensions of a
    table in PRIME_NUM_TABLE based on a target load factor of 0.125-0.25,
    then calls `_get_shape_from_keys` based on those indices.

    This is quite a low load-factor, but, ultimately, the hash table
    textures are tiny compared to most datasets, so we choose these
    factors to minimize the chance of collisions and trade a bit of GPU
    memory for speed.
    """
    keys = np.array([x for x in color_dict if x is not None], dtype=np.int64)

    size = len(keys) / MAX_LOAD_FACTOR
    size_sqrt = sqrt(size)
    size_log2 = log2(size_sqrt)
    max_idx = len(PRIME_NUM_TABLE) - 1
    max_size = PRIME_NUM_TABLE[max_idx][0] ** 2
    fst_dim = min(max(int(ceil(size_log2)) - START_TWO_POWER, 0), max_idx)
    snd_dim = min(max(int(round(size_log2, 0)) - START_TWO_POWER, 0), max_idx)

    if len(keys) > max_size:
        raise MemoryError(
            f'Too many labels: napari supports at most {max_size} labels, '
            f'got {len(keys)}.'
        )

    shp = _get_shape_from_keys(keys, fst_dim, snd_dim)
    if shp is None and snd_dim < max_idx:
        # if we still have room to grow, try the next size up to get a
        # collision-free table
        shp = _get_shape_from_keys(keys, fst_dim, snd_dim + 1)
    if shp is None:
        # at this point, if there's still collisions, we give up and return
        # the largest possible table given these indices and the target load
        # factor.
        # (To see a set of keys that cause collision,
        # and land on this branch, see test_collide_keys2.)
        shp = PRIME_NUM_TABLE[fst_dim][0], PRIME_NUM_TABLE[snd_dim][0]
    return shp


def get_shape_from_dict(color_dict):
    global MAX_TEXTURE_SIZE
    if MAX_TEXTURE_SIZE is None:
        MAX_TEXTURE_SIZE = get_max_texture_sizes()[0]

    shape = _get_shape_from_dict(color_dict)

    if MAX_TEXTURE_SIZE is not None and (
        shape[0] > MAX_TEXTURE_SIZE or shape[1] > MAX_TEXTURE_SIZE
    ):
        raise MemoryError(
            f'Too many labels. GPU does not support textures of this size.'
            f' Requested size is {shape[0]}x{shape[1]}, but maximum supported'
            f' size is {MAX_TEXTURE_SIZE}x{MAX_TEXTURE_SIZE}'
        )
    return shape


def _get_empty_val_from_dict(color_dict):
    empty_val = EMPTY_VAL
    while empty_val in color_dict:
        empty_val -= 1
    return empty_val


def build_textures_from_dict(
    color_dict: Dict[float, ColorTuple],
    empty_val=_UNSET,
    shape=None,
    use_selection=False,
    selection=0.0,
) -> Tuple[np.ndarray, np.ndarray, bool]:
    """
    This function construct hash table for fast lookup of colors.
    It uses pair of textures.
    First texture is a table of keys, used to determine position,
    second is a table of values.

    The procedure of selection table and collision table is
    implemented in hash2d_get function.

    Parameters
    ----------
    color_dict: Dict[float, Tuple[float, float, float, float]]
        Dictionary from labels to colors
    empty_val: float
        Value to use for empty cells in the hash table
    shape: Optional[Tuple[int, int]]
        Shape of the hash table.
        If None, it is calculated from the number of
        labels using _get_shape_from_dict
    use_selection: bool
        If True, only the selected label is shown.
        The generated colormap is single-color of size (1, 1)
    selection: float
        used only if use_selection is True.
        Determines the selected label.

    Returns
    -------
    keys: np.ndarray
        Texture of keys for the hash table
    values: np.ndarray
        Texture of values for the hash table
    collision: bool
        True if there are collisions in the hash table
    """
    if use_selection:
        keys = np.full((1, 1), selection, dtype=vispy_texture_dtype)
        values = np.zeros((1, 1, 4), dtype=vispy_texture_dtype)
        values[0, 0] = color_dict[selection]
        return keys, values, False

    if empty_val is _UNSET:
        empty_val = _get_empty_val_from_dict(color_dict)

    if len(color_dict) > 2**31 - 2:
        raise MemoryError(
            f'Too many labels ({len(color_dict)}). Maximum supported number of labels is 2^31-2'
        )

    if shape is None:
        shape = get_shape_from_dict(color_dict)

    if len(color_dict) > shape[0] * shape[1]:
        raise MemoryError(
            f'Too many labels ({len(color_dict)}). Maximum supported number of labels for the given shape is {shape[0] * shape[1]}'
        )

    keys = np.full(shape, empty_val, dtype=vispy_texture_dtype)
    values = np.zeros(shape + (4,), dtype=vispy_texture_dtype)
    visited = set()
    collision = False
    for key, value in color_dict.items():
        key_ = vispy_texture_dtype(key)
        if key_ in visited:
            # input int keys are unique but can map to the same float.
            # if so, we ignore all but the first appearance.
            continue
        visited.add(key_)
        collision |= hash2d_set(key_, value, keys, values, empty_val=empty_val)

    return keys, values, collision


class VispyLabelsLayer(VispyImageLayer):
    layer: 'Labels'

    def __init__(self, layer, node=None, texture_format='r32f') -> None:
        super().__init__(
            layer,
            node=node,
            texture_format=texture_format,
            layer_node_class=LabelLayerNode,
        )

        # self.layer.events.color_mode.connect(self._on_colormap_change)
        self.layer.events.labels_update.connect(self._on_partial_labels_update)
        self.layer.events.selected_label.connect(self._on_colormap_change)
        self.layer.events.show_selected_label.connect(self._on_colormap_change)

    def _on_rendering_change(self):
        # overriding the Image method, so we can maintain the same old rendering name
        if isinstance(self.node, VolumeNode):
            rendering = self.layer.rendering
            self.node.method = (
                rendering
                if rendering != 'translucent'
                else 'translucent_categorical'
            )
            self._on_attenuation_change()
            self._on_iso_threshold_change()

    def _on_colormap_change(self, event=None):
        # self.layer.colormap is a labels_colormap, which is an evented model
        # from napari.utils.colormaps.Colormap (or similar). If we use it
        # in our constructor, we have access to the texture data we need
        if (
            event is not None
            and event.type == 'selected_label'
            and not self.layer.show_selected_label
        ):
            return
        colormap = self.layer.colormap
        mode = self.layer.color_mode

        if mode == 'auto':
            self.node.cmap = LabelVispyColormap(
                colors=colormap.colors,
                use_selection=colormap.use_selection,
                selection=colormap.selection,
                background_value=colormap.background_value,
            )
            self.node.shared_program['texture2D_values'] = Texture2D(
                colormap.colors.reshape(
                    (colormap.colors.shape[0], 1, 4)
                ).astype(np.float32),
                internalformat='rgba32f',
                interpolation='nearest',
            )

        elif mode == 'direct':
            color_dict = (
                self.layer.color
            )  # TODO: should probably account for non-given labels
            key_texture, val_texture, collision = build_textures_from_dict(
                color_dict,
                use_selection=colormap.use_selection,
                selection=colormap.selection,
            )

            self.node.cmap = DirectLabelVispyColormap(
                use_selection=colormap.use_selection,
                selection=colormap.selection,
                collision=collision,
                default_color=colormap.default_color,
                empty_value=_get_empty_val_from_dict(color_dict),
            )
            # note that textures have to be transposed here!
            self.node.shared_program['texture2D_keys'] = Texture2D(
                key_texture.T, internalformat='r32f', interpolation='nearest'
            )
            self.node.shared_program['texture2D_values'] = Texture2D(
                val_texture.swapaxes(0, 1),
                internalformat='rgba32f',
                interpolation='nearest',
            )
            self.node.shared_program['LUT_shape'] = key_texture.shape
        else:
            self.node.cmap = VispyColormap(*colormap)

    def _on_partial_labels_update(self, event):
        if not self.layer.loaded:
            return

        raw_displayed = self.layer._slice.image.raw
        ndims = len(event.offset)

        if self.node._texture.shape[:ndims] != raw_displayed.shape[:ndims]:
            self.layer.refresh()
            return

        self.node._texture.scale_and_set_data(
            event.data, copy=False, offset=event.offset
        )
        self.node.update()


class LabelVisual(ImageVisual):
    def __init__(self, *args, **kwargs):
        super().__init__(*args, **kwargs)

    def _build_color_transform(self):
        fun = FunctionChain(
            None,
            [
                Function(self._func_templates['red_to_luminance']),
                Function(self.cmap.glsl_map),
            ],
        )
        return fun


class LabelLayerNode(ImageLayerNode):
    def __init__(self, custom_node: Node = None, texture_format=None):
        self._custom_node = custom_node
        self._image_node = LabelNode(
            None
            if (texture_format is None or texture_format == 'auto')
            else np.array([[0.0]], dtype=np.float32),
            method='auto',
            texture_format=texture_format,
        )

        self._volume_node = VolumeNode(
            np.zeros((1, 1, 1), dtype=np.float32),
            clim=[0, 2**23 - 1],
            texture_format=texture_format,
        )


BaseLabel = create_visual_node(LabelVisual)


class LabelNode(BaseLabel):  # type: ignore [valid-type,misc]
    def _compute_bounds(self, axis, view):
        if self._data is None:
            return None
        elif axis > 1:  # noqa: RET505
            return 0, 0
        else:
            return 0, self.size[axis]<|MERGE_RESOLUTION|>--- conflicted
+++ resolved
@@ -14,6 +14,10 @@
 from napari._vispy.utils.gl import get_max_texture_sizes
 from napari._vispy.visuals.volume import Volume as VolumeNode
 from napari.utils._dtype import vispy_texture_dtype
+
+if TYPE_CHECKING:
+    from napari.layers import Labels
+
 
 # We use table sizes that are prime numbers near powers of 2.
 # For each power of 2, we keep three candidate sizes. This allows us to
@@ -42,21 +46,14 @@
 
 ColorTuple = Tuple[float, float, float, float]
 
-<<<<<<< HEAD
+
 EMPTY_VAL = -1.0
 
 _UNSET = object()
 
-low_disc_lookup_shader = """
-uniform sampler2D texture2D_LUT;
-=======
-if TYPE_CHECKING:
-    from napari.layers import Labels
->>>>>>> 591809d6
-
 
 auto_lookup_shader = """
-uniform sampler2D texture2D_values;
+uniform sampler2D texture2D_values
 
 vec4 sample_label_color(float t) {
     if (t == $background_value) {
