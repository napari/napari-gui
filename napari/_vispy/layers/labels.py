--- conflicted
+++ resolved
@@ -115,7 +115,6 @@
 
 
 def build_textures_from_dict(
-<<<<<<< HEAD
     color_dict: Dict[int, ColorTuple], max_size: int
 ) -> np.ndarray:
     data = np.zeros(
@@ -126,75 +125,6 @@
         ),
         dtype=np.float32,
     )
-=======
-    color_dict: Dict[Optional[float], ColorTuple],
-    empty_val=_UNSET,
-    shape=None,
-    use_selection=False,
-    selection=0.0,
-) -> Tuple[np.ndarray, np.ndarray, bool]:
-    """
-    This function construct hash table for fast lookup of colors.
-    It uses pair of textures.
-    First texture is a table of keys, used to determine position,
-    second is a table of values.
-
-    The procedure of selection table and collision table is
-    implemented in hash2d_get function.
-
-    Parameters
-    ----------
-    color_dict : Dict[float, Tuple[float, float, float, float]]
-        Dictionary from labels to colors
-    empty_val : float
-        Value to use for empty cells in the hash table
-    shape : Optional[Tuple[int, int]]
-        Shape of the hash table.
-        If None, it is calculated from the number of
-        labels using _get_shape_from_dict
-    use_selection : bool
-        If True, only the selected label is shown.
-        The generated colormap is single-color of size (1, 1)
-    selection : float
-        used only if use_selection is True.
-        Determines the selected label.
-
-    Returns
-    -------
-    keys: np.ndarray
-        Texture of keys for the hash table
-    values: np.ndarray
-        Texture of values for the hash table
-    collision: bool
-        True if there are collisions in the hash table
-    """
-    if use_selection:
-        keys = np.full((1, 1), selection, dtype=vispy_texture_dtype)
-        values = np.zeros((1, 1, 4), dtype=vispy_texture_dtype)
-        values[0, 0] = color_dict.get(selection, color_dict[None])
-        return keys, values, False
-
-    if empty_val is _UNSET:
-        empty_val = _get_empty_val_from_dict(color_dict)
-
-    if len(color_dict) > 2**31 - 2:
-        raise MemoryError(
-            f'Too many labels ({len(color_dict)}). Maximum supported number of labels is 2^31-2'
-        )
-
-    if shape is None:
-        shape = get_shape_from_dict(color_dict)
-
-    if len(color_dict) > shape[0] * shape[1]:
-        raise MemoryError(
-            f'Too many labels ({len(color_dict)}). Maximum supported number of labels for the given shape is {shape[0] * shape[1]}'
-        )
-
-    keys = np.full(shape, empty_val, dtype=vispy_texture_dtype)
-    values = np.zeros(shape + (4,), dtype=vispy_texture_dtype)
-    visited = set()
-    collision = False
->>>>>>> 2fc61245
     for key, value in color_dict.items():
         data[key % data.shape[0], key // data.shape[0]] = value
     return data
@@ -262,7 +192,6 @@
             )
 
         elif mode == 'direct':
-<<<<<<< HEAD
             color_dict = self.layer._direct_colormap.values_mapping_to_minimum_values_set()[
                 1
             ]  # TODO: should probably account for non-given labels
@@ -274,15 +203,6 @@
 
             dtype = minimum_dtype_for_labels(
                 self.layer._direct_colormap.unique_colors_num() + 2
-=======
-            color_dict = (
-                self.layer.color
-            )  # TODO: should probably account for non-given labels
-            key_texture, val_texture, collision = build_textures_from_dict(
-                color_dict,
-                use_selection=colormap.use_selection,
-                selection=float(colormap.selection),
->>>>>>> 2fc61245
             )
             if issubclass(dtype.type, np.integer):
                 scale = np.iinfo(dtype).max
@@ -291,17 +211,10 @@
 
             self.node.cmap = DirectLabelVispyColormap(
                 use_selection=colormap.use_selection,
-<<<<<<< HEAD
                 selection=colormap.selection,
                 scale=scale,
                 color_map_size=val_texture.shape[0],
                 multi=val_texture.shape[1] > 1,
-=======
-                selection=float(colormap.selection),
-                collision=collision,
-                default_color=colormap.default_color,
-                empty_value=_get_empty_val_from_dict(color_dict),
->>>>>>> 2fc61245
             )
             # note that textures have to be transposed here!
             self.node.shared_program['texture2D_values'] = Texture2D(
@@ -309,12 +222,7 @@
                 internalformat='rgba32f',
                 interpolation='nearest',
             )
-<<<<<<< HEAD
             self.node.shared_program['LUT_shape'] = val_texture.shape[:2]
-=======
-            self.node.shared_program['LUT_shape'] = key_texture.shape
-            self.node.shared_program['color_count'] = len(color_dict)
->>>>>>> 2fc61245
         else:
             self.node.cmap = VispyColormap(*colormap)
 
