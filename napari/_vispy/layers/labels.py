import numpy as np
from vispy.color import Colormap as VispyColormap
from vispy.gloo import Texture2D
from vispy.scene.node import Node
from vispy.scene.visuals import create_visual_node
from vispy.visuals.image import ImageVisual
from vispy.visuals.shaders import Function, FunctionChain

from napari._vispy.layers.image import ImageLayerNode, VispyImageLayer
from napari._vispy.visuals.volume import Volume as VolumeNode

low_disc_lookup_shader = """
uniform sampler2D texture2D_LUT;

vec4 sample_label_color(float t) {
    float phi_mod = 0.6180339887498948482;  // phi - 1
    float value = 0.0;
    float margin = 1.0 / 256;

    if (t == 0) {
        return vec4(0);
    }

    if (($use_selection) && ($selection != t)) {
        return vec4(0);
    }

    value = mod((t * phi_mod + $seed), 1.0) * (1 - 2*margin) + margin;

    return texture2D(
        texture2D_LUT,
        vec2(0.0, clamp(value, 0.0, 1.0))
    );
}
"""


direct_lookup_shader = """
uniform sampler2D texture2D_keys;
uniform sampler2D texture2D_values;
uniform vec2 LUT_shape;


vec4 sample_label_color(float t) {
    if (($use_selection) && ($selection != t)) {
        return vec4(0);
    }

    float empty = 0.;
    // get position in the texture grid (same as hash2d_get)
    vec2 pos = vec2(
        mod(int(t / LUT_shape.y), LUT_shape.x),
        mod(t, LUT_shape.y)
    );

    // add .5 to move to the center of each texel and convert to texture coords
    vec2 pos_tex = (pos + vec2(.5)) / LUT_shape;

    // sample key texture
    float found = texture2D(
        texture2D_keys,
        pos_tex
    ).r;

    // return vec4(pos_tex, 0, 1); // debug if texel is calculated correctly (correct)
    // return vec4(found / 15, 0, 0, 1); // debug if key is calculated correctly (correct, should be a black-to-red gradient)

    // we get a different value:
    // - if it's the empty key, exit;
    // - otherwise, it's a hash collision: continue searching
    while ((abs(found - t) > 1e-8) && (abs(found - empty) > 1e-8)) {
        t = t + 1;
        // same as above
        vec2 pos = vec2(
            mod(int(t / LUT_shape.y), LUT_shape.x),
            mod(t, LUT_shape.y)
        );
        pos_tex = (pos + vec2(.5)) / LUT_shape;

        found = texture2D(
            texture2D_keys,
            pos_tex
        ).r;
    }

    // return vec4(pos_tex, 0, 1); // debug if final texel is calculated correctly

    vec4 color = vec4(0);
    if (abs(found - empty) > 1e-8) {
        color = texture2D(
            texture2D_values,
            pos_tex
        );
    }
    return color;
}

"""


class LabelVispyColormap(VispyColormap):
    def __init__(
        self,
        colors,
        controls=None,
        seed=0.5,
        use_selection=False,
        selection=0.0,
    ):
        super().__init__(colors, controls, interpolation='zero')
        self.glsl_map = (
            low_disc_lookup_shader.replace('$seed', str(seed))
            .replace('$use_selection', str(use_selection).lower())
            .replace('$selection', str(selection))
        )


class DirectLabelVispyColormap(VispyColormap):
    def __init__(
        self,
        use_selection=False,
        selection=0.0,
    ):
        colors = ['w', 'w']  # dummy values, since we use our own machinery
        super().__init__(colors, controls=None, interpolation='zero')
        self.glsl_map = direct_lookup_shader.replace(
            '$use_selection', str(use_selection).lower()
        ).replace('$selection', str(selection))


def idx_to_2D(idx, shape):
    """
    From a 1D index generate a 2D index that fits the given shape.

    The 2D index will wrap around line by line and back to the beginning.
    """
    return (idx // shape[1]) % shape[0], (idx % shape[1])


def hash2d_get(key, keys, values, empty_val=0):
    """
    Given a key, retrieve its location in the keys table.
    """
    pos = idx_to_2D(key, keys.shape)
    initial_key = key
    while keys[pos] != key and keys[pos] != empty_val:
        if key - initial_key > keys.size:
            raise KeyError('label does not exist')
        key += 1
        pos = idx_to_2D(key, keys.shape)
    return pos if keys[pos] == key else None


def hash2d_set(key, value, keys, values, empty_val=0):
    """
    Set a value in the 2d hashmap, wrapping around to avoid collision.
    """
    if key is None:
        return
    pos = idx_to_2D(key, keys.shape)
    initial_key = key
    while keys[pos] != empty_val:
        if key - initial_key > keys.size:
            raise OverflowError('too many labels')
        key += 1
        pos = idx_to_2D(key, keys.shape)
    keys[pos] = key
    values[pos] = value


def build_textures_from_dict(color_dict, empty_val=0, shape=(1000, 1000)):
    keys = np.full(shape, empty_val, dtype=np.float32)
    values = np.zeros(shape + (4,), dtype=np.float32)
    for key, value in color_dict.items():
        hash2d_set(key, value, keys, values)
    return keys, values


class VispyLabelsLayer(VispyImageLayer):
<<<<<<< HEAD
    def __init__(self, *args, **kwargs) -> None:
        kwargs['texture_format'] = None
        super().__init__(*args, **kwargs)
=======
    def __init__(self, layer, node=None, texture_format='r32f') -> None:
        super().__init__(
            layer,
            node=node,
            texture_format=texture_format,
            layer_node_class=LabelLayerNode,
        )
>>>>>>> e0c0c8ed

        self.layer.events.color_mode.connect(self._on_colormap_change)
        self.layer.events.labels_update.connect(self._on_partial_labels_update)
        self.layer.events.selected_label.connect(self._on_colormap_change)
        self.layer.events.show_selected_label.connect(self._on_colormap_change)

    def _on_rendering_change(self):
        # overriding the Image method so we can maintain the same old rendering name
        if isinstance(self.node, VolumeNode):
            rendering = self.layer.rendering
            self.node.method = (
                rendering
                if rendering != 'translucent'
                else 'translucent_categorical'
            )
            self._on_attenuation_change()
            self._on_iso_threshold_change()

    def _on_colormap_change(self, event=None):
        # self.layer.colormap is a labels_colormap, which is an evented model
        # from napari.utils.colormaps.Colormap (or similar). If we use it
        # in our constructor, we have access to the texture data we need
        colormap = self.layer.colormap
        mode = self.layer.color_mode

        if mode == 'auto':
            self.node.cmap = LabelVispyColormap(
                colors=colormap.colors,
                controls=colormap.controls,
                seed=colormap.seed,
                use_selection=colormap.use_selection,
                selection=colormap.selection,
            )
        elif mode == 'direct':
            color_dict = (
                self.layer.color
            )  # TODO: should probably account for non-given labels
            key_texture, val_texture = build_textures_from_dict(color_dict)
            self.node.cmap = DirectLabelVispyColormap(
                use_selection=colormap.use_selection,
                selection=colormap.selection,
            )
            # note that textures have to be transposed here!
            self.node.shared_program['texture2D_keys'] = Texture2D(
                key_texture.T, internalformat='r32f', interpolation='nearest'
            )
            self.node.shared_program['texture2D_values'] = Texture2D(
                val_texture.swapaxes(0, 1),
                internalformat='rgba32f',
                interpolation='nearest',
            )
            self.node.shared_program['LUT_shape'] = key_texture.shape
        else:
            self.node.cmap = VispyColormap(*colormap)

    def _on_partial_labels_update(self, event):
        if not self.layer.loaded:
            return

        raw_displayed = self.layer._slice.image.raw
        ndims = len(event.offset)

        if self.node._texture.shape[:ndims] != raw_displayed.shape[:ndims]:
            self.layer.refresh()
            return

        self.node._texture.scale_and_set_data(
            event.data, copy=False, offset=event.offset
        )
        self.node.update()


class LabelVisual(ImageVisual):
    def __init__(self, *args, **kwargs):
        super().__init__(*args, **kwargs)

    def _build_color_transform(self):
        fun = FunctionChain(
            None,
            [
                Function(self._func_templates['red_to_luminance']),
                Function(self.cmap.glsl_map),
            ],
        )
        return fun


class LabelLayerNode(ImageLayerNode):
    def __init__(self, custom_node: Node = None, texture_format=None):
        self._custom_node = custom_node
        self._image_node = LabelNode(
            None
            if (texture_format is None or texture_format == 'auto')
            else np.array([[0.0]], dtype=np.float32),
            method='auto',
            texture_format=texture_format,
        )

        self._volume_node = VolumeNode(
            np.zeros((1, 1, 1), dtype=np.float32),
            clim=[0, 2**23 - 1],
            texture_format=texture_format,
        )


BaseLabel = create_visual_node(LabelVisual)


class LabelNode(BaseLabel):  # type: ignore [valid-type,misc]
    def _compute_bounds(self, axis, view):
        if self._data is None:
            return None
        elif axis > 1:  # noqa: RET505
            return (0, 0)
        else:
            return (0, self.size[axis])<|MERGE_RESOLUTION|>--- conflicted
+++ resolved
@@ -177,11 +177,6 @@
 
 
 class VispyLabelsLayer(VispyImageLayer):
-<<<<<<< HEAD
-    def __init__(self, *args, **kwargs) -> None:
-        kwargs['texture_format'] = None
-        super().__init__(*args, **kwargs)
-=======
     def __init__(self, layer, node=None, texture_format='r32f') -> None:
         super().__init__(
             layer,
@@ -189,7 +184,6 @@
             texture_format=texture_format,
             layer_node_class=LabelLayerNode,
         )
->>>>>>> e0c0c8ed
 
         self.layer.events.color_mode.connect(self._on_colormap_change)
         self.layer.events.labels_update.connect(self._on_partial_labels_update)
