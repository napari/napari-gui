import numpy as np

from ...settings import get_settings
from ...utils.colormaps.standardize_color import transform_color
from ...utils.events import disconnect_events
from ..utils.gl import BLENDING_MODES
from ..utils.text import update_text
from ..visuals.points import PointsVisual
from .base import VispyBaseLayer


class VispyPointsLayer(VispyBaseLayer):
    _highlight_color = (0, 0.6, 1)
    _highlight_width = None

    def __init__(self, layer):
        self._highlight_width = get_settings().appearance.highlight_thickness

        node = PointsVisual()
        super().__init__(layer, node)

        self.layer.events.symbol.connect(self._on_data_change)
        self.layer.events.edge_width.connect(self._on_data_change)
        self.layer.events.edge_color.connect(self._on_data_change)
        self.layer._edge.events.colors.connect(self._on_data_change)
        self.layer._edge.events.color_properties.connect(self._on_data_change)
        self.layer.events.face_color.connect(self._on_data_change)
        self.layer._face.events.colors.connect(self._on_data_change)
        self.layer._face.events.color_properties.connect(self._on_data_change)
        self.layer.events.highlight.connect(self._on_highlight_change)
        self.layer.text.events.connect(self._on_text_change)

        self._on_data_change()

    def _on_data_change(self):
        if len(self.layer._indices_view) > 0:
            edge_color = self.layer._view_edge_color
            face_color = self.layer._view_face_color
        else:
            edge_color = np.array([[0.0, 0.0, 0.0, 1.0]], dtype=np.float32)
            face_color = np.array([[1.0, 1.0, 1.0, 1.0]], dtype=np.float32)

        # Set vispy data, noting that the order of the points needs to be
        # reversed to make the most recently added point appear on top
        # and the rows / columns need to be switched for vispy's x / y ordering
        if len(self.layer._indices_view) == 0:
            data = np.zeros((1, self.layer._ndisplay))
            size = [0]
        else:
            data = self.layer._view_data
            size = self.layer._view_size

        set_data = self.node._subvisuals[0].set_data

        set_data(
            data[:, ::-1],
            size=size,
            edge_width=self.layer.edge_width,
            symbol=self.layer.symbol,
            edge_color=edge_color,
            face_color=face_color,
            scaling=True,
        )

        self.reset()

    def _on_highlight_change(self):
        settings = get_settings()
        if len(self.layer._highlight_index) > 0:
            # Color the hovered or selected points
            data = self.layer._view_data[self.layer._highlight_index]
            if data.ndim == 1:
                data = np.expand_dims(data, axis=0)
            size = self.layer._view_size[self.layer._highlight_index]
        else:
            data = np.zeros((1, self.layer._ndisplay))
            size = 0

        self.node._subvisuals[1].set_data(
            data[:, ::-1],
            size=size,
            edge_width=settings.appearance.highlight_thickness,
            symbol=self.layer.symbol,
            edge_color=self._highlight_color,
            face_color=transform_color('transparent'),
            scaling=True,
        )

        # only draw a box in 2D
        if self.layer._ndisplay == 2:
            if (
                self.layer._highlight_box is None
                or 0 in self.layer._highlight_box.shape
            ):
                pos = np.zeros((1, self.layer._ndisplay))
                width = 0
            else:
                pos = self.layer._highlight_box
                width = settings.appearance.highlight_thickness

            self.node._subvisuals[2].set_data(
                pos=pos[:, ::-1],
                color=self._highlight_color,
                width=width,
            )
        else:
            self.node._subvisuals[2].set_data(
                pos=np.zeros((1, self.layer._ndisplay)),
                width=0,
            )

        self.node.update()

<<<<<<< HEAD
    def _on_text_change(self, *, update_node=True):
=======
    def _update_text(self, *, update_node=True):
>>>>>>> 8a582ef0
        """Function to update the text node properties

        Parameters
        ----------
        update_node : bool
            If true, update the node after setting the properties
        """
        ndisplay = self.layer._ndisplay
        if (len(self.layer._indices_view) == 0) or (
            self.layer.text.visible is False
        ):
            text_coords = np.zeros((1, ndisplay))
            text = []
            anchor_x = 'center'
            anchor_y = 'center'
        else:
            text_coords, anchor_x, anchor_y = self.layer._view_text_coords
            if len(text_coords) == 0:
                text_coords = np.zeros((1, ndisplay))
            text = self.layer._view_text
        text_node = self._get_text_node()
        update_text(
            text_values=text,
            coords=text_coords,
            anchor=(anchor_x, anchor_y),
            rotation=self.layer._text.rotation,
            color=self.layer._text.color,
            size=self.layer._text.size,
            ndisplay=ndisplay,
            text_node=text_node,
        )

        if update_node:
            self.node.update()

    def _get_text_node(self):
        """Function to get the text node from the Compound visual"""
        text_node = self.node._subvisuals[-1]
        return text_node

<<<<<<< HEAD
    def _on_blending_change(self):
=======
    def _on_text_change(self, event=None):
        if event is not None and event.type == 'blending':
            self._on_blending_change(event)
        else:
            self._update_text()

    def _on_blending_change(self, event=None):
>>>>>>> 8a582ef0
        """Function to set the blending mode"""
        points_blending_kwargs = BLENDING_MODES[self.layer.blending]
        self.node.set_gl_state(**points_blending_kwargs)

        text_node = self._get_text_node()
        text_blending_kwargs = BLENDING_MODES[self.layer.text.blending]
        text_node.set_gl_state(**text_blending_kwargs)
        self.node.update()

    def reset(self, event=None):
        super().reset()
        self._update_text(update_node=False)
        self._on_blending_change()
        self._on_highlight_change()
        self._on_matrix_change()

    def close(self):
        """Vispy visual is closing."""
        disconnect_events(self.layer.text.events, self)
        super().close()<|MERGE_RESOLUTION|>--- conflicted
+++ resolved
@@ -111,11 +111,7 @@
 
         self.node.update()
 
-<<<<<<< HEAD
-    def _on_text_change(self, *, update_node=True):
-=======
     def _update_text(self, *, update_node=True):
->>>>>>> 8a582ef0
         """Function to update the text node properties
 
         Parameters
@@ -156,17 +152,13 @@
         text_node = self.node._subvisuals[-1]
         return text_node
 
-<<<<<<< HEAD
-    def _on_blending_change(self):
-=======
     def _on_text_change(self, event=None):
         if event is not None and event.type == 'blending':
             self._on_blending_change(event)
         else:
             self._update_text()
 
-    def _on_blending_change(self, event=None):
->>>>>>> 8a582ef0
+    def _on_blending_change(self):
         """Function to set the blending mode"""
         points_blending_kwargs = BLENDING_MODES[self.layer.blending]
         self.node.set_gl_state(**points_blending_kwargs)
