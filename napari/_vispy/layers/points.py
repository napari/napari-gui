--- conflicted
+++ resolved
@@ -29,14 +29,11 @@
         self.layer._face.events.color_properties.connect(self._on_data_change)
         self.layer.events.highlight.connect(self._on_highlight_change)
         self.layer.text.events.connect(self._on_text_change)
-<<<<<<< HEAD
+        self.layer.events.shading.connect(self._on_shading_change)
+        self.layer.events._antialias.connect(self._on_antialias_change)
         self.layer.events.experimental_canvas_size_limits.connect(
             self._on_canvas_size_limits_change
         )
-=======
-        self.layer.events.shading.connect(self._on_shading_change)
-        self.layer.events._antialias.connect(self._on_antialias_change)
->>>>>>> c3a08928
 
         self._on_data_change()
 
@@ -175,37 +172,30 @@
         text_node.set_gl_state(**text_blending_kwargs)
         self.node.update()
 
-<<<<<<< HEAD
+    def _on_antialias_change(self):
+        self.node.antialias = self.layer._antialias
+
+    def _on_shading_change(self):
+        shading = self.layer.shading
+        if shading == 'spherical':
+            self.node.spherical = True
+        else:
+            self.node.spherical = False
+
     def _on_canvas_size_limits_change(self):
         min_size, max_size = self.layer.experimental_canvas_size_limits
         self.node.clamp_filter.min_size = min_size
         self.node.clamp_filter.max_size = max_size
 
-    def reset(self, event=None):
-=======
-    def _on_antialias_change(self):
-        self.node.antialias = self.layer._antialias
-
-    def _on_shading_change(self):
-        shading = self.layer.shading
-        if shading == 'spherical':
-            self.node.spherical = True
-        else:
-            self.node.spherical = False
-
     def reset(self):
->>>>>>> c3a08928
         super().reset()
         self._update_text(update_node=False)
         self._on_blending_change()
         self._on_highlight_change()
         self._on_matrix_change()
-<<<<<<< HEAD
-        self._on_canvas_size_limits_change()
-=======
         self._on_antialias_change()
         self._on_shading_change()
->>>>>>> c3a08928
+        self._on_canvas_size_limits_change()
 
     def close(self):
         """Vispy visual is closing."""
