import numpy as np

from napari._vispy.layers.base import VispyBaseLayer
from napari._vispy.utils.gl import BLENDING_MODES
from napari._vispy.utils.text import update_text
from napari._vispy.visuals.points import PointsVisual
from napari.settings import get_settings
from napari.utils.colormaps.standardize_color import transform_color
from napari.utils.events import disconnect_events


class VispyPointsLayer(VispyBaseLayer):
<<<<<<< HEAD
=======
    _highlight_color = (0, 0.6, 1)
    node: PointsVisual
>>>>>>> 534fd857

    def __init__(self, layer) -> None:
        node = PointsVisual()
        super().__init__(layer, node)

        self.layer.events.symbol.connect(self._on_data_change)
        self.layer.events.edge_width.connect(self._on_data_change)
        self.layer.events.edge_width_is_relative.connect(self._on_data_change)
        self.layer.events.edge_color.connect(self._on_data_change)
        self.layer._edge.events.colors.connect(self._on_data_change)
        self.layer._edge.events.color_properties.connect(self._on_data_change)
        self.layer.events.face_color.connect(self._on_data_change)
        self.layer._face.events.colors.connect(self._on_data_change)
        self.layer._face.events.color_properties.connect(self._on_data_change)
        self.layer.events.highlight.connect(self._on_highlight_change)
        self.layer.text.events.connect(self._on_text_change)
        self.layer.events.shading.connect(self._on_shading_change)
        self.layer.events.antialiasing.connect(self._on_antialiasing_change)
        self.layer.events.canvas_size_limits.connect(
            self._on_canvas_size_limits_change
        )

        self._on_data_change()

    def _on_data_change(self):
        # Set vispy data, noting that the order of the points needs to be
        # reversed to make the most recently added point appear on top
        # and the rows / columns need to be switched for vispy's x / y ordering
        if len(self.layer._indices_view) == 0:
            # always pass one invisible point to avoid issues
            data = np.zeros((1, self.layer._slice_input.ndisplay))
            size = np.zeros(1)
            edge_color = np.array([[0.0, 0.0, 0.0, 1.0]], dtype=np.float32)
            face_color = np.array([[1.0, 1.0, 1.0, 1.0]], dtype=np.float32)
            edge_width = np.zeros(1)
            symbol = ['o']
        else:
            data = self.layer._view_data
            size = self.layer._view_size
            edge_color = self.layer._view_edge_color
            face_color = self.layer._view_face_color
            edge_width = self.layer._view_edge_width
            symbol = [str(x) for x in self.layer._view_symbol]

        set_data = self.node.points_markers.set_data

        # use only last dimension to scale point sizes, see #5582
        scale = self.layer.scale[-1]

        if self.layer.edge_width_is_relative:
            edge_kw = {
                'edge_width': None,
                'edge_width_rel': edge_width,
            }
        else:
            edge_kw = {
                'edge_width': edge_width * scale,
                'edge_width_rel': None,
            }

        set_data(
            data[:, ::-1],
            size=size * scale,
            symbol=symbol,
            edge_color=edge_color,
            face_color=face_color,
            **edge_kw,
        )

        self.reset()

    def _on_highlight_change(self):
        settings = get_settings()
        if len(self.layer._highlight_index) > 0:
            # Color the hovered or selected points
            data = self.layer._view_data[self.layer._highlight_index]
            if data.ndim == 1:
                data = np.expand_dims(data, axis=0)
            size = self.layer._view_size[self.layer._highlight_index]
            edge_width = self.layer._view_edge_width[
                self.layer._highlight_index
            ]
            if self.layer.edge_width_is_relative:
                edge_width = (
                    edge_width
                    * self.layer._view_size[self.layer._highlight_index][-1]
                )
            symbol = self.layer._view_symbol[self.layer._highlight_index]
        else:
            data = np.zeros((1, self.layer._slice_input.ndisplay))
            size = 0
            symbol = ['o']
            edge_width = np.array([0])

        scale = self.layer.scale[-1]
        scaled_highlight = (
            settings.appearance.highlight.highlight_thickness
            * self.layer.scale_factor
        )
        highlight_color = tuple(settings.appearance.highlight.highlight_color)

        self.node.selection_markers.set_data(
            data[:, ::-1],
            size=(size + edge_width) * scale,
            symbol=symbol,
            edge_width=scaled_highlight * 2,
            edge_color=highlight_color,
            face_color=transform_color('transparent'),
        )

        if (
            self.layer._highlight_box is None
            or 0 in self.layer._highlight_box.shape
        ):
            pos = np.zeros((1, self.layer._slice_input.ndisplay))
            width = 0
        else:
            pos = self.layer._highlight_box
            width = scaled_highlight

        self.node.highlight_lines.set_data(
            pos=pos[:, ::-1],
            color=highlight_color,
            width=width,
        )

        self.node.update()

    def _update_text(self, *, update_node=True):
        """Function to update the text node properties

        Parameters
        ----------
        update_node : bool
            If true, update the node after setting the properties
        """
        update_text(node=self._get_text_node(), layer=self.layer)
        if update_node:
            self.node.update()

    def _get_text_node(self):
        """Function to get the text node from the Compound visual"""
        return self.node.text

    def _on_text_change(self, event=None):
        if event is not None:
            if event.type == 'blending':
                self._on_blending_change(event)
                return
            if event.type == 'values':
                return
        self._update_text()

    def _on_blending_change(self, event=None):
        """Function to set the blending mode"""
        points_blending_kwargs = BLENDING_MODES[self.layer.blending]
        self.node.set_gl_state(**points_blending_kwargs)

        text_node = self._get_text_node()
        text_blending_kwargs = BLENDING_MODES[self.layer.text.blending]
        text_node.set_gl_state(**text_blending_kwargs)

        # selection box is always without depth
        box_blending_kwargs = BLENDING_MODES['translucent_no_depth']
        self.node.highlight_lines.set_gl_state(**box_blending_kwargs)

        self.node.update()

    def _on_antialiasing_change(self):
        self.node.antialias = self.layer.antialiasing

    def _on_shading_change(self):
        shading = self.layer.shading
        self.node.spherical = shading == 'spherical'

    def _on_canvas_size_limits_change(self):
        self.node.canvas_size_limits = self.layer.canvas_size_limits

    def reset(self):
        super().reset()
        self._update_text(update_node=False)
        self._on_highlight_change()
        self._on_antialiasing_change()
        self._on_shading_change()
        self._on_canvas_size_limits_change()

    def close(self):
        """Vispy visual is closing."""
        disconnect_events(self.layer.text.events, self)
        super().close()<|MERGE_RESOLUTION|>--- conflicted
+++ resolved
@@ -10,11 +10,7 @@
 
 
 class VispyPointsLayer(VispyBaseLayer):
-<<<<<<< HEAD
-=======
-    _highlight_color = (0, 0.6, 1)
     node: PointsVisual
->>>>>>> 534fd857
 
     def __init__(self, layer) -> None:
         node = PointsVisual()
