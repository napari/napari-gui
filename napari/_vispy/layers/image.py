--- conflicted
+++ resolved
@@ -13,12 +13,8 @@
 from napari._vispy.visuals.image import Image as ImageNode
 from napari._vispy.visuals.volume import Volume as VolumeNode
 from napari.layers.base._base_constants import Blending
-<<<<<<< HEAD
-from napari.layers.image.image import _ImageBase
+from napari.layers.image.image import Image, _ImageBase
 from napari.utils.colormaps.colormap_utils import _coerce_contrast_limits
-=======
-from napari.layers.image.image import Image, _ImageBase
->>>>>>> ca2d186e
 from napari.utils.translations import trans
 
 
@@ -179,33 +175,6 @@
         if isinstance(self.node, VolumeNode):
             self.node.raycasting_mode = str(self.layer.depiction)
 
-<<<<<<< HEAD
-    def _on_colormap_change(self, event=None) -> None:
-        self.node.cmap = VispyColormap(*self.layer.colormap)
-
-    def _update_mip_minip_cutoff(self) -> None:
-        # discard fragments beyond contrast limits, but only with translucent blending
-        if isinstance(self.node, VolumeNode):
-            if self.layer.blending in {
-                Blending.TRANSLUCENT,
-                Blending.TRANSLUCENT_NO_DEPTH,
-            }:
-                self.node.mip_cutoff = self.node._texture.clim_normalized[0]
-                self.node.minip_cutoff = self.node._texture.clim_normalized[1]
-            else:
-                self.node.mip_cutoff = None
-                self.node.minip_cutoff = None
-
-    def _on_contrast_limits_change(self) -> None:
-        lim_tup = _coerce_contrast_limits(self.layer.contrast_limits)
-        self.node.clim = lim_tup.contrast_limits
-        # cutoffs must be updated after clims, so we can set them to the new values
-        self._update_mip_minip_cutoff()
-        # iso also may depend on contrast limit values
-        self._on_iso_threshold_change()
-
-=======
->>>>>>> ca2d186e
     def _on_blending_change(self, event=None) -> None:
         super()._on_blending_change()
 
@@ -358,7 +327,8 @@
                 self.node.minip_cutoff = None
 
     def _on_contrast_limits_change(self) -> None:
-        self.node.clim = self.layer.contrast_limits
+        lim_tup = _coerce_contrast_limits(self.layer.contrast_limits)
+        self.node.clim = lim_tup.contrast_limits
         # cutoffs must be updated after clims, so we can set them to the new values
         self._update_mip_minip_cutoff()
         # iso also may depend on contrast limit values
