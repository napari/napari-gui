import numpy as np
from vispy.color import Colormap as VispyColormap
from vispy.geometry import MeshData

from ..visuals.surface import SurfaceVisual
from .base import VispyBaseLayer


class VispySurfaceLayer(VispyBaseLayer):
    """Vispy view for the surface layer.

    View is based on the vispy mesh node and uses default values for
    lighting direction and lighting color. More information can be found
    here https://github.com/vispy/vispy/blob/main/vispy/visuals/mesh.py
    """

    def __init__(self, layer):
        node = SurfaceVisual()
        self._meshdata = None
        super().__init__(layer, node)

        self.layer.events.colormap.connect(self._on_colormap_change)
        self.layer.events.contrast_limits.connect(
            self._on_contrast_limits_change
        )
        self.layer.events.gamma.connect(self._on_gamma_change)
        self.layer.events.shading.connect(self._on_shading_change)
        self.layer.wireframe.events.connect(self._on_wireframe_change)
        self.layer.normals.face.events.connect(self._on_face_normals_change)
        self.layer.normals.vertex.events.connect(
            self._on_vertex_normals_change
        )

        self.reset()
        self._on_data_change()

    def _on_data_change(self):
        if len(self.layer._data_view) == 0 or len(self.layer._view_faces) == 0:
            vertices = None
            faces = None
            vertex_values = np.array([0])
        else:
            # Offsetting so pixels now centered
            # coerce to float to solve vispy/vispy#2007
            # reverse order to get zyx instead of xyz
            vertices = np.asarray(
                self.layer._data_view[:, ::-1], dtype=np.float32
            )
            # due to above xyz>zyx, also reverse order of faces to fix handedness of normals
            faces = self.layer._view_faces[:, ::-1]
            vertex_values = self.layer._view_vertex_values

        if (
            vertices is not None
            and self.layer._ndisplay == 3
            and self.layer.ndim == 2
        ):
            vertices = np.pad(vertices, ((0, 0), (0, 1)))

        # manually detach filters when we go to 2D to avoid dimensionality issues
        # see comments in napari#3475. The filter is set again after set_data!
        if self.layer._ndisplay == 2:
            filt = self.node.shading_filter
            try:
                self.node.detach(filt)
                self.node.shading = None
                self.node.shading_filter = None
            except ValueError:
                # sometimes we try to detach non-attached filters, which causes a ValueError
                pass

        self.node.set_data(
            vertices=vertices, faces=faces, vertex_values=vertex_values
        )
<<<<<<< HEAD
=======

        # disable normals in 2D to avoid shape errors
        if self.layer._ndisplay == 2:
            meshdata = MeshData()
        else:
            meshdata = self.node.mesh_data
        self._meshdata = meshdata

        self._on_face_normals_change()
        self._on_vertex_normals_change()
>>>>>>> e32baef2
        self._on_shading_change()

        self.node.update()
        # Call to update order of translation values with new dims:
        self._on_matrix_change()

    def _on_colormap_change(self):
        if self.layer.gamma != 1:
            # when gamma!=1, we instantiate a new colormap with 256 control
            # points from 0-1
            colors = self.layer.colormap.map(
                np.linspace(0, 1, 256) ** self.layer.gamma
            )
            cmap = VispyColormap(colors)
        else:
            cmap = VispyColormap(*self.layer.colormap)
        if self.layer._ndisplay == 3:
            self.node.view_program['texture2D_LUT'] = (
                cmap.texture_lut() if (hasattr(cmap, 'texture_lut')) else None
            )
        self.node.cmap = cmap

    def _on_contrast_limits_change(self):
        self.node.clim = self.layer.contrast_limits

    def _on_gamma_change(self):
        self._on_colormap_change()

    def _on_shading_change(self):
        shading = None if self.layer.shading == 'none' else self.layer.shading
        if self.layer._ndisplay == 3:
            self.node.shading = shading
        self.node.update()
<<<<<<< HEAD
=======

    def _on_wireframe_change(self):
        self.node.wireframe_filter.enabled = self.layer.wireframe
        self.node.update()

    def _on_face_normals_change(self):
        self.node.face_normals.visible = self.layer.normals.face.visible
        if self.node.face_normals.visible:
            self.node.face_normals.set_data(
                self._meshdata,
                length=self.layer.normals.face.length,
                color=self.layer.normals.face.color,
                width=self.layer.normals.face.width,
                primitive='face',
            )

    def _on_vertex_normals_change(self):
        self.node.vertex_normals.visible = self.layer.normals.vertex.visible
        if self.node.vertex_normals.visible:
            self.node.vertex_normals.set_data(
                self._meshdata,
                length=self.layer.normals.vertex.length,
                color=self.layer.normals.vertex.color,
                width=self.layer.normals.vertex.width,
                primitive='vertex',
            )
>>>>>>> e32baef2

    def reset(self, event=None):
        super().reset()
        self._on_colormap_change()
        self._on_contrast_limits_change()
        self._on_shading_change()
        self._on_wireframe_change()
        self._on_face_normals_change()
        self._on_vertex_normals_change()<|MERGE_RESOLUTION|>--- conflicted
+++ resolved
@@ -72,8 +72,6 @@
         self.node.set_data(
             vertices=vertices, faces=faces, vertex_values=vertex_values
         )
-<<<<<<< HEAD
-=======
 
         # disable normals in 2D to avoid shape errors
         if self.layer._ndisplay == 2:
@@ -84,7 +82,6 @@
 
         self._on_face_normals_change()
         self._on_vertex_normals_change()
->>>>>>> e32baef2
         self._on_shading_change()
 
         self.node.update()
@@ -118,8 +115,6 @@
         if self.layer._ndisplay == 3:
             self.node.shading = shading
         self.node.update()
-<<<<<<< HEAD
-=======
 
     def _on_wireframe_change(self):
         self.node.wireframe_filter.enabled = self.layer.wireframe
@@ -146,7 +141,6 @@
                 width=self.layer.normals.vertex.width,
                 primitive='vertex',
             )
->>>>>>> e32baef2
 
     def reset(self, event=None):
         super().reset()
