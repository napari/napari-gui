from vispy.color import get_colormap
from vispy.scene.visuals import create_visual_node
from vispy.visuals.shaders import Function

from .vendored import VolumeVisual as BaseVolumeVisual
from .vendored.volume import FRAG_SHADER, frag_dict

BaseVolume = create_visual_node(BaseVolumeVisual)

ATTENUATED_MIP_SNIPPETS = dict(
    before_loop="""
        float maxval = -99999.0; // The maximum encountered value
        float sumval = 0.0; // The sum of the encountered values
        float scaled = 0.0; // The scaled value
        int maxi = 0;  // Where the maximum value was encountered
        vec3 maxloc = vec3(0.0);  // Location where the maximum value was encountered
        """,
    in_loop="""
        sumval = sumval + val;
        scaled = val * exp(-u_attenuation * (sumval - 1) / u_relative_step_size);
        if( scaled > maxval ) {
            maxval = scaled;
            maxi = iter;
            maxloc = loc;
        }
        """,
    after_loop="""
        gl_FragColor = applyColormap(maxval);
        """,
)
ATTENUATED_MIP_FRAG_SHADER = FRAG_SHADER.format(**ATTENUATED_MIP_SNIPPETS)

frag_dict['attenuated_mip'] = ATTENUATED_MIP_FRAG_SHADER

<<<<<<< HEAD
AVG_SNIPPETS = dict(
    before_loop="""
        float sum = 0.0; // The sum of encountered values
        """,
    in_loop="""
        sum += val;
        """,
    after_loop="""
        // Calculate mean value
        float meanval = 0.0;  // The average value encountered
        meanval = sum / float(nsteps);
        gl_FragColor = applyColormap(meanval);
        """,
)
AVG_FRAG_SHADER = FRAG_SHADER.format(**AVG_SNIPPETS)
frag_dict['avg'] = AVG_FRAG_SHADER
=======
MINIP_SNIPPETS = dict(
    before_loop="""
        float minval = 99999.0; // The minimum encountered value
        int mini = 0;  // Where the minimum value was encountered
        """,
    in_loop="""
        if( val < minval ) {
            minval = val;
            mini = iter;
        }
        """,
    after_loop="""
        // Refine search for min value
        loc = start_loc + step * (float(mini) - 0.5);
        for (int i=0; i<10; i++) {
            minval = min(minval, $sample(u_volumetex, loc).g);
            loc += step * 0.1;
        }
        gl_FragColor = applyColormap(minval);
        """,
)

MINIP_FRAG_SHADER = FRAG_SHADER.format(**MINIP_SNIPPETS)

frag_dict['minip'] = MINIP_FRAG_SHADER
>>>>>>> c6059b63


# Custom volume class is needed for better 3D rendering
class Volume(BaseVolume):
    def __init__(self, *args, **kwargs):
        self._attenuation = 1.0
        super().__init__(*args, **kwargs)

    @property
    def cmap(self):
        return self._cmap

    @cmap.setter
    def cmap(self, cmap):
        self._cmap = get_colormap(cmap)
        self.shared_program.frag['cmap'] = Function(self._cmap.glsl_map)
        # Colormap change fix
        self.shared_program['texture2D_LUT'] = (
            self.cmap.texture_lut()
            if (hasattr(self.cmap, 'texture_lut'))
            else None
        )
        self.update()

    @property
    def threshold(self):
        """The threshold value to apply for the isosurface render method.
        """
        return self._threshold

    @threshold.setter
    def threshold(self, value):
        # Fix for #1399, should be fixed in the VisPy threshold setter
        self._threshold = float(value)
        self.shared_program['u_threshold'] = self._threshold
        self.update()

    @property
    def attenuation(self):
        """The attenuation value to apply for the attenuated mip render method.
        """
        return self._attenuation

    @attenuation.setter
    def attenuation(self, value):
        # Fix for #1399, should be fixed in the VisPy threshold setter
        self._attenuation = float(value)
        self.shared_program['u_attenuation'] = self._attenuation
        self.update()<|MERGE_RESOLUTION|>--- conflicted
+++ resolved
@@ -32,24 +32,6 @@
 
 frag_dict['attenuated_mip'] = ATTENUATED_MIP_FRAG_SHADER
 
-<<<<<<< HEAD
-AVG_SNIPPETS = dict(
-    before_loop="""
-        float sum = 0.0; // The sum of encountered values
-        """,
-    in_loop="""
-        sum += val;
-        """,
-    after_loop="""
-        // Calculate mean value
-        float meanval = 0.0;  // The average value encountered
-        meanval = sum / float(nsteps);
-        gl_FragColor = applyColormap(meanval);
-        """,
-)
-AVG_FRAG_SHADER = FRAG_SHADER.format(**AVG_SNIPPETS)
-frag_dict['avg'] = AVG_FRAG_SHADER
-=======
 MINIP_SNIPPETS = dict(
     before_loop="""
         float minval = 99999.0; // The minimum encountered value
@@ -75,7 +57,23 @@
 MINIP_FRAG_SHADER = FRAG_SHADER.format(**MINIP_SNIPPETS)
 
 frag_dict['minip'] = MINIP_FRAG_SHADER
->>>>>>> c6059b63
+
+AVG_SNIPPETS = dict(
+    before_loop="""
+        float sum = 0.0; // The sum of encountered values
+        """,
+    in_loop="""
+        sum += val;
+        """,
+    after_loop="""
+        // Calculate mean value
+        float meanval = 0.0;  // The average value encountered
+        meanval = sum / float(nsteps);
+        gl_FragColor = applyColormap(meanval);
+        """,
+)
+AVG_FRAG_SHADER = FRAG_SHADER.format(**AVG_SNIPPETS)
+frag_dict['avg'] = AVG_FRAG_SHADER
 
 
 # Custom volume class is needed for better 3D rendering
