from vispy.scene.visuals import Image as ImageNode
from vispy.scene.visuals import Volume as VolumeNode
import numpy as np
from .vispy_base_layer import VispyBaseLayer
from ..layers import Image

texture_dtypes = [
    np.dtype(np.int8),
    np.dtype(np.uint8),
    np.dtype(np.int16),
    np.dtype(np.uint16),
    np.dtype(np.float32),
    np.dtype(np.float64),
]


class VispyImageLayer(VispyBaseLayer):
    def __init__(self, layer):
        node = ImageNode(None, method='auto')
        super().__init__(layer, node)

        self.layer.events.rendering.connect(
            lambda e: self._on_rendering_change()
        )
        self.layer.events.interpolation.connect(
            lambda e: self._on_interpolation_change()
        )
        self.layer.events.colormap.connect(
            lambda e: self._on_colormap_change()
        )
        self.layer.events.contrast_limits.connect(
            lambda e: self._on_contrast_limits_change()
        )
        self.layer.dims.events.ndisplay.connect(
            lambda e: self._on_display_change()
        )

        self._on_display_change()

    def _on_display_change(self):
        parent = self.node.parent
        order = abs(self.node.order)
        self.node.parent = None

        if self.layer.dims.ndisplay == 2:
            self.node = ImageNode(None, method='auto')
        else:
            self.node = VolumeNode(np.zeros((1, 1, 1)))

        self.node.parent = parent
        self.order = order
        self.layer._update_dims()
        self.layer._set_view_slice()
        self.reset()

    def _on_data_change(self):
        data = self.layer._data_view
        dtype = np.dtype(data.dtype)
        if dtype not in texture_dtypes:
            try:
                dtype = dict(i=np.int16, f=np.float32)[dtype.kind]
            except KeyError:  # not an int or float
                raise TypeError(
                    f'type {dtype} not allowed for texture; must be one of {set(texture_dtypes)}'
                )
            data = data.astype(dtype)

        if self.layer.dims.ndisplay == 3:
<<<<<<< HEAD
            self.node.set_data(data, clim=self.layer.clim)
=======
            self.node.set_data(
                self.layer._data_view,
                contrast_limits=self.layer.contrast_limits,
            )
>>>>>>> bdaf62a2
        else:
            self.node._need_colortransform_update = True
            self.node.set_data(data)
        self.node.update()

    def _on_interpolation_change(self):
        if self.layer.dims.ndisplay == 2:
            self.node.interpolation = self.layer.interpolation

    def _on_rendering_change(self):
        if self.layer.dims.ndisplay == 3:
            self.node.method = self.layer.rendering

    def _on_colormap_change(self):
        cmap = self.layer.colormap[1]
        if self.layer.dims.ndisplay == 3:
            self.node.view_program['texture2D_LUT'] = (
                cmap.texture_lut() if (hasattr(cmap, 'texture_lut')) else None
            )
        self.node.cmap = cmap

    def _on_contrast_limits_change(self):
        if self.layer.dims.ndisplay == 3:
<<<<<<< HEAD
            self._on_data_change()
=======
            self.node.set_data(
                self.layer._data_view,
                contrast_limits=self.layer.contrast_limits,
            )
>>>>>>> bdaf62a2
        else:
            self.node.clim = self.layer.contrast_limits

    def reset(self):
        self._reset_base()
        self._on_interpolation_change()
        self._on_rendering_change()
        self._on_colormap_change()
        self._on_contrast_limits_change()
        self._on_data_change()<|MERGE_RESOLUTION|>--- conflicted
+++ resolved
@@ -66,14 +66,7 @@
             data = data.astype(dtype)
 
         if self.layer.dims.ndisplay == 3:
-<<<<<<< HEAD
-            self.node.set_data(data, clim=self.layer.clim)
-=======
-            self.node.set_data(
-                self.layer._data_view,
-                contrast_limits=self.layer.contrast_limits,
-            )
->>>>>>> bdaf62a2
+            self.node.set_data(data, clim=self.layer.contrast_limits)
         else:
             self.node._need_colortransform_update = True
             self.node.set_data(data)
@@ -97,14 +90,7 @@
 
     def _on_contrast_limits_change(self):
         if self.layer.dims.ndisplay == 3:
-<<<<<<< HEAD
             self._on_data_change()
-=======
-            self.node.set_data(
-                self.layer._data_view,
-                contrast_limits=self.layer.contrast_limits,
-            )
->>>>>>> bdaf62a2
         else:
             self.node.clim = self.layer.contrast_limits
 
