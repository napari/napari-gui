from vispy.scene.visuals import Mesh as MeshNode
from vispy.color import Colormap
from .vispy_base_layer import VispyBaseLayer
import numpy as np


class VispySurfaceLayer(VispyBaseLayer):
    """Vispy view for the surface layer.

    View is based on the vispy mesh node and uses default values for
    lighting direction and lighting color. More information can be found
    here https://github.com/vispy/vispy/blob/master/vispy/visuals/mesh.py
    """

    def __init__(self, layer):
        node = MeshNode()

        super().__init__(layer, node)

        self.layer.events.colormap.connect(
            lambda e: self._on_colormap_change()
        )
        self.layer.events.contrast_limits.connect(
            lambda e: self._on_contrast_limits_change()
        )
<<<<<<< HEAD

=======
        self.layer.dims.events.ndisplay.connect(
            lambda e: self._on_display_change()
        )
        self.layer.events.gamma.connect(lambda e: self._on_gamma_change())
        self.reset()
>>>>>>> b8b02a46
        self._on_display_change()
        self._on_data_change()

    def _on_display_change(self):
        self.reset()
        for b in range(self.layer.dims.ndisplay):
            self.node.bounds(b)

    def _on_data_change(self):
        # Check if ndisplay has changed current node type needs updating
        if (
            (self.node.mesh_data.get_bounds() is None)
            or (
                self.layer.dims.ndisplay == 3
                and not len(self.node.mesh_data.get_bounds()) == 3
            )
            or (
                self.layer.dims.ndisplay == 2
                and not len(self.node.mesh_data.get_bounds()) == 2
            )
        ):
            self._on_display_change()

        if len(self.layer._data_view) == 0 or len(self.layer._view_faces) == 0:
            vertices = None
            faces = None
            vertex_values = np.array([0])
        else:
            # Offseting so pixels now centered
            vertices = self.layer._data_view[:, ::-1] + 0.5
            faces = self.layer._view_faces
            vertex_values = self.layer.vertex_values

        if (
            vertices is not None
            and self.layer.dims.ndisplay == 3
            and self.layer.dims.ndim == 2
        ):
            vertices = np.pad(vertices, ((0, 0), (0, 1)))
        self.node.set_data(
            vertices=vertices, faces=faces, vertex_values=vertex_values
        )
        self.node.update()

    def _on_colormap_change(self):
        cmap = self.layer.colormap[1]
        if self.layer.gamma != 1:
            # when gamma!=1, we instantiate a new colormap with 256 control points from 0-1
            cmap = Colormap(cmap[np.linspace(0, 1, 256) ** self.layer.gamma])
        if self.layer.dims.ndisplay == 3:
            self.node.view_program['texture2D_LUT'] = (
                cmap.texture_lut() if (hasattr(cmap, 'texture_lut')) else None
            )
        self.node.cmap = cmap

    def _on_contrast_limits_change(self):
        self.node.clim = self.layer.contrast_limits

    def _on_gamma_change(self):
        self._on_colormap_change()

    def reset(self):
        self._reset_base()
        self._on_colormap_change()
        self._on_contrast_limits_change()<|MERGE_RESOLUTION|>--- conflicted
+++ resolved
@@ -23,15 +23,8 @@
         self.layer.events.contrast_limits.connect(
             lambda e: self._on_contrast_limits_change()
         )
-<<<<<<< HEAD
+        self.layer.events.gamma.connect(lambda e: self._on_gamma_change())
 
-=======
-        self.layer.dims.events.ndisplay.connect(
-            lambda e: self._on_display_change()
-        )
-        self.layer.events.gamma.connect(lambda e: self._on_gamma_change())
-        self.reset()
->>>>>>> b8b02a46
         self._on_display_change()
         self._on_data_change()
 
