--- conflicted
+++ resolved
@@ -33,11 +33,8 @@
         self.layer._face.events.color_properties.connect(self._on_data_change)
         self.layer.events.text.connect(self._on_layer_text_change)
         self.layer.events.highlight.connect(self._on_highlight_change)
-<<<<<<< HEAD
+
         self._on_layer_text_change()
-=======
-
->>>>>>> 24d01f5f
         self._on_data_change()
 
     def _on_layer_text_change(self, event=None):
@@ -76,10 +73,7 @@
             scaling=True,
         )
 
-<<<<<<< HEAD
         self._on_text_change(update_node=False)
-=======
->>>>>>> 24d01f5f
         self.node.update()
 
         # Call to update order of translation values with new dims:
