--- conflicted
+++ resolved
@@ -2,7 +2,6 @@
 from vispy.scene.visuals import Line, Compound
 from .markers import Markers
 from vispy.visuals.transforms import ChainTransform
-from vispy.color import ColorArray
 
 from .vispy_base_layer import VispyBaseLayer
 
@@ -56,20 +55,11 @@
             self._on_highlight_change()
 
         if len(self.layer._data_view) > 0:
-<<<<<<< HEAD
-            edge_color = self.layer.edge_colors[self.layer._indices_view]
-            face_color = self.layer.face_colors[self.layer._indices_view]
-=======
-            edge_color = [
-                self.layer.edge_color[i] for i in self.layer._indices_view
-            ]
-            face_color = [
-                self.layer.face_color[i] for i in self.layer._indices_view
-            ]
->>>>>>> 8cd1f4bd
+            edge_color = self.layer.edge_color[self.layer._indices_view]
+            face_color = self.layer.face_color[self.layer._indices_view]
         else:
-            edge_color = ColorArray("black")
-            face_color = ColorArray("white")
+            edge_color = np.array([[0.0, 0.0, 0.0, 1.0]], dtype=np.float32)
+            face_color = np.array([[1.0, 1.0, 1.0, 1.0]], dtype=np.float32)
 
         # Set vispy data, noting that the order of the points needs to be
         # reversed to make the most recently added point appear on top
@@ -106,21 +96,14 @@
             data = self.layer._data_view[self.layer._highlight_index]
             if data.ndim == 1:
                 data = np.expand_dims(data, axis=0)
-<<<<<<< HEAD
             size = self.layer._sizes_view[self.layer._highlight_index]
-            face_color = self.layer.face_colors[
+            face_color = self.layer.face_color[
                 self.layer._indices_view[self.layer._highlight_index]
-=======
-            size = self.layer._size_view[self.layer._highlight_index]
-            face_color = [
-                self.layer.face_color[i]
-                for i in self.layer._indices_view[self.layer._highlight_index]
->>>>>>> 8cd1f4bd
             ]
         else:
             data = np.zeros((1, self.layer.dims.ndisplay))
             size = 0
-            face_color = ColorArray('white')
+            face_color = np.array([[1.0, 1.0, 1.0, 1.0]], dtype=np.float32)
 
         self.node._subvisuals[1].set_data(
             data[:, ::-1] + 0.5,
