--- conflicted
+++ resolved
@@ -124,11 +124,8 @@
 
 def _register_types_with_magicgui():
     """Register napari.types objects with magicgui."""
-<<<<<<< HEAD
-=======
     import sys
     from concurrent.futures import Future
->>>>>>> 576454ab
 
     from . import layers
     from .utils import _magicgui as _mgui
@@ -138,13 +135,10 @@
             _type,
             return_callback=_mgui.add_layer_data_tuples_to_viewer,
         )
-<<<<<<< HEAD
-=======
         if sys.version_info >= (3, 9):
             _mgui.register_type(
                 Future[_type], return_callback=_mgui.add_future_data  # type: ignore
             )
->>>>>>> 576454ab
 
     for layer_name in layers.NAMES:
         data_type = globals().get(f'{layer_name.title()}Data')
