"""
napari command line viewer.
"""
import argparse
import contextlib
import logging
import os
import runpy
import sys
import warnings
from ast import literal_eval
from itertools import chain, repeat
from pathlib import Path
from textwrap import wrap
from typing import Any, Dict, List

from napari.utils.translations import trans


class InfoAction(argparse.Action):
    def __call__(self, *args, **kwargs):
        # prevent unrelated INFO logs when doing "napari --info"
        from npe2 import cli

        from napari.utils import sys_info

        logging.basicConfig(level=logging.WARNING)
        print(sys_info())
        print("Plugins:")
        cli.list(fields="", sort="0", format="compact")
        sys.exit()


class PluginInfoAction(argparse.Action):
    def __call__(self, *args, **kwargs):
        # prevent unrelated INFO logs when doing "napari --info"
        logging.basicConfig(level=logging.WARNING)
        from npe2 import cli

        cli.list(
            fields="name,version,npe2,contributions",
            sort="name",
            format="table",
        )
        sys.exit()


class CitationAction(argparse.Action):
    def __call__(self, *args, **kwargs):
        # prevent unrelated INFO logs when doing "napari --citation"
        from napari.utils import citation_text

        logging.basicConfig(level=logging.WARNING)
        print(citation_text)
        sys.exit()


def validate_unknown_args(unknown: List[str]) -> Dict[str, Any]:
    """Convert a list of strings into a dict of valid kwargs for add_* methods.

    Will exit program if any of the arguments are unrecognized, or are
    malformed.  Converts string to python type using literal_eval.

    Parameters
    ----------
    unknown : List[str]
        a list of strings gathered as "unknown" arguments in argparse.

    Returns
    -------
    kwargs : Dict[str, Any]
        {key: val} dict suitable for the viewer.add_* methods where ``val``
        is a ``literal_eval`` result, or string.
    """

    from napari.components.viewer_model import valid_add_kwargs

    out: Dict[str, Any] = {}
    valid = set.union(*valid_add_kwargs().values())
    for i, raw_arg in enumerate(unknown):
        if not raw_arg.startswith("--"):
            continue
        arg = raw_arg.lstrip('-')

        key, *value = arg.split("=", maxsplit=1)
        key = key.replace('-', '_')
        if key not in valid:
            sys.exit(f"error: unrecognized argument: {raw_arg}")

        if value:
            value = value[0]
        else:
            if len(unknown) <= i + 1 or unknown[i + 1].startswith("--"):
                sys.exit(f"error: argument {raw_arg} expected one argument")
            value = unknown[i + 1]
        with contextlib.suppress(Exception):
            value = literal_eval(value)

        out[key] = value
    return out


def parse_sys_argv():
    """Parse command line arguments."""

    from napari import __version__, layers
    from napari.components.viewer_model import valid_add_kwargs

    kwarg_options = []
    for layer_type, keys in valid_add_kwargs().items():
        kwarg_options.append(f"  {layer_type.title()}:")
        keys = {k.replace('_', '-') for k in keys}
        lines = wrap(", ".join(sorted(keys)), break_on_hyphens=False)
        kwarg_options.extend([f"    {line}" for line in lines])

    parser = argparse.ArgumentParser(
        usage=__doc__,
        formatter_class=argparse.RawDescriptionHelpFormatter,
        epilog="optional layer-type-specific arguments (precede with '--'):\n"
        + "\n".join(kwarg_options),
    )
    parser.add_argument('paths', nargs='*', help='path(s) to view.')
    parser.add_argument(
        '-v',
        '--verbose',
        action='count',
        default=0,
        help="increase output verbosity",
    )
    parser.add_argument(
        '-w',
        '--with',
        dest='with_',
        nargs='+',
        action='append',
        default=[],
        metavar=('PLUGIN_NAME', 'WIDGET_NAME'),
        help=(
            "open napari with dock widget from specified plugin name."
            "(If plugin provides multiple dock widgets, widget name must also "
            "be provided). Use __all__ to open all dock widgets of a "
            "specified plugin. Multiple widgets are opened in tabs."
        ),
    )
    parser.add_argument(
        '--version',
        action='version',
        version=f'napari version {__version__}',
    )
    parser.add_argument(
        '--info',
        action=InfoAction,
        nargs=0,
        help='show system information and exit',
    )
    parser.add_argument(
        '--plugin-info',
        action=PluginInfoAction,
        nargs=0,
        help='show information about plugins and exit',
    )
    parser.add_argument(
        '--citation',
        action=CitationAction,
        nargs=0,
        help='show citation information and exit',
    )
    # Allow multiple --stack options to be provided.
    # Each stack option will result in its own stack
    parser.add_argument(
        '--stack',
        action='append',
        nargs='*',
        default=[],
        help='concatenate multiple input files into a single stack. Can be provided multiple times for multiple stacks.',
    )
    parser.add_argument(
        '--plugin',
        help='specify plugin name when opening a file',
    )
    parser.add_argument(
        '--layer-type',
        metavar="TYPE",
        choices=set(layers.NAMES),
        help=(
            'force file to be interpreted as a specific layer type. '
            f'one of {set(layers.NAMES)}'
        ),
    )
    parser.add_argument(
        '--reset',
        action='store_true',
        help='reset settings to default values.',
    )
    parser.add_argument(
        '--settings-path',
        type=Path,
        help='use specific path to store and load settings.',
    )

    args, unknown = parser.parse_known_args()
    # this is a hack to allow using "=" as a key=value separator while also
    # allowing nargs='*' on the "paths" argument...
    for idx, item in enumerate(reversed(args.paths)):
        if item.startswith("--"):
            unknown.append(args.paths.pop(len(args.paths) - idx - 1))
    kwargs = validate_unknown_args(unknown) if unknown else {}

    return args, kwargs


def _run():
    from napari import Viewer, run
    from napari.settings import get_settings

    """Main program."""
    args, kwargs = parse_sys_argv()

    # parse -v flags and set the appropriate logging level
    levels = [logging.WARNING, logging.INFO, logging.DEBUG]
    level = levels[min(2, args.verbose)]  # prevent index error
    logging.basicConfig(
        level=level,
<<<<<<< HEAD
        format='%(asctime)s : %(levelname)s : %(threadName)s : %(message)s',
=======
        format="%(asctime)s : %(levelname)s : %(threadName)s : %(message)s",
>>>>>>> fbabf0c3
        datefmt='%H:%M:%S',
    )

    if args.reset:
        if args.settings_path:
            settings = get_settings(path=args.settings_path)
        else:
            settings = get_settings()
        settings.reset()
        settings.save()
        sys.exit("Resetting settings to default values.\n")

    if args.plugin:
        # make sure plugin is only used when files are specified
        if not args.paths:
            sys.exit(
                "error: The '--plugin' argument is only valid "
                "when providing a file name"
            )
        # I *think* that Qt is looking in sys.argv for a flag `--plugins`,
        # which emits "WARNING: No such plugin for spec 'builtins'"
        # so remove --plugin from sys.argv to prevent that warningz
        sys.argv.remove('--plugin')

    if any(p.endswith('.py') for p in args.paths):
        # we're running a script
        if len(args.paths) > 1:
            sys.exit(
                'When providing a python script, only a '
                'single positional argument may be provided'
            )

        # run the file
        mod = runpy.run_path(args.paths[0])

        from napari_plugin_engine.markers import HookImplementationMarker

        # if this file had any hook implementations, register and run as plugin
        if any(isinstance(i, HookImplementationMarker) for i in mod.values()):
            _run_plugin_module(mod, os.path.basename(args.paths[0]))

    else:
        if args.with_:
            from napari.plugins import (
                _initialize_plugins,
                _npe2,
                plugin_manager,
            )

            # if a plugin widget has been requested, this will fail immediately
            # if the requested plugin/widget is not available.
            _initialize_plugins()
            plugin_manager.discover_widgets()

            plugin_manager_plugins = []
            npe2_plugins = []
            for plugin in args.with_:
                pname, *wnames = plugin
                for _name, (_pname, _wnames) in _npe2.widget_iterator():
                    if _name == 'dock' and pname == _pname:
                        npe2_plugins.append(plugin)
                        if '__all__' in wnames:
                            wnames = _wnames
                        break

                for _name, (_pname, _wnames) in plugin_manager.iter_widgets():
                    if _name == 'dock' and pname == _pname:
                        plugin_manager_plugins.append(plugin)
                        if '__all__' in wnames:
                            # Plugin_manager iter_widgets return wnames as dict keys
                            wnames = list(_wnames.keys())
                        print(
                            trans._(
                                'Non-npe2 plugin {pname} detected. Disable tabify for this plugin.',
                                deferred=True,
                                pname=pname,
                            )
                        )
                        break

                if wnames:
                    for wname in wnames:
                        _npe2.get_widget_contribution(
                            pname, wname
                        ) or plugin_manager.get_widget(pname, wname)
                else:
                    _npe2.get_widget_contribution(
                        pname
                    ) or plugin_manager.get_widget(pname)

        from napari._qt.widgets.qt_splash_screen import NapariSplashScreen

        splash = NapariSplashScreen()
        splash.close()  # will close once event loop starts

        # viewer _must_  be kept around.
        # it will be referenced by the global window only
        # once napari has finished starting
        # but in the meantime if the garbage collector runs;
        # it will collect it and hang napari at start time.
        # in a way that is machine, os, time (and likely weather dependant).
        viewer = Viewer()

        # For backwards compatibility
        # If the --stack option is provided without additional arguments
        # just set stack to True similar to the previous store_true action
        if args.stack and len(args.stack) == 1 and len(args.stack[0]) == 0:
            warnings.warn(
                trans._(
                    "The usage of the --stack option as a boolean is deprecated. Please use '--stack file1 file2 .. fileN' instead. It is now also possible to specify multiple stacks of files to stack '--stack file1 file2 --stack file3 file4 file5 --stack ..'. This warning will become an error in version 0.5.0.",
                ),
                DeprecationWarning,
                stacklevel=3,
            )
            args.stack = True
        viewer._window._qt_viewer._qt_open(
            args.paths,
            stack=args.stack,
            plugin=args.plugin,
            layer_type=args.layer_type,
            **kwargs,
        )

        if args.with_:
            # Non-npe2 plugins disappear on tabify or if tabified npe2 plugins are loaded after them.
            # Therefore, read npe2 plugins first and do not tabify for non-npe2 plugins.
            for plugin, tabify in chain(
                zip(npe2_plugins, repeat(True)),
                zip(plugin_manager_plugins, repeat(False)),
            ):
                pname, *wnames = plugin
                if '__all__' in wnames:
                    for name, (_pname, _wnames) in chain(
                        _npe2.widget_iterator(), plugin_manager.iter_widgets()
                    ):
                        if name == 'dock' and pname == _pname:
                            if isinstance(_wnames, dict):
                                # Plugin_manager iter_widgets return wnames as dict keys
                                wnames = list(_wnames.keys())
                            else:
                                wnames = _wnames
                            break

                if wnames:
                    first_dock_widget = viewer.window.add_plugin_dock_widget(
                        pname, wnames[0], tabify=tabify
                    )[0]
                    for wname in wnames[1:]:
                        viewer.window.add_plugin_dock_widget(
                            pname, wname, tabify=tabify
                        )
                    first_dock_widget.show()
                    first_dock_widget.raise_()
                else:
                    viewer.window.add_plugin_dock_widget(pname, tabify=tabify)

        # only necessary in bundled app, but see #3596
        from napari.utils.misc import (
            install_certifi_opener,
            running_as_constructor_app,
        )

        if running_as_constructor_app():
            install_certifi_opener()
        run(gui_exceptions=True)


def _run_plugin_module(mod, plugin_name):
    """Register `mod` as a plugin, find/create viewer, and run napari."""
    from napari import Viewer, run
    from napari.plugins import plugin_manager

    plugin_manager.register(mod, name=plugin_name)

    # now, check if a viewer was created, and if not, create one.
    for obj in mod.values():
        if isinstance(obj, Viewer):
            _v = obj
            break
    else:
        _v = Viewer()

    try:
        _v.window._qt_window.parent()
    except RuntimeError:
        # this script had a napari.run() in it, and the viewer has already been
        # used and cleaned up... if we eventually have "reusable viewers", we
        # can continue here
        return

    # finally, if the file declared a dock widget, add it to the viewer.
    dws = plugin_manager.hooks.napari_experimental_provide_dock_widget
    if any(i.plugin_name == plugin_name for i in dws.get_hookimpls()):
        _v.window.add_plugin_dock_widget(plugin_name)

    run()


def _maybe_rerun_with_macos_fixes():
    """
    Apply some fixes needed in macOS, which might involve
    running this script again using a different sys.executable.

    1) Quick fix for Big Sur Python 3.9 and Qt 5.
       No relaunch needed.
    2) Using `pythonw` instead of `python`.
       This can be used to ensure we're using a framework
       build of Python on macOS, which fixes frozen menubar issues
       in some macOS versions.
    3) Make sure the menu bar uses 'napari' as the display name.
       This requires relaunching the app from a symlink to the
       desired python executable, conveniently named 'napari'.
    """
    from napari._qt import API_NAME

    # This import mus be here to raise exception about PySide6 problem

    if sys.platform != "darwin":
        return

    if "_NAPARI_RERUN_WITH_FIXES" in os.environ:
        # This function already ran, do not recurse!
        # We also restore sys.executable to its initial value,
        # if we used a symlink
        if exe := os.environ.pop("_NAPARI_SYMLINKED_EXECUTABLE", ""):
            sys.executable = exe
        return

    import platform
    import subprocess
    from tempfile import mkdtemp

    # In principle, we will relaunch to the same python we were using
    executable = sys.executable
    cwd = Path.cwd()

    _MACOS_AT_LEAST_CATALINA = int(platform.release().split('.')[0]) >= 19
    _MACOS_AT_LEAST_BIG_SUR = int(platform.release().split('.')[0]) >= 20
    _RUNNING_CONDA = "CONDA_PREFIX" in os.environ
    _RUNNING_PYTHONW = "PYTHONEXECUTABLE" in os.environ

    # 1) quick fix for Big Sur py3.9 and qt 5
    # https://github.com/napari/napari/pull/1894
    if _MACOS_AT_LEAST_BIG_SUR and '6' not in API_NAME:
        os.environ['QT_MAC_WANTS_LAYER'] = '1'

    # Create the env copy now because the following changes
    # should not persist in the current process in case
    # we do not run the subprocess!
    env = os.environ.copy()

    # 2) Ensure we're always using a "framework build" on the latest
    # macOS to ensure menubar works without needing to refocus napari.
    # We try this for macOS later than the Catalina release
    # See https://github.com/napari/napari/pull/1554 and
    # https://github.com/napari/napari/issues/380#issuecomment-659656775
    # and https://github.com/ContinuumIO/anaconda-issues/issues/199
    if (
        _MACOS_AT_LEAST_CATALINA
        and not _MACOS_AT_LEAST_BIG_SUR
        and _RUNNING_CONDA
        and not _RUNNING_PYTHONW
    ):
        pythonw_path = Path(sys.exec_prefix) / 'bin' / 'pythonw'
        if pythonw_path.exists():
            # Use this one instead of sys.executable to relaunch
            # the subprocess
            executable = pythonw_path
        else:
            msg = (
                'pythonw executable not found.\n'
                'To unfreeze the menubar on macOS, '
                'click away from napari to another app, '
                'then reactivate napari. To avoid this problem, '
                'please install python.app in conda using:\n'
                'conda install -c conda-forge python.app'
            )
            warnings.warn(msg, stacklevel=2)

    # 3) Make sure the app name in the menu bar is 'napari', not 'python'
    tempdir = None
    _NEEDS_SYMLINK = (
        # When napari is launched from the conda bundle shortcut
        # it already has the right 'napari' name in the app title
        # and __CFBundleIdentifier is set to 'com.napari._(<version>)'
        "napari" not in os.environ.get("__CFBUNDLEIDENTIFIER", "")
        # with a sys.executable named napari,
        # macOS should have picked the right name already
        or os.path.basename(executable) != "napari"
    )
    if _NEEDS_SYMLINK:
        tempdir = mkdtemp(prefix="symlink-to-fix-macos-menu-name-")
        # By using a symlink with basename napari
        # we make macOS take 'napari' as the program name
        napari_link = os.path.join(tempdir, "napari")
        os.symlink(executable, napari_link)
        # Pass original executable to the subprocess so it can restore it later
        env["_NAPARI_SYMLINKED_EXECUTABLE"] = executable
        executable = napari_link

    # if at this point 'executable' is different from 'sys.executable', we
    # need to launch the subprocess to apply the fixes
    if sys.executable != executable:
        env["_NAPARI_RERUN_WITH_FIXES"] = "1"
        if Path(sys.argv[0]).name == "napari":
            # launched through entry point, we do that again to avoid
            # issues with working directory getting into sys.path (#5007)
            cmd = [executable, sys.argv[0]]
        else:  # we assume it must have been launched via '-m' syntax
            cmd = [executable, "-m", "napari"]

        # this fixes issues running from a venv/virtualenv based virtual
        # environment with certain python distributions (e.g. pyenv, asdf)
        env["PYTHONEXECUTABLE"] = sys.executable

        # Append original command line arguments.
        if len(sys.argv) > 1:
            cmd.extend(sys.argv[1:])
        try:
            result = subprocess.run(cmd, env=env, cwd=cwd)
            sys.exit(result.returncode)
        finally:
            if tempdir is not None:
                import shutil

                shutil.rmtree(tempdir)


def main():
    # There a number of macOS issues we can fix with env vars
    # and/or relaunching a subprocess
    _maybe_rerun_with_macos_fixes()

    # Prevent https://github.com/napari/napari/issues/3415
    # This one fix is needed _after_ a potential relaunch,
    # that's why it's here and not in _maybe_rerun_with_macos_fixes()
    if sys.platform == "darwin":
        import multiprocessing

        multiprocessing.set_start_method('fork')

    _run()


if __name__ == '__main__':
    sys.exit(main())<|MERGE_RESOLUTION|>--- conflicted
+++ resolved
@@ -221,11 +221,7 @@
     level = levels[min(2, args.verbose)]  # prevent index error
     logging.basicConfig(
         level=level,
-<<<<<<< HEAD
-        format='%(asctime)s : %(levelname)s : %(threadName)s : %(message)s',
-=======
         format="%(asctime)s : %(levelname)s : %(threadName)s : %(message)s",
->>>>>>> fbabf0c3
         datefmt='%H:%M:%S',
     )
 
