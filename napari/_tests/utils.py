--- conflicted
+++ resolved
@@ -17,12 +17,7 @@
     Tracks,
     Vectors,
 )
-<<<<<<< HEAD
-from napari.settings import get_settings
 from napari.utils.color import ColorArray
-=======
-from napari.layers.utils.color_encoding import ColorArray
->>>>>>> 338dc3ac
 
 skip_on_win_ci = pytest.mark.skipif(
     sys.platform.startswith('win') and os.getenv('CI', '0') != '0',
