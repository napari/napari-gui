--- conflicted
+++ resolved
@@ -236,24 +236,7 @@
     layer.translate = translate
     translated_world_extent = np.add(scaled_world_extent, translate)
     np.testing.assert_almost_equal(layer.extent.data, extent)
-<<<<<<< HEAD
     np.testing.assert_almost_equal(layer.extent.world, translated_world_extent)
-
-
-def slow(timeout):
-    """
-    Both mark a function as slow, and with a timeout which is easily scalable
-    via an env variable.
-    """
-    factor = int(os.getenv('NAPARI_TESTING_TIMEOUT_SCALING', '1'))
-
-    def _slow(func):
-
-        func = pytest.mark.timeout(timeout * factor)(func)
-        func = pytest.mark.slow(func)
-        return func
-
-    return _slow
 
 
 def assert_properties_equal(
@@ -261,7 +244,4 @@
 ):
     assert actual.keys() == expected.keys()
     for key in actual:
-        np.testing.assert_array_equal(actual[key], expected[key])
-=======
-    np.testing.assert_almost_equal(layer.extent.world, translated_world_extent)
->>>>>>> a0903b5d
+        np.testing.assert_array_equal(actual[key], expected[key])