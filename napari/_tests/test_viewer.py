import os

import numpy as np
import pytest

from napari import Viewer, layers
from napari._tests.utils import (
    add_layer_by_type,
    check_view_transform_consistency,
    check_viewer_functioning,
    layer_test_data,
    skip_local_popups,
    skip_on_win_ci,
)
from napari.utils._tests.test_naming import eval_with_filename
from napari.utils.action_manager import action_manager


def _get_all_keybinding_methods(type_):
    obj_methods = set(super(type_, type_).class_keymap.values())
    obj_methods.update({v.__name__ for v in type_.class_keymap.values()})
    obj_methods.update(
        {
            a.command.__name__
            for a in action_manager._get_layer_actions(type_).values()
        }
    )
    return obj_methods


viewer_methods = _get_all_keybinding_methods(Viewer)
EXPECTED_NUMBER_OF_VIEWER_METHODS = 14


def test_len_methods_viewer(make_napari_viewer):
    """
    Make sure we do find all the methods attached to a viewer via keybindings
    """
    _ = make_napari_viewer()
    viewer_methods = _get_all_keybinding_methods(Viewer)
    assert len(viewer_methods) == EXPECTED_NUMBER_OF_VIEWER_METHODS


@pytest.mark.xfail
def test_non_existing_bindings():
    """
    Those are condition tested in next unittest; but do not exists; this is
    likely due to an oversight somewhere.
    """
    assert 'play' in [x.__name__ for x in viewer_methods]
    assert 'toggle_fullscreen' in [x.__name__ for x in viewer_methods]


@pytest.mark.parametrize('func', viewer_methods)
def test_viewer_methods(make_napari_viewer, func):
    """Test instantiating viewer."""
    viewer = make_napari_viewer()

    if func.__name__ == 'toggle_fullscreen' and not os.getenv("CI"):
        pytest.skip("Fullscreen cannot be tested in CI")
    if func.__name__ == 'play':
        pytest.skip("Play cannot be tested with Pytest")
    func(viewer)


def test_viewer(make_napari_viewer):
    """Test instantiating viewer."""
    viewer = make_napari_viewer()
    view = viewer.window._qt_viewer

    assert viewer.title == 'napari'
    assert view.viewer == viewer

    assert len(viewer.layers) == 0
    assert view.layers.model().rowCount() == 0

    assert viewer.dims.ndim == 2
    assert view.dims.nsliders == viewer.dims.ndim
    assert np.sum(view.dims._displayed_sliders) == 0

    # Switch to 3D rendering mode and back to 2D rendering mode
    viewer.dims.ndisplay = 3
    assert viewer.dims.ndisplay == 3
    viewer.dims.ndisplay = 2
    assert viewer.dims.ndisplay == 2


@pytest.mark.parametrize('layer_class, data, ndim', layer_test_data)
def test_add_layer(make_napari_viewer, layer_class, data, ndim):
    viewer = make_napari_viewer()
    layer = add_layer_by_type(viewer, layer_class, data, visible=True)
    check_viewer_functioning(viewer, viewer.window._qt_viewer, data, ndim)

    for func in layer.class_keymap.values():
        func(layer)


EXPECTED_NUMBER_OF_LAYER_METHODS = {
    'Image': 5,
    'Vectors': 0,
    'Surface': 0,
    'Tracks': 0,
    'Points': 9,
<<<<<<< HEAD
    'Labels': 13,
=======
    'Labels': 12,
>>>>>>> 9bf5d0ff
    'Shapes': 17,
}


@pytest.mark.parametrize(
    'cls, expectation', EXPECTED_NUMBER_OF_LAYER_METHODS.items()
)
def test_expected_number_of_layer_methods(cls, expectation):
    """
    Make sure we do find all the methods attached to a layer via keybindings
    """
    layer_methods = _get_all_keybinding_methods(getattr(layers, cls))
    assert len(layer_methods) == expectation


@pytest.mark.parametrize('layer_class, a_unique_name, ndim', layer_test_data)
def test_add_layer_magic_name(
    make_napari_viewer, layer_class, a_unique_name, ndim
):
    """Test magic_name works when using add_* for layers"""
    # Tests for issue #1709
    viewer = make_napari_viewer()  # noqa: F841
    layer = eval_with_filename(
        "add_layer_by_type(viewer, layer_class, a_unique_name)",
        "somefile.py",
    )
    assert layer.name == "a_unique_name"


@skip_on_win_ci
def test_screenshot(make_napari_viewer):
    """Test taking a screenshot."""
    viewer = make_napari_viewer()

    np.random.seed(0)
    # Add image
    data = np.random.random((10, 15))
    viewer.add_image(data)

    # Add labels
    data = np.random.randint(20, size=(10, 15))
    viewer.add_labels(data)

    # Add points
    data = 20 * np.random.random((10, 2))
    viewer.add_points(data)

    # Add vectors
    data = 20 * np.random.random((10, 2, 2))
    viewer.add_vectors(data)

    # Add shapes
    data = 20 * np.random.random((10, 4, 2))
    viewer.add_shapes(data)

    # Take screenshot of the image canvas only
    screenshot = viewer.screenshot(canvas_only=True, flash=False)
    assert screenshot.ndim == 3

    # Take screenshot with the viewer included
    screenshot = viewer.screenshot(canvas_only=False, flash=False)
    assert screenshot.ndim == 3


@skip_on_win_ci
def test_changing_theme(make_napari_viewer):
    """Test changing the theme updates the full window."""
    viewer = make_napari_viewer(show=False)
    viewer.window._qt_viewer.set_welcome_visible(False)
    viewer.add_points(data=None)
    size = viewer.window._qt_viewer.size()
    viewer.window._qt_viewer.setFixedSize(size)

    assert viewer.theme == 'dark'
    screenshot_dark = viewer.screenshot(canvas_only=False, flash=False)

    viewer.theme = 'light'
    assert viewer.theme == 'light'
    screenshot_light = viewer.screenshot(canvas_only=False, flash=False)

    equal = (screenshot_dark == screenshot_light).min(-1)

    # more than 99.5% of the pixels have changed
    assert (np.count_nonzero(equal) / equal.size) < 0.05, "Themes too similar"

    with pytest.raises(ValueError):
        viewer.theme = 'nonexistent_theme'


# TODO: revisit the need for sync_only here.
# An async failure was observed here on CI, but was not reproduced locally
@pytest.mark.sync_only
@pytest.mark.parametrize('layer_class, data, ndim', layer_test_data)
def test_roll_transpose_update(make_napari_viewer, layer_class, data, ndim):
    """Check that transpose and roll preserve correct transform sequence."""
    viewer = make_napari_viewer()

    np.random.seed(0)

    layer = add_layer_by_type(viewer, layer_class, data)

    # Set translations and scalings (match type of visual layer storing):
    transf_dict = {
        'translate': np.random.randint(0, 10, ndim).astype(np.float32),
        'scale': np.random.rand(ndim).astype(np.float32),
    }
    for k, val in transf_dict.items():
        setattr(layer, k, val)

    if layer_class in [layers.Image, layers.Labels]:
        transf_dict['translate'] -= transf_dict['scale'] / 2

    # Check consistency:
    check_view_transform_consistency(layer, viewer, transf_dict)

    # Roll dims and check again:
    viewer.dims._roll()
    check_view_transform_consistency(layer, viewer, transf_dict)

    # Transpose and check again:
    viewer.dims.transpose()
    check_view_transform_consistency(layer, viewer, transf_dict)


def test_toggling_axes(make_napari_viewer):
    """Test toggling axes."""
    viewer = make_napari_viewer()

    # Check axes are not visible
    assert not viewer.axes.visible

    # Make axes visible
    viewer.axes.visible = True
    assert viewer.axes.visible

    # Enter 3D rendering and check axes still visible
    viewer.dims.ndisplay = 3
    assert viewer.axes.visible

    # Make axes not visible
    viewer.axes.visible = False
    assert not viewer.axes.visible


def test_toggling_scale_bar(make_napari_viewer):
    """Test toggling scale bar."""
    viewer = make_napari_viewer()

    # Check scale bar is not visible
    assert not viewer.scale_bar.visible

    # Make scale bar visible
    viewer.scale_bar.visible = True
    assert viewer.scale_bar.visible

    # Enter 3D rendering and check scale bar is still visible
    viewer.dims.ndisplay = 3
    assert viewer.scale_bar.visible

    # Make scale bar not visible
    viewer.scale_bar.visible = False
    assert not viewer.scale_bar.visible


def test_removing_points_data(make_napari_viewer):
    viewer = make_napari_viewer()
    points = np.random.random((4, 2)) * 4

    pts_layer = viewer.add_points(points)
    pts_layer.data = np.zeros([0, 2])

    assert len(pts_layer.data) == 0


def test_deleting_points(make_napari_viewer):
    viewer = make_napari_viewer()
    points = np.random.random((4, 2)) * 4

    pts_layer = viewer.add_points(points)
    pts_layer.selected_data = {0}
    pts_layer.remove_selected()

    assert len(pts_layer.data) == 3


@skip_local_popups
def test_custom_layer(make_napari_viewer):
    """Make sure that custom layers subclasses can be added to the viewer."""

    class NewLabels(layers.Labels):
        """'Empty' extension of napari Labels layer."""

    # Make a viewer and add the custom layer
    viewer = make_napari_viewer(show=True)
    viewer.add_layer(NewLabels(np.zeros((10, 10, 10), dtype=np.uint8)))


def test_emitting_data_doesnt_change_points_value(make_napari_viewer):
    """Test emitting data with no change doesn't change the layer _value."""
    viewer = make_napari_viewer()

    data = np.array([[0, 0], [10, 10], [20, 20]])
    layer = viewer.add_points(data, size=2)
    viewer.layers.selection.active = layer

    assert layer._value is None
    viewer.mouse_over_canvas = True
    viewer.cursor.position = tuple(layer.data[1])
    assert layer._value == 1

    layer.events.data(value=layer.data)
    assert layer._value == 1


@pytest.mark.parametrize('layer_class, data, ndim', layer_test_data)
def test_emitting_data_doesnt_change_cursor_position(
    make_napari_viewer, layer_class, data, ndim
):
    """Test emitting data event from layer doesn't change cursor position"""
    viewer = make_napari_viewer()
    layer = layer_class(data)
    viewer.add_layer(layer)

    new_position = (5,) * ndim
    viewer.cursor.position = new_position
    layer.events.data(value=layer.data)

    assert viewer.cursor.position == new_position


@skip_local_popups
@skip_on_win_ci
def test_empty_shapes_dims(make_napari_viewer):
    """make sure an empty shapes layer can render in 3D"""
    viewer = make_napari_viewer(show=True)
    viewer.add_shapes(None)
    viewer.dims.ndisplay = 3


def test_current_viewer(make_napari_viewer):
    """Test that the viewer made last is the "current_viewer()" until another is activated"""
    # Make two DIFFERENT viewers
    viewer1: Viewer = make_napari_viewer()
    viewer2: Viewer = make_napari_viewer()
    assert viewer2 is not viewer1
    # Ensure one is returned by napari.current_viewer()
    from napari import current_viewer

    assert current_viewer() is viewer2
    assert current_viewer() is not viewer1

    viewer1.window.activate()

    assert current_viewer() is viewer1
    assert current_viewer() is not viewer2


def test_reset_empty(make_napari_viewer):
    """
    Test that resetting an empty viewer doesn't crash
    https://github.com/napari/napari/issues/4867
    """
    viewer = make_napari_viewer()
    viewer.reset()


def test_reset_non_empty(make_napari_viewer):
    """
    Test that resetting a non-empty viewer doesn't crash
    https://github.com/napari/napari/issues/4867
    """
    viewer = make_napari_viewer()
    viewer.add_points([(0, 1), (2, 3)])
    viewer.reset()<|MERGE_RESOLUTION|>--- conflicted
+++ resolved
@@ -101,11 +101,7 @@
     'Surface': 0,
     'Tracks': 0,
     'Points': 9,
-<<<<<<< HEAD
-    'Labels': 13,
-=======
-    'Labels': 12,
->>>>>>> 9bf5d0ff
+    'Labels': 14,
     'Shapes': 17,
 }
 
