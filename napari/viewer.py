--- conflicted
+++ resolved
@@ -92,26 +92,6 @@
 
     def export_figure(
         self,
-<<<<<<< HEAD
-        path=None,
-        *,
-        scale=None,
-        flash: bool = True,
-    ):
-        """Take currently displayed canvas, resets the view and create a screenshot without margins around the data.
-
-        Parameters
-        ----------
-        path : str
-            Filename for saving screenshot image.
-        scale : float
-            Scale factor used to increase resolution of canvas for the screenshot. By default, the currently displayed resolution.
-            Only used if `canvas_only` is True.
-        flash : bool
-            Flag to indicate whether flash animation should be shown after
-            the screenshot was captured.
-            By default, True.
-=======
         path: Optional[str] = None,
         *,
         scale_factor: float = 1,
@@ -150,7 +130,6 @@
         flash : bool
             Flag to indicate whether flash animation should be shown after
             the screenshot was captured. By default, True.
->>>>>>> fcb31c14
 
         Returns
         -------
@@ -160,11 +139,7 @@
         """
         return self.window.export_figure(
             path=path,
-<<<<<<< HEAD
-            scale=scale,
-=======
             scale=scale_factor,
->>>>>>> fcb31c14
             flash=flash,
         )
 
