--- conflicted
+++ resolved
@@ -8,11 +8,7 @@
 from . import __version__
 from ._qt.qt_main_window import Window
 from ._qt.qt_viewer import QtViewer
-<<<<<<< HEAD
-from ._qt.threading import create_worker, wait_for_workers_to_quit
-=======
 from ._qt.qthreading import create_worker, wait_for_workers_to_quit
->>>>>>> e9b0a04f
 from .components import ViewerModel
 from .utils.perf import perf_config
 
