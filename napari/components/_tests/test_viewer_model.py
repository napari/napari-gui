import numpy as np
import pytest

from napari._tests.utils import good_layer_data, layer_test_data
from napari.components import ViewerModel
from napari.utils.colormaps import AVAILABLE_COLORMAPS, Colormap
from napari.utils.events.event import WarningEmitter


def test_viewer_model():
    """Test instantiating viewer model."""
    viewer = ViewerModel()
    assert viewer.title == 'napari'
    assert len(viewer.layers) == 0
    assert viewer.dims.ndim == 2

    # Create viewer model with custom title
    viewer = ViewerModel(title='testing')
    assert viewer.title == 'testing'


def test_add_image():
    """Test adding image."""
    viewer = ViewerModel()
    np.random.seed(0)
    data = np.random.random((10, 15))
    viewer.add_image(data)
    assert len(viewer.layers) == 1
    assert np.all(viewer.layers[0].data == data)
    assert viewer.dims.ndim == 2


def test_add_image_multichannel_share_memory():
    viewer = ViewerModel()
    image = np.random.random((10, 5, 64, 64))
    layers = viewer.add_image(image, channel_axis=1)
    for layer in layers:
        assert np.may_share_memory(image, layer.data)


def test_add_image_colormap_variants():
    """Test adding image with all valid colormap argument types."""
    viewer = ViewerModel()
    np.random.seed(0)
    data = np.random.random((10, 15))
    # as string
    assert viewer.add_image(data, colormap='green')

    # as string that is valid, but not a default colormap
    assert viewer.add_image(data, colormap='fire')

    # as tuple
    cmap_tuple = ("my_colormap", Colormap(['g', 'm', 'y']))
    assert viewer.add_image(data, colormap=cmap_tuple)

    # as dict
    cmap_dict = {"your_colormap": Colormap(['g', 'r', 'y'])}
    assert viewer.add_image(data, colormap=cmap_dict)

    # as Colormap instance
    blue_cmap = AVAILABLE_COLORMAPS['blue']
    assert viewer.add_image(data, colormap=blue_cmap)

    # string values must be known colormap types
    with pytest.raises(KeyError) as err:
        viewer.add_image(data, colormap='nonsense')

    assert 'Colormap "nonsense" not found' in str(err.value)

    # lists are only valid with channel_axis
    with pytest.raises(TypeError) as err:
        viewer.add_image(data, colormap=['green', 'red'])

    assert "did you mean to specify a 'channel_axis'" in str(err.value)


def test_add_volume():
    """Test adding volume."""
    viewer = ViewerModel(ndisplay=3)
    np.random.seed(0)
    data = np.random.random((10, 15, 20))
    viewer.add_image(data)
    assert len(viewer.layers) == 1
    assert np.all(viewer.layers[0].data == data)
    assert viewer.dims.ndim == 3


def test_add_multiscale():
    """Test adding image multiscale."""
    viewer = ViewerModel()
    shapes = [(40, 20), (20, 10), (10, 5)]
    np.random.seed(0)
    data = [np.random.random(s) for s in shapes]
    viewer.add_image(data, multiscale=True)
    assert len(viewer.layers) == 1
    assert np.all(viewer.layers[0].data == data)
    assert viewer.dims.ndim == 2


def test_add_labels():
    """Test adding labels image."""
    viewer = ViewerModel()
    np.random.seed(0)
    data = np.random.randint(20, size=(10, 15))
    viewer.add_labels(data)
    assert len(viewer.layers) == 1
    assert np.all(viewer.layers[0].data == data)
    assert viewer.dims.ndim == 2


def test_add_points():
    """Test adding points."""
    viewer = ViewerModel()
    np.random.seed(0)
    data = 20 * np.random.random((10, 2))
    viewer.add_points(data)
    assert len(viewer.layers) == 1
    assert np.all(viewer.layers[0].data == data)
    assert viewer.dims.ndim == 2


def test_single_point_dims():
    """Test dims of a Points layer with a single 3D point."""
    viewer = ViewerModel()
    shape = (1, 3)
    data = np.zeros(shape)
    viewer.add_points(data)
    assert all(r == (0.0, 1.0, 1.0) for r in viewer.dims.range)


def test_add_empty_points_to_empty_viewer():
    viewer = ViewerModel()
    layer = viewer.add_points(name='empty points')
    assert layer.ndim == 2
    layer.add([1000.0, 27.0])
    assert layer.data.shape == (1, 2)


def test_add_empty_points_on_top_of_image():
    viewer = ViewerModel()
    image = np.random.random((8, 64, 64))
    # add_image always returns the corresponding layer
    _ = viewer.add_image(image)
    layer = viewer.add_points(ndim=3)
    assert layer.ndim == 3
    layer.add([5.0, 32.0, 61.0])
    assert layer.data.shape == (1, 3)


def test_add_empty_shapes_layer():
    viewer = ViewerModel()
    image = np.random.random((8, 64, 64))
    # add_image always returns the corresponding layer
    _ = viewer.add_image(image)
    layer = viewer.add_shapes(ndim=3)
    assert layer.ndim == 3


def test_add_vectors():
    """Test adding vectors."""
    viewer = ViewerModel()
    np.random.seed(0)
    data = 20 * np.random.random((10, 2, 2))
    viewer.add_vectors(data)
    assert len(viewer.layers) == 1
    assert np.all(viewer.layers[0].data == data)
    assert viewer.dims.ndim == 2


def test_add_shapes():
    """Test adding shapes."""
    viewer = ViewerModel()
    np.random.seed(0)
    data = 20 * np.random.random((10, 4, 2))
    viewer.add_shapes(data)
    assert len(viewer.layers) == 1
    assert np.all(viewer.layers[0].data == data)
    assert viewer.dims.ndim == 2


def test_add_surface():
    """Test adding 3D surface."""
    viewer = ViewerModel()
    np.random.seed(0)
    vertices = np.random.random((10, 3))
    faces = np.random.randint(10, size=(6, 3))
    values = np.random.random(10)
    data = (vertices, faces, values)
    viewer.add_surface(data)
    assert len(viewer.layers) == 1
    assert np.all(
        [np.all(vd == d) for vd, d in zip(viewer.layers[0].data, data)]
    )
    assert viewer.dims.ndim == 3


def test_mix_dims():
    """Test adding images of mixed dimensionality."""
    viewer = ViewerModel()
    np.random.seed(0)
    data = np.random.random((10, 15))
    viewer.add_image(data)
    assert len(viewer.layers) == 1
    assert np.all(viewer.layers[0].data == data)
    assert viewer.dims.ndim == 2

    data = np.random.random((6, 10, 15))
    viewer.add_image(data)
    assert len(viewer.layers) == 2
    assert np.all(viewer.layers[1].data == data)
    assert viewer.dims.ndim == 3


def test_new_labels_empty():
    """Test adding new labels layer to empty viewer."""
    viewer = ViewerModel()
    viewer._new_labels()
    assert len(viewer.layers) == 1
    assert np.max(viewer.layers[0].data) == 0
    assert viewer.dims.ndim == 2
    # Default shape when no data is present is 512x512
    np.testing.assert_equal(viewer.layers[0].data.shape, (512, 512))


def test_new_labels_image():
    """Test adding new labels layer with image present."""
    viewer = ViewerModel()
    np.random.seed(0)
    data = np.random.random((10, 15))
    viewer.add_image(data)
    viewer._new_labels()
    assert len(viewer.layers) == 2
    assert np.max(viewer.layers[1].data) == 0
    assert viewer.dims.ndim == 2
    np.testing.assert_equal(viewer.layers[1].data.shape, (10, 15))
    np.testing.assert_equal(viewer.layers[1].scale, (1, 1))
    np.testing.assert_equal(viewer.layers[1].translate, (0, 0))


def test_new_labels_scaled_image():
    """Test adding new labels layer with scaled image present."""
    viewer = ViewerModel()
    np.random.seed(0)
    data = np.random.random((10, 15))
    viewer.add_image(data, scale=(3, 3))
    viewer._new_labels()
    assert len(viewer.layers) == 2
    assert np.max(viewer.layers[1].data) == 0
    assert viewer.dims.ndim == 2
    np.testing.assert_equal(viewer.layers[1].data.shape, (10, 15))
    np.testing.assert_equal(viewer.layers[1].scale, (3, 3))
    np.testing.assert_equal(viewer.layers[1].translate, (0, 0))


def test_new_labels_scaled_translated_image():
    """Test adding new labels layer with transformed image present."""
    viewer = ViewerModel()
    np.random.seed(0)
    data = np.random.random((10, 15))
    viewer.add_image(data, scale=(3, 3), translate=(20, -5))
    viewer._new_labels()
    assert len(viewer.layers) == 2
    assert np.max(viewer.layers[1].data) == 0
    assert viewer.dims.ndim == 2
    np.testing.assert_almost_equal(viewer.layers[1].data.shape, (10, 15))
    np.testing.assert_almost_equal(viewer.layers[1].scale, (3, 3))
    np.testing.assert_almost_equal(viewer.layers[1].translate, (20, -5))


def test_new_points():
    """Test adding new points layer."""
    # Add labels to empty viewer
    viewer = ViewerModel()
    viewer.add_points()
    assert len(viewer.layers) == 1
    assert len(viewer.layers[0].data) == 0
    assert viewer.dims.ndim == 2

    # Add points with image already present
    viewer = ViewerModel()
    np.random.seed(0)
    data = np.random.random((10, 15))
    viewer.add_image(data)
    viewer.add_points()
    assert len(viewer.layers) == 2
    assert len(viewer.layers[1].data) == 0
    assert viewer.dims.ndim == 2


def test_new_shapes():
    """Test adding new shapes layer."""
    # Add labels to empty viewer
    viewer = ViewerModel()
    viewer.add_shapes()
    assert len(viewer.layers) == 1
    assert len(viewer.layers[0].data) == 0
    assert viewer.dims.ndim == 2

    # Add points with image already present
    viewer = ViewerModel()
    np.random.seed(0)
    data = np.random.random((10, 15))
    viewer.add_image(data)
    viewer.add_shapes()
    assert len(viewer.layers) == 2
    assert len(viewer.layers[1].data) == 0
    assert viewer.dims.ndim == 2


def test_swappable_dims():
    """Test swapping dims after adding layers."""
    viewer = ViewerModel()
    np.random.seed(0)
    image_data = np.random.random((7, 12, 10, 15))
    image_name = viewer.add_image(image_data).name
    assert np.all(
        viewer.layers[image_name]._data_view == image_data[3, 6, :, :]
    )

    points_data = np.random.randint(6, size=(10, 4))
    viewer.add_points(points_data)

    vectors_data = np.random.randint(6, size=(10, 2, 4))
    viewer.add_vectors(vectors_data)

    labels_data = np.random.randint(20, size=(7, 12, 10, 15))
    labels_name = viewer.add_labels(labels_data).name
    # midpoints indices into the data below depend on the data range.
    # This depends on the values in vectors_data and thus the random seed.
    assert np.all(
<<<<<<< HEAD
        viewer.layers[labels_name]._slice.image.raw == labels_data[0, 0, :, :]
=======
        viewer.layers[labels_name]._data_raw == labels_data[4, 6, :, :]
>>>>>>> 12b8656d
    )

    # Swap dims
    viewer.dims.order = [0, 2, 1, 3]
    assert viewer.dims.order == (0, 2, 1, 3)
    assert np.all(
        viewer.layers[image_name]._data_view == image_data[4, :, 5, :]
    )
    assert np.all(
<<<<<<< HEAD
        viewer.layers[labels_name]._slice.image.raw == labels_data[0, :, 0, :]
=======
        viewer.layers[labels_name]._data_raw == labels_data[4, :, 5, :]
>>>>>>> 12b8656d
    )


def test_grid():
    "Test grid_view"
    viewer = ViewerModel()

    np.random.seed(0)
    # Add image
    for i in range(6):
        data = np.random.random((15, 15))
        viewer.add_image(data)
    assert not viewer.grid.enabled
    assert viewer.grid.actual_shape(6) == (1, 1)
    assert viewer.grid.stride == 1
    translations = [layer.translate_grid for layer in viewer.layers]
    expected_translations = np.zeros((6, 2))
    np.testing.assert_allclose(translations, expected_translations)

    # enter grid view
    viewer.grid.enabled = True
    assert viewer.grid.enabled
    assert viewer.grid.actual_shape(6) == (2, 3)
    assert viewer.grid.stride == 1
    translations = [layer.translate_grid for layer in viewer.layers]
    expected_translations = [
        [0, 0],
        [0, 15],
        [0, 30],
        [15, 0],
        [15, 15],
        [15, 30],
    ]
    np.testing.assert_allclose(translations, expected_translations[::-1])

    # return to stack view
    viewer.grid.enabled = False
    assert not viewer.grid.enabled
    assert viewer.grid.actual_shape(6) == (1, 1)
    assert viewer.grid.stride == 1
    translations = [layer.translate_grid for layer in viewer.layers]
    expected_translations = np.zeros((6, 2))
    np.testing.assert_allclose(translations, expected_translations)

    # reenter grid view with new stride
    viewer.grid.stride = -2
    viewer.grid.enabled = True
    assert viewer.grid.enabled
    assert viewer.grid.actual_shape(6) == (2, 2)
    assert viewer.grid.stride == -2
    translations = [layer.translate_grid for layer in viewer.layers]
    expected_translations = [
        [0, 0],
        [0, 0],
        [0, 15],
        [0, 15],
        [15, 0],
        [15, 0],
    ]
    np.testing.assert_allclose(translations, expected_translations)


def test_add_remove_layer_dims_change():
    """Test dims change appropriately when adding and removing layers."""
    np.random.seed(0)
    viewer = ViewerModel()

    # Check ndim starts at 2
    assert viewer.dims.ndim == 2

    # Check ndim increase to 3 when 3D data added
    data = np.random.random((10, 15, 20))
    layer = viewer.add_image(data)
    assert len(viewer.layers) == 1
    assert np.all(viewer.layers[0].data == data)
    assert viewer.dims.ndim == 3

    # Remove layer and check ndim returns to 2
    viewer.layers.remove(layer)
    assert len(viewer.layers) == 0
    assert viewer.dims.ndim == 2


@pytest.mark.parametrize('data', good_layer_data)
def test_add_layer_from_data(data):
    # make sure adding valid layer data calls the proper corresponding add_*
    # method for all layer types
    viewer = ViewerModel()
    viewer._add_layer_from_data(*data)

    # make sure a layer of the correct type got added
    assert len(viewer.layers) == 1
    expected_layer_type = data[2] if len(data) > 2 else 'image'
    assert viewer.layers[0]._type_string == expected_layer_type


def test_add_layer_from_data_raises():
    # make sure that adding invalid data or kwargs raises the right errors
    viewer = ViewerModel()
    # unrecognized layer type raises Value Error
    with pytest.raises(ValueError):
        # 'layer' is not a valid type
        # (even though there is an add_layer method)
        viewer._add_layer_from_data(
            np.random.random((10, 10)), layer_type='layer'
        )

    # even with the correct meta kwargs, the underlying add_* method may raise
    with pytest.raises(ValueError):
        # improper dims for rgb data
        viewer._add_layer_from_data(
            np.random.random((10, 10, 6)), {'rgb': True}
        )

    # using a kwarg in the meta dict that is invalid for the corresponding
    # add_* method raises a TypeError
    with pytest.raises(TypeError):
        viewer._add_layer_from_data(
            np.random.random((10, 2, 2)) * 20,
            {'rgb': True},  # vectors do not have an 'rgb' kwarg
            layer_type='vectors',
        )


def test_naming():
    """Test unique naming in LayerList."""
    viewer = ViewerModel()
    viewer.add_image(np.random.random((10, 10)), name='img')
    viewer.add_image(np.random.random((10, 10)), name='img')

    assert [lay.name for lay in viewer.layers] == ['img', 'img [1]']

    viewer.layers[1].name = 'chg'
    assert [lay.name for lay in viewer.layers] == ['img', 'chg']

    viewer.layers[0].name = 'chg'
    assert [lay.name for lay in viewer.layers] == ['chg [1]', 'chg']


def test_selection():
    """Test only last added is selected."""
    viewer = ViewerModel()
    viewer.add_image(np.random.random((10, 10)))
    assert viewer.layers[0] in viewer.layers.selection

    viewer.add_image(np.random.random((10, 10)))
    assert viewer.layers.selection == {viewer.layers[-1]}

    viewer.add_image(np.random.random((10, 10)))
    assert viewer.layers.selection == {viewer.layers[-1]}

    viewer.layers.selection.update(viewer.layers)
    viewer.add_image(np.random.random((10, 10)))
    assert viewer.layers.selection == {viewer.layers[-1]}


def test_add_delete_layers():
    """Test adding and deleting layers with different dims."""
    viewer = ViewerModel()
    np.random.seed(0)
    viewer.add_image(np.random.random((5, 5, 10, 15)))
    assert len(viewer.layers) == 1
    assert viewer.dims.ndim == 4
    viewer.add_image(np.random.random((5, 6, 5, 10, 15)))
    assert len(viewer.layers) == 2
    assert viewer.dims.ndim == 5
    viewer.layers.remove_selected()
    assert len(viewer.layers) == 1
    assert viewer.dims.ndim == 4


def test_active_layer():
    """Test active layer is correct as layer selections change."""
    viewer = ViewerModel()
    np.random.seed(0)
    # Check no active layer present
    assert viewer.layers.selection.active is None

    # Check added layer is active
    viewer.add_image(np.random.random((5, 5, 10, 15)))
    assert len(viewer.layers) == 1
    assert viewer.layers.selection.active == viewer.layers[0]

    # Check newly added layer is active
    viewer.add_image(np.random.random((5, 6, 5, 10, 15)))
    assert len(viewer.layers) == 2
    assert viewer.layers.selection.active == viewer.layers[1]

    # Check no active layer after unselecting all
    viewer.layers.selection.clear()
    assert viewer.layers.selection.active is None

    # Check selected layer is active
    viewer.layers.selection.add(viewer.layers[0])
    assert viewer.layers.selection.active == viewer.layers[0]

    # Check no layer is active if both layers are selected
    viewer.layers.selection.add(viewer.layers[1])
    assert viewer.layers.selection.active is None


def test_active_layer_status_update():
    """Test status updates from active layer on cursor move."""
    viewer = ViewerModel()
    np.random.seed(0)
    viewer.add_image(np.random.random((5, 5, 10, 15)))
    viewer.add_image(np.random.random((5, 6, 5, 10, 15)))
    assert len(viewer.layers) == 2
    assert viewer.layers.selection.active == viewer.layers[1]

    viewer.cursor.position = [1, 1, 1, 1, 1]
    assert viewer.status == viewer.layers.selection.active.get_status(
        viewer.cursor.position, world=True
    )


def test_active_layer_cursor_size():
    """Test cursor size update on active layer."""
    viewer = ViewerModel()
    np.random.seed(0)
    viewer.add_image(np.random.random((10, 10)))
    # Base layer has a default cursor size of 1
    assert viewer.cursor.size == 1

    viewer.add_labels(np.random.randint(0, 10, size=(10, 10)))
    assert len(viewer.layers) == 2
    assert viewer.layers.selection.active == viewer.layers[1]

    viewer.layers[1].mode = 'paint'
    # Labels layer has a default cursor size of 10
    # due to paintbrush
    assert viewer.cursor.size == 10


def test_cursor_ndim_matches_layer():
    """Test cursor position ndim matches viewer ndim after update."""
    viewer = ViewerModel()
    np.random.seed(0)
    im = viewer.add_image(np.random.random((10, 10)))
    assert viewer.dims.ndim == 2
    assert len(viewer.cursor.position) == 2

    im.data = np.random.random((10, 10, 10))
    assert viewer.dims.ndim == 3
    assert len(viewer.cursor.position) == 3

    im.data = np.random.random((10, 10))
    assert viewer.dims.ndim == 2
    assert len(viewer.cursor.position) == 2


def test_sliced_world_extent():
    """Test world extent after adding layers and slicing."""
    np.random.seed(0)
    viewer = ViewerModel()

    # Empty data is taken to be 512 x 512
    np.testing.assert_allclose(viewer._sliced_extent_world[0], (-0.5, -0.5))
    np.testing.assert_allclose(viewer._sliced_extent_world[1], (511.5, 511.5))

    # Add one layer
    viewer.add_image(
        np.random.random((6, 10, 15)), scale=(3, 1, 1), translate=(10, 20, 5)
    )
    np.testing.assert_allclose(viewer.layers.extent.world[0], (8.5, 19.5, 4.5))
    np.testing.assert_allclose(
        viewer.layers.extent.world[1], (26.5, 29.5, 19.5)
    )
    np.testing.assert_allclose(viewer._sliced_extent_world[0], (19.5, 4.5))
    np.testing.assert_allclose(viewer._sliced_extent_world[1], (29.5, 19.5))

    # Change displayed dims order
    viewer.dims.order = (1, 2, 0)
    np.testing.assert_allclose(viewer._sliced_extent_world[0], (4.5, 8.5))
    np.testing.assert_allclose(viewer._sliced_extent_world[1], (19.5, 26.5))


def test_camera():
    """Test camera."""
    viewer = ViewerModel()
    np.random.seed(0)
    data = np.random.random((10, 15, 20))
    viewer.add_image(data)
    assert len(viewer.layers) == 1
    assert np.all(viewer.layers[0].data == data)
    assert viewer.dims.ndim == 3

    assert viewer.dims.ndisplay == 2
    assert viewer.camera.center == (0, 7, 9.5)
    assert viewer.camera.angles == (0, 0, 90)

    viewer.dims.ndisplay = 3
    assert viewer.dims.ndisplay == 3
    assert viewer.camera.center == (4.5, 7, 9.5)
    assert viewer.camera.angles == (0, 0, 90)

    viewer.dims.ndisplay = 2
    assert viewer.dims.ndisplay == 2
    assert viewer.camera.center == (0, 7, 9.5)
    assert viewer.camera.angles == (0, 0, 90)


def test_update_scale():
    viewer = ViewerModel()
    np.random.seed(0)
    shape = (10, 15, 20)
    data = np.random.random(shape)
    viewer.add_image(data)
    assert viewer.dims.range == tuple((0.0, x, 1.0) for x in shape)
    scale = (3.0, 2.0, 1.0)
    viewer.layers[0].scale = scale
    assert viewer.dims.range == tuple(
        (0.0, x * s, s) for x, s in zip(shape, scale)
    )


@pytest.mark.parametrize('Layer, data, ndim', layer_test_data)
def test_add_remove_layer_no_callbacks(Layer, data, ndim):
    """Test all callbacks for layer emmitters removed."""
    viewer = ViewerModel()

    layer = Layer(data)
    # Check layer has been correctly created
    assert layer.ndim == ndim

    # Check that no internal callbacks have been registered
    len(layer.events.callbacks) == 0
    for em in layer.events.emitters.values():
        assert len(em.callbacks) == 0

    viewer.layers.append(layer)
    # Check layer added correctly
    assert len(viewer.layers) == 1

    # check that adding a layer created new callbacks
    assert any(len(em.callbacks) > 0 for em in layer.events.emitters.values())

    viewer.layers.remove(layer)
    # Check layer added correctly
    assert len(viewer.layers) == 0

    # Check that all callbacks have been removed
    assert len(layer.events.callbacks) == 0
    for em in layer.events.emitters.values():
        assert len(em.callbacks) == 0


@pytest.mark.parametrize('Layer, data, ndim', layer_test_data)
def test_add_remove_layer_external_callbacks(Layer, data, ndim):
    """Test external callbacks for layer emmitters preserved."""
    viewer = ViewerModel()

    layer = Layer(data)
    # Check layer has been correctly created
    assert layer.ndim == ndim

    # Connect a custom callback
    def my_custom_callback():
        return

    layer.events.connect(my_custom_callback)

    # Check that no internal callbacks have been registered
    len(layer.events.callbacks) == 1
    for em in layer.events.emitters.values():
        if not isinstance(em, WarningEmitter):
            assert len(em.callbacks) == 1

    viewer.layers.append(layer)
    # Check layer added correctly
    assert len(viewer.layers) == 1

    # check that adding a layer created new callbacks
    assert any(len(em.callbacks) > 0 for em in layer.events.emitters.values())

    viewer.layers.remove(layer)
    # Check layer added correctly
    assert len(viewer.layers) == 0

    # Check that all internal callbacks have been removed
    assert len(layer.events.callbacks) == 1
    for em in layer.events.emitters.values():
        if not isinstance(em, WarningEmitter):
            assert len(em.callbacks) == 1


@pytest.mark.parametrize(
    'field', ['camera', 'cursor', 'dims', 'grid', 'layers', 'scale_bar']
)
def test_not_mutable_fields(field):
    """Test appropriate fields are not mutable."""
    viewer = ViewerModel()

    # Check attribute lives on the viewer
    assert hasattr(viewer, field)
    # Check attribute does not have an event emitter
    assert not hasattr(viewer.events, field)

    # Check attribute is not settable
    with pytest.raises(TypeError) as err:
        setattr(viewer, field, 'test')

    assert 'has allow_mutation set to False and cannot be assigned' in str(
        err.value
    )<|MERGE_RESOLUTION|>--- conflicted
+++ resolved
@@ -328,11 +328,7 @@
     # midpoints indices into the data below depend on the data range.
     # This depends on the values in vectors_data and thus the random seed.
     assert np.all(
-<<<<<<< HEAD
-        viewer.layers[labels_name]._slice.image.raw == labels_data[0, 0, :, :]
-=======
         viewer.layers[labels_name]._data_raw == labels_data[4, 6, :, :]
->>>>>>> 12b8656d
     )
 
     # Swap dims
@@ -342,11 +338,7 @@
         viewer.layers[image_name]._data_view == image_data[4, :, 5, :]
     )
     assert np.all(
-<<<<<<< HEAD
-        viewer.layers[labels_name]._slice.image.raw == labels_data[0, :, 0, :]
-=======
         viewer.layers[labels_name]._data_raw == labels_data[4, :, 5, :]
->>>>>>> 12b8656d
     )
 
 
