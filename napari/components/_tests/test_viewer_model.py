--- conflicted
+++ resolved
@@ -851,20 +851,11 @@
     def _(path):
         ...
 
-<<<<<<< HEAD
-    with restore_settings_on_exit():
-        get_settings().plugins.extension2reader = {'*.npy': builtins.name}
-
-        added = viewer._open_or_raise_error([str(pth)])
-        assert len(added) == 1
-        assert added[0].source.reader_plugin == builtins.name
-=======
     get_settings().plugins.extension2reader = {'*.npy': builtins.name}
 
     added = viewer._open_or_raise_error([str(pth)])
     assert len(added) == 1
     assert added[0].source.reader_plugin == builtins.name
->>>>>>> 63e0e6d8
 
 
 def test_open_or_get_error_cant_find_plugin(tmp_path, builtins: DynamicPlugin):
@@ -875,19 +866,10 @@
 
     get_settings().plugins.extension2reader = {'*.npy': 'fake-reader'}
 
-<<<<<<< HEAD
-        with pytest.warns(
-            RuntimeWarning, match="Can't find fake-reader plugin"
-        ):
-            added = viewer._open_or_raise_error([str(pth)])
-        assert len(added) == 1
-        assert added[0].source.reader_plugin == builtins.name
-=======
     with pytest.warns(RuntimeWarning, match="Can't find fake-reader plugin"):
         added = viewer._open_or_raise_error([str(pth)])
     assert len(added) == 1
     assert added[0].source.reader_plugin == builtins.name
->>>>>>> 63e0e6d8
 
 
 def test_open_or_get_error_no_prefered_plugin_many_available(
@@ -896,7 +878,6 @@
     """Test MultipleReaderError raised if preferred plugin missing."""
     viewer = ViewerModel()
     tmp2 = tmp_plugin.spawn(register=True)
-<<<<<<< HEAD
 
     @tmp_plugin.contribute.reader(filename_patterns=['*.fake'])
     def _(path):
@@ -905,27 +886,12 @@
     @tmp2.contribute.reader(filename_patterns=['*.fake'])
     def _(path):
         ...
-=======
->>>>>>> 63e0e6d8
-
-    @tmp_plugin.contribute.reader(filename_patterns=['*.fake'])
-    def _(path):
-        ...
-
-<<<<<<< HEAD
-        with pytest.warns(
-            RuntimeWarning, match="Can't find not-a-plugin plugin"
-=======
-    @tmp2.contribute.reader(filename_patterns=['*.fake'])
-    def _(path):
-        ...
 
     get_settings().plugins.extension2reader = {'*.fake': 'not-a-plugin'}
 
     with pytest.warns(RuntimeWarning, match="Can't find not-a-plugin plugin"):
         with pytest.raises(
             MultipleReaderError, match='Multiple plugins found capable'
->>>>>>> 63e0e6d8
         ):
             viewer._open_or_raise_error(['my_file.fake'])
 
@@ -934,12 +900,7 @@
     viewer = ViewerModel()
     pth = tmp_path / 'my-file.npy'
 
-<<<<<<< HEAD
-    with restore_settings_on_exit():
-        get_settings().plugins.extension2reader = {'*.npy': builtins.name}
-=======
     get_settings().plugins.extension2reader = {'*.npy': builtins.name}
->>>>>>> 63e0e6d8
 
     with pytest.raises(
         ReaderPluginError, match='Tried opening with napari, but failed.'
