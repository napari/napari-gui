import numpy as np
import pytest

from napari._tests.utils import good_layer_data
from napari.components import ViewerModel
from napari.utils.colormaps import AVAILABLE_COLORMAPS, Colormap


def test_viewer_model():
    """Test instantiating viewer model."""
    viewer = ViewerModel()
    assert viewer.title == 'napari'
    assert len(viewer.layers) == 0
    assert viewer.dims.ndim == 2

    # Create viewer model with custom title
    viewer = ViewerModel(title='testing')
    assert viewer.title == 'testing'


def test_add_image():
    """Test adding image."""
    viewer = ViewerModel()
    np.random.seed(0)
    data = np.random.random((10, 15))
    viewer.add_image(data)
    assert len(viewer.layers) == 1
    assert np.all(viewer.layers[0].data == data)
    assert viewer.dims.ndim == 2


def test_add_image_colormap_variants():
    """Test adding image with all valid colormap argument types."""
    viewer = ViewerModel()
    np.random.seed(0)
    data = np.random.random((10, 15))
    # as string
    assert viewer.add_image(data, colormap='green')

    # as string that is valid, but not a default colormap
    assert viewer.add_image(data, colormap='cubehelix')

    # as tuple
    cmap_tuple = ("my_colormap", Colormap(['g', 'm', 'y']))
    assert viewer.add_image(data, colormap=cmap_tuple)

    # as dict
    cmap_dict = {"your_colormap": Colormap(['g', 'r', 'y'])}
    assert viewer.add_image(data, colormap=cmap_dict)

    # as Colormap instance
    blue_cmap = AVAILABLE_COLORMAPS['blue']
    assert viewer.add_image(data, colormap=blue_cmap)

    # string values must be known colormap types
    with pytest.raises(KeyError) as err:
        viewer.add_image(data, colormap='nonsense')

    assert 'Colormap "nonsense" not found' in str(err.value)

    # lists are only valid with channel_axis
    with pytest.raises(TypeError) as err:
        viewer.add_image(data, colormap=['green', 'red'])

    assert "did you mean to specify a 'channel_axis'" in str(err.value)


def test_add_volume():
    """Test adding volume."""
    viewer = ViewerModel(ndisplay=3)
    np.random.seed(0)
    data = np.random.random((10, 15, 20))
    viewer.add_image(data)
    assert len(viewer.layers) == 1
    assert np.all(viewer.layers[0].data == data)
    assert viewer.dims.ndim == 3


def test_add_multiscale():
    """Test adding image multiscale."""
    viewer = ViewerModel()
    shapes = [(40, 20), (20, 10), (10, 5)]
    np.random.seed(0)
    data = [np.random.random(s) for s in shapes]
    viewer.add_image(data, multiscale=True)
    assert len(viewer.layers) == 1
    assert np.all(viewer.layers[0].data == data)
    assert viewer.dims.ndim == 2


def test_add_labels():
    """Test adding labels image."""
    viewer = ViewerModel()
    np.random.seed(0)
    data = np.random.randint(20, size=(10, 15))
    viewer.add_labels(data)
    assert len(viewer.layers) == 1
    assert np.all(viewer.layers[0].data == data)
    assert viewer.dims.ndim == 2


def test_add_points():
    """Test adding points."""
    viewer = ViewerModel()
    np.random.seed(0)
    data = 20 * np.random.random((10, 2))
    viewer.add_points(data)
    assert len(viewer.layers) == 1
    assert np.all(viewer.layers[0].data == data)
    assert viewer.dims.ndim == 2


def test_add_empty_points_to_empty_viewer():
    viewer = ViewerModel()
    layer = viewer.add_points(name='empty points')
    assert layer.ndim == 2
    layer.add([1000.0, 27.0])
    assert layer.data.shape == (1, 2)


def test_add_empty_points_on_top_of_image():
    viewer = ViewerModel()
    image = np.random.random((8, 64, 64))
    # add_image always returns the corresponding layer
    _ = viewer.add_image(image)
    layer = viewer.add_points(ndim=3)
    assert layer.ndim == 3
    layer.add([5.0, 32.0, 61.0])
    assert layer.data.shape == (1, 3)


def test_add_empty_shapes_layer():
    viewer = ViewerModel()
    image = np.random.random((8, 64, 64))
    # add_image always returns the corresponding layer
    _ = viewer.add_image(image)
    layer = viewer.add_shapes(ndim=3)
    assert layer.ndim == 3


def test_add_vectors():
    """Test adding vectors."""
    viewer = ViewerModel()
    np.random.seed(0)
    data = 20 * np.random.random((10, 2, 2))
    viewer.add_vectors(data)
    assert len(viewer.layers) == 1
    assert np.all(viewer.layers[0].data == data)
    assert viewer.dims.ndim == 2


def test_add_shapes():
    """Test adding shapes."""
    viewer = ViewerModel()
    np.random.seed(0)
    data = 20 * np.random.random((10, 4, 2))
    viewer.add_shapes(data)
    assert len(viewer.layers) == 1
    assert np.all(viewer.layers[0].data == data)
    assert viewer.dims.ndim == 2


def test_add_surface():
    """Test adding 3D surface."""
    viewer = ViewerModel()
    np.random.seed(0)
    vertices = np.random.random((10, 3))
    faces = np.random.randint(10, size=(6, 3))
    values = np.random.random(10)
    data = (vertices, faces, values)
    viewer.add_surface(data)
    assert len(viewer.layers) == 1
    assert np.all(
        [np.all(vd == d) for vd, d in zip(viewer.layers[0].data, data)]
    )
    assert viewer.dims.ndim == 3


def test_mix_dims():
    """Test adding images of mixed dimensionality."""
    viewer = ViewerModel()
    np.random.seed(0)
    data = np.random.random((10, 15))
    viewer.add_image(data)
    assert len(viewer.layers) == 1
    assert np.all(viewer.layers[0].data == data)
    assert viewer.dims.ndim == 2

    data = np.random.random((6, 10, 15))
    viewer.add_image(data)
    assert len(viewer.layers) == 2
    assert np.all(viewer.layers[1].data == data)
    assert viewer.dims.ndim == 3


def test_new_labels_empty():
    """Test adding new labels layer to empty viewer."""
    viewer = ViewerModel()
    viewer._new_labels()
    assert len(viewer.layers) == 1
    assert np.max(viewer.layers[0].data) == 0
    assert viewer.dims.ndim == 2
    # Default shape when no data is present is 512x512
    np.testing.assert_equal(viewer.layers[0].data.shape, (512, 512))


def test_new_labels_image():
    """Test adding new labels layer with image present."""
    viewer = ViewerModel()
    np.random.seed(0)
    data = np.random.random((10, 15))
    viewer.add_image(data)
    viewer._new_labels()
    assert len(viewer.layers) == 2
    assert np.max(viewer.layers[1].data) == 0
    assert viewer.dims.ndim == 2
    np.testing.assert_equal(viewer.layers[1].data.shape, (10, 15))
    np.testing.assert_equal(viewer.layers[1].scale, (1, 1))
    np.testing.assert_equal(viewer.layers[1].translate, (0, 0))


def test_new_labels_scaled_image():
    """Test adding new labels layer with scaled image present."""
    viewer = ViewerModel()
    np.random.seed(0)
    data = np.random.random((10, 15))
    viewer.add_image(data, scale=(3, 3))
    viewer._new_labels()
    assert len(viewer.layers) == 2
    assert np.max(viewer.layers[1].data) == 0
    assert viewer.dims.ndim == 2
    np.testing.assert_equal(viewer.layers[1].data.shape, (10, 15))
    np.testing.assert_equal(viewer.layers[1].scale, (3, 3))
    np.testing.assert_equal(viewer.layers[1].translate, (0, 0))


def test_new_labels_scaled_translated_image():
    """Test adding new labels layer with transformed image present."""
    viewer = ViewerModel()
    np.random.seed(0)
    data = np.random.random((10, 15))
    viewer.add_image(data, scale=(3, 3), translate=(20, -5))
    viewer._new_labels()
    assert len(viewer.layers) == 2
    assert np.max(viewer.layers[1].data) == 0
    assert viewer.dims.ndim == 2
    np.testing.assert_almost_equal(viewer.layers[1].data.shape, (10, 15))
    np.testing.assert_almost_equal(viewer.layers[1].scale, (3, 3))
    np.testing.assert_almost_equal(viewer.layers[1].translate, (20, -5))


def test_new_points():
    """Test adding new points layer."""
    # Add labels to empty viewer
    viewer = ViewerModel()
    viewer.add_points()
    assert len(viewer.layers) == 1
    assert len(viewer.layers[0].data) == 0
    assert viewer.dims.ndim == 2

    # Add points with image already present
    viewer = ViewerModel()
    np.random.seed(0)
    data = np.random.random((10, 15))
    viewer.add_image(data)
    viewer.add_points()
    assert len(viewer.layers) == 2
    assert len(viewer.layers[1].data) == 0
    assert viewer.dims.ndim == 2


def test_new_shapes():
    """Test adding new shapes layer."""
    # Add labels to empty viewer
    viewer = ViewerModel()
    viewer.add_shapes()
    assert len(viewer.layers) == 1
    assert len(viewer.layers[0].data) == 0
    assert viewer.dims.ndim == 2

    # Add points with image already present
    viewer = ViewerModel()
    np.random.seed(0)
    data = np.random.random((10, 15))
    viewer.add_image(data)
    viewer.add_shapes()
    assert len(viewer.layers) == 2
    assert len(viewer.layers[1].data) == 0
    assert viewer.dims.ndim == 2


def test_swappable_dims():
    """Test swapping dims after adding layers."""
    viewer = ViewerModel()
    np.random.seed(0)
    image_data = np.random.random((7, 12, 10, 15))
    image_name = viewer.add_image(image_data).name
    assert np.all(
        viewer.layers[image_name]._data_view == image_data[0, 0, :, :]
    )

    points_data = np.random.randint(6, size=(10, 4))
    viewer.add_points(points_data)

    vectors_data = np.random.randint(6, size=(10, 2, 4))
    viewer.add_vectors(vectors_data)

    labels_data = np.random.randint(20, size=(7, 12, 10, 15))
    labels_name = viewer.add_labels(labels_data).name
    assert np.all(
        viewer.layers[labels_name]._data_raw == labels_data[0, 0, :, :]
    )

    # Swap dims
    viewer.dims.order = [0, 2, 1, 3]
    assert viewer.dims.order == [0, 2, 1, 3]
    assert np.all(
        viewer.layers[image_name]._data_view == image_data[0, :, 0, :]
    )
    assert np.all(
        viewer.layers[labels_name]._data_raw == labels_data[0, :, 0, :]
    )


def test_grid():
    "Test grid_view"
    viewer = ViewerModel()

    np.random.seed(0)
    # Add image
    for i in range(6):
        data = np.random.random((15, 15))
        viewer.add_image(data)
    assert np.all(viewer.grid_size == (1, 1))
    assert viewer.grid_stride == 1
    translations = [layer.translate_grid for layer in viewer.layers]
    expected_translations = np.zeros((6, 2))
    np.testing.assert_allclose(translations, expected_translations)

    # enter grid view
    viewer.grid_view()
    assert np.all(viewer.grid_size == (3, 3))
    assert viewer.grid_stride == 1
    translations = [layer.translate_grid for layer in viewer.layers]
    expected_translations = [
        [0, 0],
        [0, 15],
        [0, 30],
        [15, 0],
        [15, 15],
        [15, 30],
    ]
    np.testing.assert_allclose(translations, expected_translations[::-1])

    # return to stack view
    viewer.stack_view()
    assert np.all(viewer.grid_size == (1, 1))
    assert viewer.grid_stride == 1
    translations = [layer.translate_grid for layer in viewer.layers]
    expected_translations = np.zeros((6, 2))
    np.testing.assert_allclose(translations, expected_translations)

    # reenter grid view
    viewer.grid_view(n_column=2, n_row=3, stride=-2)
    assert np.all(viewer.grid_size == (3, 2))
    assert viewer.grid_stride == -2
    translations = [layer.translate_grid for layer in viewer.layers]
    expected_translations = [
        [0, 0],
        [0, 0],
        [0, 15],
        [0, 15],
        [15, 0],
        [15, 0],
    ]
    np.testing.assert_allclose(translations, expected_translations)


def test_add_remove_layer_dims_change():
    """Test dims change appropriately when adding and removing layers."""
    np.random.seed(0)
    viewer = ViewerModel()

    # Check ndim starts at 2
    assert viewer.dims.ndim == 2

    # Check ndim increase to 3 when 3D data added
    data = np.random.random((10, 15, 20))
    layer = viewer.add_image(data)
    assert len(viewer.layers) == 1
    assert np.all(viewer.layers[0].data == data)
    assert viewer.dims.ndim == 3

    # Remove layer and check ndim returns to 2
    viewer.layers.remove(layer)
    assert len(viewer.layers) == 0
    assert viewer.dims.ndim == 2


@pytest.mark.parametrize('data', good_layer_data)
def test_add_layer_from_data(data):
    # make sure adding valid layer data calls the proper corresponding add_*
    # method for all layer types
    viewer = ViewerModel()
    viewer._add_layer_from_data(*data)

    # make sure a layer of the correct type got added
    assert len(viewer.layers) == 1
    expected_layer_type = data[2] if len(data) > 2 else 'image'
    assert viewer.layers[0]._type_string == expected_layer_type


def test_add_layer_from_data_raises():
    # make sure that adding invalid data or kwargs raises the right errors
    viewer = ViewerModel()
    # unrecognized layer type raises Value Error
    with pytest.raises(ValueError):
        # 'layer' is not a valid type
        # (even though there is an add_layer method)
        viewer._add_layer_from_data(
            np.random.random((10, 10)), layer_type='layer'
        )

    # even with the correct meta kwargs, the underlying add_* method may raise
    with pytest.raises(ValueError):
        # improper dims for rgb data
        viewer._add_layer_from_data(
            np.random.random((10, 10, 6)), {'rgb': True}
        )

    # using a kwarg in the meta dict that is invalid for the corresponding
    # add_* method raises a TypeError
    with pytest.raises(TypeError):
        viewer._add_layer_from_data(
            np.random.random((10, 2, 2)) * 20,
            {'rgb': True},  # vectors do not have an 'rgb' kwarg
            layer_type='vectors',
        )


def test_add_delete_layers():
    """Test adding and deleting layers with different dims."""
    viewer = ViewerModel()
    np.random.seed(0)
    viewer.add_image(np.random.random((5, 5, 10, 15)))
    assert len(viewer.layers) == 1
    assert viewer.dims.ndim == 4
    viewer.add_image(np.random.random((5, 6, 5, 10, 15)))
    assert len(viewer.layers) == 2
    assert viewer.dims.ndim == 5
    viewer.layers.remove_selected()
    assert len(viewer.layers) == 1
    assert viewer.dims.ndim == 4


def test_active_layer():
    """Test active layer is correct as layer selections change."""
    viewer = ViewerModel()
    np.random.seed(0)
    # Check no active layer present
    assert viewer.active_layer is None

    # Check added layer is active
    viewer.add_image(np.random.random((5, 5, 10, 15)))
    assert len(viewer.layers) == 1
    assert viewer.active_layer == viewer.layers[0]

    # Check newly added layer is active
    viewer.add_image(np.random.random((5, 6, 5, 10, 15)))
    assert len(viewer.layers) == 2
    assert viewer.active_layer == viewer.layers[1]

    # Check no active layer after unselecting all
    viewer.layers.unselect_all()
    assert viewer.active_layer is None

    # Check selected layer is active
    viewer.layers[0].selected = True
    assert viewer.active_layer == viewer.layers[0]

    # Check no layer is active if both layers are selected
    viewer.layers[1].selected = True
    assert viewer.active_layer is None


def test_sliced_world_extent():
    """Test world extent after adding layers and slicing."""
    np.random.seed(0)
    viewer = ViewerModel()

    # Empty data is taken to be 512 x 512
    np.testing.assert_allclose(viewer._sliced_extent_world[0], (0, 0))
    np.testing.assert_allclose(viewer._sliced_extent_world[1], (511, 511))

    # Add one layer
    viewer.add_image(
        np.random.random((6, 10, 15)), scale=(3, 1, 1), translate=(10, 20, 5)
    )
    np.testing.assert_allclose(viewer.layers._extent_world[0], (10, 20, 5))
    np.testing.assert_allclose(viewer.layers._extent_world[1], (25, 29, 19))
    np.testing.assert_allclose(viewer._sliced_extent_world[0], (20, 5))
    np.testing.assert_allclose(viewer._sliced_extent_world[1], (29, 19))

    # Change displayed dims order
    viewer.dims.order = (1, 2, 0)
    np.testing.assert_allclose(viewer._sliced_extent_world[0], (5, 10))
<<<<<<< HEAD
    np.testing.assert_allclose(viewer._sliced_extent_world[1], (20, 28))


def test_camera():
    """Test camera."""
    viewer = ViewerModel()
    np.random.seed(0)
    data = np.random.random((10, 15, 20))
    viewer.add_image(data)
    assert len(viewer.layers) == 1
    assert np.all(viewer.layers[0].data == data)
    assert viewer.dims.ndim == 3

    assert viewer.dims.ndisplay == 2
    assert viewer.camera.ndisplay == 2
    assert viewer.camera.center == (7.5, 10)
    assert viewer.camera.angles == (0, 0, 90)

    viewer.dims.ndisplay = 3
    assert viewer.dims.ndisplay == 3
    assert viewer.camera.ndisplay == 3
    assert viewer.camera.center == (5, 7.5, 10)
    assert viewer.camera.angles == (0, 0, 90)

    viewer.dims.ndisplay = 2
    assert viewer.dims.ndisplay == 2
    assert viewer.camera.ndisplay == 2
    assert viewer.camera.center == (7.5, 10)
    assert viewer.camera.angles == (0, 0, 90)

    center = (20, 45)
    size = 300
    angles = (-20, 10, -45)
    viewer.camera.update(center=center, size=size, angles=angles)
    assert viewer.camera.ndisplay == 2
    assert viewer.camera.center == center
    assert viewer.camera.size == size
    assert viewer.camera.angles == angles
=======
    np.testing.assert_allclose(viewer._sliced_extent_world[1], (19, 25))
>>>>>>> f5de41a8
<|MERGE_RESOLUTION|>--- conflicted
+++ resolved
@@ -504,8 +504,8 @@
     # Change displayed dims order
     viewer.dims.order = (1, 2, 0)
     np.testing.assert_allclose(viewer._sliced_extent_world[0], (5, 10))
-<<<<<<< HEAD
     np.testing.assert_allclose(viewer._sliced_extent_world[1], (20, 28))
+    np.testing.assert_allclose(viewer._sliced_extent_world[1], (19, 25))
 
 
 def test_camera():
@@ -542,7 +542,4 @@
     assert viewer.camera.ndisplay == 2
     assert viewer.camera.center == center
     assert viewer.camera.size == size
-    assert viewer.camera.angles == angles
-=======
-    np.testing.assert_allclose(viewer._sliced_extent_world[1], (19, 25))
->>>>>>> f5de41a8
+    assert viewer.camera.angles == angles