import os
import numpy as np
import pytest
from napari.components import LayerList
from napari.layers import Image
<<<<<<< HEAD
import numpy as np
import pytest
=======
>>>>>>> 1fbb75cf


def test_empty_layers_list():
    """
    Test instantiating an empty LayerList object
    """
    layers = LayerList()

    assert len(layers) == 0


def test_initialize_from_list():
    layers = LayerList(
        [Image(np.random.random((10, 10))), Image(np.random.random((10, 10)))]
    )
    assert len(layers) == 2


def test_adding_layer():
    """
    Test adding a Layer
    """
    layers = LayerList()
    layer = Image(np.random.random((10, 10)))
    layers.append(layer)

    # LayerList should err if you add anything other than a layer
    with pytest.raises(TypeError):
        layers.append('something')

    assert len(layers) == 1


def test_removing_layer():
    """
    Test removing a Layer
    """
    layers = LayerList()
    layer = Image(np.random.random((10, 10)))
    layers.append(layer)
    layers.remove(layer)

    assert len(layers) == 0


def test_indexing():
    """
    Test indexing into a LayerList
    """
    layers = LayerList()
    layer = Image(np.random.random((10, 10)), name='image')
    layers.append(layer)

    assert layers[0] == layer
    assert layers['image'] == layer


def test_insert():
    """
    Test inserting into a LayerList
    """
    layers = LayerList()
    layer_a = Image(np.random.random((10, 10)), name='image_a')
    layer_b = Image(np.random.random((15, 15)), name='image_b')
    layers.append(layer_a)
    layers.insert(0, layer_b)

    assert list(layers) == [layer_b, layer_a]


def test_get_index():
    """
    Test getting indexing from LayerList
    """
    layers = LayerList()
    layer_a = Image(np.random.random((10, 10)), name='image_a')
    layer_b = Image(np.random.random((15, 15)), name='image_b')
    layers.append(layer_a)
    layers.append(layer_b)

    assert layers.index(layer_a) == 0
    assert layers.index('image_a') == 0
    assert layers.index(layer_b) == 1
    assert layers.index('image_b') == 1


def test_reordering():
    """
    Test indexing into a LayerList by name
    """
    layers = LayerList()
    layer_a = Image(np.random.random((10, 10)), name='image_a')
    layer_b = Image(np.random.random((15, 15)), name='image_b')
    layer_c = Image(np.random.random((15, 15)), name='image_c')
    layers.append(layer_a)
    layers.append(layer_b)
    layers.append(layer_c)

    # Rearrange layers by tuple
    layers[:] = layers[(1, 0, 2)]
    assert list(layers) == [layer_b, layer_a, layer_c]

    # Swap layers by name
    layers['image_b', 'image_c'] = layers['image_c', 'image_b']
    assert list(layers) == [layer_c, layer_a, layer_b]

    # Reverse layers
    layers.reverse()
    assert list(layers) == [layer_b, layer_a, layer_c]


def test_naming():
    """
    Test unique naming in LayerList
    """
    layers = LayerList()
    layer_a = Image(np.random.random((10, 10)), name='img')
    layer_b = Image(np.random.random((15, 15)), name='img')
    layers.append(layer_a)
    layers.append(layer_b)

    assert [l.name for l in layers] == ['img', 'img [1]']

    layer_b.name = 'chg'
    assert [l.name for l in layers] == ['img', 'chg']

    layer_a.name = 'chg'
    assert [l.name for l in layers] == ['chg [1]', 'chg']


def test_selection():
    """
    Test only last added is selected.
    """
    layers = LayerList()
    layer_a = Image(np.random.random((10, 10)))
    layers.append(layer_a)
    assert layers[0].selected is True

    layer_b = Image(np.random.random((15, 15)))
    layers.append(layer_b)
    assert [l.selected for l in layers] == [False, True]

    layer_c = Image(np.random.random((15, 15)))
    layers.append(layer_c)
    assert [l.selected for l in layers] == [False] * 2 + [True]

    for l in layers:
        l.selected = True
    layer_d = Image(np.random.random((15, 15)))
    layers.append(layer_d)
    assert [l.selected for l in layers] == [False] * 3 + [True]


def test_unselect_all():
    """
    Test unselecting
    """
    layers = LayerList()
    layer_a = Image(np.random.random((10, 10)))
    layer_b = Image(np.random.random((15, 15)))
    layer_c = Image(np.random.random((15, 15)))
    layers.append(layer_a)
    layers.append(layer_b)
    layers.append(layer_c)

    layers.unselect_all()
    assert [l.selected for l in layers] == [False] * 3

    for l in layers:
        l.selected = True
    layers.unselect_all(ignore=layer_b)
    assert [l.selected for l in layers] == [False, True, False]


def test_remove_selected():
    """
    Test removing selected layers
    """
    layers = LayerList()
    layer_a = Image(np.random.random((10, 10)))
    layer_b = Image(np.random.random((15, 15)))
    layer_c = Image(np.random.random((15, 15)))
    layer_d = Image(np.random.random((15, 15)))
    layers.append(layer_a)
    layers.append(layer_b)
    layers.append(layer_c)

    # remove last added layer as only one selected
    layers.remove_selected()
    assert list(layers) == [layer_a, layer_b]

    # check that the next to last layer is now selected
    assert [l.selected for l in layers] == [False, True]

    layers.remove_selected()
    assert list(layers) == [layer_a]
    assert [l.selected for l in layers] == [True]

    # select and remove first layer only
    layers.append(layer_b)
    layers.append(layer_c)
    assert list(layers) == [layer_a, layer_b, layer_c]
    layer_a.selected = True
    layer_b.selected = False
    layer_c.selected = False
    layers.remove_selected()
    assert list(layers) == [layer_b, layer_c]
    assert [l.selected for l in layers] == [True, False]

    # select and remove first and last layer of four
    layers.append(layer_a)
    layers.append(layer_d)
    assert list(layers) == [layer_b, layer_c, layer_a, layer_d]
    layer_a.selected = False
    layer_b.selected = True
    layer_c.selected = False
    layer_d.selected = True
    layers.remove_selected()
    assert list(layers) == [layer_c, layer_a]
    assert [l.selected for l in layers] == [True, False]

    # select and remove middle two layers of four
    layers.append(layer_b)
    layers.append(layer_d)
    layer_a.selected = True
    layer_b.selected = True
    layer_c.selected = False
    layer_d.selected = False
    layers.remove_selected()
    assert list(layers) == [layer_c, layer_d]
    assert [l.selected for l in layers] == [True, False]

    # select and remove all layers
    for l in layers:
        l.selected = True
    layers.remove_selected()
    assert len(layers) == 0


def test_move_selected():
    """
    Test removing selected layers
    """
    layers = LayerList()
    layer_a = Image(np.random.random((10, 10)))
    layer_b = Image(np.random.random((15, 15)))
    layer_c = Image(np.random.random((15, 15)))
    layer_d = Image(np.random.random((15, 15)))
    layers.append(layer_a)
    layers.append(layer_b)
    layers.append(layer_c)
    layers.append(layer_d)

    # Check nothing moves if given same insert and origin
    layers.unselect_all()
    layers.move_selected(2, 2)
    assert list(layers) == [layer_a, layer_b, layer_c, layer_d]
    assert [l.selected for l in layers] == [False, False, True, False]

    # Move middle element to front of list and back
    layers.unselect_all()
    layers.move_selected(2, 0)
    assert list(layers) == [layer_c, layer_a, layer_b, layer_d]
    assert [l.selected for l in layers] == [True, False, False, False]
    layers.unselect_all()
    layers.move_selected(0, 2)
    assert list(layers) == [layer_a, layer_b, layer_c, layer_d]
    assert [l.selected for l in layers] == [False, False, True, False]

    # Move middle element to end of list and back
    layers.unselect_all()
    layers.move_selected(2, 3)
    assert list(layers) == [layer_a, layer_b, layer_d, layer_c]
    assert [l.selected for l in layers] == [False, False, False, True]
    layers.unselect_all()
    layers.move_selected(3, 2)
    assert list(layers) == [layer_a, layer_b, layer_c, layer_d]
    assert [l.selected for l in layers] == [False, False, True, False]

    # Select first two layers only
    for l, s in zip(layers, [True, True, False, False]):
        l.selected = s
    # Move unselected middle element to front of list even if others selected
    layers.move_selected(2, 0)
    assert list(layers) == [layer_c, layer_a, layer_b, layer_d]
    # Move selected first element back to middle of list
    layers.move_selected(0, 2)
    assert list(layers) == [layer_a, layer_b, layer_c, layer_d]

    # Select first two layers only
    for l, s in zip(layers, [True, True, False, False]):
        l.selected = s
    # Check nothing moves if given same insert and origin and multiple selected
    layers.move_selected(0, 0)
    assert list(layers) == [layer_a, layer_b, layer_c, layer_d]
    assert [l.selected for l in layers] == [True, True, False, False]

    # Check nothing moves if given same insert and origin and multiple selected
    layers.move_selected(1, 1)
    assert list(layers) == [layer_a, layer_b, layer_c, layer_d]
    assert [l.selected for l in layers] == [True, True, False, False]

    # Move first two selected to middle of list
    layers.move_selected(0, 1)
    assert list(layers) == [layer_c, layer_a, layer_b, layer_d]
    assert [l.selected for l in layers] == [False, True, True, False]

    # Move middle selected to front of list
    layers.move_selected(2, 0)
    assert list(layers) == [layer_a, layer_b, layer_c, layer_d]
    assert [l.selected for l in layers] == [True, True, False, False]

    # Move first two selected to middle of list
    layers.move_selected(1, 2)
    assert list(layers) == [layer_c, layer_a, layer_b, layer_d]
    assert [l.selected for l in layers] == [False, True, True, False]

    # Move middle selected to front of list
    layers.move_selected(1, 0)
    assert list(layers) == [layer_a, layer_b, layer_c, layer_d]
    assert [l.selected for l in layers] == [True, True, False, False]

    # Select first and third layers only
    for l, s in zip(layers, [True, False, True, False]):
        l.selected = s
    # Move selection together to middle
    layers.move_selected(2, 2)
    assert list(layers) == [layer_b, layer_a, layer_c, layer_d]
    assert [l.selected for l in layers] == [False, True, True, False]
    layers[:] = layers[(1, 0, 2, 3)]

    # Move selection together to middle
    layers.move_selected(0, 1)
    assert list(layers) == [layer_b, layer_a, layer_c, layer_d]
    assert [l.selected for l in layers] == [False, True, True, False]
    layers[:] = layers[(1, 0, 2, 3)]

    # Move selection together to end
    layers.move_selected(2, 3)
    assert list(layers) == [layer_b, layer_d, layer_a, layer_c]
    assert [l.selected for l in layers] == [False, False, True, True]
    layers[:] = layers[(2, 0, 3, 1)]

    # Move selection together to end
    layers.move_selected(0, 2)
    assert list(layers) == [layer_b, layer_d, layer_a, layer_c]
    assert [l.selected for l in layers] == [False, False, True, True]
    layers[:] = layers[(2, 0, 3, 1)]

    # Move selection together to end
    layers.move_selected(0, 3)
    assert list(layers) == [layer_b, layer_d, layer_a, layer_c]
    assert [l.selected for l in layers] == [False, False, True, True]
    layers[:] = layers[(2, 0, 3, 1)]

    layer_e = Image(np.random.random((15, 15)))
    layer_f = Image(np.random.random((15, 15)))
    layers.append(layer_e)
    layers.append(layer_f)
    # Check current order is correct
    assert list(layers) == [
        layer_a,
        layer_b,
        layer_c,
        layer_d,
        layer_e,
        layer_f,
    ]
    # Select second and firth layers only
    for l, s in zip(layers, [False, True, False, False, True, False]):
        l.selected = s

    # Move selection together to middle
    layers.move_selected(1, 2)
    assert list(layers) == [
        layer_a,
        layer_c,
        layer_b,
        layer_e,
        layer_d,
        layer_f,
    ]
    assert [l.selected for l in layers] == [
        False,
        False,
        True,
        True,
        False,
        False,
    ]


def test_toggle_visibility():
    """
    Test toggling layer visibility
    """
    layers = LayerList()
    layer_a = Image(np.random.random((10, 10)))
    layer_b = Image(np.random.random((15, 15)))
    layer_c = Image(np.random.random((15, 15)))
    layer_d = Image(np.random.random((15, 15)))
    layers.append(layer_a)
    layers.append(layer_b)
    layers.append(layer_c)
    layers.append(layer_d)

    layers[0].visible = False
    layers[1].visible = True
    layers[2].visible = False
    layers[3].visible = True

    layers.select_all()
    layers[0].selected = False

    layers.toggle_selected_visibility()

    assert [l.visible for l in layers] == [False, False, True, False]

    layers.toggle_selected_visibility()

    assert [l.visible for l in layers] == [False, True, False, True]


# the layer_data_and_types fixture is defined in napari/conftest.py
def test_layers_save(tmpdir, layer_data_and_types):
    """Test saving all layer data."""
    list_of_layers, _, _, filenames = layer_data_and_types
    layers = LayerList(list_of_layers)

    path = os.path.join(tmpdir, 'layers_folder')

    # Check folder does not exist
    assert not os.path.isdir(path)

    # Write data
    layers.save(path, plugin='builtins')

    # Check folder now exists
    assert os.path.isdir(path)

    # Check individual files now exist
    for f in filenames:
        assert os.path.isfile(os.path.join(path, f))

    # Check no additional files exist
    assert set(os.listdir(path)) == set(filenames)
    assert set(os.listdir(tmpdir)) == set(['layers_folder'])


# the layer_data_and_types fixture is defined in napari/conftest.py
def test_layers_save_none_selected(tmpdir, layer_data_and_types):
    """Test saving all layer data."""
    list_of_layers, _, _, filenames = layer_data_and_types
    layers = LayerList(list_of_layers)
    layers.unselect_all()

    path = os.path.join(tmpdir, 'layers_folder')

    # Check folder does not exist
    assert not os.path.isdir(path)

    # Write data (will get a warning that nothing is selected)
    with pytest.warns(UserWarning):
        layers.save(path, selected=True, plugin='builtins')

    # Check folder still does not exist
    assert not os.path.isdir(path)

    # Check individual files still do not exist
    for f in filenames:
        assert not os.path.isfile(os.path.join(path, f))

    # Check no additional files exist
    assert set(os.listdir(tmpdir)) == set('')


# the layer_data_and_types fixture is defined in napari/conftest.py
def test_layers_save_seleteced(tmpdir, layer_data_and_types):
    """Test saving all layer data."""
    list_of_layers, _, _, filenames = layer_data_and_types
    layers = LayerList(list_of_layers)
    layers.unselect_all()
    layers[0].selected = True
    layers[2].selected = True

    path = os.path.join(tmpdir, 'layers_folder')

    # Check folder does not exist
    assert not os.path.isdir(path)

    # Write data
    layers.save(path, selected=True, plugin='builtins')

    # Check folder exists
    assert os.path.isdir(path)

    # Check only appropriate files exist
    assert os.path.isfile(os.path.join(path, filenames[0]))
    assert not os.path.isfile(os.path.join(path, filenames[1]))
    assert os.path.isfile(os.path.join(path, filenames[2]))
    assert not os.path.isfile(os.path.join(path, filenames[1]))

    # Check no additional files exist
    assert set(os.listdir(path)) == set([filenames[0], filenames[2]])
    assert set(os.listdir(tmpdir)) == set(['layers_folder'])


# the layers fixture is defined in napari/conftest.py
def test_layers_save_svg(tmpdir, layers):
    """Test saving all layer data to an svg."""
    path = os.path.join(tmpdir, 'layers_file.svg')

    # Check file does not exist
    assert not os.path.isfile(path)

    # Write data
    layers.save(path, plugin='svg')

    # Check file now exists
    assert os.path.isfile(path)<|MERGE_RESOLUTION|>--- conflicted
+++ resolved
@@ -3,11 +3,6 @@
 import pytest
 from napari.components import LayerList
 from napari.layers import Image
-<<<<<<< HEAD
-import numpy as np
-import pytest
-=======
->>>>>>> 1fbb75cf
 
 
 def test_empty_layers_list():
