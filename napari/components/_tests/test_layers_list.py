import os

import npe2
import numpy as np
import pytest

from napari.components import LayerList
from napari.layers import Image


def test_empty_layers_list():
    """
    Test instantiating an empty LayerList object
    """
    layers = LayerList()

    assert len(layers) == 0


def test_initialize_from_list():
    layers = LayerList(
        [Image(np.random.random((10, 10))), Image(np.random.random((10, 10)))]
    )
    assert len(layers) == 2


def test_adding_layer():
    layers = LayerList()
    layer = Image(np.random.random((10, 10)))
    layers.append(layer)

    # LayerList should err if you add anything other than a layer
    with pytest.raises(TypeError):
        layers.append('something')

    assert len(layers) == 1


def test_removing_layer():
    layers = LayerList()
    layer = Image(np.random.random((10, 10)))
    layers.append(layer)
    layers.remove(layer)

    assert len(layers) == 0


def test_popping_layer():
    """Test popping a layer off layerlist."""
    layers = LayerList()
    layer = Image(np.random.random((10, 10)))
    layers.append(layer)
    assert len(layers) == 1
    layers.pop(0)
    assert len(layers) == 0


def test_indexing():
    """
    Test indexing into a LayerList
    """
    layers = LayerList()
    layer = Image(np.random.random((10, 10)), name='image')
    layers.append(layer)

    assert layers[0] == layer
    assert layers['image'] == layer


def test_insert():
    """
    Test inserting into a LayerList
    """
    layers = LayerList()
    layer_a = Image(np.random.random((10, 10)), name='image_a')
    layer_b = Image(np.random.random((15, 15)), name='image_b')
    layers.append(layer_a)
    layers.insert(0, layer_b)

    assert list(layers) == [layer_b, layer_a]


def test_get_index():
    """
    Test getting indexing from LayerList
    """
    layers = LayerList()
    layer_a = Image(np.random.random((10, 10)), name='image_a')
    layer_b = Image(np.random.random((15, 15)), name='image_b')
    layers.append(layer_a)
    layers.append(layer_b)

    assert layers.index(layer_a) == 0
    assert layers.index('image_a') == 0
    assert layers.index(layer_b) == 1
    assert layers.index('image_b') == 1


def test_reordering():
    """
    Test indexing into a LayerList by name
    """
    layers = LayerList()
    layer_a = Image(np.random.random((10, 10)), name='image_a')
    layer_b = Image(np.random.random((15, 15)), name='image_b')
    layer_c = Image(np.random.random((15, 15)), name='image_c')
    layers.append(layer_a)
    layers.append(layer_b)
    layers.append(layer_c)

    # Rearrange layers by tuple
    layers[:] = [layers[i] for i in (1, 0, 2)]
    assert list(layers) == [layer_b, layer_a, layer_c]

    # Reverse layers
    layers.reverse()
    assert list(layers) == [layer_c, layer_a, layer_b]


def test_clearing_layerlist():
    """Test clearing layer list."""
    layers = LayerList()
    layer = Image(np.random.random((10, 10)))
    layer2 = Image(np.random.random((10, 10)))
    layers.append(layer)
    layers.append(layer2)
    assert len(layers) == 2

    layers.clear()
    assert len(layers) == 0


def test_remove_selected():
    """Test removing selected layers."""
    layers = LayerList()
    layer_a = Image(np.random.random((10, 10)))
    layer_b = Image(np.random.random((15, 15)))
    layer_c = Image(np.random.random((15, 15)))
    layers.append(layer_a)
    layers.append(layer_b)
    layers.append(layer_c)

    # remove last added layer as only one selected
    layers.selection.clear()
    layers.selection.add(layer_c)
    layers.remove_selected()
    assert list(layers) == [layer_a, layer_b]

    # select and remove all layersay
    layers.select_all()
    layers.remove_selected()
    assert len(layers) == 0


@pytest.mark.filterwarnings('ignore::FutureWarning')
def test_move_selected():
    """
    Test removing selected layers
    """
    layers = LayerList()
    layer_a = Image(np.random.random((10, 10)))
    layer_b = Image(np.random.random((15, 15)))
    layer_c = Image(np.random.random((15, 15)))
    layer_d = Image(np.random.random((15, 15)))
    layers.append(layer_a)
    layers.append(layer_b)
    layers.append(layer_c)
    layers.append(layer_d)

    # Check nothing moves if given same insert and origin
    layers.selection.clear()
    layers.move_selected(2, 2)
    assert list(layers) == [layer_a, layer_b, layer_c, layer_d]
    assert layers.selection == {layer_c}

    # Move middle element to front of list and back
    layers.selection.clear()
    layers.move_selected(2, 0)
    assert list(layers) == [layer_c, layer_a, layer_b, layer_d]
    assert layers.selection == {layer_c}

    layers.selection.clear()
    layers.move_selected(0, 2)
    assert list(layers) == [layer_a, layer_b, layer_c, layer_d]
    assert layers.selection == {layer_c}

    # Move middle element to end of list and back
    layers.selection.clear()
    layers.move_selected(2, 3)
    assert list(layers) == [layer_a, layer_b, layer_d, layer_c]
    assert layers.selection == {layer_c}

    layers.selection.clear()
    layers.move_selected(3, 2)
    assert list(layers) == [layer_a, layer_b, layer_c, layer_d]
    assert layers.selection == {layer_c}

    # Select first two layers only
    layers.selection = layers[:2]

    # Move unselected middle element to front of list even if others selected
    layers.move_selected(2, 0)
    assert list(layers) == [layer_c, layer_a, layer_b, layer_d]
    # Move selected first element back to middle of list
    layers.move_selected(0, 2)
    assert list(layers) == [layer_a, layer_b, layer_c, layer_d]

    # Select first two layers only
    layers.selection = layers[:2]
    # Check nothing moves if given same insert and origin and multiple selected
    layers.move_selected(0, 0)
    assert list(layers) == [layer_a, layer_b, layer_c, layer_d]
    assert layers.selection == {layer_a, layer_b}

    # Check nothing moves if given same insert and origin and multiple selected
    layers.move_selected(1, 1)
    assert list(layers) == [layer_a, layer_b, layer_c, layer_d]
    assert layers.selection == {layer_a, layer_b}

    # Move first two selected to middle of list
    layers.move_selected(0, 2)
    assert list(layers) == [layer_c, layer_a, layer_b, layer_d]
    assert layers.selection == {layer_a, layer_b}

    # Move middle selected to front of list
    layers.move_selected(2, 0)
    assert list(layers) == [layer_a, layer_b, layer_c, layer_d]
    assert layers.selection == {layer_a, layer_b}

    # Move first two selected to middle of list
    layers.move_selected(1, 2)
    assert list(layers) == [layer_c, layer_a, layer_b, layer_d]
    assert layers.selection == {layer_a, layer_b}

    # Move middle selected to front of list
    layers.move_selected(1, 0)
    assert list(layers) == [layer_a, layer_b, layer_c, layer_d]
    assert layers.selection == {layer_a, layer_b}

    # Select first and third layers only
    layers.selection = layers[::2]
    # Move selection together to middle
    layers.move_selected(2, 2)
    assert list(layers) == [layer_b, layer_a, layer_c, layer_d]
    assert layers.selection == {layer_a, layer_c}
    layers.move_multiple((1, 0, 2, 3), 0)

    # Move selection together to middle
    layers.move_selected(0, 1)
    assert list(layers) == [layer_b, layer_a, layer_c, layer_d]
    assert layers.selection == {layer_a, layer_c}
    layers.move_multiple((1, 0, 2, 3), 0)

    # Move selection together to end
    layers.move_selected(2, 3)
    assert list(layers) == [layer_b, layer_d, layer_a, layer_c]
    assert layers.selection == {layer_a, layer_c}
    layers.move_multiple((2, 0, 3, 1), 0)

    # Move selection together to end
    layers.move_selected(0, 3)
    assert list(layers) == [layer_b, layer_d, layer_a, layer_c]
    assert layers.selection == {layer_a, layer_c}
    layers.move_multiple((2, 0, 3, 1), 0)

    layer_e = Image(np.random.random((15, 15)))
    layer_f = Image(np.random.random((15, 15)))
    layers.append(layer_e)
    layers.append(layer_f)
    # Check current order is correct
    assert list(layers) == [
        layer_a,
        layer_b,
        layer_c,
        layer_d,
        layer_e,
        layer_f,
    ]
    # Select second and firth layers only
    layers.selection = {layers[1], layers[4]}

    # Move selection together to middle
    layers.move_selected(1, 2)
    assert list(layers) == [
        layer_a,
        layer_c,
        layer_b,
        layer_e,
        layer_d,
        layer_f,
    ]
    assert layers.selection == {layer_b, layer_e}


def test_toggle_visibility():
    """
    Test toggling layer visibility
    """
    layers = LayerList()
    layer_a = Image(np.random.random((10, 10)))
    layer_b = Image(np.random.random((15, 15)))
    layer_c = Image(np.random.random((15, 15)))
    layer_d = Image(np.random.random((15, 15)))
    layers.append(layer_a)
    layers.append(layer_b)
    layers.append(layer_c)
    layers.append(layer_d)

    layers[0].visible = False
    layers[1].visible = True
    layers[2].visible = False
    layers[3].visible = True

    layers.select_all()
    layers.selection.remove(layers[0])

    layers.toggle_selected_visibility()

    assert [lay.visible for lay in layers] == [False, False, True, False]

    layers.toggle_selected_visibility()

    assert [lay.visible for lay in layers] == [False, True, False, True]


# the layer_data_and_types fixture is defined in napari/conftest.py
@pytest.mark.filterwarnings('ignore:distutils Version classes are deprecated')
def test_layers_save(builtins, tmpdir, layer_data_and_types):
    """Test saving all layer data."""
    list_of_layers, _, _, filenames = layer_data_and_types
    layers = LayerList(list_of_layers)

    path = os.path.join(tmpdir, 'layers_folder')

    # Check folder does not exist
    assert not os.path.isdir(path)

    # Write data
<<<<<<< HEAD
    layers.save(path, plugin=builtins.manifest.name)
=======
    layers.save(path, plugin=builtins.name)
>>>>>>> 7e619721

    # Check folder now exists
    assert os.path.isdir(path)

    # Check individual files now exist
    for f in filenames:
        assert os.path.isfile(os.path.join(path, f))

    # Check no additional files exist
    assert set(os.listdir(path)) == set(filenames)
    assert set(os.listdir(tmpdir)) == {'layers_folder'}


# the layer_data_and_types fixture is defined in napari/conftest.py
def test_layers_save_none_selected(builtins, tmpdir, layer_data_and_types):
    """Test saving all layer data."""
    list_of_layers, _, _, filenames = layer_data_and_types
    layers = LayerList(list_of_layers)
    layers.selection.clear()

    path = os.path.join(tmpdir, 'layers_folder')

    # Check folder does not exist
    assert not os.path.isdir(path)

    # Write data (will get a warning that nothing is selected)
    with pytest.warns(UserWarning):
<<<<<<< HEAD
        layers.save(path, selected=True, plugin=builtins.manifest.name)
=======
        layers.save(path, selected=True, plugin=builtins.name)
>>>>>>> 7e619721

    # Check folder still does not exist
    assert not os.path.isdir(path)

    # Check individual files still do not exist
    for f in filenames:
        assert not os.path.isfile(os.path.join(path, f))

    # Check no additional files exist
    assert set(os.listdir(tmpdir)) == set('')


# the layer_data_and_types fixture is defined in napari/conftest.py
def test_layers_save_selected(builtins, tmpdir, layer_data_and_types):
    """Test saving all layer data."""
    list_of_layers, _, _, filenames = layer_data_and_types
    layers = LayerList(list_of_layers)
    layers.selection.clear()
    layers.selection.update({layers[0], layers[2]})

    path = os.path.join(tmpdir, 'layers_folder')

    # Check folder does not exist
    assert not os.path.isdir(path)

    # Write data
<<<<<<< HEAD
    layers.save(path, selected=True, plugin=builtins.manifest.name)
=======
    layers.save(path, selected=True, plugin=builtins.name)
>>>>>>> 7e619721

    # Check folder exists
    assert os.path.isdir(path)

    # Check only appropriate files exist
    assert os.path.isfile(os.path.join(path, filenames[0]))
    assert not os.path.isfile(os.path.join(path, filenames[1]))
    assert os.path.isfile(os.path.join(path, filenames[2]))
    assert not os.path.isfile(os.path.join(path, filenames[1]))

    # Check no additional files exist
    assert set(os.listdir(path)) == {filenames[0], filenames[2]}
    assert set(os.listdir(tmpdir)) == {'layers_folder'}


# the layers fixture is defined in napari/conftest.py
@pytest.mark.filterwarnings('ignore:`np.int` is a deprecated alias for')
def test_layers_save_svg(tmpdir, layers, napari_svg_name):
    """Test saving all layer data to an svg."""
    pm = npe2.PluginManager.instance()
    pm.register(npe2.PluginManifest.from_distribution('napari-svg'))

    path = os.path.join(tmpdir, 'layers_file.svg')

    # Check file does not exist
    assert not os.path.isfile(path)

    # Write data
    layers.save(path, plugin=napari_svg_name)

    # Check file now exists
    assert os.path.isfile(path)


def test_world_extent():
    """Test world extent after adding layers."""
    np.random.seed(0)
    layers = LayerList()

    # Empty data is taken to be 512 x 512
    np.testing.assert_allclose(layers.extent.world[0], (-0.5, -0.5))
    np.testing.assert_allclose(layers.extent.world[1], (511.5, 511.5))
    np.testing.assert_allclose(layers.extent.step, (1, 1))

    # Add one layer
    layer_a = Image(
        np.random.random((6, 10, 15)), scale=(3, 1, 1), translate=(10, 20, 5)
    )
    layers.append(layer_a)
    np.testing.assert_allclose(layer_a.extent.world[0], (8.5, 19.5, 4.5))
    np.testing.assert_allclose(layer_a.extent.world[1], (26.5, 29.5, 19.5))
    np.testing.assert_allclose(layers.extent.world[0], (8.5, 19.5, 4.5))
    np.testing.assert_allclose(layers.extent.world[1], (26.5, 29.5, 19.5))
    np.testing.assert_allclose(layers.extent.step, (3, 1, 1))

    # Add another layer
    layer_b = Image(
        np.random.random((8, 6, 15)), scale=(6, 2, 1), translate=(-5, -10, 10)
    )
    layers.append(layer_b)
    np.testing.assert_allclose(layer_b.extent.world[0], (-8, -11, 9.5))
    np.testing.assert_allclose(layer_b.extent.world[1], (40, 1, 24.5))
    np.testing.assert_allclose(layers.extent.world[0], (-8, -11, 4.5))
    np.testing.assert_allclose(layers.extent.world[1], (40, 29.5, 24.5))
    np.testing.assert_allclose(layers.extent.step, (3, 1, 1))


def test_world_extent_mixed_ndim():
    """Test world extent after adding layers of different dimensionality."""
    np.random.seed(0)
    layers = LayerList()

    # Add 3D layer
    layer_a = Image(np.random.random((15, 15, 15)), scale=(4, 12, 2))
    layers.append(layer_a)
    np.testing.assert_allclose(layers.extent.world[1], (58, 174, 29))
    np.testing.assert_allclose(
        layers.extent.world[1] - layers.extent.world[0], (60, 180, 30)
    )

    # Add 2D layer
    layer_b = Image(np.random.random((10, 10)), scale=(6, 4))
    layers.append(layer_b)
    np.testing.assert_allclose(layers.extent.world[1], (58, 174, 38))
    np.testing.assert_allclose(
        layers.extent.world[1] - layers.extent.world[0], (60, 180, 40)
    )
    np.testing.assert_allclose(layers.extent.step, (4, 6, 2))


def test_world_extent_mixed_flipped():
    """Test world extent after adding data with a flip."""
    # Flipped data results in a negative scale value which should be
    # made positive when taking into consideration for the step size
    # calculation
    np.random.seed(0)
    layers = LayerList()

    layer = Image(
        np.random.random((15, 15)), affine=[[0, 1, 0], [1, 0, 0], [0, 0, 1]]
    )
    layers.append(layer)
    np.testing.assert_allclose(layer._data_to_world.scale, (1, -1))
    np.testing.assert_allclose(layers.extent.step, (1, 1))


def test_ndim():
    """Test world extent after adding layers."""
    np.random.seed(0)
    layers = LayerList()

    assert layers.ndim == 2

    # Add one layer
    layer_a = Image(np.random.random((10, 15)))
    layers.append(layer_a)
    assert layers.ndim == 2

    # Add another layer
    layer_b = Image(np.random.random((8, 6, 15)))
    layers.append(layer_b)
    assert layers.ndim == 3

    # Remove layer
    layers.remove(layer_b)
    assert layers.ndim == 2


def test_name_uniqueness():
    layers = LayerList()
    layers.append(Image(np.random.random((10, 15)), name="Image [1]"))
    layers.append(Image(np.random.random((10, 15)), name="Image"))
    layers.append(Image(np.random.random((10, 15)), name="Image"))
    assert [x.name for x in layers] == ['Image [1]', 'Image', 'Image [2]']


def test_readd_layers():
    layers = LayerList()
    imgs = []
    for i in range(5):
        img = Image(np.random.rand(10, 10, 10))
        layers.append(img)
        imgs.append(img)

    assert layers == imgs

    with pytest.raises(ValueError):
        layers.append(imgs[1])
    assert layers == imgs

    layers[1] = layers[1]
    assert layers == imgs

    with pytest.raises(ValueError):
        layers[1] = layers[2]
    assert layers == imgs

    layers[:3] = layers[:3]
    assert layers == imgs

    # invert a section
    layers[:3] = layers[2::-1]
    assert set(layers) == set(imgs)

    with pytest.raises(ValueError):
        layers[:3] = layers[:]
    assert set(layers) == set(imgs)<|MERGE_RESOLUTION|>--- conflicted
+++ resolved
@@ -336,11 +336,7 @@
     assert not os.path.isdir(path)
 
     # Write data
-<<<<<<< HEAD
-    layers.save(path, plugin=builtins.manifest.name)
-=======
     layers.save(path, plugin=builtins.name)
->>>>>>> 7e619721
 
     # Check folder now exists
     assert os.path.isdir(path)
@@ -368,11 +364,7 @@
 
     # Write data (will get a warning that nothing is selected)
     with pytest.warns(UserWarning):
-<<<<<<< HEAD
-        layers.save(path, selected=True, plugin=builtins.manifest.name)
-=======
         layers.save(path, selected=True, plugin=builtins.name)
->>>>>>> 7e619721
 
     # Check folder still does not exist
     assert not os.path.isdir(path)
@@ -399,11 +391,7 @@
     assert not os.path.isdir(path)
 
     # Write data
-<<<<<<< HEAD
-    layers.save(path, selected=True, plugin=builtins.manifest.name)
-=======
     layers.save(path, selected=True, plugin=builtins.name)
->>>>>>> 7e619721
 
     # Check folder exists
     assert os.path.isdir(path)
