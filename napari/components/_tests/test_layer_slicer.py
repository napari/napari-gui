--- conflicted
+++ resolved
@@ -7,11 +7,9 @@
 
 from napari.components import Dims
 from napari.components._layer_slicer import _LayerSlicer
-<<<<<<< HEAD
+
 from napari.layers import Image, Points
-=======
-from napari.layers import Image
->>>>>>> 87b2ab92
+
 from napari.layers._data_protocols import Index, LayerDataProtocol
 from napari.types import DTypeLike
 
@@ -78,15 +76,12 @@
 
 
 class LockableData:
-<<<<<<< HEAD
-=======
     """A wrapper for napari layer data that blocks read-access with a lock.
 
     This is useful when testing async slicing with real napari layers because
     it allows us to control when slicing tasks complete.
     """
 
->>>>>>> 87b2ab92
     def __init__(self, data: LayerDataProtocol):
         self.data = data
         self.lock = RLock()
@@ -104,12 +99,9 @@
     ) -> LayerDataProtocol:
         with self.lock:
             return self.data[key]
-<<<<<<< HEAD
 
     def __len__(self):
         return len(self.data)
-=======
->>>>>>> 87b2ab92
 
 
 @pytest.fixture()
@@ -301,7 +293,6 @@
         assert not future.done()
 
     layer_result = future.result()[layer]
-<<<<<<< HEAD
     np.testing.assert_equal(layer_result.data, data[2, :, :])
 
 
@@ -328,7 +319,4 @@
     # get the selected points that are in view
 
     # Target number of indices manually determined
-    np.testing.assert_equal(len(_indices_view), 4911)
-=======
-    np.testing.assert_equal(layer_result.data, data[2, :, :])
->>>>>>> 87b2ab92
+    np.testing.assert_equal(len(_indices_view), 4911)