from __future__ import annotations

from typing import TYPE_CHECKING

<<<<<<< HEAD
from ..utils.action_manager import action_manager
from ..utils.theme import available_themes, get_system_theme
from ..utils.translations import trans
from .viewer_model import ViewerModel
=======
from napari.components.viewer_model import ViewerModel
from napari.settings import get_settings
from napari.utils.action_manager import action_manager
from napari.utils.theme import available_themes
from napari.utils.translations import trans
>>>>>>> cd5c3147

if TYPE_CHECKING:
    from napari.viewer import Viewer


def register_viewer_action(description):
    """
    Convenient decorator to register an action with the current ViewerModel

    It will use the function name as the action name. We force the description
    to be given instead of function docstring for translation purpose.
    """

    def _inner(func):
        action_manager.register_action(
            name=f'napari:{func.__name__}',
            command=func,
            description=description,
            keymapprovider=ViewerModel,
        )
        return func

    return _inner


@register_viewer_action(trans._("Reset scroll."))
def reset_scroll_progress(viewer: Viewer):

    # on key press
    viewer.dims._scroll_progress = 0
    yield

    # on key release
    viewer.dims._scroll_progress = 0


reset_scroll_progress.__doc__ = trans._("Reset dims scroll progress")


@register_viewer_action(trans._("Toggle ndisplay."))
def toggle_ndisplay(viewer: Viewer):
    viewer.dims.ndisplay = 2 + (viewer.dims.ndisplay == 2)


# Making this an action makes vispy really unhappy during the tests
# on mac only with:
# ```
# RuntimeError: wrapped C/C++ object of type CanvasBackendDesktop has been deleted
# ```
@register_viewer_action(trans._("Toggle theme."))
def toggle_theme(viewer: Viewer):
    """Toggle theme for viewer"""
    themes = available_themes()
    current_theme = viewer.theme
    # Check what the system theme is, to toggle properly
    if current_theme == 'system':
        current_theme = get_system_theme()
    idx = themes.index(current_theme)
    idx = (idx + 1) % len(themes)
    # Don't toggle to system, just among actual themes
    if themes[idx] == 'system':
        idx = (idx + 1) % len(themes)

    viewer.theme = themes[idx]


@register_viewer_action(trans._("Reset view to original state."))
def reset_view(viewer: Viewer):
    viewer.reset_view()


@register_viewer_action(trans._("Increment dimensions slider to the left."))
def increment_dims_left(viewer: Viewer):
    viewer.dims._increment_dims_left()


@register_viewer_action(trans._("Increment dimensions slider to the right."))
def increment_dims_right(viewer: Viewer):
    viewer.dims._increment_dims_right()


@register_viewer_action(trans._("Move focus of dimensions slider up."))
def focus_axes_up(viewer: Viewer):
    viewer.dims._focus_up()


@register_viewer_action(trans._("Move focus of dimensions slider down."))
def focus_axes_down(viewer: Viewer):
    viewer.dims._focus_down()


@register_viewer_action(
    trans._("Change order of the visible axes, e.g. [0, 1, 2] -> [2, 0, 1]."),
)
def roll_axes(viewer: Viewer):
    viewer.dims._roll()


@register_viewer_action(
    trans._(
        "Transpose order of the last two visible axes, e.g. [0, 1] -> [1, 0]."
    ),
)
def transpose_axes(viewer: Viewer):
    viewer.dims.transpose()


@register_viewer_action(trans._("Toggle grid mode."))
def toggle_grid(viewer: Viewer):
    viewer.grid.enabled = not viewer.grid.enabled


@register_viewer_action(trans._("Toggle visibility of selected layers"))
def toggle_selected_visibility(viewer: Viewer):
    viewer.layers.toggle_selected_visibility()


@register_viewer_action(
    trans._(
        "Show/Hide IPython console (only available when napari started as standalone application)"
    )
)
def toggle_console_visibility(viewer: Viewer):
    viewer.window._qt_viewer.toggle_console_visibility()<|MERGE_RESOLUTION|>--- conflicted
+++ resolved
@@ -2,18 +2,10 @@
 
 from typing import TYPE_CHECKING
 
-<<<<<<< HEAD
-from ..utils.action_manager import action_manager
-from ..utils.theme import available_themes, get_system_theme
-from ..utils.translations import trans
-from .viewer_model import ViewerModel
-=======
 from napari.components.viewer_model import ViewerModel
-from napari.settings import get_settings
 from napari.utils.action_manager import action_manager
-from napari.utils.theme import available_themes
+from napari.utils.theme import available_themes, get_system_theme
 from napari.utils.translations import trans
->>>>>>> cd5c3147
 
 if TYPE_CHECKING:
     from napari.viewer import Viewer
