--- conflicted
+++ resolved
@@ -98,12 +98,8 @@
 
 def show_shortcuts(viewer: Viewer):
     viewer.window._open_preferences_dialog()
-<<<<<<< HEAD
-    pref_list = viewer.window._pref_dialog._list  # type: ignore
-=======
     pref_dialog = cast('PreferencesDialog', viewer.window._pref_dialog)
     pref_list = pref_dialog._list
->>>>>>> eaff277d
     for i in range(pref_list.count()):
         if pref_list.item(i).text() == "Shortcuts":
             pref_list.setCurrentRow(i)
