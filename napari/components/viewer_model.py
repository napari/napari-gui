--- conflicted
+++ resolved
@@ -85,11 +85,6 @@
         self.dims.events.ndisplay.connect(self._update_layers)
         self.dims.events.order.connect(self._update_layers)
         self.dims.events.axis.connect(self._update_layers)
-<<<<<<< HEAD
-        self.layers.events.removed.connect(self._on_layer_removed)
-        self.layers.events.changed.connect(self._on_layers_change)
-=======
->>>>>>> b94ed99b
         self.layers.events.changed.connect(self._update_active_layer)
         self.layers.events.changed.connect(self._update_grid)
         self.layers.events.changed.connect(self._on_layers_change)
