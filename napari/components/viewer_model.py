--- conflicted
+++ resolved
@@ -727,15 +727,11 @@
         try:
             data = plugin_manager._sample_data[plugin][sample]['data']
         except KeyError:
-<<<<<<< HEAD
             samples = plugin_manager.available_samples()
             msg = trans._(
                 f"Plugin {plugin!r} does not provide sample data "
                 f"named {sample!r}. "
             )
-=======
-            samples = available_samples()
->>>>>>> 74dbbf23
             if samples:
                 msg = trans._(
                     "Plugin {plugin!r} does not provide sample data named {sample!r}. Available samples include: {samples}.",
