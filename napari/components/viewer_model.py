import inspect
import itertools
import os
import warnings
from functools import lru_cache
from typing import Any, Dict, List, Optional, Sequence, Set, Union

import numpy as np
from pydantic import Field, validator

from .. import layers
from ..layers import Image, Layer
from ..layers.image._image_utils import guess_labels
from ..layers.utils.stack_utils import split_channels
from ..plugins.io import read_data_with_plugins
from ..types import FullLayerData, LayerData
from ..utils import config
from ..utils._pydantic import EventedModel
from ..utils._register import create_func as create_add_method
from ..utils.colormaps import ensure_colormap
<<<<<<< HEAD
from ..utils.events import Event, disconnect_events
=======
from ..utils.events import EmitterGroup, Event, disconnect_events
>>>>>>> aa87d40e
from ..utils.key_bindings import KeymapProvider
from ..utils.misc import is_sequence
from ..utils.mouse_bindings import MousemapProvider

# Private _themes import needed until viewer.palette is dropped
from ..utils.theme import _themes, available_themes, get_theme
from ._viewer_mouse_bindings import dims_scroll
from .axes import Axes
from .camera import Camera
from .cursor import Cursor
from .dims import Dims
from .grid import GridCanvas
from .layerlist import LayerList
from .scale_bar import ScaleBar

DEFAULT_THEME = 'dark'


<<<<<<< HEAD
# How to deal with KeymapProvider & MousemapProvider ?????
class ViewerModel(KeymapProvider, MousemapProvider, EventedModel):
=======
class ViewerModel(KeymapProvider, MousemapProvider):
>>>>>>> aa87d40e
    """Viewer containing the rendered scene, layers, and controlling elements
    including dimension sliders, and control bars for color limits.

    Parameters
    ----------
    title : string
        The title of the viewer window.
    ndisplay : {2, 3}
        Number of displayed dimensions.
    order : tuple of int
        Order in which dimensions are displayed where the last two or last
        three dimensions correspond to row x column or plane x row x column if
        ndisplay is 2 or 3.
    axis_labels = list of str
        Dimension names.

    Attributes
    ----------
    window : Window
        Parent window.
    layers : LayerList
        List of contained layers.
    dims : Dimensions
        Contains axes, indices, dimensions and sliders.
    """

    # After https://github.com/samuelcolvin/pydantic/pull/2196 is released
    # make all of these fields with allow_mutation=False
    axes: Axes = Axes()
    camera: Camera = Camera()
    cursor: Cursor = Cursor()
    dims: Dims = Dims()
    grid: GridCanvas = GridCanvas()
    layers: LayerList = Field(
        default_factory=LayerList
    )  # Need to create custom JSON encoder for layer!
    scale_bar: ScaleBar = ScaleBar()

    active_layer: Optional[
        Layer
    ] = None  # Would be nice to remove this/ make it layer name instead of layer?
    help: str = ''
    status: str = 'Ready'
    theme: str = DEFAULT_THEME
    title: str = 'napari'

    # 2-tuple indicating height and width
    _canvas_size = (600, 800)

    def __init__(self, title='napari', ndisplay=2, order=(), axis_labels=()):
        super().__init__()

        # Set initial values
        if len(axis_labels) > 0:
            self.dims.axis_labels = axis_labels
        if len(order) > 0:
            self.dims.order = order
        self.dims.ndisplay = ndisplay
        self.title = title

        # Add extra events - ideally these will be removed too!
        self.events.add(layers_change=Event, reset_view=Event)

        # Connect events
        self.grid.events.connect(self.reset_view)
        self.grid.events.connect(self._on_grid_change)
        self.dims.events.ndisplay.connect(self._update_layers)
        self.dims.events.ndisplay.connect(self.reset_view)
        self.dims.events.order.connect(self._update_layers)
        self.dims.events.order.connect(self.reset_view)
        self.dims.events.current_step.connect(self._update_layers)
        self.cursor.events.position.connect(self._on_cursor_position_change)
        self.layers.events.inserted.connect(self._on_add_layer)
        self.layers.events.removed.connect(self._on_remove_layer)
        self.layers.events.reordered.connect(self._on_grid_change)
        self.layers.events.reordered.connect(self._on_layers_change)

<<<<<<< HEAD
        # Add mouse callback
        self.mouse_wheel_callbacks.append(dims_scroll)

    @validator('theme')
    def _valid_theme(cls, v):
        themes = available_themes()
        if v not in available_themes():
            raise ValueError(
                f"Theme '{v}' not found; " f"options are {themes}."
            )
        return v

    def __hash__(self):
        return id(self)
=======
        self.mouse_wheel_callbacks.append(dims_scroll)
>>>>>>> aa87d40e

    def __str__(self):
        """Simple string representation"""
        return f'napari.Viewer: {self.title}'

    @property
    def palette(self):
        """Dict[str, str]: Color palette for styling the viewer."""
        warnings.warn(
            (
                "The viewer.palette attribute is deprecated and will be removed after version 0.4.5."
                " To access the palette you can call it using napari.utils.theme.register_theme"
                " using the viewer.theme as the key."
            ),
            category=DeprecationWarning,
            stacklevel=2,
        )
        return get_theme(self.theme)

    @palette.setter
    def palette(self, palette):
        warnings.warn(
            (
                "The viewer.palette attribute is deprecated and will be removed after version 0.4.5."
                " To add a new palette you should add it using napari.utils.theme.register_theme"
                " and then set the viewer.theme attribute."
            ),
            category=DeprecationWarning,
            stacklevel=2,
        )
        for existing_theme_name, existing_theme in _themes.items():
            if existing_theme == palette:
                self.theme = existing_theme_name
                return
        raise ValueError(
            f"Palette not found among existing themes; "
            f"options are {available_themes()}."
        )

    @property
<<<<<<< HEAD
=======
    def theme(self):
        """string or None : Color theme."""
        return self._theme

    @theme.setter
    def theme(self, theme):
        if theme == self.theme:
            return

        if theme in available_themes():
            self._theme = theme
        else:
            raise ValueError(
                f"Theme '{theme}' not found; "
                f"options are {available_themes()}."
            )
        self.events.theme(value=self.theme)

    @property
>>>>>>> aa87d40e
    def grid_size(self):
        """tuple: Size of grid."""
        warnings.warn(
            (
                "The viewer.grid_size parameter is deprecated and will be removed after version 0.4.4."
                " Instead you should use viewer.grid.shape"
            ),
            category=DeprecationWarning,
            stacklevel=2,
        )
        return self.grid.shape

    @grid_size.setter
    def grid_size(self, grid_size):
        warnings.warn(
            (
                "The viewer.grid_size parameter is deprecated and will be removed after version 0.4.4."
                " Instead you should use viewer.grid.shape"
            ),
            category=DeprecationWarning,
            stacklevel=2,
        )
        self.grid.shape = grid_size

    @property
    def grid_stride(self):
        """int: Number of layers in each grid square."""
        warnings.warn(
            (
                "The viewer.grid_stride parameter is deprecated and will be removed after version 0.4.4."
                " Instead you should use viewer.grid.stride"
            ),
            category=DeprecationWarning,
            stacklevel=2,
        )
        return self.grid.stride

    @grid_stride.setter
    def grid_stride(self, grid_stride):
        warnings.warn(
            (
                "The viewer.grid_stride parameter is deprecated and will be removed after version 0.4.4."
                " Instead you should use viewer.grid.stride"
            ),
            category=DeprecationWarning,
            stacklevel=2,
        )
        self.grid.stride = grid_stride

    @property
<<<<<<< HEAD
=======
    def status(self):
        """string: Status string"""
        return self._status

    @status.setter
    def status(self, status):
        if status == self.status:
            return
        self._status = status
        self.events.status(value=self._status)

    @property
    def help(self):
        """string: String that can be displayed to the
        user in the status bar with helpful usage tips.
        """
        return self._help

    @help.setter
    def help(self, help):
        if help == self.help:
            return
        self._help = help
        self.events.help(value=self._help)

    @property
    def title(self):
        """string: String that is displayed in window title."""
        return self._title

    @title.setter
    def title(self, title):
        if title == self.title:
            return
        self._title = title
        self.events.title(value=self._title)

    @property
>>>>>>> aa87d40e
    def interactive(self):
        """bool: Determines if canvas pan/zoom interactivity is enabled or not."""
        warnings.warn(
            (
                "The viewer.interactive parameter is deprecated and will be removed after version 0.4.5."
                " Instead you should use viewer.camera.interactive"
            ),
            category=DeprecationWarning,
            stacklevel=2,
        )
        return self.camera.interactive

    @interactive.setter
    def interactive(self, interactive):
        warnings.warn(
            (
                "The viewer.interactive parameter is deprecated and will be removed after version 0.4.5."
                " Instead you should use viewer.camera.interactive"
            ),
            category=DeprecationWarning,
            stacklevel=2,
        )
        self.camera.interactive = interactive

    @property
<<<<<<< HEAD
=======
    def active_layer(self):
        """int: index of active_layer"""
        return self._active_layer

    @active_layer.setter
    def active_layer(self, active_layer):
        if active_layer == self.active_layer:
            return

        self._active_layer = active_layer
        self.events.active_layer(value=self._active_layer)

    @property
>>>>>>> aa87d40e
    def _sliced_extent_world(self) -> np.ndarray:
        """Extent of layers in world coordinates after slicing.

        D is either 2 or 3 depending on if the displayed data is 2D or 3D.

        Returns
        -------
        sliced_extent_world : array, shape (2, D)
        """
        if len(self.layers) == 0 and self.dims.ndim != 2:
            # If no data is present and dims model has not been reset to 0
            # than someone has passed more than two axis labels which are
            # being saved and so default values are used.
            return np.vstack(
                [np.zeros(self.dims.ndim), np.repeat(512, self.dims.ndim)]
            )
        else:
            return self.layers.extent.world[:, self.dims.displayed]

    def reset_view(self, event=None):
        """Reset the camera view."""

        extent = self._sliced_extent_world
        scene_size = extent[1] - extent[0]
        corner = extent[0]
        grid_size = list(self.grid.actual_shape(len(self.layers)))
        if len(scene_size) > len(grid_size):
            grid_size = [1] * (len(scene_size) - len(grid_size)) + grid_size
        size = np.multiply(scene_size, grid_size)
        center = np.add(corner, np.divide(size, 2))[-self.dims.ndisplay :]
        center = [0] * (self.dims.ndisplay - len(center)) + list(center)
        self.camera.center = center
        # zoom is definied as the number of canvas pixels per world pixel
        # The default value used below will zoom such that the whole field
        # of view will occupy 95% of the canvas on the most filled axis
        if np.max(size) == 0:
            self.camera.zoom = 0.95 * np.min(self._canvas_size)
        else:
            self.camera.zoom = (
                0.95 * np.min(self._canvas_size) / np.max(size[-2:])
            )
        self.camera.angles = (0, 0, 90)

        # Emit a reset view event, which is no longer used internally, but
        # which maybe useful for building on napari.
        self.events.reset_view(
            center=self.camera.center,
            zoom=self.camera.zoom,
            angles=self.camera.angles,
        )

    def _new_labels(self):
        """Create new labels layer filling full world coordinates space."""
        extent = self.layers.extent.world
        scale = self.layers.extent.step
        scene_size = extent[1] - extent[0]
        corner = extent[0]
        shape = [
            np.round(s / sc).astype('int') + 1 if s > 0 else 1
            for s, sc in zip(scene_size, scale)
        ]
        empty_labels = np.zeros(shape, dtype=int)
        self.add_labels(empty_labels, translate=np.array(corner), scale=scale)

    def _update_layers(self, event=None, layers=None):
        """Updates the contained layers.

        Parameters
        ----------
        layers : list of napari.Layer, optional
            List of layers to update. If none provided updates all.
        """
        layers = layers or self.layers
        for layer in layers:
            layer._slice_dims(
                self.dims.point, self.dims.ndisplay, self.dims.order
            )

    def _toggle_theme(self):
        """Switch to next theme in list of themes"""
        theme_names = available_themes()
        cur_theme = theme_names.index(self.theme)
        self.theme = theme_names[(cur_theme + 1) % len(theme_names)]

    def _update_active_layer(self, event):
        """Set the active layer by iterating over the layers list and
        finding the first selected layer. If multiple layers are selected the
        iteration stops and the active layer is set to be None

        Parameters
        ----------
        event : Event
            No Event parameters are used
        """
        # iteration goes backwards to find top most selected layer if any
        # if multiple layers are selected sets the active layer to None

        active_layer = None
        for layer in self.layers:
            if active_layer is None and layer.selected:
                active_layer = layer
            elif active_layer is not None and layer.selected:
                active_layer = None
                break

        if active_layer is None:
            self.status = 'Ready'
            self.help = ''
            self.cursor.style = 'standard'
            self.camera.interactive = True
            self.active_layer = None
        else:
            self.status = active_layer.status
            self.help = active_layer.help
            self.cursor.style = active_layer.cursor
            self.cursor.size = active_layer.cursor_size
            self.camera.interactive = active_layer.interactive
            self.active_layer = active_layer

    def _on_layers_change(self, event):
        if len(self.layers) == 0:
            self.dims.ndim = 2
            self.dims.reset()
        else:
            extent = self.layers.extent
            world = extent.world
            ss = extent.step
            ndim = world.shape[1]
            self.dims.ndim = ndim
            for i in range(ndim):
                self.dims.set_range(i, (world[0, i], world[1, i], ss[i]))
        self.cursor.position = (0,) * self.dims.ndim
        self.events.layers_change()
        self._update_active_layer(event)

    def _update_interactive(self, event):
        """Set the viewer interactivity with the `event.interactive` bool."""
        self.camera.interactive = event.interactive

    def _update_cursor(self, event):
        """Set the viewer cursor with the `event.cursor` string."""
        self.cursor.style = event.cursor

    def _update_cursor_size(self, event):
        """Set the viewer cursor_size with the `event.cursor_size` int."""
        self.cursor.size = event.cursor_size

    def _on_cursor_position_change(self, event):
        """Set the layer cursor position."""
        for layer in self.layers:
            layer.position = self.cursor.position

        # Update status and help bar based on active layer
        if self.active_layer is not None:
            self.status = self.active_layer.status
            self.help = self.active_layer.help

    def _on_grid_change(self, event):
        """Arrange the current layers is a 2D grid."""
        extent = self._sliced_extent_world
        n_layers = len(self.layers)
        for i, layer in enumerate(self.layers):
            i_row, i_column = self.grid.position(n_layers - 1 - i, n_layers)
            self._subplot(layer, (i_row, i_column), extent)

    def grid_view(self, n_row=None, n_column=None, stride=1):
        """Arrange the current layers is a 2D grid.

        Default behaviour is to make a square 2D grid.

        Parameters
        ----------
        n_row : int, optional
            Number of rows in the grid.
        n_column : int, optional
            Number of column in the grid.
        stride : int, optional
            Number of layers to place in each grid square before moving on to
            the next square. The default ordering is to place the most visible
            layer in the top left corner of the grid. A negative stride will
            cause the order in which the layers are placed in the grid to be
            reversed.
        """
        warnings.warn(
            (
                "The viewer.grid_view method is deprecated and will be removed after version 0.4.4."
                " Instead you should use the viewer.grid.enabled = Turn to turn on the grid view,"
                " and viewer.grid.shape and viewer.grid.stride to set the size and stride of the"
                " grid respectively."
            ),
            category=DeprecationWarning,
            stacklevel=2,
        )
        self.grid.stride = stride
        if n_row is None:
            n_row = -1
        if n_column is None:
            n_column = -1
        self.grid.shape = (n_row, n_column)
        self.grid.enabled = True

    def stack_view(self):
        """Arrange the current layers in a stack."""
        warnings.warn(
            (
                "The viewer.stack_view method is deprecated and will be removed after version 0.4.4."
                " Instead you should use the viewer.grid.enabled = False to turn off the grid view."
            ),
            category=DeprecationWarning,
            stacklevel=2,
        )
        self.grid.enabled = False

    def _subplot(self, layer, position, extent):
        """Shift a layer to a specified position in a 2D grid.

        Parameters
        ----------
        layer : napari.Layer
            Layer that is to be moved.
        position : 2-tuple of int
            New position of layer in grid.
        extent : array, shape (2, D)
            Extent of the world.
        """
        scene_shift = extent[1] - extent[0] + 1
        translate_2d = np.multiply(scene_shift[-2:], position)
        translate = [0] * layer.ndim
        translate[-2:] = translate_2d
        layer.translate_grid = translate

    @property
    def experimental(self):
        """Experimental commands for IPython console.

        For example run "viewer.experimental.cmds.loader.help".
        """
        from .experimental.commands import ExperimentalNamespace

        return ExperimentalNamespace(self.layers)

    def _on_add_layer(self, event):
        """Connect new layer events.

        Parameters
        ----------
        event : :class:`napari.Layer`
            Layer to add.
        """
        layer = event.value

        # Coerce name into being unique and connect event to ensure uniqueness
        layer.name = self.layers._coerce_name(layer.name, layer)

        # Connect individual layer events to viewer events
        layer.events.select.connect(self._update_active_layer)
        layer.events.deselect.connect(self._update_active_layer)
        layer.events.interactive.connect(self._update_interactive)
        layer.events.cursor.connect(self._update_cursor)
        layer.events.cursor_size.connect(self._update_cursor_size)
        layer.events.data.connect(self._on_layers_change)
        layer.events.scale.connect(self._on_layers_change)
        layer.events.translate.connect(self._on_layers_change)
        layer.events.rotate.connect(self._on_layers_change)
        layer.events.shear.connect(self._on_layers_change)
        layer.events.affine.connect(self._on_layers_change)
        layer.events.name.connect(self.layers._update_name)

        # For the labels layer we need to reset the undo/ redo
        # history whenever the displayed slice changes. Once
        # we have full undo/ redo functionality, this can be
        # dropped.
        if hasattr(layer, '_reset_history'):
            self.dims.events.ndisplay.connect(layer._reset_history)
            self.dims.events.order.connect(layer._reset_history)
            self.dims.events.current_step.connect(layer._reset_history)

        # Make layer selected and unselect all others
        layer.selected = True
        self.layers.unselect_all(ignore=layer)

        # Update dims and grid model
        self._on_layers_change(None)
        self._on_grid_change(None)
        # Slice current layer based on dims
        self._update_layers(layers=[layer])

        if len(self.layers) == 1:
            self.reset_view()

    def _on_remove_layer(self, event):
        """Disconnect old layer events.

        Parameters
        ----------
        layer : :class:`napari.Layer`
            Layer to add.

        Returns
        -------
        layer : :class:`napari.Layer` or list
            The layer that was added (same as input).
        """
        layer = event.value

        # Disconnect all connections from layer
        disconnect_events(layer.events, self)
        disconnect_events(layer.events, self.layers)

        # For the labels layer disconnect history resets
        if hasattr(layer, '_reset_history'):
            self.dims.events.ndisplay.disconnect(layer._reset_history)
            self.dims.events.order.disconnect(layer._reset_history)
            self.dims.events.current_step.disconnect(layer._reset_history)
        self._on_layers_change(None)
        self._on_grid_change(None)

    def add_layer(self, layer: Layer) -> Layer:
        """Add a layer to the viewer.

        Parameters
        ----------
        layer : :class:`napari.Layer`
            Layer to add.

        Returns
        -------
        layer : :class:`napari.Layer` or list
            The layer that was added (same as input).
        """
        # Adding additional functionality inside `add_layer`
        # should be avoided to keep full functionality
        # from adding a layer through the `layers.append`
        # method
        self.layers.append(layer)
        return layer

    def add_image(
        self,
        data=None,
        *,
        channel_axis=None,
        rgb=None,
        colormap=None,
        contrast_limits=None,
        gamma=1,
        interpolation='nearest',
        rendering='mip',
        iso_threshold=0.5,
        attenuation=0.05,
        name=None,
        metadata=None,
        scale=None,
        translate=None,
        rotate=None,
        shear=None,
        affine=None,
        opacity=1,
        blending=None,
        visible=True,
        multiscale=None,
    ) -> Union[Image, List[Image]]:
        """Add an image layer to the layer list.

        Parameters
        ----------
        data : array or list of array
            Image data. Can be N dimensional. If the last dimension has length
            3 or 4 can be interpreted as RGB or RGBA if rgb is `True`. If a
            list and arrays are decreasing in shape then the data is treated as
            a multiscale image.
        channel_axis : int, optional
            Axis to expand image along.  If provided, each channel in the data
            will be added as an individual image layer.  In channel_axis mode,
            all other parameters MAY be provided as lists, and the Nth value
            will be applied to the Nth channel in the data.  If a single value
            is provided, it will be broadcast to all Layers.
        rgb : bool or list
            Whether the image is rgb RGB or RGBA. If not specified by user and
            the last dimension of the data has length 3 or 4 it will be set as
            `True`. If `False` the image is interpreted as a luminance image.
            If a list then must be same length as the axis that is being
            expanded as channels.
        colormap : str, napari.utils.Colormap, tuple, dict, list
            Colormaps to use for luminance images. If a string must be the name
            of a supported colormap from vispy or matplotlib. If a tuple the
            first value must be a string to assign as a name to a colormap and
            the second item must be a Colormap. If a dict the key must be a
            string to assign as a name to a colormap and the value must be a
            Colormap. If a list then must be same length as the axis that is
            being expanded as channels, and each colormap is applied to each
            new image layer.
        contrast_limits : list (2,)
            Color limits to be used for determining the colormap bounds for
            luminance images. If not passed is calculated as the min and max of
            the image. If list of lists then must be same length as the axis
            that is being expanded and then each colormap is applied to each
            image.
        gamma : list, float
            Gamma correction for determining colormap linearity. Defaults to 1.
            If a list then must be same length as the axis that is being
            expanded as channels.
        interpolation : str or list
            Interpolation mode used by vispy. Must be one of our supported
            modes. If a list then must be same length as the axis that is being
            expanded as channels.
        rendering : str or list
            Rendering mode used by vispy. Must be one of our supported
            modes. If a list then must be same length as the axis that is being
            expanded as channels.
        iso_threshold : float or list
            Threshold for isosurface. If a list then must be same length as the
            axis that is being expanded as channels.
        attenuation : float or list
            Attenuation rate for attenuated maximum intensity projection. If a
            list then must be same length as the axis that is being expanded as
            channels.
        name : str or list of str
            Name of the layer.  If a list then must be same length as the axis
            that is being expanded as channels.
        metadata : dict or list of dict
            Layer metadata. If a list then must be a list of dicts with the
            same length as the axis that is being expanded as channels.
        scale : tuple of float or list
            Scale factors for the layer. If a list then must be a list of
            tuples of float with the same length as the axis that is being
            expanded as channels.
        translate : tuple of float or list
            Translation values for the layer. If a list then must be a list of
            tuples of float with the same length as the axis that is being
            expanded as channels.
        rotate : float, 3-tuple of float, n-D array or list.
            If a float convert into a 2D rotation matrix using that value as an
            angle. If 3-tuple convert into a 3D rotation matrix, using a yaw,
            pitch, roll convention. Otherwise assume an nD rotation. Angles are
            assumed to be in degrees. They can be converted from radians with
            np.degrees if needed. If a list then must have same length as
            the axis that is being expanded as channels.
        shear : 1-D array or list.
            A vector of shear values for an upper triangular n-D shear matrix.
            If a list then must have same length as the axis that is being
            expanded as channels.
        affine: n-D array or napari.utils.transforms.Affine
            (N+1, N+1) affine transformation matrix in homogeneous coordinates.
            The first (N, N) entries correspond to a linear transform and
            the final column is a lenght N translation vector and a 1 or a napari
            AffineTransform object. If provided then translate, scale, rotate, and
            shear values are ignored.
        opacity : float or list
            Opacity of the layer visual, between 0.0 and 1.0.  If a list then
            must be same length as the axis that is being expanded as channels.
        blending : str or list
            One of a list of preset blending modes that determines how RGB and
            alpha values of the layer visual get mixed. Allowed values are
            {'opaque', 'translucent', and 'additive'}. If a list then
            must be same length as the axis that is being expanded as channels.
        visible : bool or list of bool
            Whether the layer visual is currently being displayed.
            If a list then must be same length as the axis that is
            being expanded as channels.
        multiscale : bool
            Whether the data is a multiscale image or not. Multiscale data is
            represented by a list of array like image data. If not specified by
            the user and if the data is a list of arrays that decrease in shape
            then it will be taken to be multiscale. The first image in the list
            should be the largest.

        Returns
        -------
        layer : :class:`napari.Image` or list
            The newly-created image layer or list of image layers.
        """

        if colormap is not None:
            # standardize colormap argument(s) to Colormaps, and make sure they
            # are in AVAILABLE_COLORMAPS.  This will raise one of many various
            # errors if the colormap argument is invalid.  See
            # ensure_colormap for details
            if isinstance(colormap, list):
                colormap = [ensure_colormap(c) for c in colormap]
            else:
                colormap = ensure_colormap(colormap)

        # doing this here for IDE/console autocompletion in add_image function.
        kwargs = {
            'rgb': rgb,
            'colormap': colormap,
            'contrast_limits': contrast_limits,
            'gamma': gamma,
            'interpolation': interpolation,
            'rendering': rendering,
            'iso_threshold': iso_threshold,
            'attenuation': attenuation,
            'name': name,
            'metadata': metadata,
            'scale': scale,
            'translate': translate,
            'rotate': rotate,
            'shear': shear,
            'affine': affine,
            'opacity': opacity,
            'blending': blending,
            'visible': visible,
            'multiscale': multiscale,
        }

        # these arguments are *already* iterables in the single-channel case.
        iterable_kwargs = {
            'scale',
            'translate',
            'rotate',
            'shear',
            'affine',
            'contrast_limits',
            'metadata',
        }

        # Image or OctreeImage.
        image_class = _get_image_class()

        if channel_axis is None:
            kwargs['colormap'] = kwargs['colormap'] or 'gray'
            kwargs['blending'] = kwargs['blending'] or 'translucent'
            # Helpful message if someone tries to add mulit-channel kwargs,
            # but forget the channel_axis arg
            for k, v in kwargs.items():
                if k not in iterable_kwargs and is_sequence(v):
                    raise TypeError(
                        f"Received sequence for argument '{k}', "
                        "did you mean to specify a 'channel_axis'? "
                    )
            layer = image_class(data, **kwargs)
            self.layers.append(layer)

            return layer
        else:
            layerdata_list = split_channels(data, channel_axis, **kwargs)

            layer_list = list()
            for image, i_kwargs, _ in layerdata_list:
                layer = image_class(image, **i_kwargs)
                self.layers.append(layer)
                layer_list.append(layer)

            return layer_list

    def open(
        self,
        path: Union[str, Sequence[str]],
        *,
        stack: bool = False,
        plugin: Optional[str] = None,
        layer_type: Optional[str] = None,
        **kwargs,
    ) -> List[Layer]:
        """Open a path or list of paths with plugins, and add layers to viewer.

        A list of paths will be handed one-by-one to the napari_get_reader hook
        if stack is False, otherwise the full list is passed to each plugin
        hook.

        Parameters
        ----------
        path : str or list of str
            A filepath, directory, or URL (or a list of any) to open.
        stack : bool, optional
            If a list of strings is passed and ``stack`` is ``True``, then the
            entire list will be passed to plugins.  It is then up to individual
            plugins to know how to handle a list of paths.  If ``stack`` is
            ``False``, then the ``path`` list is broken up and passed to plugin
            readers one by one.  by default False.
        plugin : str, optional
            Name of a plugin to use.  If provided, will force ``path`` to be
            read with the specified ``plugin``.  If the requested plugin cannot
            read ``path``, an exception will be raised.
        layer_type : str, optional
            If provided, will force data read from ``path`` to be passed to the
            corresponding ``add_<layer_type>`` method (along with any
            additional) ``kwargs`` provided to this function.  This *may*
            result in exceptions if the data returned from the path is not
            compatible with the layer_type.
        **kwargs
            All other keyword arguments will be passed on to the respective
            ``add_layer`` method.

        Returns
        -------
        layers : list
            A list of any layers that were added to the viewer.
        """
        paths = [path] if isinstance(path, str) else path
        paths = [os.fspath(path) for path in paths]  # PathObjects -> str
        if not isinstance(paths, (tuple, list)):
            raise ValueError(
                "'path' argument must be a string, list, or tuple"
            )

        if stack:
            return self._add_layers_with_plugins(
                paths, kwargs, plugin=plugin, layer_type=layer_type
            )

        added: List[Layer] = []  # for layers that get added
        for _path in paths:
            added.extend(
                self._add_layers_with_plugins(
                    _path, kwargs, plugin=plugin, layer_type=layer_type
                )
            )

        return added

    def _add_layers_with_plugins(
        self,
        path_or_paths: Union[str, Sequence[str]],
        kwargs: Optional[dict] = None,
        plugin: Optional[str] = None,
        layer_type: Optional[str] = None,
    ) -> List[Layer]:
        """Load a path or a list of paths into the viewer using plugins.

        This function is mostly called from self.open_path, where the ``stack``
        argument determines whether a list of strings is handed to plugins one
        at a time, or en-masse.

        Parameters
        ----------
        path_or_paths : str or list of str
            A filepath, directory, or URL (or a list of any) to open. If a
            list, the assumption is that the list is to be treated as a stack.
        kwargs : dict, optional
            keyword arguments that will be used to overwrite any of those that
            are returned in the meta dict from plugins.
        plugin : str, optional
            Name of a plugin to use.  If provided, will force ``path`` to be
            read with the specified ``plugin``.  If the requested plugin cannot
            read ``path``, an exception will be raised.
        layer_type : str, optional
            If provided, will force data read from ``path`` to be passed to the
            corresponding ``add_<layer_type>`` method (along with any
            additional) ``kwargs`` provided to this function.  This *may*
            result in exceptions if the data returned from the path is not
            compatible with the layer_type.

        Returns
        -------
        List[Layer]
            A list of any layers that were added to the viewer.
        """
        layer_data = read_data_with_plugins(path_or_paths, plugin=plugin)

        # glean layer names from filename. These will be used as *fallback*
        # names, if the plugin does not return a name kwarg in their meta dict.
        filenames = []
        if isinstance(path_or_paths, str):
            filenames = itertools.repeat(path_or_paths)
        elif is_sequence(path_or_paths):
            if len(path_or_paths) == len(layer_data):
                filenames = iter(path_or_paths)
            else:
                # if a list of paths has been returned as a list of layer data
                # without a 1:1 relationship between the two lists we iterate
                # over the first name
                filenames = itertools.repeat(path_or_paths[0])

        # add each layer to the viewer
        added: List[Layer] = []  # for layers that get added
        for data, filename in zip(layer_data, filenames):
            basename, ext = os.path.splitext(os.path.basename(filename))
            _data = _unify_data_and_user_kwargs(
                data, kwargs, layer_type, fallback_name=basename
            )
            # actually add the layer
            new = self._add_layer_from_data(*_data)
            # some add_* methods return a List[Layer], others just a Layer
            # we want to always return a list
            added.extend(new if isinstance(new, list) else [new])
        return added

    def _add_layer_from_data(
        self, data, meta: dict = None, layer_type: Optional[str] = None
    ) -> Union[Layer, List[Layer]]:
        """Add arbitrary layer data to the viewer.

        Primarily intended for usage by reader plugin hooks.

        Parameters
        ----------
        data : Any
            Data in a format that is valid for the corresponding `add_*` method
            of the specified ``layer_type``.
        meta : dict, optional
            Dict of keyword arguments that will be passed to the corresponding
            `add_*` method.  MUST NOT contain any keyword arguments that are
            not valid for the corresponding method.
        layer_type : str
            Type of layer to add.  MUST have a corresponding add_* method on
            on the viewer instance.  If not provided, the layer is assumed to
            be "image", unless data.dtype is one of (np.int32, np.uint32,
            np.int64, np.uint64), in which case it is assumed to be "labels".

        Raises
        ------
        ValueError
            If ``layer_type`` is not one of the recognized layer types.
        TypeError
            If any keyword arguments in ``meta`` are unexpected for the
            corresponding `add_*` method for this layer_type.

        Examples
        --------
        A typical use case might be to upack a tuple of layer data with a
        specified layer_type.

        >>> viewer = napari.Viewer()
        >>> data = (
        ...     np.random.random((10, 2)) * 20,
        ...     {'face_color': 'blue'},
        ...     'points',
        ... )
        >>> viewer._add_layer_from_data(*data)

        """

        layer_type = (layer_type or '').lower()

        # assumes that big integer type arrays are likely labels.
        if not layer_type:
            layer_type = guess_labels(data)

        if layer_type not in layers.NAMES:
            raise ValueError(
                f"Unrecognized layer_type: '{layer_type}'. "
                f"Must be one of: {layers.NAMES}."
            )

        try:
            add_method = getattr(self, 'add_' + layer_type)
        except AttributeError:
            raise NotImplementedError(
                f"Sorry! {layer_type} is a valid layer type, but there is no "
                f"viewer.add_{layer_type} available yet."
            )

        try:
            layer = add_method(data, **(meta or {}))
        except TypeError as exc:
            if 'unexpected keyword argument' in str(exc):
                bad_key = str(exc).split('keyword argument ')[-1]
                raise TypeError(
                    "_add_layer_from_data received an unexpected keyword "
                    f"argument ({bad_key}) for layer type {layer_type}"
                ) from exc
            else:
                raise exc

        return layer


def _get_image_class() -> Image:
    """Return Image or OctreeImage based config settings."""
    if config.async_octree:
        from ..layers.image.experimental.octree_image import OctreeImage

        return OctreeImage

    return Image


def _normalize_layer_data(data: LayerData) -> FullLayerData:
    """Accepts any layerdata tuple, and returns a fully qualified tuple.

    Parameters
    ----------
    data : LayerData
        1-, 2-, or 3-tuple with (data, meta, layer_type).

    Returns
    -------
    FullLayerData
        3-tuple with (data, meta, layer_type)

    Raises
    ------
    ValueError
        If data has len < 1 or len > 3, or if the second item in ``data`` is
        not a ``dict``, or the third item is not a valid layer_type ``str``
    """
    if not isinstance(data, tuple) and 0 < len(data) < 4:
        raise ValueError("LayerData must be a 1-, 2-, or 3-tuple")
    _data = list(data)
    if len(_data) > 1:
        if not isinstance(_data[1], dict):
            raise ValueError(
                "The second item in a LayerData tuple must be a dict"
            )
    else:
        _data.append(dict())
    if len(_data) > 2:
        if _data[2] not in layers.NAMES:
            raise ValueError(
                "The third item in a LayerData tuple must be one of: "
                f"{layers.NAMES!r}."
            )
    else:
        _data.append(guess_labels(_data[0]))
    return tuple(_data)  # type: ignore


def _unify_data_and_user_kwargs(
    data: LayerData,
    kwargs: Optional[dict] = None,
    layer_type: Optional[str] = None,
    fallback_name: str = None,
) -> FullLayerData:
    """Merge data returned from plugins with options specified by user.

    If ``data == (_data, _meta, _type)``.  Then:

    - ``kwargs`` will be used to update ``_meta``
    - ``layer_type`` will replace ``_type`` and, if provided, ``_meta`` keys
        will be pruned to layer_type-appropriate kwargs
    - ``fallback_name`` is used if ``not _meta.get('name')``

    .. note:

        If a user specified both layer_type and additional keyword arguments
        to viewer.open(), it is their responsibility to make sure the kwargs
        match the layer_type.

    Parameters
    ----------
    data : LayerData
        1-, 2-, or 3-tuple with (data, meta, layer_type) returned from plugin.
    kwargs : dict, optional
        User-supplied keyword arguments, to override those in ``meta`` supplied
        by plugins.
    layer_type : str, optional
        A user-supplied layer_type string, to override the ``layer_type``
        declared by the plugin.
    fallback_name : str, optional
        A name for the layer, to override any name in ``meta`` supplied by the
        plugin.

    Returns
    -------
    FullLayerData
        Fully qualified LayerData tuple with user-provided overrides.
    """
    _data, _meta, _type = _normalize_layer_data(data)

    if layer_type:
        # the user has explicitly requested this be a certain layer type
        # strip any kwargs from the plugin that are no longer relevant
        _meta = prune_kwargs(_meta, layer_type)
        _type = layer_type

    if kwargs:
        # if user provided kwargs, use to override any meta dict values that
        # were returned by the plugin. We only prune kwargs if the user did
        # *not* specify the layer_type. This means that if a user specified
        # both layer_type and additional keyword arguments to viewer.open(),
        # it is their responsibility to make sure the kwargs match the
        # layer_type.
        _meta.update(prune_kwargs(kwargs, _type) if not layer_type else kwargs)

    if not _meta.get('name') and fallback_name:
        _meta['name'] = fallback_name
    return (_data, _meta, _type)


def prune_kwargs(kwargs: Dict[str, Any], layer_type: str) -> Dict[str, Any]:
    """Return copy of ``kwargs`` with only keys valid for ``add_<layer_type>``

    Parameters
    ----------
    kwargs : dict
        A key: value mapping where some or all of the keys are parameter names
        for the corresponding ``Viewer.add_<layer_type>`` method.
    layer_type : str
        The type of layer that is going to be added with these ``kwargs``.

    Returns
    -------
    pruned_kwargs : dict
        A key: value mapping where all of the keys are valid parameter names
        for the corresponding ``Viewer.add_<layer_type>`` method.

    Raises
    ------
    ValueError
        If ``ViewerModel`` does not provide an ``add_<layer_type>`` method
        for the provided ``layer_type``.

    Examples
    --------
    >>> test_kwargs = {
    ...     'scale': (0.75, 1),
    ...     'blending': 'additive',
    ...     'num_colors': 10,
    ... }
    >>> prune_kwargs(test_kwargs, 'image')
    {'scale': (0.75, 1), 'blending': 'additive'}

    >>> # only labels has the ``num_colors`` argument
    >>> prune_kwargs(test_kwargs, 'labels')
    {'scale': (0.75, 1), 'blending': 'additive', 'num_colors': 10}
    """
    add_method = getattr(ViewerModel, 'add_' + layer_type, None)
    if not add_method or layer_type == 'layer':
        raise ValueError(f"Invalid layer_type: {layer_type}")

    # get valid params for the corresponding add_<layer_type> method
    valid = valid_add_kwargs()[layer_type]
    return {k: v for k, v in kwargs.items() if k in valid}


@lru_cache(maxsize=1)
def valid_add_kwargs() -> Dict[str, Set[str]]:
    """Return a dict where keys are layer types & values are valid kwargs."""
    valid = dict()
    for meth in dir(ViewerModel):
        if not meth.startswith('add_') or meth[4:] == 'layer':
            continue
        params = inspect.signature(getattr(ViewerModel, meth)).parameters
        valid[meth[4:]] = set(params) - {'self', 'kwargs'}
    return valid


for _layer in (
    layers.Labels,
    layers.Points,
    layers.Shapes,
    layers.Surface,
    layers.Tracks,
    layers.Vectors,
):
    func = create_add_method(_layer)
    setattr(ViewerModel, func.__name__, func)<|MERGE_RESOLUTION|>--- conflicted
+++ resolved
@@ -18,11 +18,7 @@
 from ..utils._pydantic import EventedModel
 from ..utils._register import create_func as create_add_method
 from ..utils.colormaps import ensure_colormap
-<<<<<<< HEAD
 from ..utils.events import Event, disconnect_events
-=======
-from ..utils.events import EmitterGroup, Event, disconnect_events
->>>>>>> aa87d40e
 from ..utils.key_bindings import KeymapProvider
 from ..utils.misc import is_sequence
 from ..utils.mouse_bindings import MousemapProvider
@@ -41,12 +37,8 @@
 DEFAULT_THEME = 'dark'
 
 
-<<<<<<< HEAD
 # How to deal with KeymapProvider & MousemapProvider ?????
 class ViewerModel(KeymapProvider, MousemapProvider, EventedModel):
-=======
-class ViewerModel(KeymapProvider, MousemapProvider):
->>>>>>> aa87d40e
     """Viewer containing the rendered scene, layers, and controlling elements
     including dimension sliders, and control bars for color limits.
 
@@ -124,7 +116,6 @@
         self.layers.events.reordered.connect(self._on_grid_change)
         self.layers.events.reordered.connect(self._on_layers_change)
 
-<<<<<<< HEAD
         # Add mouse callback
         self.mouse_wheel_callbacks.append(dims_scroll)
 
@@ -139,9 +130,6 @@
 
     def __hash__(self):
         return id(self)
-=======
-        self.mouse_wheel_callbacks.append(dims_scroll)
->>>>>>> aa87d40e
 
     def __str__(self):
         """Simple string representation"""
@@ -182,28 +170,6 @@
         )
 
     @property
-<<<<<<< HEAD
-=======
-    def theme(self):
-        """string or None : Color theme."""
-        return self._theme
-
-    @theme.setter
-    def theme(self, theme):
-        if theme == self.theme:
-            return
-
-        if theme in available_themes():
-            self._theme = theme
-        else:
-            raise ValueError(
-                f"Theme '{theme}' not found; "
-                f"options are {available_themes()}."
-            )
-        self.events.theme(value=self.theme)
-
-    @property
->>>>>>> aa87d40e
     def grid_size(self):
         """tuple: Size of grid."""
         warnings.warn(
@@ -254,47 +220,6 @@
         self.grid.stride = grid_stride
 
     @property
-<<<<<<< HEAD
-=======
-    def status(self):
-        """string: Status string"""
-        return self._status
-
-    @status.setter
-    def status(self, status):
-        if status == self.status:
-            return
-        self._status = status
-        self.events.status(value=self._status)
-
-    @property
-    def help(self):
-        """string: String that can be displayed to the
-        user in the status bar with helpful usage tips.
-        """
-        return self._help
-
-    @help.setter
-    def help(self, help):
-        if help == self.help:
-            return
-        self._help = help
-        self.events.help(value=self._help)
-
-    @property
-    def title(self):
-        """string: String that is displayed in window title."""
-        return self._title
-
-    @title.setter
-    def title(self, title):
-        if title == self.title:
-            return
-        self._title = title
-        self.events.title(value=self._title)
-
-    @property
->>>>>>> aa87d40e
     def interactive(self):
         """bool: Determines if canvas pan/zoom interactivity is enabled or not."""
         warnings.warn(
@@ -320,22 +245,6 @@
         self.camera.interactive = interactive
 
     @property
-<<<<<<< HEAD
-=======
-    def active_layer(self):
-        """int: index of active_layer"""
-        return self._active_layer
-
-    @active_layer.setter
-    def active_layer(self, active_layer):
-        if active_layer == self.active_layer:
-            return
-
-        self._active_layer = active_layer
-        self.events.active_layer(value=self._active_layer)
-
-    @property
->>>>>>> aa87d40e
     def _sliced_extent_world(self) -> np.ndarray:
         """Extent of layers in world coordinates after slicing.
 
