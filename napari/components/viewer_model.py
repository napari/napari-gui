--- conflicted
+++ resolved
@@ -4,13 +4,8 @@
 
 from .add_layers_mixin import AddLayersMixin
 from .dims import Dims
-<<<<<<< HEAD
 from ..layers.layergroup import LayerGroup
 from ..utils.events import Event, EmitterGroup
-=======
-from .layerlist import LayerList
-from ..utils.event import EmitterGroup, Event
->>>>>>> 3b92d9cb
 from ..utils.key_bindings import KeymapHandler, KeymapProvider
 from ..utils.theme import palettes
 
