--- conflicted
+++ resolved
@@ -22,12 +22,11 @@
 )
 
 import numpy as np
-from app_model.expressions import Context
-from app_model.types import KeyBinding
 
 # This cannot be condition to TYPE_CHEKCKING or the stubgen fails
 # with underfined Context.
 from app_model.expressions import Context
+from app_model.types import KeyBinding
 
 from napari import layers
 from napari._pydantic_compat import Extra, Field, PrivateAttr, validator
@@ -205,11 +204,8 @@
     # 2-tuple indicating height and width
     _canvas_size: Tuple[int, int] = (800, 600)
     _ctx: Context
-<<<<<<< HEAD
     _dispatch_ctx: Context
     _dispatcher: KeyBindingDispatcher
-=======
->>>>>>> d507dd64
     # To check if mouse is over canvas to avoid race conditions between
     # different events systems
     mouse_over_canvas: bool = False
@@ -673,15 +669,11 @@
         """
         Update layer help text based on layer mode.
         """
-<<<<<<< HEAD
         from napari._app_model import get_app
 
         app = get_app()
 
-        layer_to_func_and_mode = {
-=======
         layer_to_func_and_mode: Dict[Type[Layer], List] = {
->>>>>>> d507dd64
             Points: points_fun_to_mode,
             Labels: labels_fun_to_mode,
             Shapes: shapes_fun_to_mode,
