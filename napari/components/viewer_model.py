--- conflicted
+++ resolved
@@ -8,21 +8,12 @@
 from .dims import Dims
 from .layerlist import LayerList
 from .. import layers
-<<<<<<< HEAD
-from ..util.color import colormaps
-from ..util.event import EmitterGroup, Event
-from ..util.keybindings import KeymapMixin
-from ..util.theme import palettes
-from ..util.misc import ensure_iterable, is_iterable
-from ..util import io
-=======
 from ..utils import colormaps
 from ..utils.event import EmitterGroup, Event
 from ..utils.keybindings import KeymapMixin
 from ..utils.theme import palettes
 from ..utils.misc import ensure_iterable, is_iterable
 from ..utils import io
->>>>>>> 07c1ff7e
 
 
 class ViewerModel(KeymapMixin):
