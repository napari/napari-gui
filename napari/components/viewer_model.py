from __future__ import annotations

import inspect
import itertools
import os
import warnings
from functools import lru_cache
from pathlib import Path
from typing import (
    TYPE_CHECKING,
    Any,
    Dict,
    List,
    Mapping,
    Optional,
    Sequence,
    Set,
    Tuple,
    Union,
)

import numpy as np
from pydantic import Extra, Field, PrivateAttr, validator

from napari import layers
from napari.components._layer_slicer import _LayerSlicer
from napari.components._viewer_mouse_bindings import dims_scroll
from napari.components.camera import Camera
from napari.components.cursor import Cursor
from napari.components.dims import Dims
from napari.components.grid import GridCanvas
from napari.components.layerlist import LayerList
from napari.components.overlays import (
    AxesOverlay,
    BrushCircleOverlay,
    Overlay,
    ScaleBarOverlay,
    TextOverlay,
)
from napari.components.tooltip import Tooltip
from napari.errors import (
    MultipleReaderError,
    NoAvailableReaderError,
    ReaderPluginError,
)
from napari.layers import (
    Image,
    Labels,
    Layer,
    Points,
    Shapes,
    Surface,
    Tracks,
    Vectors,
)
from napari.layers._source import layer_source
from napari.layers.image._image_key_bindings import image_fun_to_mode
from napari.layers.image._image_utils import guess_labels
from napari.layers.labels._labels_key_bindings import labels_fun_to_mode
from napari.layers.points._points_key_bindings import points_fun_to_mode
from napari.layers.shapes._shapes_key_bindings import shapes_fun_to_mode
from napari.layers.surface._surface_key_bindings import surface_fun_to_mode
from napari.layers.tracks._tracks_key_bindings import tracks_fun_to_mode
from napari.layers.utils.stack_utils import split_channels
from napari.layers.vectors._vectors_key_bindings import vectors_fun_to_mode
from napari.plugins.utils import get_potential_readers, get_preferred_reader
from napari.settings import get_settings
from napari.utils._register import create_func as create_add_method
from napari.utils.action_manager import action_manager
from napari.utils.colormaps import ensure_colormap
from napari.utils.events import (
    Event,
    EventedDict,
    EventedModel,
    disconnect_events,
)
from napari.utils.events.event import WarningEmitter
from napari.utils.key_bindings import KeymapProvider
from napari.utils.migrations import rename_argument
from napari.utils.misc import is_sequence
from napari.utils.mouse_bindings import MousemapProvider
from napari.utils.progress import progress
from napari.utils.theme import available_themes, is_theme_available
from napari.utils.translations import trans

DEFAULT_THEME = 'dark'
EXCLUDE_DICT = {
    'keymap',
    '_mouse_wheel_gen',
    '_mouse_drag_gen',
    '_persisted_mouse_event',
    'mouse_move_callbacks',
    'mouse_drag_callbacks',
    'mouse_wheel_callbacks',
}
EXCLUDE_JSON = EXCLUDE_DICT.union({'layers', 'active_layer'})

if TYPE_CHECKING:
    from napari.types import FullLayerData, LayerData

PathLike = Union[str, Path]
PathOrPaths = Union[PathLike, Sequence[PathLike]]

__all__ = ['ViewerModel', 'valid_add_kwargs']


def _current_theme() -> str:
    return get_settings().appearance.theme


DEFAULT_OVERLAYS = {
    'scale_bar': ScaleBarOverlay,
    'text': TextOverlay,
    'axes': AxesOverlay,
    'brush_circle': BrushCircleOverlay,
}


# KeymapProvider & MousemapProvider should eventually be moved off the ViewerModel
class ViewerModel(KeymapProvider, MousemapProvider, EventedModel):
    """Viewer containing the rendered scene, layers, and controlling elements
    including dimension sliders, and control bars for color limits.

    Parameters
    ----------
    title : string
        The title of the viewer window.
    ndisplay : {2, 3}
        Number of displayed dimensions.
    order : tuple of int
        Order in which dimensions are displayed where the last two or last
        three dimensions correspond to row x column or plane x row x column if
        ndisplay is 2 or 3.
    axis_labels : list of str
        Dimension names.

    Attributes
    ----------
    camera: napari.components.camera.Camera
        The camera object modeling the position and view.
    cursor: napari.components.cursor.Cursor
        The cursor object containing the position and properties of the cursor.
    dims : napari.components.dims.Dimensions
        Contains axes, indices, dimensions and sliders.
    grid: napari.components.grid.Gridcanvas
        Gridcanvas allowing for the current implementation of a gridview of the canvas.
    help: str
        A help message of the viewer model
    layers : napari.components.layerlist.LayerList
        List of contained layers.
    mouse_over_canvas: bool
        Indicating whether the mouse cursor is on the viewer canvas.
    theme: str
        Name of the Napari theme of the viewer
    title: str
        The title of the viewer model
    tooltip: napari.components.tooltip.Tooltip
        A tooltip showing extra information on the cursor
    window : napari._qt.qt_main_window.Window
        Parent window.
    _canvas_size: Tuple[int, int]
        The canvas size following the Numpy convention of height x width
    _ctx: Mapping
        Viewer object context mapping.
    _layer_slicer: napari.components._layer_slicer._Layer_Slicer
        A layer slicer object controlling the creation of a slice
    _overlays: napari.utils.events.containers._evented_dict.EventedDict[str, Overlay]
        An EventedDict with as keys the string names of different napari overlays and as values the napari.Overlay
        objects.
    """

    # Using allow_mutation=False means these attributes aren't settable and don't
    # have an event emitter associated with them
    camera: Camera = Field(default_factory=Camera, allow_mutation=False)
    cursor: Cursor = Field(default_factory=Cursor, allow_mutation=False)
    dims: Dims = Field(default_factory=Dims, allow_mutation=False)
    grid: GridCanvas = Field(default_factory=GridCanvas, allow_mutation=False)
    layers: LayerList = Field(
        default_factory=LayerList, allow_mutation=False
    )  # Need to create custom JSON encoder for layer!
    help: str = ''
    status: Union[str, Dict] = 'Ready'
    tooltip: Tooltip = Field(default_factory=Tooltip, allow_mutation=False)
    theme: str = Field(default_factory=_current_theme)
    title: str = 'napari'
    # private track of overlays, only expose the old ones for backward compatibility
    _overlays: EventedDict[str, Overlay] = PrivateAttr(
        default_factory=EventedDict
    )
    # 2-tuple indicating height and width
    _canvas_size: Tuple[int, int] = (800, 600)
    _ctx: Mapping
    # To check if mouse is over canvas to avoid race conditions between
    # different events systems
    mouse_over_canvas: bool = False

    # Need to use default factory because slicer is not copyable which
    # is required for default values.
    _layer_slicer: _LayerSlicer = PrivateAttr(default_factory=_LayerSlicer)

    def __init__(
        self, title='napari', ndisplay=2, order=(), axis_labels=()
    ) -> None:
        # max_depth=0 means don't look for parent contexts.
        from napari._app_model.context import create_context

        # FIXME: just like the LayerList, this object should ideally be created
        # elsewhere.  The app should know about the ViewerModel, but not vice versa.
        self._ctx = create_context(self, max_depth=0)
        # allow extra attributes during model initialization, useful for mixins
        self.__config__.extra = Extra.allow
        super().__init__(
            title=title,
            dims={
                'axis_labels': axis_labels,
                'ndisplay': ndisplay,
                'order': order,
            },
        )
        self.__config__.extra = Extra.ignore

        settings = get_settings()
        self.tooltip.visible = settings.appearance.layer_tooltip_visibility
        settings.appearance.events.layer_tooltip_visibility.connect(
            self._tooltip_visible_update
        )

        self._update_viewer_grid()
        settings.application.events.grid_stride.connect(
            self._update_viewer_grid
        )
        settings.application.events.grid_width.connect(
            self._update_viewer_grid
        )
        settings.application.events.grid_height.connect(
            self._update_viewer_grid
        )
        settings.experimental.events.async_.connect(self._update_async)

        # Add extra events - ideally these will be removed too!
        self.events.add(
            layers_change=WarningEmitter(
                trans._(
                    "This event will be removed in 0.5.0. Please use viewer.layers.events instead",
                    deferred=True,
                ),
                type_name="layers_change",
            ),
            reset_view=Event,
        )

        # Connect events
        self.grid.events.connect(self.reset_view)
        self.grid.events.connect(self._on_grid_change)
        self.dims.events.ndisplay.connect(self._update_layers)
        self.dims.events.ndisplay.connect(self.reset_view)
        self.dims.events.order.connect(self._update_layers)
        self.dims.events.order.connect(self.reset_view)
        self.dims.events.current_step.connect(self._update_layers)
        self.cursor.events.position.connect(
            self._update_status_bar_from_cursor
        )
        self.layers.events.inserted.connect(self._on_add_layer)
        self.layers.events.removed.connect(self._on_remove_layer)
        self.layers.events.reordered.connect(self._on_grid_change)
        self.layers.events.reordered.connect(self._on_layers_change)
        self.layers.selection.events.active.connect(self._on_active_layer)

        # Add mouse callback
        self.mouse_wheel_callbacks.append(dims_scroll)

        self._overlays.update({k: v() for k, v in DEFAULT_OVERLAYS.items()})

    # simple properties exposing overlays for backward compatibility
    @property
    def axes(self):
        return self._overlays['axes']

    @property
    def scale_bar(self):
        return self._overlays['scale_bar']

    @property
    def text_overlay(self):
        return self._overlays['text']

    @property
<<<<<<< HEAD
    def slicing_in_progress(self):
        return self._layer_slicer.busy
=======
    def _brush_circle_overlay(self):
        return self._overlays['brush_circle']
>>>>>>> aa555f78

    def _tooltip_visible_update(self, event):
        self.tooltip.visible = event.value

    def _update_viewer_grid(self):
        """Keep viewer grid settings up to date with settings values."""

        settings = get_settings()

        self.grid.stride = settings.application.grid_stride
        self.grid.shape = (
            settings.application.grid_height,
            settings.application.grid_width,
        )

    @validator('theme', allow_reuse=True)
    def _valid_theme(cls, v):
        if not is_theme_available(v):
            raise ValueError(
                trans._(
                    "Theme '{theme_name}' not found; options are {themes}.",
                    deferred=True,
                    theme_name=v,
                    themes=", ".join(available_themes()),
                )
            )

        return v

    def json(self, **kwargs):
        """Serialize to json."""
        # Manually exclude the layer list and active layer which cannot be serialized at this point
        # and mouse and keybindings don't belong on model
        # https://github.com/samuelcolvin/pydantic/pull/2231
        # https://github.com/samuelcolvin/pydantic/issues/660#issuecomment-642211017
        exclude = kwargs.pop('exclude', set())
        exclude = exclude.union(EXCLUDE_JSON)
        return super().json(exclude=exclude, **kwargs)

    def dict(self, **kwargs):
        """Convert to a dictionary."""
        # Manually exclude the layer list and active layer which cannot be serialized at this point
        # and mouse and keybindings don't belong on model
        # https://github.com/samuelcolvin/pydantic/pull/2231
        # https://github.com/samuelcolvin/pydantic/issues/660#issuecomment-642211017
        exclude = kwargs.pop('exclude', set())
        exclude = exclude.union(EXCLUDE_DICT)
        return super().dict(exclude=exclude, **kwargs)

    def __hash__(self):
        return id(self)

    def __str__(self):
        """Simple string representation"""
        return f'napari.Viewer: {self.title}'

    @property
    def _sliced_extent_world(self) -> np.ndarray:
        """Extent of layers in world coordinates after slicing.

        D is either 2 or 3 depending on if the displayed data is 2D or 3D.

        Returns
        -------
        sliced_extent_world : array, shape (2, D)
        """
        if len(self.layers) == 0 and self.dims.ndim != 2:
            # If no data is present and dims model has not been reset to 0
            # than someone has passed more than two axis labels which are
            # being saved and so default values are used.
            return np.vstack(
                [np.zeros(self.dims.ndim), np.repeat(512, self.dims.ndim)]
            )

        return self.layers.extent.world[:, self.dims.displayed]

    def reset_view(self):
        """Reset the camera view."""

        extent = self._sliced_extent_world
        scene_size = extent[1] - extent[0]
        corner = extent[0]
        grid_size = list(self.grid.actual_shape(len(self.layers)))
        if len(scene_size) > len(grid_size):
            grid_size = [1] * (len(scene_size) - len(grid_size)) + grid_size
        size = np.multiply(scene_size, grid_size)
        center = np.add(corner, np.divide(size, 2))[-self.dims.ndisplay :]
        center = [0] * (self.dims.ndisplay - len(center)) + list(center)
        self.camera.center = center
        # zoom is definied as the number of canvas pixels per world pixel
        # The default value used below will zoom such that the whole field
        # of view will occupy 95% of the canvas on the most filled axis
        if np.max(size) == 0:
            self.camera.zoom = 0.95 * np.min(self._canvas_size)
        else:
            scale = np.array(size[-2:])
            scale[np.isclose(scale, 0)] = 1
            self.camera.zoom = 0.95 * np.min(
                np.array(self._canvas_size) / scale
            )
        self.camera.angles = (0, 0, 90)

        # Emit a reset view event, which is no longer used internally, but
        # which maybe useful for building on napari.
        self.events.reset_view(
            center=self.camera.center,
            zoom=self.camera.zoom,
            angles=self.camera.angles,
        )

    def _new_labels(self):
        """Create new labels layer filling full world coordinates space."""
        layers_extent = self.layers.extent
        extent = layers_extent.world
        scale = layers_extent.step
        scene_size = extent[1] - extent[0]
        corner = extent[0] + 0.5 * layers_extent.step
        shape = [
            np.round(s / sc).astype('int') if s > 0 else 1
            for s, sc in zip(scene_size, scale)
        ]
        empty_labels = np.zeros(shape, dtype=int)
        self.add_labels(empty_labels, translate=np.array(corner), scale=scale)

    def _on_layer_reload(self, event: Event) -> None:
        self._layer_slicer.submit(
            layers=[event.layer], dims=self.dims, force=True
        )

    def _update_layers(self, *, layers=None):
        """Updates the contained layers.

        Parameters
        ----------
        layers : list of napari.layers.Layer, optional
            List of layers to update. If none provided updates all.
        """
        layers = layers or self.layers
        self._layer_slicer.submit(layers=layers, dims=self.dims)
        # If the currently selected layer is sliced asynchronously, then the value
        # shown with this position may be incorrect. See the discussion for more details:
        # https://github.com/napari/napari/pull/5377#discussion_r1036280855
        position = list(self.cursor.position)
        for ind in self.dims.order[: -self.dims.ndisplay]:
            position[ind] = self.dims.point[ind]
        self.cursor.position = position

    def _on_active_layer(self, event):
        """Update viewer state for a new active layer."""
        active_layer = event.value
        if active_layer is None:
            self.help = ''
            self.cursor.style = 'standard'
        else:
            self.help = active_layer.help
            self.cursor.style = active_layer.cursor
            self.cursor.size = active_layer.cursor_size
            self.camera.mouse_pan = active_layer.mouse_pan
            self.camera.mouse_zoom = active_layer.mouse_zoom
            self._update_status_bar_from_cursor()

    @staticmethod
    def rounded_division(min_val, max_val, precision):
        return int(((min_val + max_val) / 2) / precision) * precision

    def _on_layers_change(self):
        if len(self.layers) == 0:
            self.dims.ndim = 2
            self.dims.reset()
        else:
            ranges = self.layers._ranges
            # TODO: can be optimized with dims.update(), but events need fixing
            self.dims.ndim = len(ranges)
            self.dims.range = ranges

        new_dim = self.dims.ndim
        dim_diff = new_dim - len(self.cursor.position)
        if dim_diff < 0:
            self.cursor.position = self.cursor.position[:new_dim]
        elif dim_diff > 0:
            self.cursor.position = tuple(
                list(self.cursor.position) + [0] * dim_diff
            )
        self.events.layers_change()

    def _update_mouse_pan(self, event):
        """Set the viewer interactive mouse panning"""
        if event.source is self.layers.selection.active:
            self.camera.mouse_pan = event.mouse_pan

    def _update_mouse_zoom(self, event):
        """Set the viewer interactive mouse zoom"""
        if event.source is self.layers.selection.active:
            self.camera.mouse_zoom = event.mouse_zoom

    def _update_cursor(self, event):
        """Set the viewer cursor with the `event.cursor` string."""
        self.cursor.style = event.cursor

    def _update_cursor_size(self, event):
        """Set the viewer cursor_size with the `event.cursor_size` int."""
        self.cursor.size = event.cursor_size

    def _update_async(self, event: Event) -> None:
        """Set layer slicer to force synchronous if async is disabled."""
        self._layer_slicer._force_sync = not event.value

    def _update_status_bar_from_cursor(self, event=None):
        """Update the status bar based on the current cursor position.

        This is generally used as a callback when cursor.position is updated.
        """
        # Update status and help bar based on active layer
        if not self.mouse_over_canvas:
            return
        active = self.layers.selection.active
        if active is not None:
            self.status = active.get_status(
                self.cursor.position,
                view_direction=self.cursor._view_direction,
                dims_displayed=list(self.dims.displayed),
                world=True,
            )

            self.help = active.help
            if self.tooltip.visible:
                self.tooltip.text = active._get_tooltip_text(
                    self.cursor.position,
                    view_direction=self.cursor._view_direction,
                    dims_displayed=list(self.dims.displayed),
                    world=True,
                )
        else:
            self.status = 'Ready'

    def _on_grid_change(self):
        """Arrange the current layers is a 2D grid."""
        extent = self._sliced_extent_world
        n_layers = len(self.layers)
        for i, layer in enumerate(self.layers):
            i_row, i_column = self.grid.position(n_layers - 1 - i, n_layers)
            self._subplot(layer, (i_row, i_column), extent)

    def _subplot(self, layer, position, extent):
        """Shift a layer to a specified position in a 2D grid.

        Parameters
        ----------
        layer : napari.layers.Layer
            Layer that is to be moved.
        position : 2-tuple of int
            New position of layer in grid.
        extent : array, shape (2, D)
            Extent of the world.
        """
        scene_shift = extent[1] - extent[0]
        translate_2d = np.multiply(scene_shift[-2:], position)
        translate = [0] * layer.ndim
        translate[-2:] = translate_2d
        layer._translate_grid = translate

    @property
    def experimental(self):
        """Experimental commands for IPython console.

        For example run "viewer.experimental.cmds.loader.help".
        """
        from napari.components.experimental.commands import (
            ExperimentalNamespace,
        )

        return ExperimentalNamespace(self.layers)

    def _on_add_layer(self, event):
        """Connect new layer events.

        Parameters
        ----------
        event : :class:`napari.layers.Layer`
            Layer to add.
        """
        layer = event.value

        # Connect individual layer events to viewer events
        # TODO: in a future PR, we should now be able to connect viewer *only*
        # to viewer.layers.events... and avoid direct viewer->layer connections
        layer.events.mouse_pan.connect(self._update_mouse_pan)
        layer.events.mouse_zoom.connect(self._update_mouse_zoom)
        layer.events.cursor.connect(self._update_cursor)
        layer.events.cursor_size.connect(self._update_cursor_size)
        layer.events.data.connect(self._on_layers_change)
        layer.events.scale.connect(self._on_layers_change)
        layer.events.translate.connect(self._on_layers_change)
        layer.events.rotate.connect(self._on_layers_change)
        layer.events.shear.connect(self._on_layers_change)
        layer.events.affine.connect(self._on_layers_change)
        layer.events.name.connect(self.layers._update_name)
        layer.events.reload.connect(self._on_layer_reload)
        if hasattr(layer.events, "mode"):
            layer.events.mode.connect(self._on_layer_mode_change)
        self._layer_help_from_mode(layer)

        # Update dims and grid model
        self._on_layers_change()
        self._on_grid_change()
        # Slice current layer based on dims
        self._update_layers(layers=[layer])

        if len(self.layers) == 1:
            self.reset_view()
            ranges = self.layers._ranges
            midpoint = [
                self.rounded_division(low, high, step)
                for low, high, step in ranges
            ]
            self.dims.current_step = midpoint

    @staticmethod
    def _layer_help_from_mode(layer: Layer):
        """
        Update layer help text base on layer mode.
        """
        layer_to_func_and_mode = {
            Points: points_fun_to_mode,
            Labels: labels_fun_to_mode,
            Shapes: shapes_fun_to_mode,
            Vectors: vectors_fun_to_mode,
            Image: image_fun_to_mode,
            Surface: surface_fun_to_mode,
            Tracks: tracks_fun_to_mode,
        }

        help_li = []
        shortcuts = get_settings().shortcuts.shortcuts

        for fun, mode_ in layer_to_func_and_mode.get(layer.__class__, []):
            if mode_ == layer.mode:
                continue
            action_name = f"napari:{fun.__name__}"
            desc = action_manager._actions[action_name].description.lower()
            if not shortcuts.get(action_name, []):
                continue
            help_li.append(
                trans._(
                    "use <{shortcut}> for {desc}",
                    shortcut=shortcuts[action_name][0],
                    desc=desc,
                )
            )

        layer.help = ", ".join(help_li)

    def _on_layer_mode_change(self, event):
        self._layer_help_from_mode(event.source)
        if (active := self.layers.selection.active) is not None:
            self.help = active.help

    def _on_remove_layer(self, event):
        """Disconnect old layer events.

        Parameters
        ----------
        event : napari.utils.event.Event
            Event which will remove a layer.

        Returns
        -------
        layer : :class:`napari.layers.Layer` or list
            The layer that was added (same as input).
        """
        layer = event.value

        # Disconnect all connections from layer
        disconnect_events(layer.events, self)
        disconnect_events(layer.events, self.layers)

        self._on_layers_change()
        self._on_grid_change()

    def add_layer(self, layer: Layer) -> Layer:
        """Add a layer to the viewer.

        Parameters
        ----------
        layer : :class:`napari.layers.Layer`
            Layer to add.

        Returns
        -------
        layer : :class:`napari.layers.Layer` or list
            The layer that was added (same as input).
        """
        # Adding additional functionality inside `add_layer`
        # should be avoided to keep full functionality
        # from adding a layer through the `layers.append`
        # method
        self.layers.append(layer)
        return layer

    @rename_argument("interpolation", "interpolation2d", "0.6.0")
    def add_image(
        self,
        data=None,
        *,
        channel_axis=None,
        rgb=None,
        colormap=None,
        contrast_limits=None,
        gamma=1,
        interpolation2d='nearest',
        interpolation3d='linear',
        rendering='mip',
        depiction='volume',
        iso_threshold=None,
        attenuation=0.05,
        name=None,
        metadata=None,
        scale=None,
        translate=None,
        rotate=None,
        shear=None,
        affine=None,
        opacity=1,
        blending=None,
        visible=True,
        multiscale=None,
        cache=True,
        plane=None,
        experimental_clipping_planes=None,
        custom_interpolation_kernel_2d=None,
    ) -> Union[Image, List[Image]]:
        """Add an image layer to the layer list.

        Parameters
        ----------
        data : array or list of array
            Image data. Can be N >= 2 dimensional. If the last dimension has length
            3 or 4 can be interpreted as RGB or RGBA if rgb is `True`. If a
            list and arrays are decreasing in shape then the data is treated as
            a multiscale image. Please note multiscale rendering is only
            supported in 2D. In 3D, only the lowest resolution scale is
            displayed.
        channel_axis : int, optional
            Axis to expand image along.  If provided, each channel in the data
            will be added as an individual image layer.  In channel_axis mode,
            all other parameters MAY be provided as lists, and the Nth value
            will be applied to the Nth channel in the data.  If a single value
            is provided, it will be broadcast to all Layers.
        rgb : bool or list
            Whether the image is rgb RGB or RGBA. If not specified by user and
            the last dimension of the data has length 3 or 4 it will be set as
            `True`. If `False` the image is interpreted as a luminance image.
            If a list then must be same length as the axis that is being
            expanded as channels.
        colormap : str, napari.utils.Colormap, tuple, dict, list
            Colormaps to use for luminance images. If a string must be the name
            of a supported colormap from vispy or matplotlib. If a tuple the
            first value must be a string to assign as a name to a colormap and
            the second item must be a Colormap. If a dict the key must be a
            string to assign as a name to a colormap and the value must be a
            Colormap. If a list then must be same length as the axis that is
            being expanded as channels, and each colormap is applied to each
            new image layer.
        contrast_limits : list (2,)
            Color limits to be used for determining the colormap bounds for
            luminance images. If not passed is calculated as the min and max of
            the image. If list of lists then must be same length as the axis
            that is being expanded and then each colormap is applied to each
            image.
        gamma : list, float
            Gamma correction for determining colormap linearity. Defaults to 1.
            If a list then must be same length as the axis that is being
            expanded as channels.
        interpolation : str or list
            Deprecated, to be removed in 0.6.0
        interpolation2d : str or list
            Interpolation mode used by vispy in 2D. Must be one of our supported
            modes. If a list then must be same length as the axis that is being
            expanded as channels.
        interpolation3d : str or list
            Interpolation mode used by vispy in 3D. Must be one of our supported
            modes. If a list then must be same length as the axis that is being
            expanded as channels.
        rendering : str or list
            Rendering mode used by vispy. Must be one of our supported
            modes. If a list then must be same length as the axis that is being
            expanded as channels.
        depiction : str
            Selects a preset volume depiction mode in vispy

            * volume: images are rendered as 3D volumes.
            * plane: images are rendered as 2D planes embedded in 3D.
        iso_threshold : float or list
            Threshold for isosurface. If a list then must be same length as the
            axis that is being expanded as channels.
        attenuation : float or list
            Attenuation rate for attenuated maximum intensity projection. If a
            list then must be same length as the axis that is being expanded as
            channels.
        name : str or list of str
            Name of the layer.  If a list then must be same length as the axis
            that is being expanded as channels.
        metadata : dict or list of dict
            Layer metadata. If a list then must be a list of dicts with the
            same length as the axis that is being expanded as channels.
        scale : tuple of float or list
            Scale factors for the layer. If a list then must be a list of
            tuples of float with the same length as the axis that is being
            expanded as channels.
        translate : tuple of float or list
            Translation values for the layer. If a list then must be a list of
            tuples of float with the same length as the axis that is being
            expanded as channels.
        rotate : float, 3-tuple of float, n-D array or list.
            If a float convert into a 2D rotation matrix using that value as an
            angle. If 3-tuple convert into a 3D rotation matrix, using a yaw,
            pitch, roll convention. Otherwise assume an nD rotation. Angles are
            assumed to be in degrees. They can be converted from radians with
            np.degrees if needed. If a list then must have same length as
            the axis that is being expanded as channels.
        shear : 1-D array or list.
            A vector of shear values for an upper triangular n-D shear matrix.
            If a list then must have same length as the axis that is being
            expanded as channels.
        affine : n-D array or napari.utils.transforms.Affine
            (N+1, N+1) affine transformation matrix in homogeneous coordinates.
            The first (N, N) entries correspond to a linear transform and
            the final column is a length N translation vector and a 1 or a
            napari `Affine` transform object. Applied as an extra transform on
            top of the provided scale, rotate, and shear values.
        opacity : float or list
            Opacity of the layer visual, between 0.0 and 1.0.  If a list then
            must be same length as the axis that is being expanded as channels.
        blending : str or list
            One of a list of preset blending modes that determines how RGB and
            alpha values of the layer visual get mixed. Allowed values are
            {'opaque', 'translucent', and 'additive'}. If a list then
            must be same length as the axis that is being expanded as channels.
        visible : bool or list of bool
            Whether the layer visual is currently being displayed.
            If a list then must be same length as the axis that is
            being expanded as channels.
        multiscale : bool
            Whether the data is a multiscale image or not. Multiscale data is
            represented by a list of array like image data. If not specified by
            the user and if the data is a list of arrays that decrease in shape
            then it will be taken to be multiscale. The first image in the list
            should be the largest. Please note multiscale rendering is only
            supported in 2D. In 3D, only the lowest resolution scale is
            displayed.
        cache : bool
            Whether slices of out-of-core datasets should be cached upon
            retrieval. Currently, this only applies to dask arrays.
        plane : dict or SlicingPlane
            Properties defining plane rendering in 3D. Properties are defined in
            data coordinates. Valid dictionary keys are
            {'position', 'normal', 'thickness', and 'enabled'}.
        experimental_clipping_planes : list of dicts, list of ClippingPlane, or ClippingPlaneList
            Each dict defines a clipping plane in 3D in data coordinates.
            Valid dictionary keys are {'position', 'normal', and 'enabled'}.
            Values on the negative side of the normal are discarded if the plane is enabled.
        custom_interpolation_kernel_2d : np.ndarray
            Convolution kernel used with the 'custom' interpolation mode in 2D rendering.

        Returns
        -------
        layer : :class:`napari.layers.Image` or list
            The newly-created image layer or list of image layers.
        """

        if colormap is not None:
            # standardize colormap argument(s) to Colormaps, and make sure they
            # are in AVAILABLE_COLORMAPS.  This will raise one of many various
            # errors if the colormap argument is invalid.  See
            # ensure_colormap for details
            if isinstance(colormap, list):
                colormap = [ensure_colormap(c) for c in colormap]
            else:
                colormap = ensure_colormap(colormap)

        # doing this here for IDE/console autocompletion in add_image function.
        kwargs = {
            'rgb': rgb,
            'colormap': colormap,
            'contrast_limits': contrast_limits,
            'gamma': gamma,
            'interpolation2d': interpolation2d,
            'interpolation3d': interpolation3d,
            'rendering': rendering,
            'depiction': depiction,
            'iso_threshold': iso_threshold,
            'attenuation': attenuation,
            'name': name,
            'metadata': metadata,
            'scale': scale,
            'translate': translate,
            'rotate': rotate,
            'shear': shear,
            'affine': affine,
            'opacity': opacity,
            'blending': blending,
            'visible': visible,
            'multiscale': multiscale,
            'cache': cache,
            'plane': plane,
            'experimental_clipping_planes': experimental_clipping_planes,
            'custom_interpolation_kernel_2d': custom_interpolation_kernel_2d,
        }

        # these arguments are *already* iterables in the single-channel case.
        iterable_kwargs = {
            'scale',
            'translate',
            'rotate',
            'shear',
            'affine',
            'contrast_limits',
            'metadata',
            'experimental_clipping_planes',
            'custom_interpolation_kernel_2d',
        }

        if channel_axis is None:
            kwargs['colormap'] = kwargs['colormap'] or 'gray'
            kwargs['blending'] = kwargs['blending'] or 'translucent_no_depth'
            # Helpful message if someone tries to add multi-channel kwargs,
            # but forget the channel_axis arg
            for k, v in kwargs.items():
                if k not in iterable_kwargs and is_sequence(v):
                    raise TypeError(
                        trans._(
                            "Received sequence for argument '{argument}', did you mean to specify a 'channel_axis'? ",
                            deferred=True,
                            argument=k,
                        )
                    )
            layer = Image(data, **kwargs)
            self.layers.append(layer)

            return layer

        layerdata_list = split_channels(data, channel_axis, **kwargs)

        layer_list = [
            Image(image, **i_kwargs) for image, i_kwargs, _ in layerdata_list
        ]
        self.layers.extend(layer_list)

        return layer_list

    def open_sample(
        self,
        plugin: str,
        sample: str,
        reader_plugin: Optional[str] = None,
        **kwargs,
    ) -> List[Layer]:
        """Open `sample` from `plugin` and add it to the viewer.

        To see all available samples registered by plugins, use
        :func:`napari.plugins.available_samples`

        Parameters
        ----------
        plugin : str
            name of a plugin providing a sample
        sample : str
            name of the sample
        reader_plugin : str, optional
            reader plugin to pass to viewer.open (only used if the sample data
            is a string).  by default None.
        **kwargs
            additional kwargs will be passed to the sample data loader provided
            by `plugin`.  Use of ``**kwargs`` may raise an error if the kwargs do
            not match the sample data loader.

        Returns
        -------
        layers : list
            A list of any layers that were added to the viewer.

        Raises
        ------
        KeyError
            If `plugin` does not provide a sample named `sample`.
        """
        from napari.plugins import _npe2, plugin_manager

        # try with npe2
        data, available = _npe2.get_sample_data(plugin, sample)

        # then try with npe1
        if data is None:
            try:
                data = plugin_manager._sample_data[plugin][sample]['data']
            except KeyError:
                available += list(plugin_manager.available_samples())
        # npe2 uri sample data, extract the path so we can use viewer.open
        elif hasattr(data.__self__, 'uri'):
            data = data.__self__.uri

        if data is None:
            msg = trans._(
                "Plugin {plugin!r} does not provide sample data named {sample!r}. ",
                plugin=plugin,
                sample=sample,
                deferred=True,
            )
            if available:
                msg = trans._(
                    "Plugin {plugin!r} does not provide sample data named {sample!r}. Available samples include: {samples}.",
                    deferred=True,
                    plugin=plugin,
                    sample=sample,
                    samples=available,
                )
            else:
                msg = trans._(
                    "Plugin {plugin!r} does not provide sample data named {sample!r}. No plugin samples have been registered.",
                    deferred=True,
                    plugin=plugin,
                    sample=sample,
                )

            raise KeyError(msg)

        with layer_source(sample=(plugin, sample)):
            if callable(data):
                added = []
                for datum in data(**kwargs):
                    added.extend(self._add_layer_from_data(*datum))
                return added
            if isinstance(data, (str, Path)):
                return self.open(data, plugin=reader_plugin)

            raise TypeError(
                trans._(
                    'Got unexpected type for sample ({plugin!r}, {sample!r}): {data_type}',
                    deferred=True,
                    plugin=plugin,
                    sample=sample,
                    data_type=type(data),
                )
            )

    def open(
        self,
        path: PathOrPaths,
        *,
        stack: Union[bool, List[List[str]]] = False,
        plugin: Optional[str] = 'napari',
        layer_type: Optional[str] = None,
        **kwargs,
    ) -> List[Layer]:
        """Open a path or list of paths with plugins, and add layers to viewer.

        A list of paths will be handed one-by-one to the napari_get_reader hook
        if stack is False, otherwise the full list is passed to each plugin
        hook.

        Parameters
        ----------
        path : str or list of str
            A filepath, directory, or URL (or a list of any) to open.
        stack : bool or list[list[str]], optional
            If a list of strings is passed as ``path`` and ``stack`` is ``True``, then the
            entire list will be passed to plugins.  It is then up to individual
            plugins to know how to handle a list of paths.  If ``stack`` is
            ``False``, then the ``path`` list is broken up and passed to plugin
            readers one by one.  by default False.
            If the stack option is a list of lists containing individual paths,
            the inner lists are passedto the reader and will be stacked.
        plugin : str, optional
            Name of a plugin to use, by default builtins.  If provided, will
            force ``path`` to be read with the specified ``plugin``.
            If None, ``plugin`` will be read from preferences or inferred if just
            one reader is compatible.
            If the requested plugin cannot read ``path``, an exception will be raised.
        layer_type : str, optional
            If provided, will force data read from ``path`` to be passed to the
            corresponding ``add_<layer_type>`` method (along with any
            additional) ``kwargs`` provided to this function.  This *may*
            result in exceptions if the data returned from the path is not
            compatible with the layer_type.
        **kwargs
            All other keyword arguments will be passed on to the respective
            ``add_layer`` method.

        Returns
        -------
        layers : list
            A list of any layers that were added to the viewer.
        """
        if plugin == 'builtins':
            warnings.warn(
                trans._(
                    'The "builtins" plugin name is deprecated and will not work in a future version. Please use "napari" instead.',
                    deferred=True,
                ),
            )
            plugin = 'napari'

        paths: List[str | Path | List[str | Path]] = (
            [os.fspath(path)]
            if isinstance(path, (Path, str))
            else [os.fspath(p) for p in path]
        )

        # If stack is a bool and True, add an additional layer of nesting.
        if isinstance(stack, bool) and stack:
            paths = [paths]

        # If stack is a list and True, extend the paths with the inner lists.
        elif isinstance(stack, list) and stack:
            paths.extend(stack)

        added: List[Layer] = []  # for layers that get added
        with progress(
            paths,
            desc=trans._('Opening Files'),
            total=0
            if len(paths) == 1
            else None,  # indeterminate bar for 1 file
        ) as pbr:
            for _path in pbr:
                # If _path is a list, set stack to True
                _stack = isinstance(_path, list)
                # If _path is not a list already, make it a list.
                _path = [_path] if not isinstance(_path, list) else _path
                if plugin:
                    added.extend(
                        self._add_layers_with_plugins(
                            _path,
                            kwargs=kwargs,
                            plugin=plugin,
                            layer_type=layer_type,
                            stack=_stack,
                        )
                    )
                # no plugin choice was made
                else:
                    layers = self._open_or_raise_error(
                        _path, kwargs, layer_type, _stack
                    )
                    added.extend(layers)

        return added

    def _open_or_raise_error(
        self,
        paths: List[Union[Path, str]],
        kwargs: Dict[str, Any] = None,
        layer_type: Optional[str] = None,
        stack: Union[bool, List[List[str]]] = False,
    ):
        """Open paths if plugin choice is unambiguous, raising any errors.

        This function will open paths if there is no plugin choice to be made
        i.e. there is a preferred reader associated with this file extension,
        or there is only one plugin available. Any errors that occur during
        the opening process are raised. If multiple plugins
        are available to read these paths, an error is raised specifying
        this.

        Errors are also raised by this function when the given paths are not
        a list or tuple, or if no plugins are available to read the files.
        This assumes all files have the same extension, as other cases
        are not yet supported.

        This function is called from ViewerModel.open, which raises any
        errors returned. The QtViewer also calls this method but catches
        exceptions and opens a dialog for users to make a plugin choice.

        Parameters
        ----------
        paths : List[Path | str]
            list of file paths to open
        kwargs : Dict[str, Any], optional
            keyword arguments to pass to layer adding method, by default {}
        layer_type : Optional[str], optional
            layer type for paths, by default None
        stack : bool or list[list[str]], optional
            True if files should be opened as a stack, by default False.
            Can also be a list containing lists of files to stack.

        Returns
        -------
        added
            list of layers added
        plugin
            plugin used to try opening paths, if any

        Raises
        ------
        TypeError
            when paths is *not* a list or tuple
        NoAvailableReaderError
            when no plugins are available to read path
        ReaderPluginError
            when reading with only available or prefered plugin fails
        MultipleReaderError
            when multiple readers are available to read the path
        """
        paths = [os.fspath(path) for path in paths]  # PathObjects -> str
        _path = paths[0]
        # we want to display the paths nicely so make a help string here
        path_message = f"[{_path}], ...]" if len(paths) > 1 else _path
        readers = get_potential_readers(_path)
        if not readers:
            raise NoAvailableReaderError(
                trans._(
                    'No plugin found capable of reading {path_message}.',
                    path_message=path_message,
                    deferred=True,
                ),
                paths,
            )

        plugin = get_preferred_reader(_path)
        if plugin and plugin not in readers:
            warnings.warn(
                RuntimeWarning(
                    trans._(
                        "Can't find {plugin} plugin associated with {path_message} files. ",
                        plugin=plugin,
                        path_message=path_message,
                    )
                    + trans._(
                        "This may be because you've switched environments, or have uninstalled the plugin without updating the reader preference. "
                    )
                    + trans._(
                        "You can remove this preference in the preference dialog, or by editing `settings.plugins.extension2reader`."
                    )
                )
            )
            plugin = None

        # preferred plugin exists, or we just have one plugin available
        if plugin or len(readers) == 1:
            plugin = plugin or next(iter(readers.keys()))
            try:
                added = self._add_layers_with_plugins(
                    paths,
                    kwargs=kwargs,
                    stack=stack,
                    plugin=plugin,
                    layer_type=layer_type,
                )
            # plugin failed
            except Exception as e:  # noqa: BLE001
                raise ReaderPluginError(
                    trans._(
                        'Tried opening with {plugin}, but failed.',
                        deferred=True,
                        plugin=plugin,
                    ),
                    plugin,
                    paths,
                ) from e
        # multiple plugins
        else:
            raise MultipleReaderError(
                trans._(
                    "Multiple plugins found capable of reading {path_message}. Select plugin from {plugins} and pass to reading function e.g. `viewer.open(..., plugin=...)`.",
                    path_message=path_message,
                    plugins=readers,
                    deferred=True,
                ),
                list(readers.keys()),
                paths,
            )

        return added

    def _add_layers_with_plugins(
        self,
        paths: List[str],
        *,
        stack: bool,
        kwargs: Optional[dict] = None,
        plugin: Optional[str] = None,
        layer_type: Optional[str] = None,
    ) -> List[Layer]:
        """Load a path or a list of paths into the viewer using plugins.

        This function is mostly called from self.open_path, where the ``stack``
        argument determines whether a list of strings is handed to plugins one
        at a time, or en-masse.

        Parameters
        ----------
        paths : list of str
            A filepath, directory, or URL (or a list of any) to open. If a
            list, the assumption is that the list is to be treated as a stack.
        kwargs : dict, optional
            keyword arguments that will be used to overwrite any of those that
            are returned in the meta dict from plugins.
        plugin : str, optional
            Name of a plugin to use.  If provided, will force ``path`` to be
            read with the specified ``plugin``.  If the requested plugin cannot
            read ``path``, an exception will be raised.
        layer_type : str, optional
            If provided, will force data read from ``path`` to be passed to the
            corresponding ``add_<layer_type>`` method (along with any
            additional) ``kwargs`` provided to this function.  This *may*
            result in exceptions if the data returned from the path is not
            compatible with the layer_type.
        stack : bool
            See `open` method
            Stack=False => path is unique string, and list of len(1)
            Stack=True => path is list of path

        Returns
        -------
        List[Layer]
            A list of any layers that were added to the viewer.
        """
        from napari.plugins.io import read_data_with_plugins

        assert stack is not None
        assert isinstance(paths, list)
        assert not isinstance(paths, str)
        for p in paths:
            assert isinstance(p, str)

        if stack:
            layer_data, hookimpl = read_data_with_plugins(
                paths, plugin=plugin, stack=stack
            )
        else:
            assert len(paths) == 1
            layer_data, hookimpl = read_data_with_plugins(
                paths, plugin=plugin, stack=stack
            )

        # glean layer names from filename. These will be used as *fallback*
        # names, if the plugin does not return a name kwarg in their meta dict.
        filenames = []

        if len(paths) == len(layer_data):
            filenames = iter(paths)
        else:
            # if a list of paths has been returned as a list of layer data
            # without a 1:1 relationship between the two lists we iterate
            # over the first name
            filenames = itertools.repeat(paths[0])

        # add each layer to the viewer
        added: List[Layer] = []  # for layers that get added
        plugin = hookimpl.plugin_name if hookimpl else None
        for data, filename in zip(layer_data, filenames):
            basename, _ext = os.path.splitext(os.path.basename(filename))
            _data = _unify_data_and_user_kwargs(
                data, kwargs, layer_type, fallback_name=basename
            )
            # actually add the layer
            with layer_source(path=filename, reader_plugin=plugin):
                added.extend(self._add_layer_from_data(*_data))
        return added

    def _add_layer_from_data(
        self,
        data,
        meta: Dict[str, Any] = None,
        layer_type: Optional[str] = None,
    ) -> List[Layer]:
        """Add arbitrary layer data to the viewer.

        Primarily intended for usage by reader plugin hooks.

        Parameters
        ----------
        data : Any
            Data in a format that is valid for the corresponding `add_*` method
            of the specified ``layer_type``.
        meta : dict, optional
            Dict of keyword arguments that will be passed to the corresponding
            `add_*` method.  MUST NOT contain any keyword arguments that are
            not valid for the corresponding method.
        layer_type : str
            Type of layer to add.  MUST have a corresponding add_* method on
            on the viewer instance.  If not provided, the layer is assumed to
            be "image", unless data.dtype is one of (np.int32, np.uint32,
            np.int64, np.uint64), in which case it is assumed to be "labels".

        Returns
        -------
        layers : list of layers
            A list of layers added to the viewer.

        Raises
        ------
        ValueError
            If ``layer_type`` is not one of the recognized layer types.
        TypeError
            If any keyword arguments in ``meta`` are unexpected for the
            corresponding `add_*` method for this layer_type.

        Examples
        --------
        A typical use case might be to upack a tuple of layer data with a
        specified layer_type.

        >>> viewer = napari.Viewer()
        >>> data = (
        ...     np.random.random((10, 2)) * 20,
        ...     {'face_color': 'blue'},
        ...     'points',
        ... )
        >>> viewer._add_layer_from_data(*data)

        """

        layer_type = (layer_type or '').lower()

        # assumes that big integer type arrays are likely labels.
        if not layer_type:
            layer_type = guess_labels(data)

        if layer_type not in layers.NAMES:
            raise ValueError(
                trans._(
                    "Unrecognized layer_type: '{layer_type}'. Must be one of: {layer_names}.",
                    deferred=True,
                    layer_type=layer_type,
                    layer_names=layers.NAMES,
                )
            )

        try:
            add_method = getattr(self, 'add_' + layer_type)
            layer = add_method(data, **(meta or {}))
        except TypeError as exc:
            if 'unexpected keyword argument' not in str(exc):
                raise
            bad_key = str(exc).split('keyword argument ')[-1]
            raise TypeError(
                trans._(
                    "_add_layer_from_data received an unexpected keyword argument ({bad_key}) for layer type {layer_type}",
                    deferred=True,
                    bad_key=bad_key,
                    layer_type=layer_type,
                )
            ) from exc
        return layer if isinstance(layer, list) else [layer]


def _normalize_layer_data(data: LayerData) -> FullLayerData:
    """Accepts any layerdata tuple, and returns a fully qualified tuple.

    Parameters
    ----------
    data : LayerData
        1-, 2-, or 3-tuple with (data, meta, layer_type).

    Returns
    -------
    FullLayerData
        3-tuple with (data, meta, layer_type)

    Raises
    ------
    ValueError
        If data has len < 1 or len > 3, or if the second item in ``data`` is
        not a ``dict``, or the third item is not a valid layer_type ``str``
    """
    if not isinstance(data, tuple) and 0 < len(data) < 4:
        raise ValueError(
            trans._(
                "LayerData must be a 1-, 2-, or 3-tuple",
                deferred=True,
            )
        )

    _data = list(data)
    if len(_data) > 1:
        if not isinstance(_data[1], dict):
            raise ValueError(
                trans._(
                    "The second item in a LayerData tuple must be a dict",
                    deferred=True,
                )
            )
    else:
        _data.append({})
    if len(_data) > 2:
        if _data[2] not in layers.NAMES:
            raise ValueError(
                trans._(
                    "The third item in a LayerData tuple must be one of: {layers!r}.",
                    deferred=True,
                    layers=layers.NAMES,
                )
            )
    else:
        _data.append(guess_labels(_data[0]))
    return tuple(_data)  # type: ignore


def _unify_data_and_user_kwargs(
    data: LayerData,
    kwargs: Optional[dict] = None,
    layer_type: Optional[str] = None,
    fallback_name: str = None,
) -> FullLayerData:
    """Merge data returned from plugins with options specified by user.

    If ``data == (_data, _meta, _type)``.  Then:

    - ``kwargs`` will be used to update ``_meta``
    - ``layer_type`` will replace ``_type`` and, if provided, ``_meta`` keys
        will be pruned to layer_type-appropriate kwargs
    - ``fallback_name`` is used if ``not _meta.get('name')``

    .. note:

        If a user specified both layer_type and additional keyword arguments
        to viewer.open(), it is their responsibility to make sure the kwargs
        match the layer_type.

    Parameters
    ----------
    data : LayerData
        1-, 2-, or 3-tuple with (data, meta, layer_type) returned from plugin.
    kwargs : dict, optional
        User-supplied keyword arguments, to override those in ``meta`` supplied
        by plugins.
    layer_type : str, optional
        A user-supplied layer_type string, to override the ``layer_type``
        declared by the plugin.
    fallback_name : str, optional
        A name for the layer, to override any name in ``meta`` supplied by the
        plugin.

    Returns
    -------
    FullLayerData
        Fully qualified LayerData tuple with user-provided overrides.
    """
    _data, _meta, _type = _normalize_layer_data(data)

    if layer_type:
        # the user has explicitly requested this be a certain layer type
        # strip any kwargs from the plugin that are no longer relevant
        _meta = prune_kwargs(_meta, layer_type)
        _type = layer_type

    if kwargs:
        # if user provided kwargs, use to override any meta dict values that
        # were returned by the plugin. We only prune kwargs if the user did
        # *not* specify the layer_type. This means that if a user specified
        # both layer_type and additional keyword arguments to viewer.open(),
        # it is their responsibility to make sure the kwargs match the
        # layer_type.
        _meta.update(prune_kwargs(kwargs, _type) if not layer_type else kwargs)

    if not _meta.get('name') and fallback_name:
        _meta['name'] = fallback_name
    return (_data, _meta, _type)


def prune_kwargs(kwargs: Dict[str, Any], layer_type: str) -> Dict[str, Any]:
    """Return copy of ``kwargs`` with only keys valid for ``add_<layer_type>``

    Parameters
    ----------
    kwargs : dict
        A key: value mapping where some or all of the keys are parameter names
        for the corresponding ``Viewer.add_<layer_type>`` method.
    layer_type : str
        The type of layer that is going to be added with these ``kwargs``.

    Returns
    -------
    pruned_kwargs : dict
        A key: value mapping where all of the keys are valid parameter names
        for the corresponding ``Viewer.add_<layer_type>`` method.

    Raises
    ------
    ValueError
        If ``ViewerModel`` does not provide an ``add_<layer_type>`` method
        for the provided ``layer_type``.

    Examples
    --------
    >>> test_kwargs = {
    ...     'scale': (0.75, 1),
    ...     'blending': 'additive',
    ...     'num_colors': 10,
    ... }
    >>> prune_kwargs(test_kwargs, 'image')
    {'scale': (0.75, 1), 'blending': 'additive'}

    >>> # only labels has the ``num_colors`` argument
    >>> prune_kwargs(test_kwargs, 'labels')
    {'scale': (0.75, 1), 'blending': 'additive', 'num_colors': 10}
    """
    add_method = getattr(ViewerModel, 'add_' + layer_type, None)
    if not add_method or layer_type == 'layer':
        raise ValueError(
            trans._(
                "Invalid layer_type: {layer_type}",
                deferred=True,
                layer_type=layer_type,
            )
        )

    # get valid params for the corresponding add_<layer_type> method
    valid = valid_add_kwargs()[layer_type]
    return {k: v for k, v in kwargs.items() if k in valid}


@lru_cache(maxsize=1)
def valid_add_kwargs() -> Dict[str, Set[str]]:
    """Return a dict where keys are layer types & values are valid kwargs."""
    valid = {}
    for meth in dir(ViewerModel):
        if not meth.startswith('add_') or meth[4:] == 'layer':
            continue
        params = inspect.signature(getattr(ViewerModel, meth)).parameters
        valid[meth[4:]] = set(params) - {'self', 'kwargs'}
    return valid


for _layer in (
    layers.Labels,
    layers.Points,
    layers.Shapes,
    layers.Surface,
    layers.Tracks,
    layers.Vectors,
):
    func = create_add_method(_layer, filename=__file__)
    setattr(ViewerModel, func.__name__, func)<|MERGE_RESOLUTION|>--- conflicted
+++ resolved
@@ -285,13 +285,12 @@
         return self._overlays['text']
 
     @property
-<<<<<<< HEAD
     def slicing_in_progress(self):
         return self._layer_slicer.busy
-=======
+
+    @property
     def _brush_circle_overlay(self):
         return self._overlays['brush_circle']
->>>>>>> aa555f78
 
     def _tooltip_visible_update(self, event):
         self.tooltip.visible = event.value
