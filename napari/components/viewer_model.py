--- conflicted
+++ resolved
@@ -18,6 +18,7 @@
 
 from .. import layers
 from ..layers.image._image_utils import guess_labels
+from ..layers.layergroup import LayerGroup
 from ..layers.utils.stack_utils import split_channels
 from ..utils import config
 from ..utils._register import create_func as create_add_method
@@ -34,21 +35,13 @@
 from .camera import Camera
 from .cursor import Cursor
 from .dims import Dims
-<<<<<<< HEAD
-from ..layers.layergroup import LayerGroup
-from ..utils.events import Event, EmitterGroup
-from ..utils.key_bindings import KeymapHandler, KeymapProvider
-from ..utils.theme import palettes
-=======
 from .grid import GridCanvas
-from .layerlist import LayerList
 from .scale_bar import ScaleBar
 
 DEFAULT_THEME = 'dark'
 
 if TYPE_CHECKING:
     from ..types import FullLayerData, LayerData
->>>>>>> 01822f13
 
 
 class ViewerModel(KeymapProvider, MousemapProvider):
@@ -97,15 +90,11 @@
             ndisplay=ndisplay, order=order, axis_labels=axis_labels
         )
 
-<<<<<<< HEAD
         self.layers = LayerGroup()
-=======
-        self.layers = LayerList()
         self.camera = Camera()
         self.cursor = Cursor()
         self.axes = Axes()
         self.scale_bar = ScaleBar()
->>>>>>> 01822f13
 
         self._status = 'Ready'
         self._help = ''
