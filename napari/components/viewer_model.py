--- conflicted
+++ resolved
@@ -1,12 +1,6 @@
 import numpy as np
 
-<<<<<<< HEAD
-from .add_layers_mixin import AddLayersMixin
 from .._commands import CommandProcessor
-from .dims import Dims
-from .layerlist import LayerList
-=======
->>>>>>> 4cbe40dd
 from ..utils.event import EmitterGroup, Event
 from ..utils.key_bindings import KeymapHandler, KeymapProvider
 from ..utils.theme import palettes
