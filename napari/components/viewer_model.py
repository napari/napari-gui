--- conflicted
+++ resolved
@@ -308,15 +308,7 @@
             return
 
         self._active_layer = active_layer
-<<<<<<< HEAD
-        self.events.active_layer(item=self._active_layer)
-=======
-
-        if active_layer is not None:
-            self.keymap_providers.insert(0, active_layer)
-
         self.events.active_layer(value=self._active_layer)
->>>>>>> ed4a303d
 
     @property
     def _sliced_extent_world(self) -> np.ndarray:
