--- conflicted
+++ resolved
@@ -31,6 +31,7 @@
 from napari.components.layerlist import LayerList
 from napari.components.overlays import (
     AxesOverlay,
+    Overlay,
     Overlays,
     ScaleBarOverlay,
     TextOverlay,
@@ -41,43 +42,6 @@
     NoAvailableReaderError,
     ReaderPluginError,
 )
-<<<<<<< HEAD
-from ..layers import Image, Labels, Layer, Points, Shapes
-from ..layers._source import layer_source
-from ..layers.image._image_utils import guess_labels
-from ..layers.labels._labels_key_bindings import labels_fun_to_mode
-from ..layers.points._points_key_bindings import points_fun_to_mode
-from ..layers.shapes._shapes_key_bindings import shapes_fun_to_mode
-from ..layers.utils.stack_utils import split_channels
-from ..plugins.utils import get_potential_readers, get_preferred_reader
-from ..settings import get_settings
-from ..utils._register import create_func as create_add_method
-from ..utils.action_manager import action_manager
-from ..utils.colormaps import ensure_colormap
-from ..utils.events import Event, EventedDict, EventedModel, disconnect_events
-from ..utils.events.event import WarningEmitter
-from ..utils.key_bindings import KeymapProvider
-from ..utils.migrations import rename_argument
-from ..utils.misc import is_sequence
-from ..utils.mouse_bindings import MousemapProvider
-from ..utils.progress import progress
-from ..utils.theme import available_themes
-from ..utils.translations import trans
-from ._viewer_mouse_bindings import dims_scroll
-from .camera import Camera
-from .cursor import Cursor
-from .dims import Dims
-from .grid import GridCanvas
-from .layerlist import LayerList
-from .overlays import (
-    AxesOverlay,
-    Overlay,
-    Overlays,
-    ScaleBarOverlay,
-    TextOverlay,
-)
-from .tooltip import Tooltip
-=======
 from napari.layers import Image, Labels, Layer, Points, Shapes
 from napari.layers._source import layer_source
 from napari.layers.image._image_utils import guess_labels
@@ -90,7 +54,12 @@
 from napari.utils._register import create_func as create_add_method
 from napari.utils.action_manager import action_manager
 from napari.utils.colormaps import ensure_colormap
-from napari.utils.events import Event, EventedModel, disconnect_events
+from napari.utils.events import (
+    Event,
+    EventedDict,
+    EventedModel,
+    disconnect_events,
+)
 from napari.utils.events.event import WarningEmitter
 from napari.utils.key_bindings import KeymapProvider
 from napari.utils.migrations import rename_argument
@@ -99,7 +68,6 @@
 from napari.utils.progress import progress
 from napari.utils.theme import available_themes
 from napari.utils.translations import trans
->>>>>>> 904b06f6
 
 DEFAULT_THEME = 'dark'
 EXCLUDE_DICT = {
