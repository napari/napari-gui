import inspect
import itertools
import os
from functools import lru_cache
from typing import (
    TYPE_CHECKING,
    Any,
    Dict,
    List,
    Optional,
    Sequence,
    Set,
    Union,
)

import numpy as np
from pydantic import Field, validator

from .. import layers
from ..layers import Image, Layer
from ..layers.image._image_utils import guess_labels
from ..layers.utils.stack_utils import split_channels
from ..utils import config
from ..utils._pydantic import EventedModel
from ..utils._register import create_func as create_add_method
from ..utils.colormaps import ensure_colormap
from ..utils.events import Event, disconnect_events
from ..utils.key_bindings import KeymapProvider
from ..utils.misc import is_sequence
from ..utils.mouse_bindings import MousemapProvider
from ..utils.theme import available_themes
from ._viewer_mouse_bindings import dims_scroll
from .axes import Axes
from .camera import Camera
from .cursor import Cursor
from .dims import Dims
from .grid import GridCanvas
from .layerlist import LayerList
from .scale_bar import ScaleBar

DEFAULT_THEME = 'dark'

if TYPE_CHECKING:
    from ..types import FullLayerData, LayerData


# How to deal with KeymapProvider & MousemapProvider ?????
class ViewerModel(KeymapProvider, MousemapProvider, EventedModel):
    """Viewer containing the rendered scene, layers, and controlling elements
    including dimension sliders, and control bars for color limits.

    Parameters
    ----------
    title : string
        The title of the viewer window.
    ndisplay : {2, 3}
        Number of displayed dimensions.
    order : tuple of int
        Order in which dimensions are displayed where the last two or last
        three dimensions correspond to row x column or plane x row x column if
        ndisplay is 2 or 3.
    axis_labels : list of str
        Dimension names.

    Attributes
    ----------
    window : Window
        Parent window.
    layers : LayerList
        List of contained layers.
    dims : Dimensions
        Contains axes, indices, dimensions and sliders.
    """

    # After https://github.com/samuelcolvin/pydantic/pull/2196 is released
    # make all of these fields with allow_mutation=False
    axes: Axes = Axes()
    camera: Camera = Camera()
    cursor: Cursor = Cursor()
    dims: Dims = Dims()
    grid: GridCanvas = GridCanvas()
    layers: LayerList = Field(
        default_factory=LayerList
    )  # Need to create custom JSON encoder for layer!
    scale_bar: ScaleBar = ScaleBar()

    active_layer: Optional[
        Layer
    ] = None  # Would be nice to remove this/ make it layer name instead of layer?
    help: str = ''
    status: str = 'Ready'
    theme: str = DEFAULT_THEME
    title: str = 'napari'

    # 2-tuple indicating height and width
    _canvas_size = (600, 800)

    def __init__(self, title='napari', ndisplay=2, order=(), axis_labels=()):
        super().__init__()

        # Set initial values
        if len(axis_labels) > 0:
            self.dims.axis_labels = axis_labels
        if len(order) > 0:
            self.dims.order = order
        self.dims.ndisplay = ndisplay
        self.title = title

        # Add extra events - ideally these will be removed too!
        self.events.add(layers_change=Event, reset_view=Event)

        # Connect events
        self.grid.events.connect(self.reset_view)
        self.grid.events.connect(self._on_grid_change)
        self.dims.events.ndisplay.connect(self._update_layers)
        self.dims.events.ndisplay.connect(self.reset_view)
        self.dims.events.order.connect(self._update_layers)
        self.dims.events.order.connect(self.reset_view)
        self.dims.events.current_step.connect(self._update_layers)
        self.cursor.events.position.connect(self._on_cursor_position_change)
        self.layers.events.inserted.connect(self._on_add_layer)
        self.layers.events.removed.connect(self._on_remove_layer)
        self.layers.events.reordered.connect(self._on_grid_change)
        self.layers.events.reordered.connect(self._on_layers_change)

        # Add mouse callback
        self.mouse_wheel_callbacks.append(dims_scroll)

    @validator('theme')
    def _valid_theme(cls, v):
        themes = available_themes()
        if v not in available_themes():
            raise ValueError(
                f"Theme '{v}' not found; " f"options are {themes}."
            )
        return v

    def __hash__(self):
        return id(self)

    def __str__(self):
        """Simple string representation"""
        return f'napari.Viewer: {self.title}'

    @property
<<<<<<< HEAD
    def palette(self):
        """Dict[str, str]: Color palette for styling the viewer."""
        warnings.warn(
            (
                "The viewer.palette attribute is deprecated and will be removed after version 0.4.5."
                " To access the palette you can call it using napari.utils.theme.register_theme"
                " using the viewer.theme as the key."
            ),
            category=DeprecationWarning,
            stacklevel=2,
        )
        return get_theme(self.theme)

    @palette.setter
    def palette(self, palette):
        warnings.warn(
            (
                "The viewer.palette attribute is deprecated and will be removed after version 0.4.5."
                " To add a new palette you should add it using napari.utils.theme.register_theme"
                " and then set the viewer.theme attribute."
            ),
            category=DeprecationWarning,
            stacklevel=2,
        )
        for existing_theme_name, existing_theme in _themes.items():
            if existing_theme == palette:
                self.theme = existing_theme_name
                return
        raise ValueError(
            f"Palette not found among existing themes; "
            f"options are {available_themes()}."
        )

    @property
    def grid_size(self):
        """tuple: Size of grid."""
        warnings.warn(
            (
                "The viewer.grid_size parameter is deprecated and will be removed after version 0.4.4."
                " Instead you should use viewer.grid.shape"
            ),
            category=DeprecationWarning,
            stacklevel=2,
        )
        return self.grid.shape

    @grid_size.setter
    def grid_size(self, grid_size):
        warnings.warn(
            (
                "The viewer.grid_size parameter is deprecated and will be removed after version 0.4.4."
                " Instead you should use viewer.grid.shape"
            ),
            category=DeprecationWarning,
            stacklevel=2,
        )
        self.grid.shape = grid_size

    @property
    def grid_stride(self):
        """int: Number of layers in each grid square."""
        warnings.warn(
            (
                "The viewer.grid_stride parameter is deprecated and will be removed after version 0.4.4."
                " Instead you should use viewer.grid.stride"
            ),
            category=DeprecationWarning,
            stacklevel=2,
        )
        return self.grid.stride

    @grid_stride.setter
    def grid_stride(self, grid_stride):
        warnings.warn(
            (
                "The viewer.grid_stride parameter is deprecated and will be removed after version 0.4.4."
                " Instead you should use viewer.grid.stride"
            ),
            category=DeprecationWarning,
            stacklevel=2,
        )
        self.grid.stride = grid_stride

    @property
    def interactive(self):
        """bool: Determines if canvas pan/zoom interactivity is enabled or not."""
        warnings.warn(
            (
                "The viewer.interactive parameter is deprecated and will be removed after version 0.4.5."
                " Instead you should use viewer.camera.interactive"
            ),
            category=DeprecationWarning,
            stacklevel=2,
        )
        return self.camera.interactive

    @interactive.setter
    def interactive(self, interactive):
        warnings.warn(
            (
                "The viewer.interactive parameter is deprecated and will be removed after version 0.4.5."
                " Instead you should use viewer.camera.interactive"
            ),
            category=DeprecationWarning,
            stacklevel=2,
        )
        self.camera.interactive = interactive
=======
    def theme(self):
        """string or None : Color theme."""
        return self._theme

    @theme.setter
    def theme(self, theme):
        if theme == self.theme:
            return

        if theme in available_themes():
            self._theme = theme
        else:
            raise ValueError(
                f"Theme '{theme}' not found; "
                f"options are {available_themes()}."
            )
        self.events.theme(value=self.theme)

    @property
    def status(self):
        """string: Status string"""
        return self._status

    @status.setter
    def status(self, status):
        if status == self.status:
            return
        self._status = status
        self.events.status(value=self._status)

    @property
    def help(self):
        """string: String that can be displayed to the
        user in the status bar with helpful usage tips.
        """
        return self._help

    @help.setter
    def help(self, help):
        if help == self.help:
            return
        self._help = help
        self.events.help(value=self._help)

    @property
    def title(self):
        """string: String that is displayed in window title."""
        return self._title

    @title.setter
    def title(self, title):
        if title == self.title:
            return
        self._title = title
        self.events.title(value=self._title)

    @property
    def active_layer(self):
        """int: index of active_layer"""
        return self._active_layer

    @active_layer.setter
    def active_layer(self, active_layer):
        if active_layer == self.active_layer:
            return

        self._active_layer = active_layer
        self.events.active_layer(value=self._active_layer)
>>>>>>> 79ab3589

    @property
    def _sliced_extent_world(self) -> np.ndarray:
        """Extent of layers in world coordinates after slicing.

        D is either 2 or 3 depending on if the displayed data is 2D or 3D.

        Returns
        -------
        sliced_extent_world : array, shape (2, D)
        """
        if len(self.layers) == 0 and self.dims.ndim != 2:
            # If no data is present and dims model has not been reset to 0
            # than someone has passed more than two axis labels which are
            # being saved and so default values are used.
            return np.vstack(
                [np.zeros(self.dims.ndim), np.repeat(512, self.dims.ndim)]
            )
        else:
            return self.layers.extent.world[:, self.dims.displayed]

    def reset_view(self, event=None):
        """Reset the camera view."""

        extent = self._sliced_extent_world
        scene_size = extent[1] - extent[0]
        corner = extent[0]
        grid_size = list(self.grid.actual_shape(len(self.layers)))
        if len(scene_size) > len(grid_size):
            grid_size = [1] * (len(scene_size) - len(grid_size)) + grid_size
        size = np.multiply(scene_size, grid_size)
        center = np.add(corner, np.divide(size, 2))[-self.dims.ndisplay :]
        center = [0] * (self.dims.ndisplay - len(center)) + list(center)
        self.camera.center = center
        # zoom is definied as the number of canvas pixels per world pixel
        # The default value used below will zoom such that the whole field
        # of view will occupy 95% of the canvas on the most filled axis
        if np.max(size) == 0:
            self.camera.zoom = 0.95 * np.min(self._canvas_size)
        else:
            self.camera.zoom = (
                0.95 * np.min(self._canvas_size) / np.max(size[-2:])
            )
        self.camera.angles = (0, 0, 90)

        # Emit a reset view event, which is no longer used internally, but
        # which maybe useful for building on napari.
        self.events.reset_view(
            center=self.camera.center,
            zoom=self.camera.zoom,
            angles=self.camera.angles,
        )

    def _new_labels(self):
        """Create new labels layer filling full world coordinates space."""
        extent = self.layers.extent.world
        scale = self.layers.extent.step
        scene_size = extent[1] - extent[0]
        corner = extent[0]
        shape = [
            np.round(s / sc).astype('int') + 1 if s > 0 else 1
            for s, sc in zip(scene_size, scale)
        ]
        empty_labels = np.zeros(shape, dtype=int)
        self.add_labels(empty_labels, translate=np.array(corner), scale=scale)

    def _update_layers(self, event=None, layers=None):
        """Updates the contained layers.

        Parameters
        ----------
        layers : list of napari.Layer, optional
            List of layers to update. If none provided updates all.
        """
        layers = layers or self.layers
        for layer in layers:
            layer._slice_dims(
                self.dims.point, self.dims.ndisplay, self.dims.order
            )

    def _toggle_theme(self):
        """Switch to next theme in list of themes"""
        theme_names = available_themes()
        cur_theme = theme_names.index(self.theme)
        self.theme = theme_names[(cur_theme + 1) % len(theme_names)]

    def _update_active_layer(self, event):
        """Set the active layer by iterating over the layers list and
        finding the first selected layer. If multiple layers are selected the
        iteration stops and the active layer is set to be None

        Parameters
        ----------
        event : Event
            No Event parameters are used
        """
        # iteration goes backwards to find top most selected layer if any
        # if multiple layers are selected sets the active layer to None

        active_layer = None
        for layer in self.layers:
            if active_layer is None and layer.selected:
                active_layer = layer
            elif active_layer is not None and layer.selected:
                active_layer = None
                break

        if active_layer is None:
            self.help = ''
            self.cursor.style = 'standard'
            self.camera.interactive = True
            self.active_layer = None
        else:
            self.help = active_layer.help
            self.cursor.style = active_layer.cursor
            self.cursor.size = active_layer.cursor_size
            self.camera.interactive = active_layer.interactive
            self.active_layer = active_layer

    def _on_layers_change(self, event):
        if len(self.layers) == 0:
            self.dims.ndim = 2
            self.dims.reset()
        else:
            extent = self.layers.extent
            world = extent.world
            ss = extent.step
            ndim = world.shape[1]
            self.dims.ndim = ndim
            for i in range(ndim):
                self.dims.set_range(i, (world[0, i], world[1, i], ss[i]))
        self.cursor.position = (0,) * self.dims.ndim
        self.events.layers_change()
        self._update_active_layer(event)

    def _update_interactive(self, event):
        """Set the viewer interactivity with the `event.interactive` bool."""
        self.camera.interactive = event.interactive

    def _update_cursor(self, event):
        """Set the viewer cursor with the `event.cursor` string."""
        self.cursor.style = event.cursor

    def _update_cursor_size(self, event):
        """Set the viewer cursor_size with the `event.cursor_size` int."""
        self.cursor.size = event.cursor_size

    def _on_cursor_position_change(self, event):
        """Set the layer cursor position."""
        for layer in self.layers:
            layer.position = self.cursor.position

        # Update status and help bar based on active layer
        if self.active_layer is not None:
            self.status = self.active_layer.get_status(
                self.cursor.position, world=True
            )
            self.help = self.active_layer.help

    def _on_grid_change(self, event):
        """Arrange the current layers is a 2D grid."""
        extent = self._sliced_extent_world
        n_layers = len(self.layers)
        for i, layer in enumerate(self.layers):
            i_row, i_column = self.grid.position(n_layers - 1 - i, n_layers)
            self._subplot(layer, (i_row, i_column), extent)

    def _subplot(self, layer, position, extent):
        """Shift a layer to a specified position in a 2D grid.

        Parameters
        ----------
        layer : napari.Layer
            Layer that is to be moved.
        position : 2-tuple of int
            New position of layer in grid.
        extent : array, shape (2, D)
            Extent of the world.
        """
        scene_shift = extent[1] - extent[0] + 1
        translate_2d = np.multiply(scene_shift[-2:], position)
        translate = [0] * layer.ndim
        translate[-2:] = translate_2d
        layer.translate_grid = translate

    @property
    def experimental(self):
        """Experimental commands for IPython console.

        For example run "viewer.experimental.cmds.loader.help".
        """
        from .experimental.commands import ExperimentalNamespace

        return ExperimentalNamespace(self.layers)

    def _on_add_layer(self, event):
        """Connect new layer events.

        Parameters
        ----------
        event : :class:`napari.Layer`
            Layer to add.
        """
        layer = event.value

        # Connect individual layer events to viewer events
        layer.events.select.connect(self._update_active_layer)
        layer.events.deselect.connect(self._update_active_layer)
        layer.events.interactive.connect(self._update_interactive)
        layer.events.cursor.connect(self._update_cursor)
        layer.events.cursor_size.connect(self._update_cursor_size)
        layer.events.data.connect(self._on_layers_change)
        layer.events.scale.connect(self._on_layers_change)
        layer.events.translate.connect(self._on_layers_change)
        layer.events.rotate.connect(self._on_layers_change)
        layer.events.shear.connect(self._on_layers_change)
        layer.events.affine.connect(self._on_layers_change)
        layer.events.name.connect(self.layers._update_name)

        # For the labels layer we need to reset the undo/ redo
        # history whenever the displayed slice changes. Once
        # we have full undo/ redo functionality, this can be
        # dropped.
        if hasattr(layer, '_reset_history'):
            self.dims.events.ndisplay.connect(layer._reset_history)
            self.dims.events.order.connect(layer._reset_history)
            self.dims.events.current_step.connect(layer._reset_history)

        # Make layer selected and unselect all others
        layer.selected = True
        self.layers.unselect_all(ignore=layer)

        # Update dims and grid model
        self._on_layers_change(None)
        self._on_grid_change(None)
        # Slice current layer based on dims
        self._update_layers(layers=[layer])

        if len(self.layers) == 1:
            self.reset_view()

    def _on_remove_layer(self, event):
        """Disconnect old layer events.

        Parameters
        ----------
<<<<<<< HEAD
        layer : :class:`napari.Layer`
            Layer to add.
=======
        event :  napari.utils.event.Event
            Event which will remove a layer.
>>>>>>> 79ab3589

        Returns
        -------
        layer : :class:`napari.Layer` or list
            The layer that was added (same as input).
        """
        layer = event.value

        # Disconnect all connections from layer
        disconnect_events(layer.events, self)
        disconnect_events(layer.events, self.layers)

        # For the labels layer disconnect history resets
        if hasattr(layer, '_reset_history'):
            self.dims.events.ndisplay.disconnect(layer._reset_history)
            self.dims.events.order.disconnect(layer._reset_history)
            self.dims.events.current_step.disconnect(layer._reset_history)
        self._on_layers_change(None)
        self._on_grid_change(None)

    def add_layer(self, layer: Layer) -> Layer:
        """Add a layer to the viewer.

        Parameters
        ----------
        layer : :class:`napari.Layer`
            Layer to add.

        Returns
        -------
        layer : :class:`napari.Layer` or list
            The layer that was added (same as input).
        """
        # Adding additional functionality inside `add_layer`
        # should be avoided to keep full functionality
        # from adding a layer through the `layers.append`
        # method
        self.layers.append(layer)
        return layer

    def add_image(
        self,
        data=None,
        *,
        channel_axis=None,
        rgb=None,
        colormap=None,
        contrast_limits=None,
        gamma=1,
        interpolation='nearest',
        rendering='mip',
        iso_threshold=0.5,
        attenuation=0.05,
        name=None,
        metadata=None,
        scale=None,
        translate=None,
        rotate=None,
        shear=None,
        affine=None,
        opacity=1,
        blending=None,
        visible=True,
        multiscale=None,
    ) -> Union[Image, List[Image]]:
        """Add an image layer to the layer list.

        Parameters
        ----------
        data : array or list of array
            Image data. Can be N dimensional. If the last dimension has length
            3 or 4 can be interpreted as RGB or RGBA if rgb is `True`. If a
            list and arrays are decreasing in shape then the data is treated as
            a multiscale image.
        channel_axis : int, optional
            Axis to expand image along.  If provided, each channel in the data
            will be added as an individual image layer.  In channel_axis mode,
            all other parameters MAY be provided as lists, and the Nth value
            will be applied to the Nth channel in the data.  If a single value
            is provided, it will be broadcast to all Layers.
        rgb : bool or list
            Whether the image is rgb RGB or RGBA. If not specified by user and
            the last dimension of the data has length 3 or 4 it will be set as
            `True`. If `False` the image is interpreted as a luminance image.
            If a list then must be same length as the axis that is being
            expanded as channels.
        colormap : str, napari.utils.Colormap, tuple, dict, list
            Colormaps to use for luminance images. If a string must be the name
            of a supported colormap from vispy or matplotlib. If a tuple the
            first value must be a string to assign as a name to a colormap and
            the second item must be a Colormap. If a dict the key must be a
            string to assign as a name to a colormap and the value must be a
            Colormap. If a list then must be same length as the axis that is
            being expanded as channels, and each colormap is applied to each
            new image layer.
        contrast_limits : list (2,)
            Color limits to be used for determining the colormap bounds for
            luminance images. If not passed is calculated as the min and max of
            the image. If list of lists then must be same length as the axis
            that is being expanded and then each colormap is applied to each
            image.
        gamma : list, float
            Gamma correction for determining colormap linearity. Defaults to 1.
            If a list then must be same length as the axis that is being
            expanded as channels.
        interpolation : str or list
            Interpolation mode used by vispy. Must be one of our supported
            modes. If a list then must be same length as the axis that is being
            expanded as channels.
        rendering : str or list
            Rendering mode used by vispy. Must be one of our supported
            modes. If a list then must be same length as the axis that is being
            expanded as channels.
        iso_threshold : float or list
            Threshold for isosurface. If a list then must be same length as the
            axis that is being expanded as channels.
        attenuation : float or list
            Attenuation rate for attenuated maximum intensity projection. If a
            list then must be same length as the axis that is being expanded as
            channels.
        name : str or list of str
            Name of the layer.  If a list then must be same length as the axis
            that is being expanded as channels.
        metadata : dict or list of dict
            Layer metadata. If a list then must be a list of dicts with the
            same length as the axis that is being expanded as channels.
        scale : tuple of float or list
            Scale factors for the layer. If a list then must be a list of
            tuples of float with the same length as the axis that is being
            expanded as channels.
        translate : tuple of float or list
            Translation values for the layer. If a list then must be a list of
            tuples of float with the same length as the axis that is being
            expanded as channels.
        rotate : float, 3-tuple of float, n-D array or list.
            If a float convert into a 2D rotation matrix using that value as an
            angle. If 3-tuple convert into a 3D rotation matrix, using a yaw,
            pitch, roll convention. Otherwise assume an nD rotation. Angles are
            assumed to be in degrees. They can be converted from radians with
            np.degrees if needed. If a list then must have same length as
            the axis that is being expanded as channels.
        shear : 1-D array or list.
            A vector of shear values for an upper triangular n-D shear matrix.
            If a list then must have same length as the axis that is being
            expanded as channels.
        affine : n-D array or napari.utils.transforms.Affine
            (N+1, N+1) affine transformation matrix in homogeneous coordinates.
            The first (N, N) entries correspond to a linear transform and
            the final column is a lenght N translation vector and a 1 or a napari
            AffineTransform object. If provided then translate, scale, rotate, and
            shear values are ignored.
        opacity : float or list
            Opacity of the layer visual, between 0.0 and 1.0.  If a list then
            must be same length as the axis that is being expanded as channels.
        blending : str or list
            One of a list of preset blending modes that determines how RGB and
            alpha values of the layer visual get mixed. Allowed values are
            {'opaque', 'translucent', and 'additive'}. If a list then
            must be same length as the axis that is being expanded as channels.
        visible : bool or list of bool
            Whether the layer visual is currently being displayed.
            If a list then must be same length as the axis that is
            being expanded as channels.
        multiscale : bool
            Whether the data is a multiscale image or not. Multiscale data is
            represented by a list of array like image data. If not specified by
            the user and if the data is a list of arrays that decrease in shape
            then it will be taken to be multiscale. The first image in the list
            should be the largest.

        Returns
        -------
        layer : :class:`napari.Image` or list
            The newly-created image layer or list of image layers.
        """

        if colormap is not None:
            # standardize colormap argument(s) to Colormaps, and make sure they
            # are in AVAILABLE_COLORMAPS.  This will raise one of many various
            # errors if the colormap argument is invalid.  See
            # ensure_colormap for details
            if isinstance(colormap, list):
                colormap = [ensure_colormap(c) for c in colormap]
            else:
                colormap = ensure_colormap(colormap)

        # doing this here for IDE/console autocompletion in add_image function.
        kwargs = {
            'rgb': rgb,
            'colormap': colormap,
            'contrast_limits': contrast_limits,
            'gamma': gamma,
            'interpolation': interpolation,
            'rendering': rendering,
            'iso_threshold': iso_threshold,
            'attenuation': attenuation,
            'name': name,
            'metadata': metadata,
            'scale': scale,
            'translate': translate,
            'rotate': rotate,
            'shear': shear,
            'affine': affine,
            'opacity': opacity,
            'blending': blending,
            'visible': visible,
            'multiscale': multiscale,
        }

        # these arguments are *already* iterables in the single-channel case.
        iterable_kwargs = {
            'scale',
            'translate',
            'rotate',
            'shear',
            'affine',
            'contrast_limits',
            'metadata',
        }

        # Image or OctreeImage.
        image_class = _get_image_class()

        if channel_axis is None:
            kwargs['colormap'] = kwargs['colormap'] or 'gray'
            kwargs['blending'] = kwargs['blending'] or 'translucent'
            # Helpful message if someone tries to add mulit-channel kwargs,
            # but forget the channel_axis arg
            for k, v in kwargs.items():
                if k not in iterable_kwargs and is_sequence(v):
                    raise TypeError(
                        f"Received sequence for argument '{k}', "
                        "did you mean to specify a 'channel_axis'? "
                    )
            layer = image_class(data, **kwargs)
            self.layers.append(layer)

            return layer
        else:
            layerdata_list = split_channels(data, channel_axis, **kwargs)

            layer_list = list()
            for image, i_kwargs, _ in layerdata_list:
                layer = image_class(image, **i_kwargs)
                self.layers.append(layer)
                layer_list.append(layer)

            return layer_list

    def open(
        self,
        path: Union[str, Sequence[str]],
        *,
        stack: bool = False,
        plugin: Optional[str] = None,
        layer_type: Optional[str] = None,
        **kwargs,
    ) -> List[Layer]:
        """Open a path or list of paths with plugins, and add layers to viewer.

        A list of paths will be handed one-by-one to the napari_get_reader hook
        if stack is False, otherwise the full list is passed to each plugin
        hook.

        Parameters
        ----------
        path : str or list of str
            A filepath, directory, or URL (or a list of any) to open.
        stack : bool, optional
            If a list of strings is passed and ``stack`` is ``True``, then the
            entire list will be passed to plugins.  It is then up to individual
            plugins to know how to handle a list of paths.  If ``stack`` is
            ``False``, then the ``path`` list is broken up and passed to plugin
            readers one by one.  by default False.
        plugin : str, optional
            Name of a plugin to use.  If provided, will force ``path`` to be
            read with the specified ``plugin``.  If the requested plugin cannot
            read ``path``, an exception will be raised.
        layer_type : str, optional
            If provided, will force data read from ``path`` to be passed to the
            corresponding ``add_<layer_type>`` method (along with any
            additional) ``kwargs`` provided to this function.  This *may*
            result in exceptions if the data returned from the path is not
            compatible with the layer_type.
        **kwargs
            All other keyword arguments will be passed on to the respective
            ``add_layer`` method.

        Returns
        -------
        layers : list
            A list of any layers that were added to the viewer.
        """
        paths = [path] if isinstance(path, str) else path
        paths = [os.fspath(path) for path in paths]  # PathObjects -> str
        if not isinstance(paths, (tuple, list)):
            raise ValueError(
                "'path' argument must be a string, list, or tuple"
            )

        if stack:
            return self._add_layers_with_plugins(
                paths, kwargs, plugin=plugin, layer_type=layer_type
            )

        added: List[Layer] = []  # for layers that get added
        for _path in paths:
            added.extend(
                self._add_layers_with_plugins(
                    _path, kwargs, plugin=plugin, layer_type=layer_type
                )
            )

        return added

    def _add_layers_with_plugins(
        self,
        path_or_paths: Union[str, Sequence[str]],
        kwargs: Optional[dict] = None,
        plugin: Optional[str] = None,
        layer_type: Optional[str] = None,
    ) -> List[Layer]:
        """Load a path or a list of paths into the viewer using plugins.

        This function is mostly called from self.open_path, where the ``stack``
        argument determines whether a list of strings is handed to plugins one
        at a time, or en-masse.

        Parameters
        ----------
        path_or_paths : str or list of str
            A filepath, directory, or URL (or a list of any) to open. If a
            list, the assumption is that the list is to be treated as a stack.
        kwargs : dict, optional
            keyword arguments that will be used to overwrite any of those that
            are returned in the meta dict from plugins.
        plugin : str, optional
            Name of a plugin to use.  If provided, will force ``path`` to be
            read with the specified ``plugin``.  If the requested plugin cannot
            read ``path``, an exception will be raised.
        layer_type : str, optional
            If provided, will force data read from ``path`` to be passed to the
            corresponding ``add_<layer_type>`` method (along with any
            additional) ``kwargs`` provided to this function.  This *may*
            result in exceptions if the data returned from the path is not
            compatible with the layer_type.

        Returns
        -------
        List[Layer]
            A list of any layers that were added to the viewer.
        """
        from ..plugins.io import read_data_with_plugins

        layer_data = read_data_with_plugins(path_or_paths, plugin=plugin)

        # glean layer names from filename. These will be used as *fallback*
        # names, if the plugin does not return a name kwarg in their meta dict.
        filenames = []
        if isinstance(path_or_paths, str):
            filenames = itertools.repeat(path_or_paths)
        elif is_sequence(path_or_paths):
            if len(path_or_paths) == len(layer_data):
                filenames = iter(path_or_paths)
            else:
                # if a list of paths has been returned as a list of layer data
                # without a 1:1 relationship between the two lists we iterate
                # over the first name
                filenames = itertools.repeat(path_or_paths[0])

        # add each layer to the viewer
        added: List[Layer] = []  # for layers that get added
        for data, filename in zip(layer_data, filenames):
            basename, ext = os.path.splitext(os.path.basename(filename))
            _data = _unify_data_and_user_kwargs(
                data, kwargs, layer_type, fallback_name=basename
            )
            # actually add the layer
            new = self._add_layer_from_data(*_data)
            # some add_* methods return a List[Layer], others just a Layer
            # we want to always return a list
            added.extend(new if isinstance(new, list) else [new])
        return added

    def _add_layer_from_data(
        self, data, meta: dict = None, layer_type: Optional[str] = None
    ) -> Union[Layer, List[Layer]]:
        """Add arbitrary layer data to the viewer.

        Primarily intended for usage by reader plugin hooks.

        Parameters
        ----------
        data : Any
            Data in a format that is valid for the corresponding `add_*` method
            of the specified ``layer_type``.
        meta : dict, optional
            Dict of keyword arguments that will be passed to the corresponding
            `add_*` method.  MUST NOT contain any keyword arguments that are
            not valid for the corresponding method.
        layer_type : str
            Type of layer to add.  MUST have a corresponding add_* method on
            on the viewer instance.  If not provided, the layer is assumed to
            be "image", unless data.dtype is one of (np.int32, np.uint32,
            np.int64, np.uint64), in which case it is assumed to be "labels".

        Raises
        ------
        ValueError
            If ``layer_type`` is not one of the recognized layer types.
        TypeError
            If any keyword arguments in ``meta`` are unexpected for the
            corresponding `add_*` method for this layer_type.

        Examples
        --------
        A typical use case might be to upack a tuple of layer data with a
        specified layer_type.

        >>> viewer = napari.Viewer()
        >>> data = (
        ...     np.random.random((10, 2)) * 20,
        ...     {'face_color': 'blue'},
        ...     'points',
        ... )
        >>> viewer._add_layer_from_data(*data)

        """

        layer_type = (layer_type or '').lower()

        # assumes that big integer type arrays are likely labels.
        if not layer_type:
            layer_type = guess_labels(data)

        if layer_type not in layers.NAMES:
            raise ValueError(
                f"Unrecognized layer_type: '{layer_type}'. "
                f"Must be one of: {layers.NAMES}."
            )

        try:
            add_method = getattr(self, 'add_' + layer_type)
        except AttributeError:
            raise NotImplementedError(
                f"Sorry! {layer_type} is a valid layer type, but there is no "
                f"viewer.add_{layer_type} available yet."
            )

        try:
            layer = add_method(data, **(meta or {}))
        except TypeError as exc:
            if 'unexpected keyword argument' in str(exc):
                bad_key = str(exc).split('keyword argument ')[-1]
                raise TypeError(
                    "_add_layer_from_data received an unexpected keyword "
                    f"argument ({bad_key}) for layer type {layer_type}"
                ) from exc
            else:
                raise exc

        return layer


def _get_image_class() -> Image:
    """Return Image or OctreeImage based config settings."""
    if config.async_octree:
        from ..layers.image.experimental.octree_image import OctreeImage

        return OctreeImage

    return Image


def _normalize_layer_data(data: 'LayerData') -> 'FullLayerData':
    """Accepts any layerdata tuple, and returns a fully qualified tuple.

    Parameters
    ----------
    data : LayerData
        1-, 2-, or 3-tuple with (data, meta, layer_type).

    Returns
    -------
    FullLayerData
        3-tuple with (data, meta, layer_type)

    Raises
    ------
    ValueError
        If data has len < 1 or len > 3, or if the second item in ``data`` is
        not a ``dict``, or the third item is not a valid layer_type ``str``
    """
    if not isinstance(data, tuple) and 0 < len(data) < 4:
        raise ValueError("LayerData must be a 1-, 2-, or 3-tuple")
    _data = list(data)
    if len(_data) > 1:
        if not isinstance(_data[1], dict):
            raise ValueError(
                "The second item in a LayerData tuple must be a dict"
            )
    else:
        _data.append(dict())
    if len(_data) > 2:
        if _data[2] not in layers.NAMES:
            raise ValueError(
                "The third item in a LayerData tuple must be one of: "
                f"{layers.NAMES!r}."
            )
    else:
        _data.append(guess_labels(_data[0]))
    return tuple(_data)  # type: ignore


def _unify_data_and_user_kwargs(
    data: 'LayerData',
    kwargs: Optional[dict] = None,
    layer_type: Optional[str] = None,
    fallback_name: str = None,
) -> 'FullLayerData':
    """Merge data returned from plugins with options specified by user.

    If ``data == (_data, _meta, _type)``.  Then:

    - ``kwargs`` will be used to update ``_meta``
    - ``layer_type`` will replace ``_type`` and, if provided, ``_meta`` keys
        will be pruned to layer_type-appropriate kwargs
    - ``fallback_name`` is used if ``not _meta.get('name')``

    .. note:

        If a user specified both layer_type and additional keyword arguments
        to viewer.open(), it is their responsibility to make sure the kwargs
        match the layer_type.

    Parameters
    ----------
    data : LayerData
        1-, 2-, or 3-tuple with (data, meta, layer_type) returned from plugin.
    kwargs : dict, optional
        User-supplied keyword arguments, to override those in ``meta`` supplied
        by plugins.
    layer_type : str, optional
        A user-supplied layer_type string, to override the ``layer_type``
        declared by the plugin.
    fallback_name : str, optional
        A name for the layer, to override any name in ``meta`` supplied by the
        plugin.

    Returns
    -------
    FullLayerData
        Fully qualified LayerData tuple with user-provided overrides.
    """
    _data, _meta, _type = _normalize_layer_data(data)

    if layer_type:
        # the user has explicitly requested this be a certain layer type
        # strip any kwargs from the plugin that are no longer relevant
        _meta = prune_kwargs(_meta, layer_type)
        _type = layer_type

    if kwargs:
        # if user provided kwargs, use to override any meta dict values that
        # were returned by the plugin. We only prune kwargs if the user did
        # *not* specify the layer_type. This means that if a user specified
        # both layer_type and additional keyword arguments to viewer.open(),
        # it is their responsibility to make sure the kwargs match the
        # layer_type.
        _meta.update(prune_kwargs(kwargs, _type) if not layer_type else kwargs)

    if not _meta.get('name') and fallback_name:
        _meta['name'] = fallback_name
    return (_data, _meta, _type)


def prune_kwargs(kwargs: Dict[str, Any], layer_type: str) -> Dict[str, Any]:
    """Return copy of ``kwargs`` with only keys valid for ``add_<layer_type>``

    Parameters
    ----------
    kwargs : dict
        A key: value mapping where some or all of the keys are parameter names
        for the corresponding ``Viewer.add_<layer_type>`` method.
    layer_type : str
        The type of layer that is going to be added with these ``kwargs``.

    Returns
    -------
    pruned_kwargs : dict
        A key: value mapping where all of the keys are valid parameter names
        for the corresponding ``Viewer.add_<layer_type>`` method.

    Raises
    ------
    ValueError
        If ``ViewerModel`` does not provide an ``add_<layer_type>`` method
        for the provided ``layer_type``.

    Examples
    --------
    >>> test_kwargs = {
    ...     'scale': (0.75, 1),
    ...     'blending': 'additive',
    ...     'num_colors': 10,
    ... }
    >>> prune_kwargs(test_kwargs, 'image')
    {'scale': (0.75, 1), 'blending': 'additive'}

    >>> # only labels has the ``num_colors`` argument
    >>> prune_kwargs(test_kwargs, 'labels')
    {'scale': (0.75, 1), 'blending': 'additive', 'num_colors': 10}
    """
    add_method = getattr(ViewerModel, 'add_' + layer_type, None)
    if not add_method or layer_type == 'layer':
        raise ValueError(f"Invalid layer_type: {layer_type}")

    # get valid params for the corresponding add_<layer_type> method
    valid = valid_add_kwargs()[layer_type]
    return {k: v for k, v in kwargs.items() if k in valid}


@lru_cache(maxsize=1)
def valid_add_kwargs() -> Dict[str, Set[str]]:
    """Return a dict where keys are layer types & values are valid kwargs."""
    valid = dict()
    for meth in dir(ViewerModel):
        if not meth.startswith('add_') or meth[4:] == 'layer':
            continue
        params = inspect.signature(getattr(ViewerModel, meth)).parameters
        valid[meth[4:]] = set(params) - {'self', 'kwargs'}
    return valid


for _layer in (
    layers.Labels,
    layers.Points,
    layers.Shapes,
    layers.Surface,
    layers.Tracks,
    layers.Vectors,
):
    func = create_add_method(_layer)
    setattr(ViewerModel, func.__name__, func)<|MERGE_RESOLUTION|>--- conflicted
+++ resolved
@@ -21,10 +21,9 @@
 from ..layers.image._image_utils import guess_labels
 from ..layers.utils.stack_utils import split_channels
 from ..utils import config
-from ..utils._pydantic import EventedModel
 from ..utils._register import create_func as create_add_method
 from ..utils.colormaps import ensure_colormap
-from ..utils.events import Event, disconnect_events
+from ..utils.events import Event, EventedModel, disconnect_events
 from ..utils.key_bindings import KeymapProvider
 from ..utils.misc import is_sequence
 from ..utils.mouse_bindings import MousemapProvider
@@ -141,186 +140,6 @@
     def __str__(self):
         """Simple string representation"""
         return f'napari.Viewer: {self.title}'
-
-    @property
-<<<<<<< HEAD
-    def palette(self):
-        """Dict[str, str]: Color palette for styling the viewer."""
-        warnings.warn(
-            (
-                "The viewer.palette attribute is deprecated and will be removed after version 0.4.5."
-                " To access the palette you can call it using napari.utils.theme.register_theme"
-                " using the viewer.theme as the key."
-            ),
-            category=DeprecationWarning,
-            stacklevel=2,
-        )
-        return get_theme(self.theme)
-
-    @palette.setter
-    def palette(self, palette):
-        warnings.warn(
-            (
-                "The viewer.palette attribute is deprecated and will be removed after version 0.4.5."
-                " To add a new palette you should add it using napari.utils.theme.register_theme"
-                " and then set the viewer.theme attribute."
-            ),
-            category=DeprecationWarning,
-            stacklevel=2,
-        )
-        for existing_theme_name, existing_theme in _themes.items():
-            if existing_theme == palette:
-                self.theme = existing_theme_name
-                return
-        raise ValueError(
-            f"Palette not found among existing themes; "
-            f"options are {available_themes()}."
-        )
-
-    @property
-    def grid_size(self):
-        """tuple: Size of grid."""
-        warnings.warn(
-            (
-                "The viewer.grid_size parameter is deprecated and will be removed after version 0.4.4."
-                " Instead you should use viewer.grid.shape"
-            ),
-            category=DeprecationWarning,
-            stacklevel=2,
-        )
-        return self.grid.shape
-
-    @grid_size.setter
-    def grid_size(self, grid_size):
-        warnings.warn(
-            (
-                "The viewer.grid_size parameter is deprecated and will be removed after version 0.4.4."
-                " Instead you should use viewer.grid.shape"
-            ),
-            category=DeprecationWarning,
-            stacklevel=2,
-        )
-        self.grid.shape = grid_size
-
-    @property
-    def grid_stride(self):
-        """int: Number of layers in each grid square."""
-        warnings.warn(
-            (
-                "The viewer.grid_stride parameter is deprecated and will be removed after version 0.4.4."
-                " Instead you should use viewer.grid.stride"
-            ),
-            category=DeprecationWarning,
-            stacklevel=2,
-        )
-        return self.grid.stride
-
-    @grid_stride.setter
-    def grid_stride(self, grid_stride):
-        warnings.warn(
-            (
-                "The viewer.grid_stride parameter is deprecated and will be removed after version 0.4.4."
-                " Instead you should use viewer.grid.stride"
-            ),
-            category=DeprecationWarning,
-            stacklevel=2,
-        )
-        self.grid.stride = grid_stride
-
-    @property
-    def interactive(self):
-        """bool: Determines if canvas pan/zoom interactivity is enabled or not."""
-        warnings.warn(
-            (
-                "The viewer.interactive parameter is deprecated and will be removed after version 0.4.5."
-                " Instead you should use viewer.camera.interactive"
-            ),
-            category=DeprecationWarning,
-            stacklevel=2,
-        )
-        return self.camera.interactive
-
-    @interactive.setter
-    def interactive(self, interactive):
-        warnings.warn(
-            (
-                "The viewer.interactive parameter is deprecated and will be removed after version 0.4.5."
-                " Instead you should use viewer.camera.interactive"
-            ),
-            category=DeprecationWarning,
-            stacklevel=2,
-        )
-        self.camera.interactive = interactive
-=======
-    def theme(self):
-        """string or None : Color theme."""
-        return self._theme
-
-    @theme.setter
-    def theme(self, theme):
-        if theme == self.theme:
-            return
-
-        if theme in available_themes():
-            self._theme = theme
-        else:
-            raise ValueError(
-                f"Theme '{theme}' not found; "
-                f"options are {available_themes()}."
-            )
-        self.events.theme(value=self.theme)
-
-    @property
-    def status(self):
-        """string: Status string"""
-        return self._status
-
-    @status.setter
-    def status(self, status):
-        if status == self.status:
-            return
-        self._status = status
-        self.events.status(value=self._status)
-
-    @property
-    def help(self):
-        """string: String that can be displayed to the
-        user in the status bar with helpful usage tips.
-        """
-        return self._help
-
-    @help.setter
-    def help(self, help):
-        if help == self.help:
-            return
-        self._help = help
-        self.events.help(value=self._help)
-
-    @property
-    def title(self):
-        """string: String that is displayed in window title."""
-        return self._title
-
-    @title.setter
-    def title(self, title):
-        if title == self.title:
-            return
-        self._title = title
-        self.events.title(value=self._title)
-
-    @property
-    def active_layer(self):
-        """int: index of active_layer"""
-        return self._active_layer
-
-    @active_layer.setter
-    def active_layer(self, active_layer):
-        if active_layer == self.active_layer:
-            return
-
-        self._active_layer = active_layer
-        self.events.active_layer(value=self._active_layer)
->>>>>>> 79ab3589
 
     @property
     def _sliced_extent_world(self) -> np.ndarray:
@@ -567,13 +386,8 @@
 
         Parameters
         ----------
-<<<<<<< HEAD
-        layer : :class:`napari.Layer`
-            Layer to add.
-=======
         event :  napari.utils.event.Event
             Event which will remove a layer.
->>>>>>> 79ab3589
 
         Returns
         -------
