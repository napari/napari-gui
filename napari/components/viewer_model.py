from __future__ import annotations

import inspect
import itertools
import os
import warnings
from functools import lru_cache
from pathlib import Path
from typing import (
    TYPE_CHECKING,
    Any,
    Dict,
    List,
    Optional,
    Sequence,
    Set,
    Tuple,
    Union,
)

import numpy as np
<<<<<<< HEAD
from app_model.expressions import Context
from app_model.types import KeyBinding
from pydantic import Extra, Field, PrivateAttr, validator
=======
>>>>>>> cf3ad37c

from napari import layers
from napari._pydantic_compat import Extra, Field, PrivateAttr, validator
from napari.components._layer_slicer import _LayerSlicer
from napari.components._viewer_mouse_bindings import dims_scroll
from napari.components.camera import Camera
from napari.components.cursor import Cursor
from napari.components.dims import Dims
from napari.components.grid import GridCanvas
from napari.components.layerlist import LayerList
from napari.components.overlays import (
    AxesOverlay,
    BrushCircleOverlay,
    Overlay,
    ScaleBarOverlay,
    TextOverlay,
)
from napari.components.tooltip import Tooltip
from napari.errors import (
    MultipleReaderError,
    NoAvailableReaderError,
    ReaderPluginError,
)
from napari.layers import (
    Image,
    Labels,
    Layer,
    Points,
    Shapes,
    Surface,
    Tracks,
    Vectors,
)
from napari.layers._source import layer_source
from napari.layers.image._image_key_bindings import image_fun_to_mode
from napari.layers.image._image_utils import guess_labels
from napari.layers.labels._labels_key_bindings import labels_fun_to_mode
from napari.layers.points._points_key_bindings import points_fun_to_mode
from napari.layers.shapes._shapes_key_bindings import shapes_fun_to_mode
from napari.layers.surface._surface_key_bindings import surface_fun_to_mode
from napari.layers.tracks._tracks_key_bindings import tracks_fun_to_mode
from napari.layers.utils.stack_utils import split_channels
from napari.layers.vectors._vectors_key_bindings import vectors_fun_to_mode
from napari.plugins.utils import get_potential_readers, get_preferred_reader
from napari.settings import get_settings
from napari.utils._register import create_func as create_add_method
from napari.utils.colormaps import ensure_colormap
from napari.utils.events import (
    Event,
    EventedDict,
    EventedModel,
    disconnect_events,
)
from napari.utils.events.event import WarningEmitter
from napari.utils.key_bindings import KeyBindingDispatcher
from napari.utils.key_bindings.legacy import KeymapProvider
from napari.utils.migrations import rename_argument
from napari.utils.misc import is_sequence
from napari.utils.mouse_bindings import MousemapProvider
from napari.utils.progress import progress
from napari.utils.theme import available_themes, is_theme_available
from napari.utils.translations import trans

DEFAULT_THEME = 'dark'
EXCLUDE_DICT = {
    'keymap',
    '_mouse_wheel_gen',
    '_mouse_drag_gen',
    '_persisted_mouse_event',
    'mouse_move_callbacks',
    'mouse_drag_callbacks',
    'mouse_wheel_callbacks',
}
EXCLUDE_JSON = EXCLUDE_DICT.union({'layers', 'active_layer'})

if TYPE_CHECKING:
    from napari.types import FullLayerData, LayerData

PathLike = Union[str, Path]
PathOrPaths = Union[PathLike, Sequence[PathLike]]

__all__ = ['ViewerModel', 'valid_add_kwargs']


def _current_theme() -> str:
    return get_settings().appearance.theme


DEFAULT_OVERLAYS = {
    'scale_bar': ScaleBarOverlay,
    'text': TextOverlay,
    'axes': AxesOverlay,
    'brush_circle': BrushCircleOverlay,
}


# KeymapProvider & MousemapProvider should eventually be moved off the ViewerModel
class ViewerModel(KeymapProvider, MousemapProvider, EventedModel):
    """Viewer containing the rendered scene, layers, and controlling elements
    including dimension sliders, and control bars for color limits.

    Parameters
    ----------
    title : string
        The title of the viewer window.
    ndisplay : {2, 3}
        Number of displayed dimensions.
    order : tuple of int
        Order in which dimensions are displayed where the last two or last
        three dimensions correspond to row x column or plane x row x column if
        ndisplay is 2 or 3.
    axis_labels : list of str
        Dimension names.

    Attributes
    ----------
    camera: napari.components.camera.Camera
        The camera object modeling the position and view.
    cursor: napari.components.cursor.Cursor
        The cursor object containing the position and properties of the cursor.
    dims : napari.components.dims.Dimensions
        Contains axes, indices, dimensions and sliders.
    grid: napari.components.grid.Gridcanvas
        Gridcanvas allowing for the current implementation of a gridview of the canvas.
    help: str
        A help message of the viewer model
    layers : napari.components.layerlist.LayerList
        List of contained layers.
    mouse_over_canvas: bool
        Indicating whether the mouse cursor is on the viewer canvas.
    theme: str
        Name of the Napari theme of the viewer
    title: str
        The title of the viewer model
    tooltip: napari.components.tooltip.Tooltip
        A tooltip showing extra information on the cursor
    window : napari._qt.qt_main_window.Window
        Parent window.
    _canvas_size: Tuple[int, int]
        The canvas size following the Numpy convention of height x width
    _ctx: Mapping
        Viewer object context mapping.
    _layer_slicer: napari.components._layer_slicer._Layer_Slicer
        A layer slicer object controlling the creation of a slice
    _overlays: napari.utils.events.containers._evented_dict.EventedDict[str, Overlay]
        An EventedDict with as keys the string names of different napari overlays and as values the napari.Overlay
        objects.
    """

    # Using allow_mutation=False means these attributes aren't settable and don't
    # have an event emitter associated with them
    camera: Camera = Field(default_factory=Camera, allow_mutation=False)
    cursor: Cursor = Field(default_factory=Cursor, allow_mutation=False)
    dims: Dims = Field(default_factory=Dims, allow_mutation=False)
    grid: GridCanvas = Field(default_factory=GridCanvas, allow_mutation=False)
    layers: LayerList = Field(
        default_factory=LayerList, allow_mutation=False
    )  # Need to create custom JSON encoder for layer!
    help: str = ''
    status: Union[str, Dict] = 'Ready'
    tooltip: Tooltip = Field(default_factory=Tooltip, allow_mutation=False)
    theme: str = Field(default_factory=_current_theme)
    title: str = 'napari'
    # private track of overlays, only expose the old ones for backward compatibility
    _overlays: EventedDict[str, Overlay] = PrivateAttr(
        default_factory=EventedDict
    )
    # 2-tuple indicating height and width
    _canvas_size: Tuple[int, int] = (800, 600)
    _ctx: Context
    _dispatch_ctx: Context
    _dispatcher: KeyBindingDispatcher
    # To check if mouse is over canvas to avoid race conditions between
    # different events systems
    mouse_over_canvas: bool = False

    # Need to use default factory because slicer is not copyable which
    # is required for default values.
    _layer_slicer: _LayerSlicer = PrivateAttr(default_factory=_LayerSlicer)

    def __init__(
        self, title='napari', ndisplay=2, order=(), axis_labels=()
    ) -> None:
        # max_depth=0 means don't look for parent contexts.
        from napari._app_model._app import get_app
        from napari._app_model.context import create_context

        app = get_app()

        # FIXME: just like the LayerList, this object should ideally be created
        # elsewhere.  The app should know about the ViewerModel, but not vice versa.
        self._ctx = create_context(self, max_depth=0)
        # allow extra attributes during model initialization, useful for mixins
        self.__config__.extra = Extra.allow
        super().__init__(
            title=title,
            dims={
                'axis_labels': axis_labels,
                'ndisplay': ndisplay,
                'order': order,
            },
        )
        self.__config__.extra = Extra.ignore

        self._dispatch_ctx = Context(
            self._ctx, self.layers._ctx, self.layers._selection_ctx
        )
        # FIXME: ideally the dispatcher should live in the app and then switch contexts
        # depending on the selected viewer
        self._dispatcher = KeyBindingDispatcher(
            app.keybindings, self._dispatch_ctx
        )

        settings = get_settings()
        self.tooltip.visible = settings.appearance.layer_tooltip_visibility
        settings.appearance.events.layer_tooltip_visibility.connect(
            self._tooltip_visible_update
        )

        self._update_viewer_grid()
        settings.application.events.grid_stride.connect(
            self._update_viewer_grid
        )
        settings.application.events.grid_width.connect(
            self._update_viewer_grid
        )
        settings.application.events.grid_height.connect(
            self._update_viewer_grid
        )
        settings.experimental.events.async_.connect(self._update_async)

        # Add extra events - ideally these will be removed too!
        self.events.add(
            layers_change=WarningEmitter(
                trans._(
                    "This event will be removed in 0.5.0. Please use viewer.layers.events instead",
                    deferred=True,
                ),
                type_name="layers_change",
            ),
            reset_view=Event,
        )

        # Connect events
        self.grid.events.connect(self.reset_view)
        self.grid.events.connect(self._on_grid_change)
        self.dims.events.ndisplay.connect(self._update_layers)
        self.dims.events.ndisplay.connect(self.reset_view)
        self.dims.events.order.connect(self._update_layers)
        self.dims.events.order.connect(self.reset_view)
        self.dims.events.point.connect(self._update_layers)
        # FIXME: the next line is a temporary workaround. With #5522 and #5751 Dims.point became
        #        the source of truth, and is now defined in world space. This exposed an existing
        #        bug where if a field in Dims is modified by the root_validator, events won't
        #        be fired for it. This won't happen for properties because we have dependency
        #        checks. To fix this, we need dep checks for fileds (psygnal!) and then we
        #        can remove the following line. Note that because of this we fire double events,
        #        but this should be ok because we have early returns when slices are unchanged.
        self.dims.events.current_step.connect(self._update_layers)
        self.dims.events.margin_left.connect(self._update_layers)
        self.dims.events.margin_right.connect(self._update_layers)
        self.cursor.events.position.connect(
            self._update_status_bar_from_cursor
        )
        self.layers.events.inserted.connect(self._on_add_layer)
        self.layers.events.removed.connect(self._on_remove_layer)
        self.layers.events.reordered.connect(self._on_grid_change)
        self.layers.events.reordered.connect(self._on_layers_change)
        self.layers.selection.events.active.connect(self._on_active_layer)

        # Add mouse callback
        self.mouse_wheel_callbacks.append(dims_scroll)

        self._overlays.update({k: v() for k, v in DEFAULT_OVERLAYS.items()})

    # simple properties exposing overlays for backward compatibility
    @property
    def axes(self):
        return self._overlays['axes']

    @property
    def scale_bar(self):
        return self._overlays['scale_bar']

    @property
    def text_overlay(self):
        return self._overlays['text']

    @property
    def _brush_circle_overlay(self):
        return self._overlays['brush_circle']

    def _tooltip_visible_update(self, event):
        self.tooltip.visible = event.value

    def _update_viewer_grid(self):
        """Keep viewer grid settings up to date with settings values."""

        settings = get_settings()

        self.grid.stride = settings.application.grid_stride
        self.grid.shape = (
            settings.application.grid_height,
            settings.application.grid_width,
        )

    @validator('theme', allow_reuse=True)
    def _valid_theme(cls, v):
        if not is_theme_available(v):
            raise ValueError(
                trans._(
                    "Theme '{theme_name}' not found; options are {themes}.",
                    deferred=True,
                    theme_name=v,
                    themes=", ".join(available_themes()),
                )
            )

        return v

    def json(self, **kwargs):
        """Serialize to json."""
        # Manually exclude the layer list and active layer which cannot be serialized at this point
        # and mouse and keybindings don't belong on model
        # https://github.com/samuelcolvin/pydantic/pull/2231
        # https://github.com/samuelcolvin/pydantic/issues/660#issuecomment-642211017
        exclude = kwargs.pop('exclude', set())
        exclude = exclude.union(EXCLUDE_JSON)
        return super().json(exclude=exclude, **kwargs)

    def dict(self, **kwargs):
        """Convert to a dictionary."""
        # Manually exclude the layer list and active layer which cannot be serialized at this point
        # and mouse and keybindings don't belong on model
        # https://github.com/samuelcolvin/pydantic/pull/2231
        # https://github.com/samuelcolvin/pydantic/issues/660#issuecomment-642211017
        exclude = kwargs.pop('exclude', set())
        exclude = exclude.union(EXCLUDE_DICT)
        return super().dict(exclude=exclude, **kwargs)

    def __hash__(self):
        return id(self)

    def __str__(self):
        """Simple string representation"""
        return f'napari.Viewer: {self.title}'

    @property
    def _sliced_extent_world_augmented(self) -> np.ndarray:
        """Extent of layers in world coordinates after slicing.

        D is either 2 or 3 depending on if the displayed data is 2D or 3D.

        Returns
        -------
        sliced_extent_world : array, shape (2, D)
        """
        # if not layers are present, assume image-like with dimensions of size 512
        if len(self.layers) == 0:
            return np.vstack(
                [np.full(self.dims.ndim, -0.5), np.full(self.dims.ndim, 511.5)]
            )
        return self.layers._extent_world_augmented[:, self.dims.displayed]

    def reset_view(self):
        """Reset the camera view."""

        extent = self._sliced_extent_world_augmented
        scene_size = extent[1] - extent[0]
        corner = extent[0]
        grid_size = list(self.grid.actual_shape(len(self.layers)))
        if len(scene_size) > len(grid_size):
            grid_size = [1] * (len(scene_size) - len(grid_size)) + grid_size
        size = np.multiply(scene_size, grid_size)
        center = np.add(corner, np.divide(size, 2))[-self.dims.ndisplay :]
        center = [0] * (self.dims.ndisplay - len(center)) + list(center)
        self.camera.center = center
        # zoom is definied as the number of canvas pixels per world pixel
        # The default value used below will zoom such that the whole field
        # of view will occupy 95% of the canvas on the most filled axis
        if np.max(size) == 0:
            self.camera.zoom = 0.95 * np.min(self._canvas_size)
        else:
            scale = np.array(size[-2:])
            scale[np.isclose(scale, 0)] = 1
            self.camera.zoom = 0.95 * np.min(
                np.array(self._canvas_size) / scale
            )
        self.camera.angles = (0, 0, 90)

        # Emit a reset view event, which is no longer used internally, but
        # which maybe useful for building on napari.
        self.events.reset_view(
            center=self.camera.center,
            zoom=self.camera.zoom,
            angles=self.camera.angles,
        )

    def _new_labels(self):
        """Create new labels layer filling full world coordinates space."""
        layers_extent = self.layers.extent
        extent = layers_extent.world
        scale = layers_extent.step
        scene_size = extent[1] - extent[0]
        corner = extent[0]
        shape = [
            np.round(s / sc).astype('int') + 1
            for s, sc in zip(scene_size, scale)
        ]
        empty_labels = np.zeros(shape, dtype=int)
        self.add_labels(empty_labels, translate=np.array(corner), scale=scale)

    def _new_shapes(self):
        """Create new default shapes layer"""
        self.add_shapes(
            ndim=max(self.dims.ndim, 2),
            scale=self.layers.extent.step,
        )

    def _new_points(self):
        """Create new default points layer"""
        self.add_points(
            ndim=max(self.dims.ndim, 2),
            scale=self.layers.extent.step,
        )

    def _on_layer_reload(self, event: Event) -> None:
        self._layer_slicer.submit(
            layers=[event.layer], dims=self.dims, force=True
        )

    def _update_layers(self, *, layers=None):
        """Updates the contained layers.

        Parameters
        ----------
        layers : list of napari.layers.Layer, optional
            List of layers to update. If none provided updates all.
        """
        layers = layers or self.layers
        self._layer_slicer.submit(layers=layers, dims=self.dims)
        # If the currently selected layer is sliced asynchronously, then the value
        # shown with this position may be incorrect. See the discussion for more details:
        # https://github.com/napari/napari/pull/5377#discussion_r1036280855
        position = list(self.cursor.position)
        for ind in self.dims.order[: -self.dims.ndisplay]:
            position[ind] = self.dims.point[ind]
        self.cursor.position = position

    def _on_active_layer(self, event):
        """Update viewer state for a new active layer."""
        active_layer = event.value
        if active_layer is None:
            self.help = ''
            self.cursor.style = 'standard'
        else:
            self.help = active_layer.help
            self.cursor.style = active_layer.cursor
            self.cursor.size = active_layer.cursor_size
            self.camera.mouse_pan = active_layer.mouse_pan
            self.camera.mouse_zoom = active_layer.mouse_zoom
            self._update_status_bar_from_cursor()

    @staticmethod
    def rounded_division(min_val, max_val, precision):
        warnings.warn(
            trans._(
                'Viewer.rounded_division is deprecated since v0.4.18 and will be removed in 0.6.0.'
            ),
            FutureWarning,
            stacklevel=2,
        )
        return int(((min_val + max_val) / 2) / precision) * precision

    def _on_layers_change(self):
        if len(self.layers) == 0:
            self.dims.ndim = 2
            self.dims.reset()
        else:
            ranges = self.layers._ranges
            # TODO: can be optimized with dims.update(), but events need fixing
            self.dims.ndim = len(ranges)
            self.dims.range = ranges

        new_dim = self.dims.ndim
        dim_diff = new_dim - len(self.cursor.position)
        if dim_diff < 0:
            self.cursor.position = self.cursor.position[:new_dim]
        elif dim_diff > 0:
            self.cursor.position = tuple(
                list(self.cursor.position) + [0] * dim_diff
            )
        self.events.layers_change()

    def _update_mouse_pan(self, event):
        """Set the viewer interactive mouse panning"""
        if event.source is self.layers.selection.active:
            self.camera.mouse_pan = event.mouse_pan

    def _update_mouse_zoom(self, event):
        """Set the viewer interactive mouse zoom"""
        if event.source is self.layers.selection.active:
            self.camera.mouse_zoom = event.mouse_zoom

    def _update_cursor(self, event):
        """Set the viewer cursor with the `event.cursor` string."""
        self.cursor.style = event.cursor

    def _update_cursor_size(self, event):
        """Set the viewer cursor_size with the `event.cursor_size` int."""
        self.cursor.size = event.cursor_size

    def _update_async(self, event: Event) -> None:
        """Set layer slicer to force synchronous if async is disabled."""
        self._layer_slicer._force_sync = not event.value

    def _update_status_bar_from_cursor(self, event=None):
        """Update the status bar based on the current cursor position.

        This is generally used as a callback when cursor.position is updated.
        """
        # Update status and help bar based on active layer
        if not self.mouse_over_canvas:
            return
        active = self.layers.selection.active
        if active is not None:
            self.status = active.get_status(
                self.cursor.position,
                view_direction=self.cursor._view_direction,
                dims_displayed=list(self.dims.displayed),
                world=True,
            )

            self.help = active.help
            if self.tooltip.visible:
                self.tooltip.text = active._get_tooltip_text(
                    self.cursor.position,
                    view_direction=self.cursor._view_direction,
                    dims_displayed=list(self.dims.displayed),
                    world=True,
                )
        else:
            self.status = 'Ready'

    def _on_grid_change(self):
        """Arrange the current layers is a 2D grid."""
        extent = self._sliced_extent_world_augmented
        n_layers = len(self.layers)
        for i, layer in enumerate(self.layers):
            i_row, i_column = self.grid.position(n_layers - 1 - i, n_layers)
            self._subplot(layer, (i_row, i_column), extent)

    def _subplot(self, layer, position, extent):
        """Shift a layer to a specified position in a 2D grid.

        Parameters
        ----------
        layer : napari.layers.Layer
            Layer that is to be moved.
        position : 2-tuple of int
            New position of layer in grid.
        extent : array, shape (2, D)
            Extent of the world.
        """
        scene_shift = extent[1] - extent[0]
        translate_2d = np.multiply(scene_shift[-2:], position)
        translate = [0] * layer.ndim
        translate[-2:] = translate_2d
        layer._translate_grid = translate

    @property
    def experimental(self):
        """Experimental commands for IPython console.

        For example run "viewer.experimental.cmds.loader.help".
        """
        from napari.components.experimental.commands import (
            ExperimentalNamespace,
        )

        return ExperimentalNamespace(self.layers)

    def _on_add_layer(self, event):
        """Connect new layer events.

        Parameters
        ----------
        event : :class:`napari.layers.Layer`
            Layer to add.
        """
        layer = event.value

        # Connect individual layer events to viewer events
        # TODO: in a future PR, we should now be able to connect viewer *only*
        # to viewer.layers.events... and avoid direct viewer->layer connections
        layer.events.mouse_pan.connect(self._update_mouse_pan)
        layer.events.mouse_zoom.connect(self._update_mouse_zoom)
        layer.events.cursor.connect(self._update_cursor)
        layer.events.cursor_size.connect(self._update_cursor_size)
        layer.events.data.connect(self._on_layers_change)
        layer.events.scale.connect(self._on_layers_change)
        layer.events.translate.connect(self._on_layers_change)
        layer.events.rotate.connect(self._on_layers_change)
        layer.events.shear.connect(self._on_layers_change)
        layer.events.affine.connect(self._on_layers_change)
        layer.events.name.connect(self.layers._update_name)
        layer.events.reload.connect(self._on_layer_reload)
        if hasattr(layer.events, "mode"):
            layer.events.mode.connect(self._on_layer_mode_change)
        self._layer_help_from_mode(layer)

        # Update dims and grid model
        self._on_layers_change()
        self._on_grid_change()
        # Slice current layer based on dims
        self._update_layers(layers=[layer])

        if len(self.layers) == 1:
            # set dims slider to the middle of all dimensions
            self.reset_view()
            self.dims._go_to_center_step()

    def _layer_help_from_mode(self, layer: Layer):
        """
        Update layer help text based on layer mode.
        """
        from napari._app_model import get_app

        app = get_app()

        layer_to_func_and_mode = {
            Points: points_fun_to_mode,
            Labels: labels_fun_to_mode,
            Shapes: shapes_fun_to_mode,
            Vectors: vectors_fun_to_mode,
            Image: image_fun_to_mode,
            Surface: surface_fun_to_mode,
            Tracks: tracks_fun_to_mode,
        }

        help_li = []

        for fun, mode_ in layer_to_func_and_mode.get(layer.__class__, []):
            if mode_ == layer.mode:
                continue
            command_id = (
                f"napari:{layer.__class__.__name__.lower()}:{fun.__name__}"
            )
            command = app.commands[command_id]
            desc = command.title.lower()

            for key, cmd in self._dispatcher.active_keymap.items():
                if cmd == command_id:
                    help_li.append(
                        trans._(
                            "use <{shortcut}> for {desc}",
                            shortcut=str(KeyBinding.from_int(key)),
                            desc=desc,
                        )
                    )

        layer.help = ", ".join(help_li)

    def _on_layer_mode_change(self, event):
        self._layer_help_from_mode(event.source)
        if (active := self.layers.selection.active) is not None:
            self.help = active.help

    def _on_remove_layer(self, event):
        """Disconnect old layer events.

        Parameters
        ----------
        event : napari.utils.event.Event
            Event which will remove a layer.

        Returns
        -------
        layer : :class:`napari.layers.Layer` or list
            The layer that was added (same as input).
        """
        layer = event.value

        # Disconnect all connections from layer
        disconnect_events(layer.events, self)
        disconnect_events(layer.events, self.layers)

        # Clean up overlays
        for overlay in list(layer._overlays):
            del layer._overlays[overlay]

        self._on_layers_change()
        self._on_grid_change()

    def add_layer(self, layer: Layer) -> Layer:
        """Add a layer to the viewer.

        Parameters
        ----------
        layer : :class:`napari.layers.Layer`
            Layer to add.

        Returns
        -------
        layer : :class:`napari.layers.Layer` or list
            The layer that was added (same as input).
        """
        # Adding additional functionality inside `add_layer`
        # should be avoided to keep full functionality
        # from adding a layer through the `layers.append`
        # method
        self.layers.append(layer)
        return layer

    @rename_argument(
        from_name="interpolation",
        to_name="interpolation2d",
        version="0.6.0",
        since_version="0.4.17",
    )
    def add_image(
        self,
        data=None,
        *,
        channel_axis=None,
        rgb=None,
        colormap=None,
        contrast_limits=None,
        gamma=1,
        interpolation2d='nearest',
        interpolation3d='linear',
        rendering='mip',
        depiction='volume',
        iso_threshold=None,
        attenuation=0.05,
        name=None,
        metadata=None,
        scale=None,
        translate=None,
        rotate=None,
        shear=None,
        affine=None,
        opacity=1,
        blending=None,
        visible=True,
        multiscale=None,
        cache=True,
        plane=None,
        experimental_clipping_planes=None,
        custom_interpolation_kernel_2d=None,
        projection_mode='none',
    ) -> Union[Image, List[Image]]:
        """Add an image layer to the layer list.

        Parameters
        ----------
        data : array or list of array
            Image data. Can be N >= 2 dimensional. If the last dimension has length
            3 or 4 can be interpreted as RGB or RGBA if rgb is `True`. If a
            list and arrays are decreasing in shape then the data is treated as
            a multiscale image. Please note multiscale rendering is only
            supported in 2D. In 3D, only the lowest resolution scale is
            displayed.
        channel_axis : int, optional
            Axis to expand image along.  If provided, each channel in the data
            will be added as an individual image layer.  In channel_axis mode,
            all other parameters MAY be provided as lists, and the Nth value
            will be applied to the Nth channel in the data.  If a single value
            is provided, it will be broadcast to all Layers.
        rgb : bool or list
            Whether the image is rgb RGB or RGBA. If not specified by user and
            the last dimension of the data has length 3 or 4 it will be set as
            `True`. If `False` the image is interpreted as a luminance image.
            If a list then must be same length as the axis that is being
            expanded as channels.
        colormap : str, napari.utils.Colormap, tuple, dict, list
            Colormaps to use for luminance images. If a string must be the name
            of a supported colormap from vispy or matplotlib. If a tuple the
            first value must be a string to assign as a name to a colormap and
            the second item must be a Colormap. If a dict the key must be a
            string to assign as a name to a colormap and the value must be a
            Colormap. If a list then must be same length as the axis that is
            being expanded as channels, and each colormap is applied to each
            new image layer.
        contrast_limits : list (2,)
            Color limits to be used for determining the colormap bounds for
            luminance images. If not passed is calculated as the min and max of
            the image. If list of lists then must be same length as the axis
            that is being expanded and then each colormap is applied to each
            image.
        gamma : list, float
            Gamma correction for determining colormap linearity. Defaults to 1.
            If a list then must be same length as the axis that is being
            expanded as channels.
        interpolation : str or list
            Deprecated, to be removed in 0.6.0
        interpolation2d : str or list
            Interpolation mode used by vispy in 2D. Must be one of our supported
            modes. If a list then must be same length as the axis that is being
            expanded as channels.
        interpolation3d : str or list
            Interpolation mode used by vispy in 3D. Must be one of our supported
            modes. If a list then must be same length as the axis that is being
            expanded as channels.
        rendering : str or list
            Rendering mode used by vispy. Must be one of our supported
            modes. If a list then must be same length as the axis that is being
            expanded as channels.
        depiction : str
            Selects a preset volume depiction mode in vispy

            * volume: images are rendered as 3D volumes.
            * plane: images are rendered as 2D planes embedded in 3D.
        iso_threshold : float or list
            Threshold for isosurface. If a list then must be same length as the
            axis that is being expanded as channels.
        attenuation : float or list
            Attenuation rate for attenuated maximum intensity projection. If a
            list then must be same length as the axis that is being expanded as
            channels.
        name : str or list of str
            Name of the layer.  If a list then must be same length as the axis
            that is being expanded as channels.
        metadata : dict or list of dict
            Layer metadata. If a list then must be a list of dicts with the
            same length as the axis that is being expanded as channels.
        scale : tuple of float or list
            Scale factors for the layer. If a list then must be a list of
            tuples of float with the same length as the axis that is being
            expanded as channels.
        translate : tuple of float or list
            Translation values for the layer. If a list then must be a list of
            tuples of float with the same length as the axis that is being
            expanded as channels.
        rotate : float, 3-tuple of float, n-D array or list.
            If a float convert into a 2D rotation matrix using that value as an
            angle. If 3-tuple convert into a 3D rotation matrix, using a yaw,
            pitch, roll convention. Otherwise assume an nD rotation. Angles are
            assumed to be in degrees. They can be converted from radians with
            np.degrees if needed. If a list then must have same length as
            the axis that is being expanded as channels.
        shear : 1-D array or list.
            A vector of shear values for an upper triangular n-D shear matrix.
            If a list then must have same length as the axis that is being
            expanded as channels.
        affine : n-D array or napari.utils.transforms.Affine
            (N+1, N+1) affine transformation matrix in homogeneous coordinates.
            The first (N, N) entries correspond to a linear transform and
            the final column is a length N translation vector and a 1 or a
            napari `Affine` transform object. Applied as an extra transform on
            top of the provided scale, rotate, and shear values.
        opacity : float or list
            Opacity of the layer visual, between 0.0 and 1.0.  If a list then
            must be same length as the axis that is being expanded as channels.
        blending : str or list
            One of a list of preset blending modes that determines how RGB and
            alpha values of the layer visual get mixed. Allowed values are
            {'opaque', 'translucent', and 'additive'}. If a list then
            must be same length as the axis that is being expanded as channels.
        visible : bool or list of bool
            Whether the layer visual is currently being displayed.
            If a list then must be same length as the axis that is
            being expanded as channels.
        multiscale : bool
            Whether the data is a multiscale image or not. Multiscale data is
            represented by a list of array like image data. If not specified by
            the user and if the data is a list of arrays that decrease in shape
            then it will be taken to be multiscale. The first image in the list
            should be the largest. Please note multiscale rendering is only
            supported in 2D. In 3D, only the lowest resolution scale is
            displayed.
        cache : bool
            Whether slices of out-of-core datasets should be cached upon
            retrieval. Currently, this only applies to dask arrays.
        plane : dict or SlicingPlane
            Properties defining plane rendering in 3D. Properties are defined in
            data coordinates. Valid dictionary keys are
            {'position', 'normal', 'thickness', and 'enabled'}.
        experimental_clipping_planes : list of dicts, list of ClippingPlane, or ClippingPlaneList
            Each dict defines a clipping plane in 3D in data coordinates.
            Valid dictionary keys are {'position', 'normal', and 'enabled'}.
            Values on the negative side of the normal are discarded if the plane is enabled.
        custom_interpolation_kernel_2d : np.ndarray
            Convolution kernel used with the 'custom' interpolation mode in 2D rendering.

        Returns
        -------
        layer : :class:`napari.layers.Image` or list
            The newly-created image layer or list of image layers.
        """

        if colormap is not None:
            # standardize colormap argument(s) to Colormaps, and make sure they
            # are in AVAILABLE_COLORMAPS.  This will raise one of many various
            # errors if the colormap argument is invalid.  See
            # ensure_colormap for details
            if isinstance(colormap, list):
                colormap = [ensure_colormap(c) for c in colormap]
            else:
                colormap = ensure_colormap(colormap)

        # doing this here for IDE/console autocompletion in add_image function.
        kwargs = {
            'rgb': rgb,
            'colormap': colormap,
            'contrast_limits': contrast_limits,
            'gamma': gamma,
            'interpolation2d': interpolation2d,
            'interpolation3d': interpolation3d,
            'rendering': rendering,
            'depiction': depiction,
            'iso_threshold': iso_threshold,
            'attenuation': attenuation,
            'name': name,
            'metadata': metadata,
            'scale': scale,
            'translate': translate,
            'rotate': rotate,
            'shear': shear,
            'affine': affine,
            'opacity': opacity,
            'blending': blending,
            'visible': visible,
            'multiscale': multiscale,
            'cache': cache,
            'plane': plane,
            'experimental_clipping_planes': experimental_clipping_planes,
            'custom_interpolation_kernel_2d': custom_interpolation_kernel_2d,
            'projection_mode': projection_mode,
        }

        # these arguments are *already* iterables in the single-channel case.
        iterable_kwargs = {
            'scale',
            'translate',
            'rotate',
            'shear',
            'affine',
            'contrast_limits',
            'metadata',
            'experimental_clipping_planes',
            'custom_interpolation_kernel_2d',
        }

        if channel_axis is None:
            kwargs['colormap'] = kwargs['colormap'] or 'gray'
            kwargs['blending'] = kwargs['blending'] or 'translucent_no_depth'
            # Helpful message if someone tries to add multi-channel kwargs,
            # but forget the channel_axis arg
            for k, v in kwargs.items():
                if k not in iterable_kwargs and is_sequence(v):
                    raise TypeError(
                        trans._(
                            "Received sequence for argument '{argument}', did you mean to specify a 'channel_axis'? ",
                            deferred=True,
                            argument=k,
                        )
                    )
            layer = Image(data, **kwargs)
            self.layers.append(layer)

            return layer

        layerdata_list = split_channels(data, channel_axis, **kwargs)

        layer_list = [
            Image(image, **i_kwargs) for image, i_kwargs, _ in layerdata_list
        ]
        self.layers.extend(layer_list)

        return layer_list

    def open_sample(
        self,
        plugin: str,
        sample: str,
        reader_plugin: Optional[str] = None,
        **kwargs,
    ) -> List[Layer]:
        """Open `sample` from `plugin` and add it to the viewer.

        To see all available samples registered by plugins, use
        :func:`napari.plugins.available_samples`

        Parameters
        ----------
        plugin : str
            name of a plugin providing a sample
        sample : str
            name of the sample
        reader_plugin : str, optional
            reader plugin to use, passed to ``viewer.open``. Only used if the
            sample data is an URI (Uniform Resource Identifier). By default None.
        **kwargs
            additional kwargs will be passed to the sample data loader provided
            by `plugin`.  Use of ``**kwargs`` may raise an error if the kwargs do
            not match the sample data loader.

        Returns
        -------
        layers : list
            A list of any layers that were added to the viewer.

        Raises
        ------
        KeyError
            If `plugin` does not provide a sample named `sample`.
        """
        from napari.plugins import _npe2, plugin_manager

        plugin_spec_reader = None
        # try with npe2
        data, available = _npe2.get_sample_data(plugin, sample)

        # then try with npe1
        if data is None:
            try:
                data = plugin_manager._sample_data[plugin][sample]['data']
            except KeyError:
                available += list(plugin_manager.available_samples())
        # npe2 uri sample data, extract the path so we can use viewer.open
        elif hasattr(data.__self__, 'uri'):
            if (
                hasattr(data.__self__, 'reader_plugin')
                and data.__self__.reader_plugin != reader_plugin
            ):
                # if the user chose a reader_plugin, we use their choice
                # but we remember what the plugin declared so we can inform the user if it fails
                plugin_spec_reader = data.__self__.reader_plugin
                reader_plugin = reader_plugin or plugin_spec_reader
            data = data.__self__.uri

        if data is None:
            msg = trans._(
                "Plugin {plugin!r} does not provide sample data named {sample!r}. ",
                plugin=plugin,
                sample=sample,
                deferred=True,
            )
            if available:
                msg = trans._(
                    "Plugin {plugin!r} does not provide sample data named {sample!r}. Available samples include: {samples}.",
                    deferred=True,
                    plugin=plugin,
                    sample=sample,
                    samples=available,
                )
            else:
                msg = trans._(
                    "Plugin {plugin!r} does not provide sample data named {sample!r}. No plugin samples have been registered.",
                    deferred=True,
                    plugin=plugin,
                    sample=sample,
                )

            raise KeyError(msg)

        with layer_source(sample=(plugin, sample)):
            if callable(data):
                added = []
                for datum in data(**kwargs):
                    added.extend(self._add_layer_from_data(*datum))
                return added
            if isinstance(data, (str, Path)):
                try:
                    return self.open(data, plugin=reader_plugin)
                except Exception as e:
                    # user chose a different reader to the one specified by the plugin
                    # and it failed - let them know the plugin declared something else
                    if (
                        plugin_spec_reader is not None
                        and reader_plugin != plugin_spec_reader
                    ):
                        raise ValueError(
                            trans._(
                                "Chosen reader {chosen_reader} failed to open sample. Plugin {plugin} declares {original_reader} as the reader for this sample - try calling `open_sample` with no `reader_plugin` or passing {original_reader} explicitly.",
                                deferred=True,
                                plugin=plugin,
                                chosen_reader=reader_plugin,
                                original_reader=plugin_spec_reader,
                            )
                        ) from e
                    raise e  # noqa: TRY201

            raise TypeError(
                trans._(
                    'Got unexpected type for sample ({plugin!r}, {sample!r}): {data_type}',
                    deferred=True,
                    plugin=plugin,
                    sample=sample,
                    data_type=type(data),
                )
            )

    def open(
        self,
        path: PathOrPaths,
        *,
        stack: Union[bool, List[List[str]]] = False,
        plugin: Optional[str] = 'napari',
        layer_type: Optional[str] = None,
        **kwargs,
    ) -> List[Layer]:
        """Open a path or list of paths with plugins, and add layers to viewer.

        A list of paths will be handed one-by-one to the napari_get_reader hook
        if stack is False, otherwise the full list is passed to each plugin
        hook.

        Parameters
        ----------
        path : str or list of str
            A filepath, directory, or URL (or a list of any) to open.
        stack : bool or list[list[str]], optional
            If a list of strings is passed as ``path`` and ``stack`` is ``True``, then the
            entire list will be passed to plugins.  It is then up to individual
            plugins to know how to handle a list of paths.  If ``stack`` is
            ``False``, then the ``path`` list is broken up and passed to plugin
            readers one by one.  by default False.
            If the stack option is a list of lists containing individual paths,
            the inner lists are passedto the reader and will be stacked.
        plugin : str, optional
            Name of a plugin to use, by default builtins.  If provided, will
            force ``path`` to be read with the specified ``plugin``.
            If None, ``plugin`` will be read from preferences or inferred if just
            one reader is compatible.
            If the requested plugin cannot read ``path``, an exception will be raised.
        layer_type : str, optional
            If provided, will force data read from ``path`` to be passed to the
            corresponding ``add_<layer_type>`` method (along with any
            additional) ``kwargs`` provided to this function.  This *may*
            result in exceptions if the data returned from the path is not
            compatible with the layer_type.
        **kwargs
            All other keyword arguments will be passed on to the respective
            ``add_layer`` method.

        Returns
        -------
        layers : list
            A list of any layers that were added to the viewer.
        """
        if plugin == 'builtins':
            warnings.warn(
                trans._(
                    'The "builtins" plugin name is deprecated and will not work in a future version. Please use "napari" instead.',
                    deferred=True,
                ),
            )
            plugin = 'napari'

        paths: List[str | Path | List[str | Path]] = (
            [os.fspath(path)]
            if isinstance(path, (Path, str))
            else [os.fspath(p) for p in path]
        )

        # If stack is a bool and True, add an additional layer of nesting.
        if isinstance(stack, bool) and stack:
            paths = [paths]

        # If stack is a list and True, extend the paths with the inner lists.
        elif isinstance(stack, list) and stack:
            paths.extend(stack)

        added: List[Layer] = []  # for layers that get added
        with progress(
            paths,
            desc=trans._('Opening Files'),
            total=0
            if len(paths) == 1
            else None,  # indeterminate bar for 1 file
        ) as pbr:
            for _path in pbr:
                # If _path is a list, set stack to True
                _stack = isinstance(_path, list)
                # If _path is not a list already, make it a list.
                _path = [_path] if not isinstance(_path, list) else _path
                if plugin:
                    added.extend(
                        self._add_layers_with_plugins(
                            _path,
                            kwargs=kwargs,
                            plugin=plugin,
                            layer_type=layer_type,
                            stack=_stack,
                        )
                    )
                # no plugin choice was made
                else:
                    layers = self._open_or_raise_error(
                        _path, kwargs, layer_type, _stack
                    )
                    added.extend(layers)

        return added

    def _open_or_raise_error(
        self,
        paths: List[Union[Path, str]],
        kwargs: Optional[Dict[str, Any]] = None,
        layer_type: Optional[str] = None,
        stack: Union[bool, List[List[str]]] = False,
    ):
        """Open paths if plugin choice is unambiguous, raising any errors.

        This function will open paths if there is no plugin choice to be made
        i.e. there is a preferred reader associated with this file extension,
        or there is only one plugin available. Any errors that occur during
        the opening process are raised. If multiple plugins
        are available to read these paths, an error is raised specifying
        this.

        Errors are also raised by this function when the given paths are not
        a list or tuple, or if no plugins are available to read the files.
        This assumes all files have the same extension, as other cases
        are not yet supported.

        This function is called from ViewerModel.open, which raises any
        errors returned. The QtViewer also calls this method but catches
        exceptions and opens a dialog for users to make a plugin choice.

        Parameters
        ----------
        paths : List[Path | str]
            list of file paths to open
        kwargs : Dict[str, Any], optional
            keyword arguments to pass to layer adding method, by default {}
        layer_type : Optional[str], optional
            layer type for paths, by default None
        stack : bool or list[list[str]], optional
            True if files should be opened as a stack, by default False.
            Can also be a list containing lists of files to stack.

        Returns
        -------
        added
            list of layers added
        plugin
            plugin used to try opening paths, if any

        Raises
        ------
        TypeError
            when paths is *not* a list or tuple
        NoAvailableReaderError
            when no plugins are available to read path
        ReaderPluginError
            when reading with only available or prefered plugin fails
        MultipleReaderError
            when multiple readers are available to read the path
        """
        paths = [os.fspath(path) for path in paths]  # PathObjects -> str
        _path = paths[0]
        # we want to display the paths nicely so make a help string here
        path_message = f"[{_path}], ...]" if len(paths) > 1 else _path
        readers = get_potential_readers(_path)
        if not readers:
            raise NoAvailableReaderError(
                trans._(
                    'No plugin found capable of reading {path_message}.',
                    path_message=path_message,
                    deferred=True,
                ),
                paths,
            )

        plugin = get_preferred_reader(_path)
        if plugin and plugin not in readers:
            warnings.warn(
                RuntimeWarning(
                    trans._(
                        "Can't find {plugin} plugin associated with {path_message} files. ",
                        plugin=plugin,
                        path_message=path_message,
                    )
                    + trans._(
                        "This may be because you've switched environments, or have uninstalled the plugin without updating the reader preference. "
                    )
                    + trans._(
                        "You can remove this preference in the preference dialog, or by editing `settings.plugins.extension2reader`."
                    )
                )
            )
            plugin = None

        # preferred plugin exists, or we just have one plugin available
        if plugin or len(readers) == 1:
            plugin = plugin or next(iter(readers.keys()))
            try:
                added = self._add_layers_with_plugins(
                    paths,
                    kwargs=kwargs,
                    stack=stack,
                    plugin=plugin,
                    layer_type=layer_type,
                )
            # plugin failed
            except Exception as e:  # noqa: BLE001
                raise ReaderPluginError(
                    trans._(
                        'Tried opening with {plugin}, but failed.',
                        deferred=True,
                        plugin=plugin,
                    ),
                    plugin,
                    paths,
                ) from e
        # multiple plugins
        else:
            raise MultipleReaderError(
                trans._(
                    "Multiple plugins found capable of reading {path_message}. Select plugin from {plugins} and pass to reading function e.g. `viewer.open(..., plugin=...)`.",
                    path_message=path_message,
                    plugins=readers,
                    deferred=True,
                ),
                list(readers.keys()),
                paths,
            )

        return added

    def _add_layers_with_plugins(
        self,
        paths: List[str],
        *,
        stack: bool,
        kwargs: Optional[dict] = None,
        plugin: Optional[str] = None,
        layer_type: Optional[str] = None,
    ) -> List[Layer]:
        """Load a path or a list of paths into the viewer using plugins.

        This function is mostly called from self.open_path, where the ``stack``
        argument determines whether a list of strings is handed to plugins one
        at a time, or en-masse.

        Parameters
        ----------
        paths : list of str
            A filepath, directory, or URL (or a list of any) to open. If a
            list, the assumption is that the list is to be treated as a stack.
        kwargs : dict, optional
            keyword arguments that will be used to overwrite any of those that
            are returned in the meta dict from plugins.
        plugin : str, optional
            Name of a plugin to use.  If provided, will force ``path`` to be
            read with the specified ``plugin``.  If the requested plugin cannot
            read ``path``, an exception will be raised.
        layer_type : str, optional
            If provided, will force data read from ``path`` to be passed to the
            corresponding ``add_<layer_type>`` method (along with any
            additional) ``kwargs`` provided to this function.  This *may*
            result in exceptions if the data returned from the path is not
            compatible with the layer_type.
        stack : bool
            See `open` method
            Stack=False => path is unique string, and list of len(1)
            Stack=True => path is list of path

        Returns
        -------
        List[Layer]
            A list of any layers that were added to the viewer.
        """
        from napari.plugins.io import read_data_with_plugins

        assert stack is not None
        assert isinstance(paths, list)
        assert not isinstance(paths, str)
        for p in paths:
            assert isinstance(p, str)

        if stack:
            layer_data, hookimpl = read_data_with_plugins(
                paths, plugin=plugin, stack=stack
            )
        else:
            assert len(paths) == 1
            layer_data, hookimpl = read_data_with_plugins(
                paths, plugin=plugin, stack=stack
            )

        # glean layer names from filename. These will be used as *fallback*
        # names, if the plugin does not return a name kwarg in their meta dict.
        filenames = []

        if len(paths) == len(layer_data):
            filenames = iter(paths)
        else:
            # if a list of paths has been returned as a list of layer data
            # without a 1:1 relationship between the two lists we iterate
            # over the first name
            filenames = itertools.repeat(paths[0])

        # add each layer to the viewer
        added: List[Layer] = []  # for layers that get added
        plugin = hookimpl.plugin_name if hookimpl else None
        for data, filename in zip(layer_data, filenames):
            basename, _ext = os.path.splitext(os.path.basename(filename))
            _data = _unify_data_and_user_kwargs(
                data, kwargs, layer_type, fallback_name=basename
            )
            # actually add the layer
            with layer_source(path=filename, reader_plugin=plugin):
                added.extend(self._add_layer_from_data(*_data))
        return added

    def _add_layer_from_data(
        self,
        data,
        meta: Optional[Dict[str, Any]] = None,
        layer_type: Optional[str] = None,
    ) -> List[Layer]:
        """Add arbitrary layer data to the viewer.

        Primarily intended for usage by reader plugin hooks.

        Parameters
        ----------
        data : Any
            Data in a format that is valid for the corresponding `add_*` method
            of the specified ``layer_type``.
        meta : dict, optional
            Dict of keyword arguments that will be passed to the corresponding
            `add_*` method.  MUST NOT contain any keyword arguments that are
            not valid for the corresponding method.
        layer_type : str
            Type of layer to add.  MUST have a corresponding add_* method on
            on the viewer instance.  If not provided, the layer is assumed to
            be "image", unless data.dtype is one of (np.int32, np.uint32,
            np.int64, np.uint64), in which case it is assumed to be "labels".

        Returns
        -------
        layers : list of layers
            A list of layers added to the viewer.

        Raises
        ------
        ValueError
            If ``layer_type`` is not one of the recognized layer types.
        TypeError
            If any keyword arguments in ``meta`` are unexpected for the
            corresponding `add_*` method for this layer_type.

        Examples
        --------
        A typical use case might be to upack a tuple of layer data with a
        specified layer_type.

        >>> viewer = napari.Viewer()
        >>> data = (
        ...     np.random.random((10, 2)) * 20,
        ...     {'face_color': 'blue'},
        ...     'points',
        ... )
        >>> viewer._add_layer_from_data(*data)

        """

        layer_type = (layer_type or '').lower()

        # assumes that big integer type arrays are likely labels.
        if not layer_type:
            layer_type = guess_labels(data)

        if layer_type not in layers.NAMES:
            raise ValueError(
                trans._(
                    "Unrecognized layer_type: '{layer_type}'. Must be one of: {layer_names}.",
                    deferred=True,
                    layer_type=layer_type,
                    layer_names=layers.NAMES,
                )
            )

        try:
            add_method = getattr(self, 'add_' + layer_type)
            layer = add_method(data, **(meta or {}))
        except TypeError as exc:
            if 'unexpected keyword argument' not in str(exc):
                raise
            bad_key = str(exc).split('keyword argument ')[-1]
            raise TypeError(
                trans._(
                    "_add_layer_from_data received an unexpected keyword argument ({bad_key}) for layer type {layer_type}",
                    deferred=True,
                    bad_key=bad_key,
                    layer_type=layer_type,
                )
            ) from exc
        return layer if isinstance(layer, list) else [layer]


def _normalize_layer_data(data: LayerData) -> FullLayerData:
    """Accepts any layerdata tuple, and returns a fully qualified tuple.

    Parameters
    ----------
    data : LayerData
        1-, 2-, or 3-tuple with (data, meta, layer_type).

    Returns
    -------
    FullLayerData
        3-tuple with (data, meta, layer_type)

    Raises
    ------
    ValueError
        If data has len < 1 or len > 3, or if the second item in ``data`` is
        not a ``dict``, or the third item is not a valid layer_type ``str``
    """
    if not isinstance(data, tuple) and 0 < len(data) < 4:
        raise ValueError(
            trans._(
                "LayerData must be a 1-, 2-, or 3-tuple",
                deferred=True,
            )
        )

    _data = list(data)
    if len(_data) > 1:
        if not isinstance(_data[1], dict):
            raise ValueError(
                trans._(
                    "The second item in a LayerData tuple must be a dict",
                    deferred=True,
                )
            )
    else:
        _data.append({})
    if len(_data) > 2:
        if _data[2] not in layers.NAMES:
            raise ValueError(
                trans._(
                    "The third item in a LayerData tuple must be one of: {layers!r}.",
                    deferred=True,
                    layers=layers.NAMES,
                )
            )
    else:
        _data.append(guess_labels(_data[0]))
    return tuple(_data)  # type: ignore


def _unify_data_and_user_kwargs(
    data: LayerData,
    kwargs: Optional[dict] = None,
    layer_type: Optional[str] = None,
    fallback_name: Optional[str] = None,
) -> FullLayerData:
    """Merge data returned from plugins with options specified by user.

    If ``data == (_data, _meta, _type)``.  Then:

    - ``kwargs`` will be used to update ``_meta``
    - ``layer_type`` will replace ``_type`` and, if provided, ``_meta`` keys
        will be pruned to layer_type-appropriate kwargs
    - ``fallback_name`` is used if ``not _meta.get('name')``

    .. note:

        If a user specified both layer_type and additional keyword arguments
        to viewer.open(), it is their responsibility to make sure the kwargs
        match the layer_type.

    Parameters
    ----------
    data : LayerData
        1-, 2-, or 3-tuple with (data, meta, layer_type) returned from plugin.
    kwargs : dict, optional
        User-supplied keyword arguments, to override those in ``meta`` supplied
        by plugins.
    layer_type : str, optional
        A user-supplied layer_type string, to override the ``layer_type``
        declared by the plugin.
    fallback_name : str, optional
        A name for the layer, to override any name in ``meta`` supplied by the
        plugin.

    Returns
    -------
    FullLayerData
        Fully qualified LayerData tuple with user-provided overrides.
    """
    _data, _meta, _type = _normalize_layer_data(data)

    if layer_type:
        # the user has explicitly requested this be a certain layer type
        # strip any kwargs from the plugin that are no longer relevant
        _meta = prune_kwargs(_meta, layer_type)
        _type = layer_type

    if kwargs:
        # if user provided kwargs, use to override any meta dict values that
        # were returned by the plugin. We only prune kwargs if the user did
        # *not* specify the layer_type. This means that if a user specified
        # both layer_type and additional keyword arguments to viewer.open(),
        # it is their responsibility to make sure the kwargs match the
        # layer_type.
        _meta.update(prune_kwargs(kwargs, _type) if not layer_type else kwargs)

    if not _meta.get('name') and fallback_name:
        _meta['name'] = fallback_name
    return (_data, _meta, _type)


def prune_kwargs(kwargs: Dict[str, Any], layer_type: str) -> Dict[str, Any]:
    """Return copy of ``kwargs`` with only keys valid for ``add_<layer_type>``

    Parameters
    ----------
    kwargs : dict
        A key: value mapping where some or all of the keys are parameter names
        for the corresponding ``Viewer.add_<layer_type>`` method.
    layer_type : str
        The type of layer that is going to be added with these ``kwargs``.

    Returns
    -------
    pruned_kwargs : dict
        A key: value mapping where all of the keys are valid parameter names
        for the corresponding ``Viewer.add_<layer_type>`` method.

    Raises
    ------
    ValueError
        If ``ViewerModel`` does not provide an ``add_<layer_type>`` method
        for the provided ``layer_type``.

    Examples
    --------
    >>> test_kwargs = {
    ...     'scale': (0.75, 1),
    ...     'blending': 'additive',
    ...     'num_colors': 10,
    ... }
    >>> prune_kwargs(test_kwargs, 'image')
    {'scale': (0.75, 1), 'blending': 'additive'}

    >>> # only labels has the ``num_colors`` argument
    >>> prune_kwargs(test_kwargs, 'labels')
    {'scale': (0.75, 1), 'blending': 'additive', 'num_colors': 10}
    """
    add_method = getattr(ViewerModel, 'add_' + layer_type, None)
    if not add_method or layer_type == 'layer':
        raise ValueError(
            trans._(
                "Invalid layer_type: {layer_type}",
                deferred=True,
                layer_type=layer_type,
            )
        )

    # get valid params for the corresponding add_<layer_type> method
    valid = valid_add_kwargs()[layer_type]
    return {k: v for k, v in kwargs.items() if k in valid}


@lru_cache(maxsize=1)
def valid_add_kwargs() -> Dict[str, Set[str]]:
    """Return a dict where keys are layer types & values are valid kwargs."""
    valid = {}
    for meth in dir(ViewerModel):
        if not meth.startswith('add_') or meth[4:] == 'layer':
            continue
        params = inspect.signature(getattr(ViewerModel, meth)).parameters
        valid[meth[4:]] = set(params) - {'self', 'kwargs'}
    return valid


for _layer in (
    layers.Labels,
    layers.Points,
    layers.Shapes,
    layers.Surface,
    layers.Tracks,
    layers.Vectors,
):
    func = create_add_method(_layer, filename=__file__)
    setattr(ViewerModel, func.__name__, func)<|MERGE_RESOLUTION|>--- conflicted
+++ resolved
@@ -19,12 +19,8 @@
 )
 
 import numpy as np
-<<<<<<< HEAD
 from app_model.expressions import Context
 from app_model.types import KeyBinding
-from pydantic import Extra, Field, PrivateAttr, validator
-=======
->>>>>>> cf3ad37c
 
 from napari import layers
 from napari._pydantic_compat import Extra, Field, PrivateAttr, validator
