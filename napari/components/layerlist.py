import itertools
import warnings
from collections import namedtuple
from functools import cached_property
from typing import TYPE_CHECKING, Iterable, List, Optional, Tuple, Union

import numpy as np

from ..layers import Layer
from ..layers.image.image import _ImageBase
from ..utils.events.containers import SelectableEventedList
from ..utils.naming import inc_name_count
from ..utils.translations import trans

Extent = namedtuple('Extent', 'data world step')

if TYPE_CHECKING:
    from npe2.manifest.contributions import WriterContribution


class _LayerListMixin:
    def __newlike__(self, data):
        return type(self)(data)

    def _on_selection_changed(self, event):
        # This method is a temporary workaround to the fact that the Points
        # layer needs to know when its selection state changes so that it can
        # update the highlight state.  This (and the layer._on_selection
        # method) can be removed once highlighting logic has been removed from
        # the layer model.
        for layer in event.added:
            layer._on_selection(True)
        for layer in event.removed:
            layer._on_selection(False)

    def toggle_selected_visibility(self):
        """Toggle visibility of selected layers"""
        for layer in self.selection:
            layer.visible = not layer.visible

    def _link_layers(
        self,
        method: str,
        layers: Optional[Iterable[Union[str, Layer]]] = None,
        attributes: Iterable[str] = (),
    ):
        # adding this method here allows us to emit an event when
        # layers in this group are linked/unlinked.  Which is necessary
        # for updating context
        from ..layers.utils import _link_layers

        if layers is not None:
            layers = [self[x] if isinstance(x, str) else x for x in layers]  # type: ignore
        else:
            layers = self
        getattr(_link_layers, method)(layers, attributes)
        self.selection.events.changed(added={}, removed={})

    def link_layers(
        self,
        layers: Optional[Iterable[Union[str, Layer]]] = None,
        attributes: Iterable[str] = (),
    ):
        return self._link_layers('link_layers', layers, attributes)

    def unlink_layers(
        self,
        layers: Optional[Iterable[Union[str, Layer]]] = None,
        attributes: Iterable[str] = (),
    ):
        return self._link_layers('unlink_layers', layers, attributes)

    @cached_property
    def _ranges(self) -> List[Tuple[float, float, float]]:
        """Get ranges for Dims.range in world coordinates.

        This shares some code in common with the `extent` property, but
        determines Dims.range settings for each dimension such that each
        range is aligned to pixel centers at the finest scale.
        """
        if len(self) == 0:
            return [(0, 1, 1)] * self.ndim

        # Determine minimum step size across all layers
        layer_extent_list = [layer.extent for layer in self]
        scales = [extent.step for extent in layer_extent_list]
        min_steps = self._step_size_from_scales(scales)

        # Pixel-based layers need to be offset by 0.5 * min_steps to align
        # Dims.range with pixel centers in world coordinates
        pixel_offsets = [
            0.5 * min_steps
            if isinstance(layer, _ImageBase)
            else [0] * len(min_steps)
            for layer in self
        ]

        # Non-pixel layers need an offset of the range stop by min_steps since the upper
        # limit of Dims.range is non-inclusive.
        point_offsets = [
            [0] * len(min_steps)
            if isinstance(layer, _ImageBase)
            else min_steps
            for layer in self
        ]

        # Determine world coordinate extents similarly to
        # `_get_extent_world`, but including offsets calculated above.
        extrema = [extent.world for extent in layer_extent_list]
        mins = [
            e[0] + o1[: len(e[0])] for e, o1 in zip(extrema, pixel_offsets)
        ]
        maxs = [
            e[1] + o1[: len(e[0])] + o2[: len(e[0])]
            for e, o1, o2 in zip(extrema, pixel_offsets, point_offsets)
        ]
        min_v, max_v = self._get_min_and_max(mins, maxs)

        # form range tuples, switching back to original dimension order
        return list(zip(min_v, max_v, min_steps))

    def _step_size_from_scales(self, scales):
        # Reverse order so last axes of scale with different ndim are aligned
        scales = [scale[::-1] for scale in scales]
        full_scales = list(
            np.array(list(itertools.zip_longest(*scales, fillvalue=np.nan)))
        )
        # restore original order
        return np.nanmin(full_scales, axis=1)[::-1]

    def _get_min_and_max(self, mins_list, maxes_list):

        # Reverse dimensions since it is the last dimensions that are
        # displayed.
        mins_list = [mins[::-1] for mins in mins_list]
        maxes_list = [maxes[::-1] for maxes in maxes_list]

        with warnings.catch_warnings():
            # Taking the nanmin and nanmax of an axis of all nan
            # raises a warning and returns nan for that axis
            # as we have do an explicit nan_to_num below this
            # behaviour is acceptable and we can filter the
            # warning
            warnings.filterwarnings(
                'ignore',
                message=str(
                    trans._('All-NaN axis encountered', deferred=True)
                ),
            )
            min_v = np.nanmin(
                list(itertools.zip_longest(*mins_list, fillvalue=np.nan)),
                axis=1,
            )
            max_v = np.nanmax(
                list(itertools.zip_longest(*maxes_list, fillvalue=np.nan)),
                axis=1,
            )

        # 512 element default extent as documented in `_get_extent_world`
        min_v = np.nan_to_num(min_v, nan=-0.5)
        max_v = np.nan_to_num(max_v, nan=511.5)

        # switch back to original order
        return min_v[::-1], max_v[::-1]


class LayerList(_LayerListMixin, SelectableEventedList[Layer]):
    """List-like layer collection with built-in reordering and callback hooks.

    Parameters
    ----------
    data : iterable
        Iterable of napari.layer.Layer

    Events
    ------
    inserting : (index: int)
        emitted before an item is inserted at ``index``
    inserted : (index: int, value: T)
        emitted after ``value`` is inserted at ``index``
    removing : (index: int)
        emitted before an item is removed at ``index``
    removed : (index: int, value: T)
        emitted after ``value`` is removed at ``index``
    moving : (index: int, new_index: int)
        emitted before an item is moved from ``index`` to ``new_index``
    moved : (index: int, new_index: int, value: T)
        emitted after ``value`` is moved from ``index`` to ``new_index``
    changed : (index: int, old_value: T, value: T)
        emitted when ``index`` is set from ``old_value`` to ``value``
    changed <OVERLOAD> : (index: slice, old_value: List[_T], value: List[_T])
        emitted when ``index`` is set from ``old_value`` to ``value``
    reordered : (value: self)
        emitted when the list is reordered (eg. moved/reversed).
    selection.events.changed : (added: Set[_T], removed: Set[_T])
        emitted when the set changes, includes item(s) that have been added
        and/or removed from the set.
    selection.events.active : (value: _T)
        emitted when the current item has changed.
    selection.events._current : (value: _T)
        emitted when the current item has changed. (Private event)
    """

    def __init__(self, data=()):
        super().__init__(
            data=data,
            basetype=Layer,
            lookup={str: lambda e: e.name},
        )

        # TODO: figure out how to move this context creation bit.
        # Ideally, the app should be aware of the layerlist, but not vice versa.
        # This could probably be done by having the layerlist emit events that the app
        # connects to, then the `_ctx` object would live on the app, (not here)
        from .._app_model.context import create_context
        from .._app_model.context._layerlist_context import (
            LayerListContextKeys,
        )

        self._ctx = create_context(self)
        if self._ctx is not None:  # happens during Viewer type creation
            self._ctx_keys = LayerListContextKeys(self._ctx)

            self.selection.events.changed.connect(self._ctx_keys.update)

        # temporary: see note in _on_selection_event
        self.selection.events.changed.connect(self._on_selection_changed)

    def _coerce_name(self, name, layer=None):
        """Coerce a name into a unique equivalent.

        Parameters
        ----------
        name : str
            Original name.
        layer : napari.layers.Layer, optional
            Layer for which name is generated.

        Returns
        -------
        new_name : str
            Coerced, unique name.
        """
        existing_layers = {x.name for x in self if x is not layer}
        for _ in range(len(self)):
            if name in existing_layers:
                name = inc_name_count(name)
        return name

    def _update_name(self, event):
        """Coerce name of the layer in `event.layer`."""
        layer = event.source
        layer.name = self._coerce_name(layer.name, layer)

    def _ensure_unique(self, values, allow=()):
        bad = set(self._list) - set(allow)
        values = tuple(values) if isinstance(values, Iterable) else (values,)
        for v in values:
            if v in bad:
                raise ValueError(
                    trans._(
                        "Layer '{v}' is already present in layer list",
                        deferred=True,
                        v=v,
                    )
                )
        return values

    def __setitem__(self, key, value):
        old = self._list[key]
        if isinstance(key, slice):
            value = self._ensure_unique(value, old)
        elif isinstance(key, int):
            (value,) = self._ensure_unique((value,), (old,))
        super().__setitem__(key, value)

    def insert(self, index: int, value: Layer):
        """Insert ``value`` before index."""
        (value,) = self._ensure_unique((value,))
        new_layer = self._type_check(value)
        new_layer.name = self._coerce_name(new_layer.name)
        self._clean_cache()
        new_layer.events.set_data.connect(self._clean_cache)
        super().insert(index, new_layer)

    def _process_delete_item(self, item: Layer):
        item.events.set_data.disconnect(self._clean_cache)
        self._clean_cache()

    def _clean_cache(self):
        cached_properties = (
            'extent',
            '_extent_world',
            '_step_size',
            '_ranges',
        )
        [self.__dict__.pop(p, None) for p in cached_properties]

    @cached_property
    def _extent_world(self) -> np.ndarray:
        """Extent of layers in world coordinates.

        Default to 2D with (-0.5, 511.5) min/ max values if no data is present.
        Corresponds to pixels centered at [0, ..., 511].

        Returns
        -------
        extent_world : array, shape (2, D)
        """
        return self._get_extent_world([layer.extent for layer in self])

    def _get_extent_world(self, layer_extent_list):
        """Extent of layers in world coordinates.

        Default to 2D with (-0.5, 511.5) min/ max values if no data is present.
        Corresponds to pixels centered at [0, ..., 511].

        Returns
        -------
        extent_world : array, shape (2, D)
        """
        if len(self) == 0:
            min_v = np.asarray([-0.5] * self.ndim)
            max_v = np.asarray([511.5] * self.ndim)
        else:
            extrema = [extent.world for extent in layer_extent_list]
            mins = [e[0] for e in extrema]
            maxs = [e[1] for e in extrema]
            min_v, max_v = self._get_min_and_max(mins, maxs)

        return np.vstack([min_v, max_v])

    @cached_property
    def _step_size(self) -> np.ndarray:
        """Ideal step size between planes in world coordinates.

        Computes the best step size that allows all data planes to be
        sampled if moving through the full range of world coordinates.
        The current implementation just takes the minimum scale.

        Returns
        -------
        step_size : array, shape (D,)
        """
        return self._get_step_size([layer.extent for layer in self])

    def _get_step_size(self, layer_extent_list):
        if len(self) == 0:
            return np.ones(self.ndim)
<<<<<<< HEAD
        scales = [extent.step for extent in layer_extent_list]
        return self._step_size_from_scales(scales)
=======
>>>>>>> 8bb7e78f

        scales = [extent.step for extent in layer_extent_list]
        return self._step_size_from_scales(scales)

    def get_extent(self, layers: Iterable[Layer]) -> Extent:
        """
        Return extent for a given layer list.
        This function is useful for calculating the extent of a subset of layers
        when preparing and updating some supplementary layers.
        For example see the cross Vectors layer in the `multiple_viewer_widget` example.

        Parameters
        ----------
        layers : list of Layer
            list of layers for which extent should be calculated

        Returns
        -------
        extent : Extent
             extent for selected layers
        """
        extent_list = [layer.extent for layer in layers]
        return Extent(
            data=None,
            world=self._get_extent_world(extent_list),
            step=self._get_step_size(extent_list),
        )

<<<<<<< HEAD
=======
    @cached_property
    def extent(self) -> Extent:
        """Extent of layers in data and world coordinates."""
        return self.get_extent([x for x in self])

    @cached_property
    def _ranges(self) -> List[Tuple[float, float, float]]:
        """Get ranges for Dims.range in world coordinates.

        This shares some code in common with the `extent` property, but
        determines Dims.range settings for each dimension such that each
        range is aligned to pixel centers at the finest scale.
        """
        if len(self) == 0:
            return [(0, 1, 1)] * self.ndim
        else:
            # Determine minimum step size across all layers
            layer_extent_list = [layer.extent for layer in self]
            scales = [extent.step for extent in layer_extent_list]
            min_steps = self._step_size_from_scales(scales)

            # Pixel-based layers need to be offset by 0.5 * min_steps to align
            # Dims.range with pixel centers in world coordinates
            pixel_offsets = [
                0.5 * min_steps
                if isinstance(layer, _ImageBase)
                else [0] * len(min_steps)
                for layer in self
            ]

            # Non-pixel layers need an offset of the range stop by min_steps since the upper
            # limit of Dims.range is non-inclusive.
            point_offsets = [
                [0] * len(min_steps)
                if isinstance(layer, _ImageBase)
                else min_steps
                for layer in self
            ]

            # Determine world coordinate extents similarly to
            # `_get_extent_world`, but including offsets calculated above.
            extrema = [extent.world for extent in layer_extent_list]
            mins = [
                e[0] + o1[: len(e[0])] for e, o1 in zip(extrema, pixel_offsets)
            ]
            maxs = [
                e[1] + o1[: len(e[0])] + o2[: len(e[0])]
                for e, o1, o2 in zip(extrema, pixel_offsets, point_offsets)
            ]
            min_v, max_v = self._get_min_and_max(mins, maxs)

            # form range tuples, switching back to original dimension order
            return [
                (start, stop, step)
                for start, stop, step in zip(min_v, max_v, min_steps)
            ]

>>>>>>> 8bb7e78f
    @property
    def ndim(self) -> int:
        """Maximum dimensionality of layers.

        Defaults to 2 if no data is present.

        Returns
        -------
        ndim : int
        """
        return max((layer.ndim for layer in self), default=2)

    def save(
        self,
        path: str,
        *,
        selected: bool = False,
        plugin: Optional[str] = None,
        _writer: Optional['WriterContribution'] = None,
    ) -> List[str]:
        """Save all or only selected layers to a path using writer plugins.

        If ``plugin`` is not provided and only one layer is targeted, then we
        directly call the corresponding``napari_write_<layer_type>`` hook (see
        :ref:`single layer writer hookspecs <write-single-layer-hookspecs>`)
        which will loop through implementations and stop when the first one
        returns a non-``None`` result. The order in which implementations are
        called can be changed with the Plugin sorter in the GUI or with the
        corresponding hook's
        :meth:`~napari.plugins._hook_callers._HookCaller.bring_to_front`
        method.

        If ``plugin`` is not provided and multiple layers are targeted,
        then we call
        :meth:`~napari.plugins.hook_specifications.napari_get_writer` which
        loops through plugins to find the first one that knows how to handle
        the combination of layers and is able to write the file. If no plugins
        offer :meth:`~napari.plugins.hook_specifications.napari_get_writer` for
        that combination of layers then the default
        :meth:`~napari.plugins.hook_specifications.napari_get_writer` will
        create a folder and call ``napari_write_<layer_type>`` for each layer
        using the ``Layer.name`` variable to modify the path such that the
        layers are written to unique files in the folder.

        If ``plugin`` is provided and a single layer is targeted, then we
        call the ``napari_write_<layer_type>`` for that plugin, and if it fails
        we error.

        If ``plugin`` is provided and multiple layers are targeted, then
        we call we call
        :meth:`~napari.plugins.hook_specifications.napari_get_writer` for
        that plugin, and if it doesn't return a ``WriterFunction`` we error,
        otherwise we call it and if that fails if it we error.

        Parameters
        ----------
        path : str
            A filepath, directory, or URL to open.  Extensions may be used to
            specify output format (provided a plugin is available for the
            requested format).
        selected : bool
            Optional flag to only save selected layers. False by default.
        plugin : str, optional
            Name of the plugin to use for saving. If None then all plugins
            corresponding to appropriate hook specification will be looped
            through to find the first one that can save the data.
        _writer : WriterContribution, optional
            private: npe2 specific writer override.

        Returns
        -------
        list of str
            File paths of any files that were written.
        """
        from ..plugins.io import save_layers

        layers = (
            [x for x in self if x in self.selection]
            if selected
            else list(self)
        )

        if selected:
            msg = trans._("No layers selected", deferred=True)
        else:
            msg = trans._("No layers to save", deferred=True)

        if not layers:
            warnings.warn(msg)
            return []

        return save_layers(path, layers, plugin=plugin, _writer=_writer)<|MERGE_RESOLUTION|>--- conflicted
+++ resolved
@@ -199,6 +199,7 @@
         emitted when the current item has changed.
     selection.events._current : (value: _T)
         emitted when the current item has changed. (Private event)
+
     """
 
     def __init__(self, data=()):
@@ -347,11 +348,6 @@
     def _get_step_size(self, layer_extent_list):
         if len(self) == 0:
             return np.ones(self.ndim)
-<<<<<<< HEAD
-        scales = [extent.step for extent in layer_extent_list]
-        return self._step_size_from_scales(scales)
-=======
->>>>>>> 8bb7e78f
 
         scales = [extent.step for extent in layer_extent_list]
         return self._step_size_from_scales(scales)
@@ -380,66 +376,11 @@
             step=self._get_step_size(extent_list),
         )
 
-<<<<<<< HEAD
-=======
     @cached_property
     def extent(self) -> Extent:
         """Extent of layers in data and world coordinates."""
         return self.get_extent([x for x in self])
 
-    @cached_property
-    def _ranges(self) -> List[Tuple[float, float, float]]:
-        """Get ranges for Dims.range in world coordinates.
-
-        This shares some code in common with the `extent` property, but
-        determines Dims.range settings for each dimension such that each
-        range is aligned to pixel centers at the finest scale.
-        """
-        if len(self) == 0:
-            return [(0, 1, 1)] * self.ndim
-        else:
-            # Determine minimum step size across all layers
-            layer_extent_list = [layer.extent for layer in self]
-            scales = [extent.step for extent in layer_extent_list]
-            min_steps = self._step_size_from_scales(scales)
-
-            # Pixel-based layers need to be offset by 0.5 * min_steps to align
-            # Dims.range with pixel centers in world coordinates
-            pixel_offsets = [
-                0.5 * min_steps
-                if isinstance(layer, _ImageBase)
-                else [0] * len(min_steps)
-                for layer in self
-            ]
-
-            # Non-pixel layers need an offset of the range stop by min_steps since the upper
-            # limit of Dims.range is non-inclusive.
-            point_offsets = [
-                [0] * len(min_steps)
-                if isinstance(layer, _ImageBase)
-                else min_steps
-                for layer in self
-            ]
-
-            # Determine world coordinate extents similarly to
-            # `_get_extent_world`, but including offsets calculated above.
-            extrema = [extent.world for extent in layer_extent_list]
-            mins = [
-                e[0] + o1[: len(e[0])] for e, o1 in zip(extrema, pixel_offsets)
-            ]
-            maxs = [
-                e[1] + o1[: len(e[0])] + o2[: len(e[0])]
-                for e, o1, o2 in zip(extrema, pixel_offsets, point_offsets)
-            ]
-            min_v, max_v = self._get_min_and_max(mins, maxs)
-
-            # form range tuples, switching back to original dimension order
-            return [
-                (start, stop, step)
-                for start, stop, step in zip(min_v, max_v, min_steps)
-            ]
-
->>>>>>> 8bb7e78f
     @property
     def ndim(self) -> int:
         """Maximum dimensionality of layers.
@@ -491,7 +432,7 @@
         If ``plugin`` is provided and multiple layers are targeted, then
         we call we call
         :meth:`~napari.plugins.hook_specifications.napari_get_writer` for
-        that plugin, and if it doesn't return a ``WriterFunction`` we error,
+        that plugin, and if it doesn’t return a ``WriterFunction`` we error,
         otherwise we call it and if that fails if it we error.
 
         Parameters
