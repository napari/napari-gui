import itertools
import warnings
from collections import namedtuple
from functools import cached_property
from typing import TYPE_CHECKING, Iterable, List, Optional, Tuple, Union

import numpy as np

from napari.layers import Layer
from napari.layers.image.image import _ImageBase
from napari.utils.events.containers import SelectableEventedList
from napari.utils.naming import inc_name_count
from napari.utils.translations import trans

Extent = namedtuple('Extent', 'data world step')

if TYPE_CHECKING:
    from npe2.manifest.io import WriterContribution


class LayerList(SelectableEventedList[Layer]):
    """List-like layer collection with built-in reordering and callback hooks.

    Parameters
    ----------
    data : iterable
        Iterable of napari.layer.Layer

    Events
    ------
    inserting : (index: int)
        emitted before an item is inserted at ``index``
    inserted : (index: int, value: T)
        emitted after ``value`` is inserted at ``index``
    removing : (index: int)
        emitted before an item is removed at ``index``
    removed : (index: int, value: T)
        emitted after ``value`` is removed at ``index``
    moving : (index: int, new_index: int)
        emitted before an item is moved from ``index`` to ``new_index``
    moved : (index: int, new_index: int, value: T)
        emitted after ``value`` is moved from ``index`` to ``new_index``
    changed : (index: int, old_value: T, value: T)
        emitted when ``index`` is set from ``old_value`` to ``value``
    changed <OVERLOAD> : (index: slice, old_value: List[_T], value: List[_T])
        emitted when ``index`` is set from ``old_value`` to ``value``
    reordered : (value: self)
        emitted when the list is reordered (eg. moved/reversed).
    selection.events.changed : (added: Set[_T], removed: Set[_T])
        emitted when the set changes, includes item(s) that have been added
        and/or removed from the set.
    selection.events.active : (value: _T)
        emitted when the current item has changed.
    selection.events._current : (value: _T)
        emitted when the current item has changed. (Private event)

    """

    def __init__(self, data=()):
        super().__init__(
            data=data,
            basetype=Layer,
            lookup={str: lambda e: e.name},
        )

        # TODO: figure out how to move this context creation bit.
        # Ideally, the app should be aware of the layerlist, but not vice versa.
        # This could probably be done by having the layerlist emit events that the app
        # connects to, then the `_ctx` object would live on the app, (not here)
        from napari._app_model.context import create_context
        from napari._app_model.context._layerlist_context import (
            LayerListContextKeys,
        )

        self._ctx = create_context(self)
        if self._ctx is not None:  # happens during Viewer type creation
            self._ctx_keys = LayerListContextKeys(self._ctx)

            self.selection.events.changed.connect(self._ctx_keys.update)

        # temporary: see note in _on_selection_event
        self.selection.events.changed.connect(self._on_selection_changed)

    def _on_selection_changed(self, event):
        # This method is a temporary workaround to the fact that the Points
        # layer needs to know when its selection state changes so that it can
        # update the highlight state.  This (and the layer._on_selection
        # method) can be removed once highlighting logic has been removed from
        # the layer model.
        for layer in event.added:
            layer._on_selection(True)
        for layer in event.removed:
            layer._on_selection(False)

    def _process_delete_item(self, item: Layer):
<<<<<<< HEAD
        item.events.extent.disconnect(self._clean_cache)
=======
        super()._process_delete_item(item)
        item.events.set_data.disconnect(self._clean_cache)
>>>>>>> 7ccee2c6
        self._clean_cache()

    def _clean_cache(self):
        cached_properties = (
            'extent',
            '_extent_world',
            '_step_size',
            '_ranges',
        )
        [self.__dict__.pop(p, None) for p in cached_properties]

    def __newlike__(self, data):
        return LayerList(data)

    def _coerce_name(self, name, layer=None):
        """Coerce a name into a unique equivalent.

        Parameters
        ----------
        name : str
            Original name.
        layer : napari.layers.Layer, optional
            Layer for which name is generated.

        Returns
        -------
        new_name : str
            Coerced, unique name.
        """
        existing_layers = {x.name for x in self if x is not layer}
        for _ in range(len(self)):
            if name in existing_layers:
                name = inc_name_count(name)
        return name

    def _update_name(self, event):
        """Coerce name of the layer in `event.layer`."""
        layer = event.source
        layer.name = self._coerce_name(layer.name, layer)

    def _ensure_unique(self, values, allow=()):
        bad = set(self._list) - set(allow)
        values = tuple(values) if isinstance(values, Iterable) else (values,)
        for v in values:
            if v in bad:
                raise ValueError(
                    trans._(
                        "Layer '{v}' is already present in layer list",
                        deferred=True,
                        v=v,
                    )
                )
        return values

    def __setitem__(self, key, value):
        old = self._list[key]
        if isinstance(key, slice):
            value = self._ensure_unique(value, old)
        elif isinstance(key, int):
            (value,) = self._ensure_unique((value,), (old,))
        super().__setitem__(key, value)

    def insert(self, index: int, value: Layer):
        """Insert ``value`` before index."""
        (value,) = self._ensure_unique((value,))
        new_layer = self._type_check(value)
        new_layer.name = self._coerce_name(new_layer.name)
        self._clean_cache()
        new_layer.events.extent.connect(self._clean_cache)
        super().insert(index, new_layer)

    def toggle_selected_visibility(self):
        """Toggle visibility of selected layers"""
        for layer in self.selection:
            layer.visible = not layer.visible

    @cached_property
    def _extent_world(self) -> np.ndarray:
        """Extent of layers in world coordinates.

        Default to 2D with (-0.5, 511.5) min/ max values if no data is present.
        Corresponds to pixels centered at [0, ..., 511].

        Returns
        -------
        extent_world : array, shape (2, D)
        """
        return self._get_extent_world([layer.extent for layer in self])

    def _get_min_and_max(self, mins_list, maxes_list):

        # Reverse dimensions since it is the last dimensions that are
        # displayed.
        mins_list = [mins[::-1] for mins in mins_list]
        maxes_list = [maxes[::-1] for maxes in maxes_list]

        with warnings.catch_warnings():
            # Taking the nanmin and nanmax of an axis of all nan
            # raises a warning and returns nan for that axis
            # as we have do an explicit nan_to_num below this
            # behaviour is acceptable and we can filter the
            # warning
            warnings.filterwarnings(
                'ignore',
                message=str(
                    trans._('All-NaN axis encountered', deferred=True)
                ),
            )
            min_v = np.nanmin(
                list(itertools.zip_longest(*mins_list, fillvalue=np.nan)),
                axis=1,
            )
            max_v = np.nanmax(
                list(itertools.zip_longest(*maxes_list, fillvalue=np.nan)),
                axis=1,
            )

        # 512 element default extent as documented in `_get_extent_world`
        min_v = np.nan_to_num(min_v, nan=-0.5)
        max_v = np.nan_to_num(max_v, nan=511.5)

        # switch back to original order
        return min_v[::-1], max_v[::-1]

    def _get_extent_world(self, layer_extent_list):
        """Extent of layers in world coordinates.

        Default to 2D with (-0.5, 511.5) min/ max values if no data is present.
        Corresponds to pixels centered at [0, ..., 511].

        Returns
        -------
        extent_world : array, shape (2, D)
        """
        if len(self) == 0:
            min_v = np.asarray([-0.5] * self.ndim)
            max_v = np.asarray([511.5] * self.ndim)
        else:
            extrema = [extent.world for extent in layer_extent_list]
            mins = [e[0] for e in extrema]
            maxs = [e[1] for e in extrema]
            min_v, max_v = self._get_min_and_max(mins, maxs)

        return np.vstack([min_v, max_v])

    @cached_property
    def _step_size(self) -> np.ndarray:
        """Ideal step size between planes in world coordinates.

        Computes the best step size that allows all data planes to be
        sampled if moving through the full range of world coordinates.
        The current implementation just takes the minimum scale.

        Returns
        -------
        step_size : array, shape (D,)
        """
        return self._get_step_size([layer.extent for layer in self])

    def _step_size_from_scales(self, scales):
        # Reverse order so last axes of scale with different ndim are aligned
        scales = [scale[::-1] for scale in scales]
        full_scales = list(
            np.array(list(itertools.zip_longest(*scales, fillvalue=np.nan)))
        )
        # restore original order
        return np.nanmin(full_scales, axis=1)[::-1]

    def _get_step_size(self, layer_extent_list):
        if len(self) == 0:
            return np.ones(self.ndim)

        scales = [extent.step for extent in layer_extent_list]
        return self._step_size_from_scales(scales)

    def get_extent(self, layers: Iterable[Layer]) -> Extent:
        """
        Return extent for a given layer list.
        This function is useful for calculating the extent of a subset of layers
        when preparing and updating some supplementary layers.
        For example see the cross Vectors layer in the `multiple_viewer_widget` example.

        Parameters
        ----------
        layers : list of Layer
            list of layers for which extent should be calculated

        Returns
        -------
        extent : Extent
             extent for selected layers
        """
        extent_list = [layer.extent for layer in layers]
        return Extent(
            data=None,
            world=self._get_extent_world(extent_list),
            step=self._get_step_size(extent_list),
        )

    @cached_property
    def extent(self) -> Extent:
        """Extent of layers in data and world coordinates."""
        return self.get_extent([x for x in self])

    @cached_property
    def _ranges(self) -> List[Tuple[float, float, float]]:
        """Get ranges for Dims.range in world coordinates.

        This shares some code in common with the `extent` property, but
        determines Dims.range settings for each dimension such that each
        range is aligned to pixel centers at the finest scale.
        """
        if len(self) == 0:
            return [(0, 1, 1)] * self.ndim
        else:
            # Determine minimum step size across all layers
            layer_extent_list = [layer.extent for layer in self]
            scales = [extent.step for extent in layer_extent_list]
            min_steps = self._step_size_from_scales(scales)

            # Pixel-based layers need to be offset by 0.5 * min_steps to align
            # Dims.range with pixel centers in world coordinates
            pixel_offsets = [
                0.5 * min_steps
                if isinstance(layer, _ImageBase)
                else [0] * len(min_steps)
                for layer in self
            ]

            # Non-pixel layers need an offset of the range stop by min_steps since the upper
            # limit of Dims.range is non-inclusive.
            point_offsets = [
                [0] * len(min_steps)
                if isinstance(layer, _ImageBase)
                else min_steps
                for layer in self
            ]

            # Determine world coordinate extents similarly to
            # `_get_extent_world`, but including offsets calculated above.
            extrema = [extent.world for extent in layer_extent_list]
            mins = [
                e[0] + o1[: len(e[0])] for e, o1 in zip(extrema, pixel_offsets)
            ]
            maxs = [
                e[1] + o1[: len(e[0])] + o2[: len(e[0])]
                for e, o1, o2 in zip(extrema, pixel_offsets, point_offsets)
            ]
            min_v, max_v = self._get_min_and_max(mins, maxs)

            # form range tuples, switching back to original dimension order
            return [
                (start, stop, step)
                for start, stop, step in zip(min_v, max_v, min_steps)
            ]

    @property
    def ndim(self) -> int:
        """Maximum dimensionality of layers.

        Defaults to 2 if no data is present.

        Returns
        -------
        ndim : int
        """
        return max((layer.ndim for layer in self), default=2)

    def _link_layers(
        self,
        method: str,
        layers: Optional[Iterable[Union[str, Layer]]] = None,
        attributes: Iterable[str] = (),
    ):
        # adding this method here allows us to emit an event when
        # layers in this group are linked/unlinked.  Which is necessary
        # for updating context
        from napari.layers.utils import _link_layers

        if layers is not None:
            layers = [self[x] if isinstance(x, str) else x for x in layers]  # type: ignore
        else:
            layers = self
        getattr(_link_layers, method)(layers, attributes)
        self.selection.events.changed(added={}, removed={})

    def link_layers(
        self,
        layers: Optional[Iterable[Union[str, Layer]]] = None,
        attributes: Iterable[str] = (),
    ):
        return self._link_layers('link_layers', layers, attributes)

    def unlink_layers(
        self,
        layers: Optional[Iterable[Union[str, Layer]]] = None,
        attributes: Iterable[str] = (),
    ):
        return self._link_layers('unlink_layers', layers, attributes)

    def save(
        self,
        path: str,
        *,
        selected: bool = False,
        plugin: Optional[str] = None,
        _writer: Optional['WriterContribution'] = None,
    ) -> List[str]:
        """Save all or only selected layers to a path using writer plugins.

        If ``plugin`` is not provided and only one layer is targeted, then we
        directly call the corresponding``napari_write_<layer_type>`` hook (see
        :ref:`single layer writer hookspecs <write-single-layer-hookspecs>`)
        which will loop through implementations and stop when the first one
        returns a non-``None`` result. The order in which implementations are
        called can be changed with the Plugin sorter in the GUI or with the
        corresponding hook's
        :meth:`~napari.plugins._hook_callers._HookCaller.bring_to_front`
        method.

        If ``plugin`` is not provided and multiple layers are targeted,
        then we call
        :meth:`~napari.plugins.hook_specifications.napari_get_writer` which
        loops through plugins to find the first one that knows how to handle
        the combination of layers and is able to write the file. If no plugins
        offer :meth:`~napari.plugins.hook_specifications.napari_get_writer` for
        that combination of layers then the default
        :meth:`~napari.plugins.hook_specifications.napari_get_writer` will
        create a folder and call ``napari_write_<layer_type>`` for each layer
        using the ``Layer.name`` variable to modify the path such that the
        layers are written to unique files in the folder.

        If ``plugin`` is provided and a single layer is targeted, then we
        call the ``napari_write_<layer_type>`` for that plugin, and if it fails
        we error.

        If ``plugin`` is provided and multiple layers are targeted, then
        we call we call
        :meth:`~napari.plugins.hook_specifications.napari_get_writer` for
        that plugin, and if it doesn’t return a ``WriterFunction`` we error,
        otherwise we call it and if that fails if it we error.

        Parameters
        ----------
        path : str
            A filepath, directory, or URL to open.  Extensions may be used to
            specify output format (provided a plugin is available for the
            requested format).
        selected : bool
            Optional flag to only save selected layers. False by default.
        plugin : str, optional
            Name of the plugin to use for saving. If None then all plugins
            corresponding to appropriate hook specification will be looped
            through to find the first one that can save the data.
        _writer : WriterContribution, optional
            private: npe2 specific writer override.

        Returns
        -------
        list of str
            File paths of any files that were written.
        """
        from napari.plugins.io import save_layers

        layers = (
            [x for x in self if x in self.selection]
            if selected
            else list(self)
        )

        if selected:
            msg = trans._("No layers selected", deferred=True)
        else:
            msg = trans._("No layers to save", deferred=True)

        if not layers:
            warnings.warn(msg)
            return []

        return save_layers(path, layers, plugin=plugin, _writer=_writer)<|MERGE_RESOLUTION|>--- conflicted
+++ resolved
@@ -93,12 +93,8 @@
             layer._on_selection(False)
 
     def _process_delete_item(self, item: Layer):
-<<<<<<< HEAD
+        super()._process_delete_item(item)
         item.events.extent.disconnect(self._clean_cache)
-=======
-        super()._process_delete_item(item)
-        item.events.set_data.disconnect(self._clean_cache)
->>>>>>> 7ccee2c6
         self._clean_cache()
 
     def _clean_cache(self):
