--- conflicted
+++ resolved
@@ -99,11 +99,7 @@
             manager for the slicing threading
         _force_sync: bool
             if true, forces slicing to execute synchronously
-<<<<<<< HEAD
-        _layers_to_task : dict of tuples of weak layers to futures
-=======
         _layers_to_task : dict of tuples of layer weakrefs to futures
->>>>>>> 7dcc42d2
             task storage for cancellation logic
         _lock_layers_to_task : threading.RLock
             lock to guard against changes to `_layers_to_task` when finding,
