"""Handles the logic of asynchronously slicing of multiple layers.

See the NAP for more details: https://napari.org/dev/naps/4-async-slicing.html
"""

from __future__ import annotations

import logging
import weakref
from concurrent.futures import Executor, Future, ThreadPoolExecutor, wait
from contextlib import contextmanager
from threading import RLock
from typing import (
<<<<<<< HEAD
    TYPE_CHECKING,
    Callable,
=======
    Any,
>>>>>>> 27765189
    Dict,
    Iterable,
    Optional,
    Protocol,
    Tuple,
    runtime_checkable,
)

from napari.layers import Layer
from napari.settings import get_settings
from napari.utils.events.event import EmitterGroup, Event

if TYPE_CHECKING:
    from napari.components import Dims

logger = logging.getLogger("napari.components._layer_slicer")


# Layers that can be asynchronously sliced must be able to make
# a slice request that can be called and will produce a slice
# response. The request and response types are coupled but will
# vary per layer type, which means that the values of the dictionary
# result of ``_slice_layers`` cannot be fixed to a single type.


class _SliceRequest(Protocol):
    id: int

    def __call__(self) -> Any:
        ...


@runtime_checkable
class _AsyncSliceable(Protocol):
    """The methods needed for async slicing to be supported on a layer.

    These methods are private to avoid inflating the public API of
    layers while async slicing is being developed.
    """

    def _make_slice_request(self, dims: Dims) -> _SliceRequest:
        """Makes a callable slice request that returns a response.

        This method should run quickly, as it is expected to run on the main thread.
        Slower parts of slicing should be moved into the callable request, which can
        be run off the main thread.
        The request should capture any state it needs from a layer to generate
        the response and should not modify any of that state. In combination with
        other design choices, this allows us to avoid using locks while slicing.
        """

    def _update_slice_response(self, response: Any) -> None:
        """Passes through a completed slice response.

        This method should run on the main thread and is mostly needed to update
        slice state on layers.
        """

    def _set_unloaded_slice_id(self, slice_id: int) -> None:
        """Sets the ID associated with the latest slice request.

        This is needed to support ``Layer.loaded`` in async slicing.
        This could be done at the end of ``_make_slice_request``, but was separated
        to avoid mutations in that method and to clarify responsibilities.
        """


class _LayerSlicer:
    """
    High level class to control the creation of a slice (via a slice request),
    submit it (synchronously or asynchronously) to a thread pool, and emit the
    results when complete.

    Events
    ------
    ready
        emitted after slicing is done with a dict value that maps from layer
        to slice response. Note that this may be emitted on the main or
        a non-main thread. If usage of this event relies on something happening
        on the main thread, actions should be taken to ensure that the callback
        is also executed on the main thread (e.g. by decorating the callback
        with `@ensure_main_thread`).
    """

    def __init__(self) -> None:
        """
        Attributes
        ----------
        _executor : concurrent.futures.ThreadPoolExecutor
            manager for the slicing threading
        _force_sync: bool
            if true, forces slicing to execute synchronously
        _layers_to_task : dict of tuples of layer weakrefs to futures
            task storage for cancellation logic
        _lock_layers_to_task : threading.RLock
            lock to guard against changes to `_layers_to_task` when finding,
            adding, or removing tasks.
        """
        self.events = EmitterGroup(source=self, ready=Event)
        self._executor: Executor = ThreadPoolExecutor(max_workers=1)
        self._force_sync = not get_settings().experimental.async_
        self._layers_to_task: Dict[
            Tuple[weakref.ReferenceType[Layer], ...], Future
        ] = {}
        self._lock_layers_to_task = RLock()

    @contextmanager
    def force_sync(self):
        """Context manager to temporarily force slicing to be synchronous.

        This should only be used from the main thread.

        >>> layer_slicer = _LayerSlicer()
        >>> layer = Image(...)  # an async-ready layer
        >>> with layer_slice.force_sync():
        >>>     layer_slicer.submit(layers=[layer], dims=Dims())
        """
        prev = self._force_sync
        self._force_sync = True
        try:
            yield None
        finally:
            self._force_sync = prev

    def wait_until_idle(self, timeout: Optional[float] = None) -> None:
        """Wait for all slicing tasks to complete before returning.

        Attributes
        ----------
        timeout: float or None
            (Optional) time in seconds to wait before raising TimeoutError. If set as None,
            there is no limit to the wait time. Defaults to None

        Raises
        ------
        TimeoutError: when the timeout limit has been exceeded and the task is
            not yet complete
        """
        futures = self._layers_to_task.values()
        _, not_done_futures = wait(futures, timeout=timeout)

        if len(not_done_futures) > 0:
            raise TimeoutError(
                f'Slicing {len(not_done_futures)} tasks did not complete within timeout ({timeout}s).'
            )

    def submit(
        self,
        *,
        layers: Iterable[Layer],
        dims: Dims,
        force: bool = False,
    ) -> Optional[Future[dict]]:
        """Slices the given layers with the given dims.

        Submitting multiple layers at one generates multiple requests, but only ONE task.

        This will attempt to cancel all pending slicing tasks that can be entirely
        replaced the new ones. If multiple layers are sliced, any task that contains
        only one of those layers can safely be cancelled. If a single layer is sliced,
        it will wait for any existing tasks that include that layer AND another layer,
        In other words, it will only cancel if the new task will replace the
        slices of all the layers in the pending task.

        This should only be called from the main thread.

        Parameters
        ----------
        layers: iterable of layers
            The layers to slice.
        dims: Dims
            The dimensions values associated with the view to be sliced.
        force: bool
            True if slicing should be forced to occur, even when some cache thinks
            it already has a valid slice ready. False otherwise.

        Returns
        -------
        future of dict or none
            A future with a result that maps from a layer to an async layer
            slice response. Or none if no async slicing tasks were submitted.
        """
        logger.debug(
            '_LayerSlicer.submit: layers=%s, dims=%s, force=%s',
            layers,
            dims,
            force,
        )
        if existing_task := self._find_existing_task(layers):
            logger.debug('Cancelling task %s', id(existing_task))
            existing_task.cancel()

        # Not all layer types will initially be asynchronously sliceable.
        # The following logic gives us a way to handle those in the short
        # term as we develop, and also in the long term if there are cases
        # when we want to perform sync slicing anyway.
        requests: Dict[weakref.ref, _SliceRequest] = {}
        sync_layers = []
        visible_layers = (layer for layer in layers if layer.visible)
        for layer in visible_layers:
            if isinstance(layer, _AsyncSliceable) and not self._force_sync:
                logger.debug('Making async slice request for %s', layer)
                request = layer._make_slice_request(dims)
                weak_layer = weakref.ref(layer)
                requests[weak_layer] = request
                layer._set_unloaded_slice_id(request.id)
            else:
                logger.debug('Sync slicing for %s', layer)
                sync_layers.append(layer)

        # First maybe submit an async slicing task to start it ASAP.
        task = None
        if len(requests) > 0:
            logger.debug('Submitting task %s', id(task))
            task = self._executor.submit(self._slice_layers, requests)
            # Store task before adding done callback to ensure there is always
            # a task to remove in the done callback.
            with self._lock_layers_to_task:
                self._layers_to_task[tuple(requests)] = task
            task.add_done_callback(self._on_slice_done)

        # Then execute sync slicing tasks to run concurrent with async ones.
        for layer in sync_layers:
            layer._slice_dims(
                dims=dims,
                force=force,
            )

        return task

    def shutdown(self) -> None:
        """Shuts this down, preventing any new slice tasks from being submitted.

        This waits for any running tasks to finish, cancels any pending tasks,
        and disconnects any observers from this LayerSlicer's events.
        This should only be called from the main thread.
        """
        logger.debug('_LayerSlicer.shutdown')
        # Replace with cancel_futures=True in shutdown when we drop support
        # for Python 3.8
        with self._lock_layers_to_task:
            tasks = tuple(self._layers_to_task.values())
        for task in tasks:
            task.cancel()
        self._executor.shutdown(wait=True)
        self.events.disconnect()
        self.events.ready.disconnect()

    def _slice_layers(self, requests: Dict) -> Dict:
        """
        Iterates through a dictionary of request objects and call the slice
        on each individual layer. Can be called from the main or slicing thread.

        Attributes
        ----------
        requests: dict[Layer, SliceRequest]
            Dictionary of request objects to be used for constructing the slice

        Returns
        -------
        dict[Layer, SliceResponse]: which contains the results of the slice
        """
        logger.debug('_LayerSlicer._slice_layers: %s', requests)
        result = {layer: request() for layer, request in requests.items()}
        self.events.ready(value=result)
        return result

    def _on_slice_done(self, task: Future[Dict]) -> None:
        """
        This is the "done_callback" which is added to each task.
        Can be called from the main or slicing thread.
        """
        logger.debug('_LayerSlicer._on_slice_done: %s', id(task))
        if not self._try_to_remove_task(task):
            logger.debug('Task not found: %s', id(task))

        if task.cancelled():
            logger.debug('Cancelled task: %s', id(task))
            return

    def _try_to_remove_task(self, task: Future[Dict]) -> bool:
        """
        Attempt to remove task, return false if task not found, return true
        if task is found and removed from layers_to_task dict.

        This function provides a lock to ensure that the layers_to_task dict
        is unmodified during this process.
        """
        with self._lock_layers_to_task:
            for k_layers, v_task in self._layers_to_task.items():
                if v_task == task:
                    del self._layers_to_task[k_layers]
                    return True
        return False

    def _find_existing_task(
        self, layers: Iterable[Layer]
    ) -> Optional[Future[Dict]]:
        """Find the task associated with a list of layers. Returns the first
        task found for which the layers of the task are a subset of the input
        layers.

        This function provides a lock to ensure that the layers_to_task dict
        is unmodified during this process.
        """
        with self._lock_layers_to_task:
            layer_set = set(layers)
            for weak_task_layers, task in self._layers_to_task.items():
                task_layers = {w() for w in weak_task_layers} - {None}
                if task_layers.issubset(layer_set):
                    logger.debug('Found existing task for %s', task_layers)
                    return task
        return None<|MERGE_RESOLUTION|>--- conflicted
+++ resolved
@@ -11,12 +11,8 @@
 from contextlib import contextmanager
 from threading import RLock
 from typing import (
-<<<<<<< HEAD
     TYPE_CHECKING,
-    Callable,
-=======
     Any,
->>>>>>> 27765189
     Dict,
     Iterable,
     Optional,
