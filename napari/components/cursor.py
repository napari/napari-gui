from typing import Tuple

<<<<<<< HEAD
from ..utils.events.dataclass import Property, dataclass
from ._viewer_constants import CursorStyle


@dataclass(events=True, properties=True)
=======
from ..utils.events.dataclass import Property, evented_dataclass
from ._viewer_constants import CursorStyle


@evented_dataclass
>>>>>>> 8c077efc
class Cursor:
    """Cursor object with position and properties of the cursor.

    Parameters
    ----------
    position : tuple or None
        Position of the cursor in world coordinates. None if outside the
        world.
    scaled : bool
        Flag to indicate whether cursor size should be scaled to zoom.
        Only relevant for circle and square cursors which are drawn
        with a particular size.
    size : float
        Size of the cursor in canvas pixels.Only relevant for circle
        and square cursors which are drawn with a particular size.
    style : str
        Style of the cursor. Must be one of
            * square: A square
            * circle: A circle
            * cross: A cross
            * forbidden: A forbidden symbol
            * pointing: A finger for pointing
            * standard: The standard cursor
    """

    position: Property[Tuple, None, tuple] = ()
    scaled: bool = True
    size: int = 1
    style: Property[CursorStyle, str, CursorStyle] = CursorStyle.STANDARD<|MERGE_RESOLUTION|>--- conflicted
+++ resolved
@@ -1,22 +1,14 @@
 from typing import Tuple
 
-<<<<<<< HEAD
-from ..utils.events.dataclass import Property, dataclass
-from ._viewer_constants import CursorStyle
-
-
-@dataclass(events=True, properties=True)
-=======
 from ..utils.events.dataclass import Property, evented_dataclass
 from ._viewer_constants import CursorStyle
 
 
 @evented_dataclass
->>>>>>> 8c077efc
 class Cursor:
     """Cursor object with position and properties of the cursor.
 
-    Parameters
+    Attributes
     ----------
     position : tuple or None
         Position of the cursor in world coordinates. None if outside the
