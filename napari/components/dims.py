from typing import ClassVar, Sequence, Tuple, Union

import numpy as np

<<<<<<< HEAD
from .dims_constants import DimsMode
from ..utils.events import EmitterGroup
=======
from ..utils.events.dataclass import Property, evented_dataclass
>>>>>>> 01822f13


def only_2D_3D(ndisplay):
    if ndisplay not in (2, 3):
        raise ValueError(
            f"Invalid number of dimensions to be displayed {ndisplay}"
            f" must be either 2 or 3."
        )
    else:
        return ndisplay


def reorder_after_dim_reduction(order):
    """Ensure current dimension order is preserved after dims are dropped.

    Parameters
    ----------
    order : tuple
        The data to reorder.

    Returns
    -------
    arr : tuple
        The original array with the unneeded dimension
        thrown away.
    """
    arr = np.array(order)
    arr[np.argsort(arr)] = range(len(arr))
    return tuple(arr.tolist())


def assert_axis_in_bounds(axis: int, ndim: int) -> int:
    """Assert a given value is inside the existing axes of the image.

    Returns
    -------
    axis : int
        The axis which was checked for validity.
    ndim : int
        The dimensionality of the layer.

    Raises
    ------
    ValueError
        The given axis index is out of bounds.
    """
    if axis not in range(-ndim, ndim):
        msg = (
            f'Axis {axis} not defined for dimensionality {ndim}. '
            f'Must be in [{-ndim}, {ndim}).'
        )
        raise ValueError(msg)

    return axis % ndim


@evented_dataclass
class Dims:
    """Dimensions object modeling slicing and displaying.

    Parameters
    ----------
    ndim : int
        Number of dimensions.
    ndisplay : int
        Number of displayed dimensions.
    last_used : int
        Dimension which was last used.
    range : tuple of 3-tuple of float
        List of tuples (min, max, step), one for each dimension. In a world
        coordinates space.
    current_step : tuple of int
        Tuple the slider position for each dims slider, in slider coordinates.
    order : tuple of int
        Tuple of ordering the dimensions, where the last dimensions are rendered.
    axis_labels : tuple of str
        Tuple of labels for each dimension.

    Attributes
    ----------
    ndim : int
        Number of dimensions.
    ndisplay : int
        Number of displayed dimensions.
    last_used : int
        Dimension which was last used.
    range : tuple of 3-tuple of float
        List of tuples (min, max, step), one for each dimension. In a world
        coordinates space.
    current_step : tuple of int
        Tuple the slider position for each dims slider, in slider coordinates.
    order : tuple of int
        Tuple of ordering the dimensions, where the last dimensions are rendered.
    axis_labels : tuple of str
        Tuple of labels for each dimension.
    nsteps : tuple of int
        Number of steps available to each slider. These are calculated from
        the ``range``.
    point : tuple of float
        List of floats setting the current value of the range slider when in
        POINT mode, one for each dimension. In a world coordinates space. These
        are calculated from the ``current_step`` and ``range``.
    displayed : tuple of int
        List of dimensions that are displayed. These are calculated from the
        ``order`` and ``ndisplay``.
    not_displayed : tuple of int
        List of dimensions that are not displayed. These are calculated from the
        ``order`` and ``ndisplay``.
    displayed_order : tuple of int
        Order of only displayed dimensions. These are calculated from the
        ``displayed`` dimensions.
    """

    ndim: int = 2
    ndisplay: Property[int, None, only_2D_3D] = 2
    last_used: int = 0

    range: Property[Tuple, None, tuple] = ()
    current_step: Property[Tuple, None, tuple] = ()
    order: Property[Tuple, None, tuple] = ()
    axis_labels: Property[Tuple, None, tuple] = ()

    _scroll_progress: ClassVar[int] = 0

    def __post_init__(self):
        max_ndim = max(
            self.ndim,
            self.ndisplay,
            len(self.axis_labels),
            len(self.order),
            len(self.range),
            len(self.current_step),
        )
        self._on_ndim_set(max_ndim)

    def _on_ndim_set(self, ndim):
        """Adjust lengths of other attributes based on number of dimensions."""
        # Gets called after the ndim attribute is set.
        if len(self.range) < ndim:
            # Range value is (min, max, step) for the entire slider
            self._range = ((0, 2, 1),) * (ndim - len(self.range)) + self.range
        elif len(self.range) > ndim:
            self._range = self.range[-ndim:]

        if len(self.current_step) < ndim:
            self._current_step = (0,) * (
                ndim - len(self.current_step)
            ) + self.current_step
        elif len(self.current_step) > ndim:
            self._current_step = self.current_step[-ndim:]

        if len(self.order) < ndim:
            self._order = tuple(range(ndim - len(self.order))) + tuple(
                o + ndim - len(self.order) for o in self.order
            )
        elif len(self.order) > ndim:
            self._order = reorder_after_dim_reduction(self.order[-ndim:])

        if len(self.axis_labels) < ndim:
            # Append new "default" labels to existing ones
            if self.axis_labels == tuple(
                map(str, range(len(self.axis_labels)))
            ):
                self._axis_labels = tuple(map(str, range(ndim)))
            else:
                self._axis_labels = (
                    tuple(map(str, range(ndim - len(self.axis_labels))))
                    + self.axis_labels
                )
        elif len(self.axis_labels) > ndim:
            self._axis_labels = self.axis_labels[-ndim:]

        # Normally we wouldn't need to set the `ndim` here too
        # but this lets us use the method in the post-init too
        self._ndim = ndim

    def _on_order_set(self, order):
        """Check the values of the order attribute."""
        if not set(order) == set(range(self.ndim)):
            raise ValueError(
                f"Invalid ordering {order} for {self.ndim} dimensions"
            )

    def _on_axis_labels_set(self, axis_labels):
        """Check the length of the axis_labels attribute."""
        if not len(axis_labels) == self.ndim:
            raise ValueError(
                f"Invalid number of axis labels {len(axis_labels)} for {self.ndim} dimensions"
            )

    def _on_range_set(self, range_var):
        """Check the length of the range attribute."""
        if not len(range_var) == self.ndim:
            raise ValueError(
                f"Invalid length range {len(range_var)} for {self.ndim} dimensions"
            )

    @property
    def nsteps(self):
        """Tuple of int: Number of slider steps for each dimension."""
        return tuple(
            int((max_val - min_val) // step_size) + 1
            for min_val, max_val, step_size in self.range
        )

    @property
    def point(self):
        """Tuple of float: Value of each dimension."""
        # The point value is computed from the range and current_step
        point = tuple(
            min_val + step_size * value
            for (min_val, max_val, step_size), value in zip(
                self.range, self.current_step
            )
        )
        return point

    @property
    def displayed(self):
        """Tuple: Dimensions that are displayed."""
        return self.order[-self.ndisplay :]

    @property
    def not_displayed(self):
        """Tuple: Dimensions that are not displayed."""
        return self.order[: -self.ndisplay]

    @property
    def displayed_order(self):
        """Tuple: Order of only displayed dimensions."""
        order = np.array(self.displayed)
        order[np.argsort(order)] = list(range(len(order)))
        return tuple(order)

    def set_range(self, axis: int, _range: Sequence[Union[int, float]]):
        """Sets the range (min, max, step) for a given dimension.

        Parameters
        ----------
        axis : int
            Dimension index.
        _range : tuple
            Range specified as (min, max, step).
        """
        axis = assert_axis_in_bounds(axis, self.ndim)
        if self.range[axis] != _range:
            full_range = list(self.range)
            full_range[axis] = _range
            self.range = full_range
        self.last_used = axis

    def set_point(self, axis: int, value: Union[int, float]):
        """Sets point to slice dimension in world coordinates.

        The desired point gets transformed into an integer step
        of the slider and stored in the current_step.

        Parameters
        ----------
        axis : int
            Dimension index.
        value : int or float
            Value of the point.
        """
        axis = assert_axis_in_bounds(axis, self.ndim)
        (min_val, max_val, step_size) = self._range[axis]
        raw_step = (value - min_val) / step_size
        self.set_current_step(axis, raw_step)

    def set_current_step(self, axis: int, value: int):
        """Sets the slider step at which to slice this dimension.

        The position of the slider in world coordinates gets
        calculated from the current_step of the slider.

        Parameters
        ----------
        axis : int
            Dimension index.
        value : int or float
            Value of the point.
        """
        axis = assert_axis_in_bounds(axis, self.ndim)
        step = np.round(np.clip(value, 0, self.nsteps[axis] - 1)).astype(int)

        if self._current_step[axis] != step:
            full_current_step = list(self.current_step)
            full_current_step[axis] = step
            self.current_step = full_current_step
        self.last_used = axis

    def set_axis_label(self, axis: int, label: str):
        """Sets a new axis label for the given axis.

        Parameters
        ----------
        axis : int
            Dimension index
        label : str
            Given label
        """
        axis = assert_axis_in_bounds(axis, self.ndim)
        if self.axis_labels[axis] != str(label):
            full_axis_labels = list(self.axis_labels)
            full_axis_labels[axis] = str(label)
            self.axis_labels = full_axis_labels
        self.last_used = axis

    def reset(self):
        """Reset dims values to initial states."""
        # Don't reset axis labels
        self.range = ((0, 2, 1),) * self.ndim
        self.current_step = (0,) * self.ndim
        self.order = tuple(range(self.ndim))

    def _increment_dims_right(self, axis: int = None):
        """Increment dimensions to the right along given axis, or last used axis if None

        Parameters
        ----------
        axis : int, optional
            Axis along which to increment dims, by default None
        """
        if axis is None:
            axis = self.last_used
        self.set_current_step(axis, self.current_step[axis] + 1)

    def _increment_dims_left(self, axis: int = None):
        """Increment dimensions to the left along given axis, or last used axis if None

        Parameters
        ----------
        axis : int, optional
            Axis along which to increment dims, by default None
        """
        if axis is None:
            axis = self.last_used
        self.set_current_step(axis, self.current_step[axis] - 1)

    def _focus_up(self):
        """Shift focused dimension slider to be the next slider above."""
        sliders = [d for d in self.not_displayed if self.nsteps[d] > 1]
        if len(sliders) == 0:
            return

        index = (sliders.index(self.last_used) + 1) % len(sliders)
        self.last_used = sliders[index]

    def _focus_down(self):
        """Shift focused dimension slider to be the next slider bellow."""
        sliders = [d for d in self.not_displayed if self.nsteps[d] > 1]
        if len(sliders) == 0:
            return

        index = (sliders.index(self.last_used) - 1) % len(sliders)
        self.last_used = sliders[index]

    def _roll(self):
        """Roll order of dimensions for display."""
        order = np.array(self.order)
        nsteps = np.array(self.nsteps)
        order[nsteps > 1] = np.roll(order[nsteps > 1], 1)
        self.order = order

    def _transpose(self):
        """Transpose displayed dimensions."""
        order = list(self.order)
        order[-2], order[-1] = order[-1], order[-2]
        self.order = order<|MERGE_RESOLUTION|>--- conflicted
+++ resolved
@@ -2,12 +2,7 @@
 
 import numpy as np
 
-<<<<<<< HEAD
-from .dims_constants import DimsMode
-from ..utils.events import EmitterGroup
-=======
 from ..utils.events.dataclass import Property, evented_dataclass
->>>>>>> 01822f13
 
 
 def only_2D_3D(ndisplay):
