from typing import Sequence, Tuple, Union

import numpy as np
from pydantic import root_validator, validator
from typing_extensions import Literal  # Added to typing in 3.8

<<<<<<< HEAD
from ..utils._pydantic import EventedModel
=======
from ..utils.events import EventedModel
>>>>>>> 79ab3589


class Dims(EventedModel):
    """Dimensions object modeling slicing and displaying.

    Parameters
    ----------
    ndim : int
        Number of dimensions.
    ndisplay : int
        Number of displayed dimensions.
    last_used : int
        Dimension which was last used.
    range : tuple of 3-tuple of float
        List of tuples (min, max, step), one for each dimension. In a world
        coordinates space.
    current_step : tuple of int
        Tuple the slider position for each dims slider, in slider coordinates.
    order : tuple of int
        Tuple of ordering the dimensions, where the last dimensions are rendered.
    axis_labels : tuple of str
        Tuple of labels for each dimension.

    Attributes
    ----------
    ndim : int
        Number of dimensions.
    ndisplay : int
        Number of displayed dimensions.
    last_used : int
        Dimension which was last used.
    range : tuple of 3-tuple of float
        List of tuples (min, max, step), one for each dimension. In a world
        coordinates space.
    current_step : tuple of int
        Tuple the slider position for each dims slider, in slider coordinates.
    order : tuple of int
        Tuple of ordering the dimensions, where the last dimensions are rendered.
    axis_labels : tuple of str
        Tuple of labels for each dimension.
    nsteps : tuple of int
        Number of steps available to each slider. These are calculated from
        the ``range``.
    point : tuple of float
        List of floats setting the current value of the range slider when in
        POINT mode, one for each dimension. In a world coordinates space. These
        are calculated from the ``current_step`` and ``range``.
    displayed : tuple of int
        List of dimensions that are displayed. These are calculated from the
        ``order`` and ``ndisplay``.
    not_displayed : tuple of int
        List of dimensions that are not displayed. These are calculated from the
        ``order`` and ``ndisplay``.
    displayed_order : tuple of int
        Order of only displayed dimensions. These are calculated from the
        ``displayed`` dimensions.
    """

    # fields
    ndim: int = 2
    ndisplay: Literal[2, 3] = 2
    last_used: int = 0
    range: Tuple[Tuple[float, float, float], ...] = ()
    current_step: Tuple[int, ...] = ()
    order: Tuple[int, ...] = ()
    axis_labels: Tuple[str, ...] = ()
<<<<<<< HEAD

    # private vars
    _scroll_progress: int = 0

    # validators
    @validator('axis_labels', pre=True)
    def _string_to_list(v):
        if isinstance(v, str):
            return list(v)
        return v

    @root_validator
    def _check_dims(cls, values):
        ndim = values['ndim']

        if len(values['range']) < ndim:
            values['range'] = ((0, 2, 1),) * (
                ndim - len(values['range'])
            ) + values['range']
        elif len(values['range']) > ndim:
            values['range'] = values['range'][-ndim:]

        if len(values['current_step']) < ndim:
            values['current_step'] = (0,) * (
                ndim - len(values['current_step'])
            ) + values['current_step']
        elif len(values['current_step']) > ndim:
            values['current_step'] = values['current_step'][-ndim:]

        if len(values['order']) < ndim:
            values['order'] = tuple(
                range(ndim - len(values['order']))
            ) + tuple(o + ndim - len(values['order']) for o in values['order'])
        elif len(values['order']) > ndim:
            values['order'] = reorder_after_dim_reduction(
                values['order'][-ndim:]
            )

        if not set(values['order']) == set(range(ndim)):
            raise ValueError(
                f"Invalid ordering {values['order']} for {ndim} dimensions"
            )

        if len(values['axis_labels']) < ndim:
            # Append new "default" labels to existing ones
            if values['axis_labels'] == tuple(
                map(str, range(len(values['axis_labels'])))
            ):
                values['axis_labels'] = tuple(map(str, range(ndim)))
            else:
                values['axis_labels'] = (
                    tuple(map(str, range(ndim - len(values['axis_labels']))))
                    + values['axis_labels']
                )
        elif len(values['axis_labels']) > ndim:
            values['axis_labels'] = values['axis_labels'][-ndim:]

=======

    # private vars
    _scroll_progress: int = 0

    # validators
    @validator('axis_labels', pre=True)
    def _string_to_list(v):
        if isinstance(v, str):
            return list(v)
        return v

    @root_validator
    def _check_dims(cls, values):
        """Check the consitency of dimensionaity for all attributes

        Parameters
        ----------
        values : dict
            Values dictionary to update dims model with.
        """
        ndim = values['ndim']

        # Check the range tuple has same number of elements as ndim
        if len(values['range']) < ndim:
            values['range'] = ((0, 2, 1),) * (
                ndim - len(values['range'])
            ) + values['range']
        elif len(values['range']) > ndim:
            values['range'] = values['range'][-ndim:]

        # Check the current step tuple has same number of elements as ndim
        if len(values['current_step']) < ndim:
            values['current_step'] = (0,) * (
                ndim - len(values['current_step'])
            ) + values['current_step']
        elif len(values['current_step']) > ndim:
            values['current_step'] = values['current_step'][-ndim:]

        # Check the order tuple has same number of elements as ndim
        if len(values['order']) < ndim:
            values['order'] = tuple(
                range(ndim - len(values['order']))
            ) + tuple(o + ndim - len(values['order']) for o in values['order'])
        elif len(values['order']) > ndim:
            values['order'] = reorder_after_dim_reduction(
                values['order'][-ndim:]
            )

        # Check the order is a permutation of 0, ..., ndim - 1
        if not set(values['order']) == set(range(ndim)):
            raise ValueError(
                f"Invalid ordering {values['order']} for {ndim} dimensions"
            )

        # Check the axis labels tuple has same number of elements as ndim
        if len(values['axis_labels']) < ndim:
            # Append new "default" labels to existing ones
            if values['axis_labels'] == tuple(
                map(str, range(len(values['axis_labels'])))
            ):
                values['axis_labels'] = tuple(map(str, range(ndim)))
            else:
                values['axis_labels'] = (
                    tuple(map(str, range(ndim - len(values['axis_labels']))))
                    + values['axis_labels']
                )
        elif len(values['axis_labels']) > ndim:
            values['axis_labels'] = values['axis_labels'][-ndim:]

>>>>>>> 79ab3589
        return values

    @property
    def nsteps(self) -> Tuple[int, ...]:
        """Tuple of int: Number of slider steps for each dimension."""
        return tuple(
            int((max_val - min_val) // step_size) + 1
            for min_val, max_val, step_size in self.range
        )

    @property
    def point(self) -> Tuple[int, ...]:
        """Tuple of float: Value of each dimension."""
        # The point value is computed from the range and current_step
        point = tuple(
            min_val + step_size * value
            for (min_val, max_val, step_size), value in zip(
                self.range, self.current_step
            )
        )
        return point

    @property
    def displayed(self) -> Tuple[int, ...]:
        """Tuple: Dimensions that are displayed."""
        return self.order[-self.ndisplay :]

    @property
    def not_displayed(self) -> Tuple[int, ...]:
        """Tuple: Dimensions that are not displayed."""
        return self.order[: -self.ndisplay]

    @property
    def displayed_order(self) -> Tuple[int, ...]:
        """Tuple: Order of only displayed dimensions."""
        order = np.array(self.displayed)
        order[np.argsort(order)] = list(range(len(order)))
        return tuple(order)

    def set_range(self, axis: int, _range: Sequence[Union[int, float]]):
        """Sets the range (min, max, step) for a given dimension.

        Parameters
        ----------
        axis : int
            Dimension index.
        _range : tuple
            Range specified as (min, max, step).
        """
        axis = assert_axis_in_bounds(axis, self.ndim)
        if self.range[axis] != _range:
            full_range = list(self.range)
            full_range[axis] = _range
            self.range = full_range
        self.last_used = axis

    def set_point(self, axis: int, value: Union[int, float]):
        """Sets point to slice dimension in world coordinates.

        The desired point gets transformed into an integer step
        of the slider and stored in the current_step.

        Parameters
        ----------
        axis : int
            Dimension index.
        value : int or float
            Value of the point.
        """
        axis = assert_axis_in_bounds(axis, self.ndim)
        (min_val, max_val, step_size) = self.range[axis]
        raw_step = (value - min_val) / step_size
        self.set_current_step(axis, raw_step)

    def set_current_step(self, axis: int, value: int):
        """Sets the slider step at which to slice this dimension.

        The position of the slider in world coordinates gets
        calculated from the current_step of the slider.

        Parameters
        ----------
        axis : int
            Dimension index.
        value : int or float
            Value of the point.
        """
        axis = assert_axis_in_bounds(axis, self.ndim)
        step = np.round(np.clip(value, 0, self.nsteps[axis] - 1)).astype(int)

        if self.current_step[axis] != step:
            full_current_step = list(self.current_step)
            full_current_step[axis] = step
            self.current_step = full_current_step
        self.last_used = axis

    def set_axis_label(self, axis: int, label: str):
        """Sets a new axis label for the given axis.

        Parameters
        ----------
        axis : int
            Dimension index
        label : str
            Given label
        """
        axis = assert_axis_in_bounds(axis, self.ndim)
        if self.axis_labels[axis] != str(label):
            full_axis_labels = list(self.axis_labels)
            full_axis_labels[axis] = str(label)
            self.axis_labels = full_axis_labels
        self.last_used = axis

    def reset(self):
        """Reset dims values to initial states."""
        # Don't reset axis labels
        self.range = ((0, 2, 1),) * self.ndim
        self.current_step = (0,) * self.ndim
        self.order = tuple(range(self.ndim))

    def _increment_dims_right(self, axis: int = None):
        """Increment dimensions to the right along given axis, or last used axis if None

        Parameters
        ----------
        axis : int, optional
            Axis along which to increment dims, by default None
        """
        if axis is None:
            axis = self.last_used
        self.set_current_step(axis, self.current_step[axis] + 1)

    def _increment_dims_left(self, axis: int = None):
        """Increment dimensions to the left along given axis, or last used axis if None

        Parameters
        ----------
        axis : int, optional
            Axis along which to increment dims, by default None
        """
        if axis is None:
            axis = self.last_used
        self.set_current_step(axis, self.current_step[axis] - 1)

    def _focus_up(self):
        """Shift focused dimension slider to be the next slider above."""
        sliders = [d for d in self.not_displayed if self.nsteps[d] > 1]
        if len(sliders) == 0:
            return

        index = (sliders.index(self.last_used) + 1) % len(sliders)
        self.last_used = sliders[index]

    def _focus_down(self):
        """Shift focused dimension slider to be the next slider bellow."""
        sliders = [d for d in self.not_displayed if self.nsteps[d] > 1]
        if len(sliders) == 0:
            return

        index = (sliders.index(self.last_used) - 1) % len(sliders)
        self.last_used = sliders[index]

    def _roll(self):
        """Roll order of dimensions for display."""
        order = np.array(self.order)
        nsteps = np.array(self.nsteps)
        order[nsteps > 1] = np.roll(order[nsteps > 1], 1)
        self.order = order.tolist()

    def _transpose(self):
        """Transpose displayed dimensions."""
        order = list(self.order)
        order[-2], order[-1] = order[-1], order[-2]
        self.order = order


def reorder_after_dim_reduction(order):
    """Ensure current dimension order is preserved after dims are dropped.

    Parameters
    ----------
    order : tuple
        The data to reorder.

    Returns
    -------
    arr : tuple
        The original array with the unneeded dimension
        thrown away.
    """
    arr = np.array(order)
    arr[np.argsort(arr)] = range(len(arr))
    return tuple(arr.tolist())


def assert_axis_in_bounds(axis: int, ndim: int) -> int:
    """Assert a given value is inside the existing axes of the image.

    Returns
    -------
    axis : int
        The axis which was checked for validity.
    ndim : int
        The dimensionality of the layer.

    Raises
    ------
    ValueError
        The given axis index is out of bounds.
    """
    if axis not in range(-ndim, ndim):
        msg = (
            f'Axis {axis} not defined for dimensionality {ndim}. '
            f'Must be in [{-ndim}, {ndim}).'
        )
        raise ValueError(msg)

    return axis % ndim<|MERGE_RESOLUTION|>--- conflicted
+++ resolved
@@ -4,11 +4,7 @@
 from pydantic import root_validator, validator
 from typing_extensions import Literal  # Added to typing in 3.8
 
-<<<<<<< HEAD
-from ..utils._pydantic import EventedModel
-=======
 from ..utils.events import EventedModel
->>>>>>> 79ab3589
 
 
 class Dims(EventedModel):
@@ -75,65 +71,6 @@
     current_step: Tuple[int, ...] = ()
     order: Tuple[int, ...] = ()
     axis_labels: Tuple[str, ...] = ()
-<<<<<<< HEAD
-
-    # private vars
-    _scroll_progress: int = 0
-
-    # validators
-    @validator('axis_labels', pre=True)
-    def _string_to_list(v):
-        if isinstance(v, str):
-            return list(v)
-        return v
-
-    @root_validator
-    def _check_dims(cls, values):
-        ndim = values['ndim']
-
-        if len(values['range']) < ndim:
-            values['range'] = ((0, 2, 1),) * (
-                ndim - len(values['range'])
-            ) + values['range']
-        elif len(values['range']) > ndim:
-            values['range'] = values['range'][-ndim:]
-
-        if len(values['current_step']) < ndim:
-            values['current_step'] = (0,) * (
-                ndim - len(values['current_step'])
-            ) + values['current_step']
-        elif len(values['current_step']) > ndim:
-            values['current_step'] = values['current_step'][-ndim:]
-
-        if len(values['order']) < ndim:
-            values['order'] = tuple(
-                range(ndim - len(values['order']))
-            ) + tuple(o + ndim - len(values['order']) for o in values['order'])
-        elif len(values['order']) > ndim:
-            values['order'] = reorder_after_dim_reduction(
-                values['order'][-ndim:]
-            )
-
-        if not set(values['order']) == set(range(ndim)):
-            raise ValueError(
-                f"Invalid ordering {values['order']} for {ndim} dimensions"
-            )
-
-        if len(values['axis_labels']) < ndim:
-            # Append new "default" labels to existing ones
-            if values['axis_labels'] == tuple(
-                map(str, range(len(values['axis_labels'])))
-            ):
-                values['axis_labels'] = tuple(map(str, range(ndim)))
-            else:
-                values['axis_labels'] = (
-                    tuple(map(str, range(ndim - len(values['axis_labels']))))
-                    + values['axis_labels']
-                )
-        elif len(values['axis_labels']) > ndim:
-            values['axis_labels'] = values['axis_labels'][-ndim:]
-
-=======
 
     # private vars
     _scroll_progress: int = 0
@@ -203,7 +140,6 @@
         elif len(values['axis_labels']) > ndim:
             values['axis_labels'] = values['axis_labels'][-ndim:]
 
->>>>>>> 79ab3589
         return values
 
     @property
