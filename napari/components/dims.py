--- conflicted
+++ resolved
@@ -1,11 +1,8 @@
 from numbers import Integral
 from typing import (
-<<<<<<< HEAD
+    Any,
     Iterable,
-=======
-    Any,
     List,
->>>>>>> 5fa6716f
     Literal,
     NamedTuple,
     Sequence,
@@ -96,16 +93,12 @@
     axis_labels: Tuple[str, ...] = ('-2', '-1')
     ndisplay: Literal[2, 3] = 2
     order: Tuple[int, ...] = ()
-<<<<<<< HEAD
-=======
-    axis_labels: Tuple[str, ...] = ()
     range: Tuple[RangeTuple, ...] = ()
     margin_left: Tuple[float, ...] = ()
     margin_right: Tuple[float, ...] = ()
     point: Tuple[float, ...] = ()
 
     last_used: int = 0
->>>>>>> 5fa6716f
 
     # private vars
     _scroll_progress: int = 0
@@ -126,20 +119,9 @@
         self.axis_labels = labels
 
     # validators
-<<<<<<< HEAD
-    @validator('axis_labels', pre=True, allow_reuse=True)
-    def _check_axis_labels(cls, labels: Iterable) -> Tuple[str, ...]:
-        labels = tuple(map(str, labels))
-        if len(labels) < 2:
-            # To support previous behavior.
-            labels = ('-2', '-1')
-            # raise ValueError('At least two axis labels must be specified.')
-        return labels
-=======
     # check fields is false to allow private fields to work
     @validator(
         'order',
-        'axis_labels',
         'point',
         'margin_left',
         'margin_right',
@@ -149,11 +131,18 @@
     def _as_tuple(v):
         return tuple(v)
 
+    def _check_axis_labels(cls, labels: Iterable) -> Tuple[str, ...]:
+        labels = tuple(map(str, labels))
+        if len(labels) < 2:
+            # To support previous behavior.
+            labels = ('-2', '-1')
+            # raise ValueError('At least two axis labels must be specified.')
+        return labels
+
     @validator('range', pre=True)
     def _check_ranges(ranges):
         """
         Ensure the range values are sane.
->>>>>>> 5fa6716f
 
         - start < stop
         - step > 0
@@ -189,13 +178,9 @@
         values : dict
             Values dictionary to update dims model with.
         """
-<<<<<<< HEAD
+        updated = {}
+
         ndim = len(values['axis_labels'])
-=======
-        updated = {}
-
-        ndim = values['ndim']
->>>>>>> 5fa6716f
 
         range_ = ensure_len(values['range'], ndim, pad_width=(0.0, 2.0, 1.0))
         updated['range'] = tuple(RangeTuple(*rng) for rng in range_)
@@ -239,9 +224,6 @@
                 )
             )
 
-<<<<<<< HEAD
-        return values
-=======
         # Check the axis labels tuple has same number of elements as ndim
         axis_labels = values['axis_labels']
         labels_ndim = len(axis_labels)
@@ -257,7 +239,6 @@
             updated['axis_labels'] = axis_labels[-ndim:]
 
         return {**values, **updated}
->>>>>>> 5fa6716f
 
     @property
     def nsteps(self) -> Tuple[float, ...]:
