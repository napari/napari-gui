"""ChunkLoader utilities.
"""
from typing import Optional

import numpy as np


def get_data_id(layer) -> int:
    """Return the data_id to use for this layer.

    Parameters
    ----------
    layer
        The layer to get the data_id from.

    Notes
    -----
    We use data_id rather than just the layer_id, because if someone
    changes the data out from under a layer, we do not want to use the
    wrong chunks.
    """
    data = layer.data
    if isinstance(data, list):
        assert data  # data should not be empty for image layers.
        return id(data[0])  # Just use the ID from the 0'th layer.

    return id(data)  # Not a list, just use it.


class StatWindow:
    """Average value over a rolling window.

    Notes
    -----
    Inserting values once the window is full is O(1). However calculating
    the average is O(N) although using numpy.

    Parameters
    ----------
    size : int
        The size of the window.
<<<<<<< HEAD
=======

    Attributes
    ----------
    values : ndarray
        The values in our window.
>>>>>>> c2c97672
    """

    def __init__(self, size: int):
        self.size = size
        self.values = np.array([])  # float64 array

        # Once the window is full we insert values at this index, the
<<<<<<< HEAD
        # index loops through the slots circularly.
        self.index = 0

    def add(self, value: float):
=======
        # index loops through the slots circularly, forever.
        self.index = 0

    def add(self, value: float) -> None:
>>>>>>> c2c97672
        """Add one value to the window.

        Parameters
        ----------
        value : float
            Add this value to the window.
        """
        if len(self.values) < self.size:
            # Not super efficient but once window is full we are O(1).
            self.values = np.append(self.values, value)
        else:
            # Window is full, poke values in circularly.
            self.values[self.index] = value
            self.index = (self.index + 1) % self.size

    @property
    def average(self) -> Optional[float]:
        """Return the average of all the values in the window.

        Returns
        -------
        float
            The average of all values in the window.
        """
        if len(self.values) == 0:
            return None
        return float(np.average(self.values))<|MERGE_RESOLUTION|>--- conflicted
+++ resolved
@@ -39,14 +39,11 @@
     ----------
     size : int
         The size of the window.
-<<<<<<< HEAD
-=======
 
     Attributes
     ----------
     values : ndarray
         The values in our window.
->>>>>>> c2c97672
     """
 
     def __init__(self, size: int):
@@ -54,17 +51,10 @@
         self.values = np.array([])  # float64 array
 
         # Once the window is full we insert values at this index, the
-<<<<<<< HEAD
-        # index loops through the slots circularly.
-        self.index = 0
-
-    def add(self, value: float):
-=======
         # index loops through the slots circularly, forever.
         self.index = 0
 
     def add(self, value: float) -> None:
->>>>>>> c2c97672
         """Add one value to the window.
 
         Parameters
