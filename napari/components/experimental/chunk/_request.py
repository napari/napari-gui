--- conflicted
+++ resolved
@@ -8,11 +8,7 @@
 
 from ....layers.base.base import Layer
 from ....types import ArrayLike, Dict
-<<<<<<< HEAD
-from ....utils.perf import block_timer
-=======
 from ....utils.perf import PerfEvent, block_timer
->>>>>>> c2c97672
 from ._utils import get_data_id
 
 LOGGER = logging.getLogger("napari.async")
@@ -21,11 +17,7 @@
 SliceTuple = Tuple[Optional[int], Optional[int], Optional[int]]
 
 
-<<<<<<< HEAD
-def _flatten(indices):
-=======
 def _flatten(indices) -> tuple:
->>>>>>> c2c97672
     """Return a flat tuple of integers to represent the indices.
 
     Slice objects are not hashable, so we convert them.
@@ -114,11 +106,7 @@
         self.key = key
         self.chunks = chunks
 
-<<<<<<< HEAD
-        self.timers = {}
-=======
         self.timers: Dict[str, PerfEvent] = {}
->>>>>>> c2c97672
 
     @property
     def in_memory(self) -> bool:
@@ -129,24 +117,18 @@
     def chunk_timer(self, name):
         """Time a block of code and save the PerfEvent in self.timers.
 
-<<<<<<< HEAD
-=======
         We want to time our loads whether perfmon is enabled or not, since
         the auto-async feature needs to work in all cases.
 
->>>>>>> c2c97672
         Parameters
         ----------
         name : str
             The name of the timer.
 
-<<<<<<< HEAD
-=======
         Yields
         ------
         PerfEvent
             The timing event for the block.
->>>>>>> c2c97672
         """
         with block_timer(name) as event:
             yield event
@@ -155,12 +137,8 @@
     def load_chunks(self):
         """Load all of our chunks now in this thread.
 
-<<<<<<< HEAD
-        We time the overall load plus the load of each chunk.
-=======
         We time the overall load with the special name "load_chunks" and then
         we time each chunk as it loads, using it's array name as the key.
->>>>>>> c2c97672
         """
         with self.chunk_timer("load_chunks"):
             for key, array in self.chunks.items():
