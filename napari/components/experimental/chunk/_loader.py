"""ChunkLoader class.
"""
import logging
import os
from concurrent.futures import CancelledError, Future, ThreadPoolExecutor
from contextlib import contextmanager
from typing import Dict, List, Optional

from ....types import ArrayLike
from ....utils.events import EmitterGroup
from ._cache import ChunkCache
from ._config import async_config
from ._delay_queue import DelayQueue
from ._info import LayerInfo, LoadType
from ._request import ChunkKey, ChunkRequest

LOGGER = logging.getLogger("napari.async")


def _is_enabled(env_var) -> bool:
    """Return True if env_var is defined and not zero."""
    return os.getenv(env_var, "0") != "0"


def _chunk_loader_worker(request: ChunkRequest) -> ChunkRequest:
    """This is the worker thread that loads the array.

    We call np.asarray() in a worker because it might lead to IO or
    computation which would block the GUI thread.

    Parameters
    ----------
    request : ChunkRequest
        The request to load.
    """
    request.load_chunks()  # loads all chunks in the request
    return request


class ChunkLoader:
    """Loads chunks synchronously or asynchronously in worker threads.

    We cannot call np.asarray() in the GUI thread because it might block on
    IO or a computation. So the ChunkLoader calls np.asarray() in a worker
    thread if doing async loading.

    Attributes
    ----------
    synchronous : bool
        If True all requests are loaded synchronously.
    num_workers : int
        The number of worker threads.
    executor : ThreadPoolExecutor
        Our thread pool executor.
    futures : Dict[int, List[Future]]
        In progress futures for each layer (data_id).
<<<<<<< HEAD
    cache : ChunkCache
        Cache of previously loaded chunks.
    events : EmitterGroup
        We only signal one event: chunk_loaded.
=======
>>>>>>> c2c97672
    layer_map : Dict[int, LayerInfo]
        Stores a LayerInfo about each layer we are tracking.
    cache : ChunkCache
        Cache of previously loaded chunks.
    delay_queue : DelayQueue
        Requests sit in here for a bit before submission.
    events : EmitterGroup
        We only signal one event: chunk_loaded.
    """

    def __init__(self):
<<<<<<< HEAD
        # Config settings.
=======
>>>>>>> c2c97672
        self.synchronous: bool = async_config.synchronous
        self.num_workers: int = async_config.num_workers

        self.executor = ThreadPoolExecutor(max_workers=self.num_workers)
        self.futures: Dict[int, List[Future]] = {}
        self.layer_map: Dict[int, LayerInfo] = {}
        self.cache: ChunkCache = ChunkCache()

<<<<<<< HEAD
        # Delay queue prevents us from spamming the worker pool when the
        # user is rapidly scrolling through slices.
=======
        # The DelayeQueue prevents us from spamming the worker pool when
        # the user is rapidly scrolling through slices.
>>>>>>> c2c97672
        self.delay_queue = DelayQueue(
            async_config.delay_queue_ms, self._submit_async
        )

        self.events = EmitterGroup(
            source=self, auto_connect=True, chunk_loaded=None
        )

    def get_info(self, layer_id: int) -> Optional[LayerInfo]:
        """Get LayerInfo for this layer or None."""
        return self.layer_map.get(layer_id)

    def create_request(
        self, layer, key: ChunkKey, chunks: Dict[str, ArrayLike]
    ) -> ChunkRequest:
        """Create a ChunkRequest for submission to load_chunk.

        Parameters
        ----------
        layer : Layer
            The layer that's requesting the data.
        key : ChunkKey
            The key for the request.
        chunks : Dict[str, ArrayLike]
            The arrays we want to load.
        """
        layer_id = key.layer_id

        # Add a LayerInfo if we don't already have one.
        if layer_id not in self.layer_map:
            self.layer_map[layer_id] = LayerInfo(layer)

        # Return the new request.
        return ChunkRequest(key, chunks)

    def load_chunk(self, request: ChunkRequest) -> Optional[ChunkRequest]:
        """Load the given request sync or async.

        Parameters
        ----------
        request : ChunkRequest
            Contains the array or arrays to load.

        Returns
        -------
        Optional[ChunkRequest]
            The ChunkRequest if it was satisfied otherwise None.

        Notes
        -----
        We return a ChunkRequest if we performed the load synchronously,
        otherwise we return None is indicating that an asynchronous load
        was intitiated. When the async load finishes the layer's
        on_chunk_loaded() will be called from the GUI thread.
        """
        if self._load_synchronously(request):
            return request

        # Check the cache first.
        chunks = self.cache.get_chunks(request)

        if chunks is not None:
            LOGGER.info("ChunkLoader._load_async: cache hit %s", request.key)
            request.chunks = chunks
            return request

        LOGGER.info("ChunkLoader.load_chunk: cache miss %s", request.key)
        # Clear any pending requests for this specific data_id.
        self._clear_pending(request.key.data_id)

<<<<<<< HEAD
        # Add to the delay queue, the delay queue will
        # ChunkLoader_submit_async() later on if the delay expires without
        # the request getting cancelled.
=======
        # Add to the delay queue, the delay queue will call our
        # _submit_async() method later on if the delay expires without the
        # request getting cancelled.
>>>>>>> c2c97672
        self.delay_queue.add(request)

    def _load_synchronously(self, request: ChunkRequest) -> bool:
        """Return True if we loaded the request synchronously."""
        info = self._get_layer_info(request)

        if self._should_load_sync(request, info):
            request.load_chunks()
            info.stats.on_load_finished(request, sync=True)
            return True
<<<<<<< HEAD

        return False

    def _should_load_sync(
        self, request: ChunkRequest, info: LayerInfo
    ) -> bool:
        """Return True if this layer should load synchronously.

        Parameters
        ----------
        request : ChunkRequest
            The request we are loading.
        info : LayerInfo
            The layer we are loading the chunk into.
        """
        if info.load_type == LoadType.SYNC:
            return True  # Layer is forcing sync loads.

        if info.load_type == LoadType.ASYNC:
            return False  # Layer is forcing async loads.

        assert info.load_type == LoadType.AUTO  # AUTO is the only other type.

        # If ChunkLoader is synchronous then AUTO always means synchronous.
        if self.synchronous:
            return True

=======

        return False

    def _should_load_sync(
        self, request: ChunkRequest, info: LayerInfo
    ) -> bool:
        """Return True if this layer should load synchronously.

        Parameters
        ----------
        request : ChunkRequest
            The request we are loading.
        info : LayerInfo
            The layer we are loading the chunk into.
        """
        if info.load_type == LoadType.SYNC:
            return True  # Layer is forcing sync loads.

        if info.load_type == LoadType.ASYNC:
            return False  # Layer is forcing async loads.

        assert info.load_type == LoadType.AUTO  # AUTO is the only other type.

        # If ChunkLoader is synchronous then AUTO always means synchronous.
        if self.synchronous:
            return True

>>>>>>> c2c97672
        # If it's been loading "fast" then load synchronously. There's no
        # point is loading async if it loads really fast.
        if info.loads_fast:
            return True

        # Finally, load synchronously if it's an ndarray (in memory) otherwise
        # it's Dask or something else and we load async.
        return request.in_memory

    def _submit_async(self, request: ChunkRequest) -> None:
        """Initiate an asynchronous load of the given request.

        Parameters
        ----------
        request : ChunkRequest
            Contains the arrays to load.
        """
        # Note about string formatting with logging: it's recommended to
        # use the oldest style of string formatting with logging. With
        # f-strings you'd pay the price of formatting the string even if
        # the log statement is disabled due to the log level, etc. In our
        # case the log will almost always be disabled unless debugging.
        # https://docs.python.org/3/howto/logging.html#optimization
        # https://blog.pilosus.org/posts/2020/01/24/python-f-strings-in-logging/
        LOGGER.debug("ChunkLoader._submit_async: %s", request.key)

        # Submit the future, have it call ChunkLoader._done when done.
        future = self.executor.submit(_chunk_loader_worker, request)
        future.add_done_callback(self._done)

        # Store the future in case we need to cancel it.
        self.futures.setdefault(request.key.data_id, []).append(future)

    def _clear_pending(self, data_id: int) -> None:
        """Clear any pending requests for this data_id.

        Parameters
        ----------
        data_id : int
            Clear all requests associated with this data_id.
        """
        LOGGER.debug("ChunkLoader._clear_pending %d", data_id)

<<<<<<< HEAD
        # Clear delay queue first. This are trivial to clear because they
        # have not even been submitted to the worker pool.
=======
        # Clear delay queue first. These requests are trivial to clear
        # because they have not even been submitted to the worker pool.
>>>>>>> c2c97672
        self.delay_queue.clear(data_id)

        # Get list of futures we submitted to the pool.
        future_list = self.futures.setdefault(data_id, [])

        # Try to cancel all futures in the list, but cancel() will return
        # False if the task already started running.
        num_before = len(future_list)
        future_list[:] = [x for x in future_list if x.cancel()]
        num_after = len(future_list)
        num_cleared = num_before - num_after

        # Delete the list entirely if empty
        if num_after == 0:
            del self.futures[data_id]

        # Log what we did.
        if num_before == 0:
            LOGGER.debug("ChunkLoader.clear_pending: empty")
        else:
            LOGGER.debug(
                "ChunkLoader.clear_pending: %d of %d cleared -> %d remain",
                num_cleared,
                num_before,
                num_after,
            )

    @staticmethod
    def _get_request(future: Future) -> Optional[ChunkRequest]:
        """Return the ChunkRequest for this future.

        Parameters
        ----------
        future : Future
            Get the request from this future.

        Returns
        -------
        Optional[ChunkRequest]
            The ChunkRequest or None if the future was cancelled.
        """
        try:
            # Our future has already finished since this is being
            # called from Chunk_Request._done(), so result() will
            # never block.
            return future.result()
        except CancelledError:
            LOGGER.debug("ChunkLoader._done: cancelled")
            return None

    def _done(self, future: Future) -> None:
        """Called when a future finishes with success or was cancelled.

        Parameters
        ----------
        future : Future
            The future that finished or was cancelled.

        Notes
        -----
        This method may be called in the worker thread. The
        concurrent.futures documentation very intentionally does not
        specify which thread the future's done callback will be called in,
        only that it will be called in some thread in the current process.
        """
        try:
            request = self._get_request(future)
        except ValueError:
            return  # Pool not running, app exit in progress.

        if request is None:
            return  # Future was cancelled, nothing to do.

        LOGGER.debug("ChunkLoader._done: %s", request.key)

        # Add chunks to the cache in the worker thread. For now it's safe
        # to do this in the worker. Later we might need to arrange for this
        # to be done in the GUI thread if cache access becomes more
        # complicated.
        self.cache.add_chunks(request)

        # Lookup this Request's LayerInfo.
        info = self._get_layer_info(request)

        # Resolve the weakref.
        layer = info.get_layer()

        if layer is None:
            return  # Ignore chunks since layer was deleted.

        info.stats.on_load_finished(request, sync=False)

        # Fire event to tell QtChunkReceiver to forward this chunk to its
        # layer in the GUI thread.
        self.events.chunk_loaded(layer=layer, request=request)

    def _get_layer_info(self, request: ChunkRequest) -> LayerInfo:
        """Return LayerInfo associated with this request or None.

        Parameters
        ----------
        request : ChunkRequest
            Return Layer_info for this request.

        Raises
        ------
        KeyError
            If the layer is not found.
        """
        layer_id = request.key.layer_id

        # Raises KeyError if not found. This should never happen because we
        # add the layer to the layer_map in ChunkLoader.create_request().
        return self.layer_map[layer_id]

    def on_layer_deleted(self, layer):
        """The layer was deleted, delete it from our map.

        Layer
            The layer that was deleted.
        """
        try:
            del self.layer_map[id(layer)]
        except KeyError:
            pass  # We weren't tracking that layer yet.

    def wait_for_all(self):
        """Wait for all in-progress requests to finish."""
        self.delay_queue.flush()

        for data_id, future_list in self.futures.items():
            # Result blocks until the future is done or cancelled
            [future.result() for future in future_list]

<<<<<<< HEAD
    def wait_for_data_is(self, data_id: int) -> None:
=======
    def wait_for_data_id(self, data_id: int) -> None:
>>>>>>> c2c97672
        """Wait for the given data to be loaded.

        Parameters
        ----------
        data_id : int
            Wait on chunks for this data_id.
        """
        try:
            future_list = self.futures[data_id]
        except KeyError:
            LOGGER.warn("ChunkLoader.wait: no futures for data_id %d", data_id)
            return

        LOGGER.info(
            "ChunkLoader.wait: waiting on %d futures for %d",
            len(future_list),
            data_id,
        )

        # Call result() will block until the future has finished or was cancelled.
        [future.result() for future in future_list]
        del self.futures[data_id]


@contextmanager
def synchronous_loading(enabled):
<<<<<<< HEAD
    """Context object to temporarily disable async loading.
=======
    """Context object to enable or disable async loading.
>>>>>>> c2c97672

    with synchronous_loading(True):
        layer = Image(data)
        ... use layer ...
    """
    previous = chunk_loader.synchronous
    chunk_loader.synchronous = enabled
    yield
    chunk_loader.synchronous = previous


def wait_for_async():
    """Wait for all asynchronous loads to finish."""
    chunk_loader.wait_for_all()


# Global instance
chunk_loader = ChunkLoader()<|MERGE_RESOLUTION|>--- conflicted
+++ resolved
@@ -54,13 +54,6 @@
         Our thread pool executor.
     futures : Dict[int, List[Future]]
         In progress futures for each layer (data_id).
-<<<<<<< HEAD
-    cache : ChunkCache
-        Cache of previously loaded chunks.
-    events : EmitterGroup
-        We only signal one event: chunk_loaded.
-=======
->>>>>>> c2c97672
     layer_map : Dict[int, LayerInfo]
         Stores a LayerInfo about each layer we are tracking.
     cache : ChunkCache
@@ -72,10 +65,6 @@
     """
 
     def __init__(self):
-<<<<<<< HEAD
-        # Config settings.
-=======
->>>>>>> c2c97672
         self.synchronous: bool = async_config.synchronous
         self.num_workers: int = async_config.num_workers
 
@@ -84,13 +73,8 @@
         self.layer_map: Dict[int, LayerInfo] = {}
         self.cache: ChunkCache = ChunkCache()
 
-<<<<<<< HEAD
-        # Delay queue prevents us from spamming the worker pool when the
-        # user is rapidly scrolling through slices.
-=======
         # The DelayeQueue prevents us from spamming the worker pool when
         # the user is rapidly scrolling through slices.
->>>>>>> c2c97672
         self.delay_queue = DelayQueue(
             async_config.delay_queue_ms, self._submit_async
         )
@@ -161,15 +145,9 @@
         # Clear any pending requests for this specific data_id.
         self._clear_pending(request.key.data_id)
 
-<<<<<<< HEAD
-        # Add to the delay queue, the delay queue will
-        # ChunkLoader_submit_async() later on if the delay expires without
-        # the request getting cancelled.
-=======
         # Add to the delay queue, the delay queue will call our
         # _submit_async() method later on if the delay expires without the
         # request getting cancelled.
->>>>>>> c2c97672
         self.delay_queue.add(request)
 
     def _load_synchronously(self, request: ChunkRequest) -> bool:
@@ -180,7 +158,6 @@
             request.load_chunks()
             info.stats.on_load_finished(request, sync=True)
             return True
-<<<<<<< HEAD
 
         return False
 
@@ -208,35 +185,6 @@
         if self.synchronous:
             return True
 
-=======
-
-        return False
-
-    def _should_load_sync(
-        self, request: ChunkRequest, info: LayerInfo
-    ) -> bool:
-        """Return True if this layer should load synchronously.
-
-        Parameters
-        ----------
-        request : ChunkRequest
-            The request we are loading.
-        info : LayerInfo
-            The layer we are loading the chunk into.
-        """
-        if info.load_type == LoadType.SYNC:
-            return True  # Layer is forcing sync loads.
-
-        if info.load_type == LoadType.ASYNC:
-            return False  # Layer is forcing async loads.
-
-        assert info.load_type == LoadType.AUTO  # AUTO is the only other type.
-
-        # If ChunkLoader is synchronous then AUTO always means synchronous.
-        if self.synchronous:
-            return True
-
->>>>>>> c2c97672
         # If it's been loading "fast" then load synchronously. There's no
         # point is loading async if it loads really fast.
         if info.loads_fast:
@@ -280,13 +228,8 @@
         """
         LOGGER.debug("ChunkLoader._clear_pending %d", data_id)
 
-<<<<<<< HEAD
-        # Clear delay queue first. This are trivial to clear because they
-        # have not even been submitted to the worker pool.
-=======
         # Clear delay queue first. These requests are trivial to clear
         # because they have not even been submitted to the worker pool.
->>>>>>> c2c97672
         self.delay_queue.clear(data_id)
 
         # Get list of futures we submitted to the pool.
@@ -421,11 +364,7 @@
             # Result blocks until the future is done or cancelled
             [future.result() for future in future_list]
 
-<<<<<<< HEAD
-    def wait_for_data_is(self, data_id: int) -> None:
-=======
     def wait_for_data_id(self, data_id: int) -> None:
->>>>>>> c2c97672
         """Wait for the given data to be loaded.
 
         Parameters
@@ -452,11 +391,7 @@
 
 @contextmanager
 def synchronous_loading(enabled):
-<<<<<<< HEAD
-    """Context object to temporarily disable async loading.
-=======
     """Context object to enable or disable async loading.
->>>>>>> c2c97672
 
     with synchronous_loading(True):
         layer = Image(data)
