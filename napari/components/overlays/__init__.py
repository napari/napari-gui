--- conflicted
+++ resolved
@@ -1,18 +1,11 @@
-<<<<<<< HEAD
-from .axes import AxesOverlay
-from .base import CanvasOverlay, LayerOverlay, Overlay, SceneOverlay
-from .bounding_box import BoundingBoxOverlay
-from .overlays import Overlays
-from .scale_bar import ScaleBarOverlay
-from .text import TextOverlay
-=======
 from napari.components.overlays.axes import AxesOverlay
 from napari.components.overlays.base import (
-    BaseOverlay,
     CanvasOverlay,
+    LayerOverlay,
+    Overlay,
     SceneOverlay,
 )
+from napari.components.overlays.bounding_box import BoundingBoxOverlay
 from napari.components.overlays.overlays import Overlays
 from napari.components.overlays.scale_bar import ScaleBarOverlay
-from napari.components.overlays.text import TextOverlay
->>>>>>> 904b06f6
+from napari.components.overlays.text import TextOverlay