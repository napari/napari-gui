--- conflicted
+++ resolved
@@ -37,16 +37,11 @@
 
         self.data = data
 
-<<<<<<< HEAD
         # create layer for the update benchmark
         self.layer = Tracks(self.data)
 
-    def time_create_layer(self, *args) -> None:
+    def time_create_layer(self, *_) -> None:
         Tracks(self.data)
 
-    def time_update_layer(self, *args) -> None:
-        self.layer.data = self.data
-=======
-    def time_create_layer(self, *_) -> None:
-        Tracks(self.data)
->>>>>>> 60653094
+    def time_update_layer(self, *_) -> None:
+        self.layer.data = self.data