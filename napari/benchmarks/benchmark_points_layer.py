--- conflicted
+++ resolved
@@ -136,12 +136,7 @@
         [5, 10],
     ]
 
-<<<<<<< HEAD
     skip_params = Skipper(func_pr=lambda x: x[0] > 256 or x[1][0] > 512)
-=======
-    if 'PR' in os.environ:
-        skip_params = Skiper(lambda x: x[0] > 256 or x[1][0] > 512)
->>>>>>> 1ee84b36
 
     def setup(self, num_points, mask_shape, point_size):
         np.random.seed(0)
