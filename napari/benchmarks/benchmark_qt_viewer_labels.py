--- conflicted
+++ resolved
@@ -143,15 +143,9 @@
                     cycle(['red', 'green', 'blue', 'pink', 'magenta']),
                 )
             )
-<<<<<<< HEAD
             colors[None] = "yellow"
             colors[0] = "transparent"
             self.layer.colormap = DirectLabelColormap(color_dict=colors)
-=======
-            colors[None] = 'yellow'
-            colors[0] = 'transparent'
-            self.layer.color = colors
->>>>>>> 62861b84
         self.qt_viewr.show()
 
     @staticmethod
