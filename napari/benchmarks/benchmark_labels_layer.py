--- conflicted
+++ resolved
@@ -10,13 +10,9 @@
 from napari.components.dims import Dims
 from napari.layers import Labels
 
-<<<<<<< HEAD
-from .utils import Skipper
-=======
-from .utils import Skiper, labeled_particles
+from .utils import Skipper, labeled_particles
 
 MAX_VAL = 2**23
->>>>>>> 4f4c063a
 
 
 class Labels2DSuite:
@@ -26,7 +22,7 @@
     params = ([2**i for i in range(4, 13)], [np.uint8, np.int32])
 
     if "PR" in os.environ:
-        skip_params = Skiper(lambda x: x[0] > 2**5)
+        skip_params = Skipper(lambda x: x[0] > 2**5)
 
     def setup(self, n, dtype):
         np.random.seed(0)
@@ -121,15 +117,9 @@
 
 
 class Labels2DColorDirectSuite(Labels2DSuite):
-<<<<<<< HEAD
     skip_params = Skipper(func_pr=lambda x: x[0] > 32)
 
-    def setup(self, n):
-=======
     def setup(self, n, dtype):
-        if "PR" in os.environ and n > 32:
-            raise NotImplementedError("Skip on PR (speedup)")
->>>>>>> 4f4c063a
         np.random.seed(0)
         info = np.iinfo(dtype)
         self.data = labeled_particles(
@@ -150,25 +140,14 @@
 class Labels3DSuite:
     """Benchmarks for the Labels layer with 3D data."""
 
-<<<<<<< HEAD
     params = [2**i for i in range(4, 11)]
 
     skip_params = Skipper(
         func_pr=lambda x: x[0] > 2**6, func_ci=lambda x: x[0] > 2**9
     )
     # CI skip above 2**9 because of memory limits
-=======
-    param_names = ['n', 'dtype']
-    params = ([2**i for i in range(4, 11)], [np.uint8, np.uint32])
-    if "PR" in os.environ:
-        skip_params = [(2**i,) for i in range(6, 11)]
 
     def setup(self, n, dtype):
-        if "CI" in os.environ and n > 512:
-            raise NotImplementedError("Skip on CI (not enough memory)")
->>>>>>> 4f4c063a
-
-    def setup(self, n):
         np.random.seed(0)
         self.data = labeled_particles(
             (n, n, n), dtype=dtype, n=int(np.log2(n) ** 2), seed=1
