--- conflicted
+++ resolved
@@ -162,17 +162,10 @@
     params = (n_points, latency, chunksize)
     timeout = 600
 
-<<<<<<< HEAD
     skip_params = Skipper(
         func_pr=lambda x: x[0] > 2**14 or x[2] > 512 or x[1] > 0.05,
         func_always=lambda x: True,
     )
-=======
-    if 'PR' in os.environ:
-        skip_params = Skiper(
-            lambda x: x[0] > 2**14 or x[2] > 512 or x[1] > 0.05
-        )
->>>>>>> 1ee84b36
 
     def setup(self, n_points, latency, chunksize):
         store = SlowMemoryStore(load_delay=latency)
