"""

Notes for using the plugin-related fixtures here:

1. The `_mock_npe2_pm` fixture is always used, and it mocks the global npe2 plugin
<<<<<<< HEAD
   manager instance with a discovery-defficient plugin manager.  No plugins should be
=======
   manager instance with a discovery-deficient plugin manager.  No plugins should be
>>>>>>> 7e619721
   discovered in tests without explicit registration.
2. wherever the builtins need to be tested, the `builtins` fixture should be explicitly
   added to the test.  (it's a DynamicPlugin that registers our builtins.yaml with the
   global mock npe2 plugin manager)
3. wherever *additional* plugins or contributions need to be added, use the `tmp_plugin`
   fixture, and add additional contributions _within_ the test (not in the fixture):
    ```python
    def test_something(tmp_plugin):
        @tmp_plugin.contribute.reader(filname_patterns=["*.ext"])
        def f(path): ...

        # the plugin name can be accessed at:
<<<<<<< HEAD
        tmp_plugin.manifest.name
    ```
4. If you need a _second_ mock plugin, use `tmp_plugin.spawn()` to create another one.

=======
        tmp_plugin.name
    ```
4. If you need a _second_ mock plugin, use `tmp_plugin.spawn(register=True)` to create
   another one.
   ```python
   new_plugin = tmp_plugin.spawn(register=True)

   @new_plugin.contribute.reader(filename_patterns=["*.tiff"])
   def get_reader(path):
       ...
   ```
>>>>>>> 7e619721
"""
try:
    __import__('dotenv').load_dotenv()
except ModuleNotFoundError:
    pass

import itertools
import os
from functools import partial
from itertools import chain
from multiprocessing.pool import ThreadPool
from pathlib import Path
from unittest.mock import patch

import dask.threaded
import numpy as np
import pooch
import pytest
from IPython.core.history import HistoryManager
from npe2 import DynamicPlugin, PluginManager, PluginManifest

from napari.components import LayerList
from napari.layers import Image, Labels, Points, Shapes, Vectors
from napari.plugins._builtins import (
    napari_write_image,
    napari_write_labels,
    napari_write_points,
    napari_write_shapes,
)
from napari.utils import io
from napari.utils.config import async_loading

if not hasattr(pooch.utils, 'file_hash'):
    setattr(pooch.utils, 'file_hash', pooch.hashes.file_hash)

try:
    from skimage.data import image_fetcher
except ImportError:
    from skimage.data import data_dir

    class image_fetcher:
        def fetch(data_name):
            if data_name.startswith("data/"):
                data_name = data_name[5:]
            path = os.path.join(data_dir, data_name)
            if not os.path.exists(path):
                raise ValueError(
                    f"Legacy skimage image_fetcher cannot find file: {path}"
                )
            return path


def pytest_addoption(parser):
    """Add napari specific command line options.

    --aysnc_only
        Run only asynchronous tests, not sync ones.

    Notes
    -----
    Due to the placement of this conftest.py file, you must specifically name
    the napari folder such as "pytest napari --aysnc_only"
    """

    parser.addoption(
        "--async_only",
        action="store_true",
        default=False,
        help="run only asynchronous tests",
    )
    parser.addoption(
        "--skip_examples",
        action="store_true",
        default=False,
        help="run only asynchronous tests",
    )


@pytest.fixture(
    params=['image', 'labels', 'points', 'points-with-properties', 'shapes']
)
def layer_writer_and_data(request):
    """Fixture that supplies layer io utilities for tests.

    Parameters
    ----------
    request : _pytest.fixtures.SubRequest
        The pytest request object

    Returns
    -------
    tuple
        ``(writer, layer_data, extension, reader, Layer)``

        - writer: a function that can write layerdata to a path
        - layer_data: the layerdata tuple for this layer
        - extension: an appropriate extension for this layer type
        - reader: a function that can read this layer type from a path and
                  returns a ``(data, meta)`` tuple.
        - Layer: the Layer class
    """
    if request.param == 'image':
        data = np.random.rand(20, 20)
        Layer = Image
        layer = Image(data)
        writer = napari_write_image
        extension = '.tif'

        def reader(path):
            return (io.imread(path), {}, 'image')  # metadata

    elif request.param == 'labels':
        data = np.random.randint(0, 16000, (32, 32), 'uint64')
        Layer = Labels
        layer = Labels(data)
        writer = napari_write_labels
        extension = '.tif'

        def reader(path):
            return (io.imread(path), {}, 'labels')  # metadata

    elif request.param == 'points':
        data = np.random.rand(20, 2)
        Layer = Points
        layer = Points(data)
        writer = napari_write_points
        extension = '.csv'
        reader = partial(io.csv_to_layer_data, require_type='points')
    elif request.param == 'points-with-properties':
        data = np.random.rand(20, 2)
        Layer = Points
        layer = Points(data, properties={'values': np.random.rand(20)})
        writer = napari_write_points
        extension = '.csv'
        reader = partial(io.csv_to_layer_data, require_type='points')
    elif request.param == 'shapes':
        np.random.seed(0)
        data = [
            np.random.rand(2, 2),
            np.random.rand(2, 2),
            np.random.rand(6, 2),
            np.random.rand(6, 2),
            np.random.rand(2, 2),
        ]
        shape_type = ['ellipse', 'line', 'path', 'polygon', 'rectangle']
        Layer = Shapes
        layer = Shapes(data, shape_type=shape_type)
        writer = napari_write_shapes
        extension = '.csv'
        reader = partial(io.csv_to_layer_data, require_type='shapes')
    else:
        return None, None, None, None, None

    layer_data = layer.as_layer_data_tuple()
    return writer, layer_data, extension, reader, Layer


@pytest.fixture
def layer_data_and_types():
    """Fixture that provides some layers and filenames

    Returns
    -------
    tuple
        ``layers, layer_data, layer_types, filenames``

        - layers: some image and points layers
        - layer_data: same as above but in LayerData form
        - layer_types: list of strings with type of layer
        - filenames: the expected filenames with extensions for the layers.
    """
    layers = [
        Image(np.random.rand(20, 20), name='ex_img'),
        Image(np.random.rand(20, 20)),
        Points(np.random.rand(20, 2), name='ex_pts'),
        Points(
            np.random.rand(20, 2), properties={'values': np.random.rand(20)}
        ),
    ]
    extensions = ['.tif', '.tif', '.csv', '.csv']
    layer_data = [layer.as_layer_data_tuple() for layer in layers]
    layer_types = [layer._type_string for layer in layers]
    filenames = [layer.name + e for layer, e in zip(layers, extensions)]
    return layers, layer_data, layer_types, filenames


@pytest.fixture(
    params=[
        'image',
        'labels',
        'points',
        'shapes',
        'shapes-rectangles',
        'vectors',
    ]
)
def layer(request):
    """Parameterized fixture that supplies a layer for testing.

    Parameters
    ----------
    request : _pytest.fixtures.SubRequest
        The pytest request object

    Returns
    -------
    napari.layers.Layer
        The desired napari Layer.
    """
    np.random.seed(0)
    if request.param == 'image':
        data = np.random.rand(20, 20)
        return Image(data)
    elif request.param == 'labels':
        data = np.random.randint(10, size=(20, 20))
        return Labels(data)
    elif request.param == 'points':
        data = np.random.rand(20, 2)
        return Points(data)
    elif request.param == 'shapes':
        data = [
            np.random.rand(2, 2),
            np.random.rand(2, 2),
            np.random.rand(6, 2),
            np.random.rand(6, 2),
            np.random.rand(2, 2),
        ]
        shape_type = ['ellipse', 'line', 'path', 'polygon', 'rectangle']
        return Shapes(data, shape_type=shape_type)
    elif request.param == 'shapes-rectangles':
        data = np.random.rand(7, 4, 2)
        return Shapes(data)
    elif request.param == 'vectors':
        data = np.random.rand(20, 2, 2)
        return Vectors(data)
    else:
        return None


@pytest.fixture()
def layers():
    """Fixture that supplies a layers list for testing.

    Returns
    -------
    napari.components.LayerList
        The desired napari LayerList.
    """
    np.random.seed(0)
    list_of_layers = [
        Image(np.random.rand(20, 20)),
        Labels(np.random.randint(10, size=(20, 2))),
        Points(np.random.rand(20, 2)),
        Shapes(np.random.rand(10, 2, 2)),
        Vectors(np.random.rand(10, 2, 2)),
    ]
    return LayerList(list_of_layers)


@pytest.fixture
def two_pngs():
    return [image_fetcher.fetch(f'data/{n}.png') for n in ('moon', 'camera')]


@pytest.fixture
def rgb_png():
    return [image_fetcher.fetch('data/astronaut.png')]


@pytest.fixture
def single_png():
    return [image_fetcher.fetch('data/camera.png')]


@pytest.fixture
def irregular_images():
    return [image_fetcher.fetch(f'data/{n}.png') for n in ('camera', 'coins')]


@pytest.fixture
def single_tiff():
    return [image_fetcher.fetch('data/multipage.tif')]


# Currently we cannot run async and async in the invocation of pytest
# because we get a segfault for unknown reasons. So for now:
# "pytest" runs sync_only
# "pytest napari --async_only" runs async only
@pytest.fixture(scope="session", autouse=True)
def configure_loading(request):
    """Configure async/async loading."""
    if request.config.getoption("--async_only"):
        # Late import so we don't import experimental code unless using it.
        from napari.components.experimental.chunk import synchronous_loading

        with synchronous_loading(False):
            yield
    else:
        yield  # Sync so do nothing.


def _is_async_mode() -> bool:
    """Return True if we are currently loading chunks asynchronously

    Returns
    -------
    bool
        True if we are currently loading chunks asynchronously.
    """
    if not async_loading:
        return False  # Not enabled at all.
    else:
        # Late import so we don't import experimental code unless using it.
        from napari.components.experimental.chunk import chunk_loader

        return not chunk_loader.force_synchronous


@pytest.fixture(autouse=True)
def skip_sync_only(request):
    """Skip async_only tests if running async."""
    sync_only = request.node.get_closest_marker('sync_only')
    if _is_async_mode() and sync_only:
        pytest.skip("running with --async_only")


@pytest.fixture(autouse=True)
def skip_async_only(request):
    """Skip async_only tests if running sync."""
    async_only = request.node.get_closest_marker('async_only')
    if not _is_async_mode() and async_only:
        pytest.skip("not running with --async_only")


@pytest.fixture(autouse=True)
def skip_examples(request):
    """Skip examples test if ."""
    if request.node.get_closest_marker(
        'examples'
    ) and request.config.getoption("--skip_examples"):
        pytest.skip("running with --skip_examples")


# _PYTEST_RAISE=1 will prevent pytest from handling exceptions.
# Use with a debugger that's set to break on "unhandled exceptions".
# https://github.com/pytest-dev/pytest/issues/7409
if os.getenv('_PYTEST_RAISE', "0") != "0":

    @pytest.hookimpl(tryfirst=True)
    def pytest_exception_interact(call):
        raise call.excinfo.value

    @pytest.hookimpl(tryfirst=True)
    def pytest_internalerror(excinfo):
        raise excinfo.value


@pytest.fixture(autouse=True)
def fresh_settings(monkeypatch):
    """This fixture ensures that default settings are used for every test.

    and ensures that changes to settings in a test are reverted, and never
    saved to disk.
    """
    from napari import settings
    from napari.settings import NapariSettings

    # prevent the developer's config file from being used if it exists
    cp = NapariSettings.__private_attributes__['_config_path']
    monkeypatch.setattr(cp, 'default', None)

    # calling save() with no config path is normally an error
    # here we just have save() return if called without a valid path
    NapariSettings.__original_save__ = NapariSettings.save

    def _mock_save(self, path=None, **dict_kwargs):
        if not (path or self.config_path):
            return
        NapariSettings.__original_save__(self, path, **dict_kwargs)

    monkeypatch.setattr(NapariSettings, 'save', _mock_save)

    # this makes sure that we start with fresh settings for every test.
    settings._SETTINGS = None
    yield


@pytest.fixture(autouse=True)
def auto_shutdown_dask_threadworkers():
    """
    This automatically shutdown dask thread workers.

    We don't assert the number of threads in unchanged as other things
    modify the number of threads.
    """
    assert dask.threaded.default_pool is None
    try:
        yield
    finally:
        if isinstance(dask.threaded.default_pool, ThreadPool):
            dask.threaded.default_pool.close()
            dask.threaded.default_pool.join()
        elif dask.threaded.default_pool:
            dask.threaded.default_pool.shutdown()
        dask.threaded.default_pool = None


# this is not the proper way to configure IPython, but it's an easy one.
# This will prevent IPython to try to write history on its sql file and do
# everything in memory.
# 1) it saves a thread and
# 2) it can prevent issues with slow or read-only file systems in CI.
HistoryManager.enabled = False


@pytest.fixture
def napari_svg_name():
    """the plugin name changes with npe2 to `napari-svg` from `svg`."""
    from importlib.metadata import metadata

    if tuple(metadata('napari-svg')['Version'].split('.')) < ('0', '1', '6'):
        return 'svg'
    else:
        return 'napari-svg'


@pytest.fixture(autouse=True, scope='session')
def _no_error_reports():
    """Turn off napari_error_reporter if it's installed."""
    try:
        p1 = patch('napari_error_reporter.capture_exception')
        p2 = patch('napari_error_reporter.install_error_reporter')
        with p1, p2:
            yield
    except (ModuleNotFoundError, AttributeError):
        yield


@pytest.fixture(autouse=True)
def _mock_npe2_pm():
    """Mock plugin manager with no registered plugins."""
    with patch.object(PluginManager, 'discover'):
        _pm = PluginManager()
    with patch('npe2.PluginManager.instance', return_value=_pm):
        yield _pm


@pytest.fixture
def builtins(_mock_npe2_pm: PluginManager):
    plugin = DynamicPlugin('napari', plugin_manager=_mock_npe2_pm)
    mf = PluginManifest.from_file(Path(__file__).parent / 'builtins.yaml')
    plugin.manifest = mf
    with plugin:
        yield plugin


@pytest.fixture
def tmp_plugin(_mock_npe2_pm: PluginManager):
<<<<<<< HEAD
    class _DynamicPlugin(DynamicPlugin):
        def spawn(self, name=None):
            """Create another tmp_plugin"""
            name = name or f'tmp_plugin{next(count)}'
            new = _DynamicPlugin(name, plugin_manager=_mock_npe2_pm)
            new.register()
            return new

=======
>>>>>>> 7e619721
    # guarantee that the name is unique, even if tmp_plugin has already been used
    count = itertools.count(0)
    while (name := f'tmp_plugin{next(count)}') in _mock_npe2_pm._manifests:
        continue
<<<<<<< HEAD
    with _DynamicPlugin(name, plugin_manager=_mock_npe2_pm) as plugin:
=======
    with DynamicPlugin(name, plugin_manager=_mock_npe2_pm) as plugin:
>>>>>>> 7e619721
        yield plugin


def _event_check(instance):
    def _prepare_check(name, no_event_):
        def check(instance, no_event=no_event_):
            if name in no_event:
                assert not hasattr(
                    instance.events, name
                ), f"event {name} defined"
            else:
                assert hasattr(
                    instance.events, name
                ), f"event {name} not defined"

        return check

    no_event_set = set()
    if isinstance(instance, tuple):
        no_event_set = instance[1]
        instance = instance[0]

    for name, value in instance.__class__.__dict__.items():
        if isinstance(value, property) and name[0] != '_':
            yield _prepare_check(name, no_event_set), instance, name


def pytest_generate_tests(metafunc):
    """Generate separate test for each test toc check if all events are defined."""
    if 'event_define_check' in metafunc.fixturenames:
        res = []
        ids = []

        for obj in metafunc.cls.get_objects():
            for check, instance, name in _event_check(obj):
                res.append((check, instance))
                ids.append(f"{name}-{instance}")

        metafunc.parametrize('event_define_check,obj', res, ids=ids)


def pytest_collection_modifyitems(session, config, items):
    test_order_prefix = [
        os.path.join("napari", "utils"),
        os.path.join("napari", "layers"),
        os.path.join("napari", "components"),
        os.path.join("napari", "settings"),
        os.path.join("napari", "plugins"),
        os.path.join("napari", "_vispy"),
        os.path.join("napari", "_qt"),
        os.path.join("napari", "qt"),
        os.path.join("napari", "_tests"),
        os.path.join("napari", "_tests", "test_examples.py"),
    ]
    test_order = [[] for _ in test_order_prefix]
    test_order.append([])  # for not matching tests
    for item in items:
        index = -1
        for i, prefix in enumerate(test_order_prefix):
            if prefix in str(item.fspath):
                index = i
        test_order[index].append(item)
    items[:] = list(chain(*test_order))<|MERGE_RESOLUTION|>--- conflicted
+++ resolved
@@ -3,11 +3,7 @@
 Notes for using the plugin-related fixtures here:
 
 1. The `_mock_npe2_pm` fixture is always used, and it mocks the global npe2 plugin
-<<<<<<< HEAD
-   manager instance with a discovery-defficient plugin manager.  No plugins should be
-=======
    manager instance with a discovery-deficient plugin manager.  No plugins should be
->>>>>>> 7e619721
    discovered in tests without explicit registration.
 2. wherever the builtins need to be tested, the `builtins` fixture should be explicitly
    added to the test.  (it's a DynamicPlugin that registers our builtins.yaml with the
@@ -20,12 +16,6 @@
         def f(path): ...
 
         # the plugin name can be accessed at:
-<<<<<<< HEAD
-        tmp_plugin.manifest.name
-    ```
-4. If you need a _second_ mock plugin, use `tmp_plugin.spawn()` to create another one.
-
-=======
         tmp_plugin.name
     ```
 4. If you need a _second_ mock plugin, use `tmp_plugin.spawn(register=True)` to create
@@ -37,7 +27,6 @@
    def get_reader(path):
        ...
    ```
->>>>>>> 7e619721
 """
 try:
     __import__('dotenv').load_dotenv()
@@ -496,26 +485,11 @@
 
 @pytest.fixture
 def tmp_plugin(_mock_npe2_pm: PluginManager):
-<<<<<<< HEAD
-    class _DynamicPlugin(DynamicPlugin):
-        def spawn(self, name=None):
-            """Create another tmp_plugin"""
-            name = name or f'tmp_plugin{next(count)}'
-            new = _DynamicPlugin(name, plugin_manager=_mock_npe2_pm)
-            new.register()
-            return new
-
-=======
->>>>>>> 7e619721
     # guarantee that the name is unique, even if tmp_plugin has already been used
     count = itertools.count(0)
     while (name := f'tmp_plugin{next(count)}') in _mock_npe2_pm._manifests:
         continue
-<<<<<<< HEAD
-    with _DynamicPlugin(name, plugin_manager=_mock_npe2_pm) as plugin:
-=======
     with DynamicPlugin(name, plugin_manager=_mock_npe2_pm) as plugin:
->>>>>>> 7e619721
         yield plugin
 
 
