--- conflicted
+++ resolved
@@ -104,16 +104,6 @@
     # TODO: we need to change this to the axis names once we get access to them
     # construct table from data
     column_names = ['axis-' + str(n) for n in range(data.shape[1])]
-<<<<<<< HEAD
-    if bool(properties):
-        column_names += properties.keys()
-        prop_table = np.concatenate(
-            [np.expand_dims(p, axis=1) for p in properties.values()], axis=1,
-        )
-        table = np.concatenate([data, prop_table], axis=1)
-    else:
-        table = data
-=======
     if properties:
         column_names += properties.keys()
         prop_table = [
@@ -121,16 +111,11 @@
         ]
     else:
         prop_table = []
->>>>>>> e4d3d71c
 
     # add index of each point
     column_names = ['index'] + column_names
     indices = np.expand_dims(list(range(data.shape[0])), axis=1)
-<<<<<<< HEAD
-    table = np.concatenate([indices, table], axis=1)
-=======
     table = np.concatenate([indices, data] + prop_table, axis=1)
->>>>>>> e4d3d71c
 
     # write table to csv file
     write_csv(path, table, column_names)
