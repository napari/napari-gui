import importlib
import os
import pkgutil
import re
import sys
from collections import defaultdict
from logging import getLogger
<<<<<<< HEAD
from types import ModuleType
from typing import Dict, Generator, List, Optional, Tuple, Union
=======
from traceback import format_exception
from typing import DefaultDict, Dict, Generator, List, Optional, Tuple, Union
>>>>>>> 0abb765e

import pluggy

from . import _builtins, hook_specifications

logger = getLogger(__name__)

if sys.version_info >= (3, 8):
    from importlib import metadata as importlib_metadata
else:
    import importlib_metadata


class PluginError(Exception):
    def __init__(
        self, message: str, plugin_name: str, plugin_module: str
    ) -> None:
        super().__init__(message)
        self.plugin_name = plugin_name
        self.plugin_module = plugin_module


class PluginImportError(PluginError, ImportError):
    """Raised when a plugin fails to import."""

    def __init__(self, plugin_name: str, plugin_module: str) -> None:
        msg = f'Failed to import plugin: "{plugin_name}"'
        super().__init__(msg, plugin_name, plugin_module)


class PluginRegistrationError(PluginError):
    """Raised when a plugin fails to register with pluggy."""

    def __init__(self, plugin_name: str, plugin_module: str) -> None:
        msg = f'Failed to register plugin: "{plugin_name}"'
        super().__init__(msg, plugin_name, plugin_module)


class NapariPluginManager(pluggy.PluginManager):
    PLUGIN_ENTRYPOINT = "napari.plugin"
    PLUGIN_PREFIX = "napari_"

    def __init__(
        self, autodiscover: Optional[Union[bool, str]] = True
    ) -> None:
        """pluggy.PluginManager subclass with napari-specific functionality

        In addition to the pluggy functionality, this subclass adds
        autodiscovery using package naming convention.

        Parameters
        ----------
        autodiscover : bool or str, optional
            Whether to autodiscover plugins by naming convention and setuptools
            entry_points.  If a string is provided, it is added to sys.path
            before importing, and removed at the end. Any other "truthy" value
            will simply search the current sys.path.  by default True
        """
        super().__init__("napari")
        # this dict is a mapping of plugin_name: List[raised_exception_objects]
        # this will be used to retrieve traceback info on demand
        self._exceptions: DefaultDict[str, List[PluginError]] = defaultdict(
            list
        )

        # define hook specifications and validators
        self.add_hookspecs(hook_specifications)

        # register our own built plugins
        self.register(_builtins, name='builtins')

        # discover external plugins
        if not os.environ.get("NAPARI_DISABLE_PLUGIN_AUTOLOAD"):
            if autodiscover:
                if isinstance(autodiscover, str):
                    self.discover(autodiscover)
                else:
                    self.discover()

    def discover(self, path: Optional[str] = None) -> int:
        """Discover modules by both naming convention and entry_points

        1) Using naming convention:
            plugins installed in the environment that follow a naming
            convention (e.g. "napari_plugin"), can be discovered using
            `pkgutil`. This also enables easy discovery on pypi

        2) Using package metadata:
            plugins that declare a special key (self.PLUGIN_ENTRYPOINT) in
            their setup.py `entry_points`.  discovered using `pkg_resources`.

        https://packaging.python.org/guides/creating-and-discovering-plugins/

        Parameters
        ----------
        path : str, optional
            If a string is provided, it is added to sys.path before importing,
            and removed at the end. by default True

        Returns
        -------
        count : int
            The number of plugin modules successfully loaded.
        """
        if path:
            sys.path.insert(0, path)

        count = 0
        for plugin_name, module_name in iter_plugin_modules(
            prefix=self.PLUGIN_PREFIX, group=self.PLUGIN_ENTRYPOINT
        ):
            if self.get_plugin(plugin_name) or self.is_blocked(plugin_name):
                continue
            try:
                self._register_module(plugin_name, module_name)
                count += 1
            except PluginError as exc:
                self._exceptions[plugin_name].append(exc)
                log_plugin_error(exc)
                self.unregister(name=plugin_name)
            except Exception as exc:
                logger.error(
                    f'Unexpected error loading plugin "{plugin_name}": {exc}'
                )
                self.unregister(name=plugin_name)

        if count:
            msg = f'loaded {count} plugins:\n  '
            msg += "\n  ".join([n for n, m in self.list_name_plugin()])
            logger.info(msg)

        if path:
            sys.path.remove(path)

        return count

    def _register_module(self, plugin_name: str, module_name: str) -> None:
        """Try to register `module_name` as a plugin named `plugin_name`.

        Parameters
        ----------
        plugin_name : str
            The name given to the plugin in the plugin manager.
        module_name : str
            The importable module name

        Raises
        ------
        PluginImportError
            If an error is raised when trying to import `module_name`
        PluginRegistrationError
            If an error is raised when trying to register the plugin (such as
            a PluginValidationError.)
        """
        try:
            mod = importlib.import_module(module_name)
        except Exception as exc:
            raise PluginImportError(plugin_name, module_name) from exc
        try:
            # prevent double registration (e.g. from entry_points)
            if self.is_registered(mod):
                return
            self.register(mod, name=plugin_name)
        except Exception as exc:
            raise PluginRegistrationError(plugin_name, module_name) from exc

    def format_exceptions(self, plugin_name: str) -> str:
        """Return formatted tracebacks for all exceptions raised by plugin.

        Parameters
        ----------
        plugin_name : str
            The name of a plugin for which to retrieve tracebacks

        Returns
        -------
        str
            A formatted string with traceback information for every exception
            raised by ``plugin_name`` during this session.
        """
        from napari import __version__

        if not self._exceptions.get(plugin_name):
            return ''

        _linewidth = 80
        _pad = (_linewidth - len(plugin_name) - 18) // 2
        msg = [
            f'{"=" * _pad} Errors for plugin "{plugin_name}" {"=" * _pad}',
            '',
            f'{"napari version": >16}: {__version__}',
        ]
        try:
            err0 = self._exceptions.get(plugin_name)[0]
            package_meta = fetch_module_metadata(err0.plugin_module)
            msg.extend(
                [
                    f'{"plugin name": >16}: {package_meta["name"]}',
                    f'{"version": >16}: {package_meta["version"]}',
                    f'{"module": >16}: {err0.plugin_module}',
                ]
            )
        except Exception:
            pass
        msg += ['']

        for n, err in enumerate(self._exceptions.get(plugin_name, [])):
            _pad = _linewidth - len(str(err)) - 10
            msg += ['', f'ERROR #{n + 1}:  {str(err)} {"-" * _pad}', '']
            msg.extend(format_exception(err.__class__, err, err.__traceback__))

        msg += ['=' * 80]

        return "\n".join(msg)


def entry_points_for(
    group: str,
) -> Generator[importlib_metadata.EntryPoint, None, None]:
    """Yield all entry_points matching "group", from any distribution.

    Distribution here refers more specifically to the information in the
    dist-info folder that usually accompanies an installed package.  If a
    package in the environment does *not* have a ``dist-info/entry_points.txt``
    file, then in will not be discovered by this function.

    Note: a single package may provide multiple entrypoints for a given group.

    Parameters
    ----------
    group : str
        The name of the entry point to search.

    Yields
    -------
    Generator[importlib_metadata.EntryPoint, None, None]
        [description]

    Example
    -------
    >>> list(entry_points_for('napari.plugin'))
    [EntryPoint(name='napari-reg', value='napari_reg', group='napari.plugin'),
     EntryPoint(name='myplug', value='another.module', group='napari.plugin')]

    """
    for dist in importlib_metadata.distributions():
        for ep in dist.entry_points:
            if ep.group == group:
                yield ep


def modules_starting_with(prefix: str) -> Generator[str, None, None]:
    """Yield all module names in sys.path that begin with `prefix`.

    Parameters
    ----------
    prefix : str
        The prefix to search

    Yields
    -------
    module_name : str
        Yields names of modules that start with prefix

    """
    for finder, name, ispkg in pkgutil.iter_modules():
        if name.startswith(prefix):
            yield name


# regex to parse importlib_metadata.EntryPoint.value strings
# entry point format:  "name = module.with.periods:attr [extras]"
entry_point_pattern = re.compile(
    r'(?P<module>[\w.]+)\s*'
    r'(:\s*(?P<attr>[\w.]+))?\s*'
    r'(?P<extras>\[.*\])?\s*$'
)


def permute_hookimpls(
    hook_caller: pluggy.hooks._HookCaller,
    order: Union[List[str], List[ModuleType], List[pluggy.hooks.HookImpl]],
):
    """Change the call order of hookimplementations for a pluggy HookCaller.

    Pluggy does not allow a built-in way to change the call order after
    instantiation.  hookimpls are called in last-in-first-out order.
    This function accepts the desired call order (a list of plugin names, or
    plugin modules) and reorders the hookcaller accordingly.

    Parameters
    ----------
    hook_caller : pluggy.hooks._HookCaller
        The hook caller to reorder
    order : list
        A list of str, hookimpls, or module_or_class, with the desired
        CALL ORDER of the hook implementations.

    Raises
    ------
    ValueError
        If the 'order' list cannot be interpreted as a list of "plugin_name"
        or "plugin" (module_or_class)
    ValueError
        if 'order' argument has multiple entries for the same hookimpl
    """
    if all(isinstance(o, pluggy.hooks.HookImpl) for o in order):
        attr = None
    elif all(isinstance(o, str) for o in order):
        attr = 'plugin_name'
    elif any(isinstance(o, str) for o in order):
        raise TypeError(
            "order list must be either ALL strings, or ALL modules/classes"
        )
    else:
        attr = 'plugin'

    hookimpls = hook_caller.get_hookimpls()
    if len(order) > len(hookimpls):
        raise ValueError(
            f"too many values ({len(order)} > {len(hookimpls)}) in order."
        )
    if attr:
        hookattrs = [getattr(hookimpl, attr) for hookimpl in hookimpls]
    else:
        hookattrs = hookimpls

    # find the current position of items specified in `order`
    indices = []
    seen = set()
    for i in order:
        if i in seen:
            raise ValueError(
                f"'order' argument had multiple entries for hookimpl: {i}"
            )
        seen.add(i)
        try:
            indices.append(hookattrs.index(i))
        except ValueError as e:
            msg = f"Could not find hookimpl '{i}'."
            if attr != 'plugin_name':
                msg += (
                    " If all items in `order` "
                    "argument are not strings, they are assumed to be an "
                    "imported plugin module or class."
                )
            raise ValueError(msg) from e

    # make new arrays for _wrappers and _nonwrappers
    _wrappers = []
    _nonwraps = []
    for i in indices:
        imp = hookimpls[i]
        methods = _wrappers if imp.hookwrapper else _nonwraps
        methods.insert(0, imp)

    # remove items that have been pulled, leaving only items that
    # were not specified in `order` argument
    for i in sorted(indices, reverse=True):
        del hookimpls[i]

    if hookimpls:
        _wrappers = [x for x in hookimpls if x.hookwrapper] + _wrappers
        _nonwraps = [x for x in hookimpls if not x.hookwrapper] + _nonwraps

    hook_caller._wrappers = _wrappers
    hook_caller._nonwrappers = _nonwraps


def iter_plugin_modules(
    prefix: Optional[str] = None, group: Optional[str] = None
) -> Generator[Tuple[str, str], None, None]:
    """Discover plugins using naming convention and/or entry points.

    This function makes sure that packages that *both* follow the naming
    convention (i.e. starting with `prefix`) *and* provide and an entry point
    `group` will only be yielded once.  Precedence is given to entry points:
    that is, if a package satisfies both critera, only the modules specifically
    listed in the entry points will be yielded.  These MAY or MAY NOT be the
    top level module in the package... whereas with naming convention, it is
    always the top level module that gets imported and registered with the
    plugin manager.

    The NAME of yielded plugins will be the name of the package provided in
    the package METADATA file when found.  This allows for the possibility that
    the plugin name and the module name are not the same: for instance...
    ("napari-plugin", "napari_plugin").

    Plugin packages may also provide multiple entry points, which will be
    registered as plugins of different names.  For instance, the following
    setup.py entry would register two plugins under the names
    "plugin_package.register" and "plugin_package.segment"

    setup(
        name="napari-plugin-package",
        entry_points={
            "napari.plugin": [
                "plugin_package.register = napari_plugin_package.registration",
                "plugin_package.segment = napari_plugin_package.segmentation"
            ],
        },
        packages=find_packages(),
    )


    Parameters
    ----------
    prefix : str, optional
        A prefix by which to search module names.  If None, discovery by naming
        convention is disabled., by default None
    group : str, optional
        An entry point group string to search.  If None, discovery by Entry
        Points is disabled, by default None

    Yields
    -------
    plugin_info : tuple
        (plugin_name, module_name)
    """
    seen_modules = set()
    if group and not os.environ.get("NAPARI_DISABLE_ENTRYPOINT_PLUGINS"):
        for ep in entry_points_for(group):
            module = entry_point_pattern.match(ep.value).group('module')
            seen_modules.add(module.split(".")[0])
            yield ep.name, module
    if prefix and not os.environ.get("NAPARI_DISABLE_NAMEPREFIX_PLUGINS"):
        for module in modules_starting_with(prefix):
            if module not in seen_modules:
                try:
                    name = importlib_metadata.metadata(module).get('Name')
                except Exception:
                    name = None
                yield name or module, module


def fetch_module_metadata(distname: str) -> Optional[Dict[str, str]]:
    """Attempt to retrieve name, version, contact email & url for a package.

    Parameters
    ----------
    distname : str
        Name of a distribution.  Note: this must match the *name* of the
        package in the METADATA file... not the name of the module.

    Returns
    -------
    package_info : dict or None
        A dict with keys 'name', 'version', 'email', and 'url'.
        Returns None of the distname cannot be found.
    """
    try:
        meta = importlib_metadata.metadata(distname)
    except importlib_metadata.PackageNotFoundError:
        return None
    return {
        'name': meta.get('Name'),
        'version': meta.get('Version'),
        'email': meta.get('Author-Email') or meta.get('Maintainer-Email'),
        'url': meta.get('Home-page') or meta.get('Download-Url'),
    }


def log_plugin_error(exc: PluginError) -> None:
    """Log PluginError to logger, with helpful contact info if possible.

    Parameters
    ----------
    exc : PluginError
        An instance of a PluginError
    """
    from napari import __version__

    msg = f'\nPluginError: {exc}'
    if exc.__cause__:
        cause = str(exc.__cause__).replace("\n", "\n" + " " * 13)
        msg += f'\n  Cause was: {cause}'
    contact = fetch_module_metadata(exc.plugin_module)
    if contact:
        msg += "\n  Please notify the plugin developer:\n"
        extra = [f'{k: >11}: {v}' for k, v in contact.items()]
        extra += [f'{"napari": >11}: v{__version__}']
        msg += "\n".join(extra)
    logger.error(msg)<|MERGE_RESOLUTION|>--- conflicted
+++ resolved
@@ -5,13 +5,9 @@
 import sys
 from collections import defaultdict
 from logging import getLogger
-<<<<<<< HEAD
+from traceback import format_exception
 from types import ModuleType
-from typing import Dict, Generator, List, Optional, Tuple, Union
-=======
-from traceback import format_exception
 from typing import DefaultDict, Dict, Generator, List, Optional, Tuple, Union
->>>>>>> 0abb765e
 
 import pluggy
 
