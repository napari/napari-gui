from __future__ import annotations

from collections import defaultdict
from typing import (
    TYPE_CHECKING,
    Any,
    DefaultDict,
    Dict,
    Iterator,
    List,
    Optional,
    Sequence,
    Set,
    Tuple,
    cast,
)

from app_model import Action
from app_model.types import SubmenuItem
from npe2 import io_utils, plugin_manager as pm
from npe2.manifest import contributions

<<<<<<< HEAD
from napari.utils.key_bindings import KeyBindingWeights
=======
from napari.errors.reader_errors import MultipleReaderError
>>>>>>> 7099b18f
from napari.utils.translations import trans

if TYPE_CHECKING:
    from npe2.manifest import PluginManifest
    from npe2.manifest.contributions import WriterContribution
    from npe2.plugin_manager import PluginName
    from npe2.types import LayerData, SampleDataCreator, WidgetCreator
    from qtpy.QtWidgets import QMenu  # type: ignore [attr-defined]

    from napari.layers import Layer
    from napari.types import SampleDict


class _FakeHookimpl:
    def __init__(self, name) -> None:
        self.plugin_name = name


def read(
    paths: Sequence[str], plugin: Optional[str] = None, *, stack: bool
) -> Optional[Tuple[List[LayerData], _FakeHookimpl]]:
    """Try to return data for `path`, from reader plugins using a manifest."""

    # do nothing if `plugin` is not an npe2 reader
    if plugin:
        # user might have passed 'plugin.reader_contrib' as the command
        # so ensure we check vs. just the actual plugin name
        plugin_name = plugin.partition('.')[0]
        if plugin_name not in get_readers():
            return None

    assert stack is not None
    # the goal here would be to make read_get_reader of npe2 aware of "stack",
    # and not have this conditional here.
    # this would also allow the npe2-npe1 shim to do this transform as well
    if stack:
        npe1_path = paths
    else:
        assert len(paths) == 1
        npe1_path = paths[0]
    try:
        layer_data, reader = io_utils.read_get_reader(
            npe1_path, plugin_name=plugin
        )
    except ValueError as e:
        # plugin wasn't passed and no reader was found
        if 'No readers returned data' not in str(e):
            raise
    else:
        return layer_data, _FakeHookimpl(reader.plugin_name)
    return None


def write_layers(
    path: str,
    layers: List[Layer],
    plugin_name: Optional[str] = None,
    writer: Optional[WriterContribution] = None,
) -> Tuple[List[str], str]:
    """
    Write layers to a file using an NPE2 plugin.

    Parameters
    ----------
    path : str
        The path (file, directory, url) to write.
    layers : list of Layers
        The layers to write.
    plugin_name : str, optional
        Name of the plugin to write data with. If None then all plugins
        corresponding to appropriate hook specification will be looped
        through to find the first one that can write the data.
    writer : WriterContribution, optional
        Writer contribution to use to write given layers, autodetect if None.

    Returns
    -------
    (written paths, writer name) as Tuple[List[str],str]

    written paths: List[str]
        Empty list when no plugin was found, otherwise a list of file paths,
        if any, that were written.
    writer name: str
        Name of the plugin selected to write the data.
    """
    layer_data = [layer.as_layer_data_tuple() for layer in layers]

    if writer is None:
        try:
            paths, writer = io_utils.write_get_writer(
                path=path, layer_data=layer_data, plugin_name=plugin_name
            )
        except ValueError:
            return [], ''
        else:
            return paths, writer.plugin_name

    n = sum(ltc.max() for ltc in writer.layer_type_constraints())
    args = (path, *layer_data[0][:2]) if n <= 1 else (path, layer_data)
    res = writer.exec(args=args)
    if isinstance(
        res, str
    ):  # pragma: no cover # it shouldn't be... bad plugin.
        return [res], writer.plugin_name
    return res or [], writer.plugin_name


def get_widget_contribution(
    plugin_name: str, widget_name: Optional[str] = None
) -> Optional[Tuple[WidgetCreator, str]]:
    widgets_seen = set()
    for contrib in pm.iter_widgets():
        if contrib.plugin_name == plugin_name:
            if not widget_name or contrib.display_name == widget_name:
                return contrib.get_callable(), contrib.display_name
            widgets_seen.add(contrib.display_name)
    if widget_name and widgets_seen:
        msg = trans._(
            'Plugin {plugin_name!r} does not provide a widget named {widget_name!r}. It does provide: {seen}',
            plugin_name=plugin_name,
            widget_name=widget_name,
            seen=widgets_seen,
            deferred=True,
        )
        raise KeyError(msg)
    return None


def populate_qmenu(menu: QMenu, menu_key: str):
    """Populate `menu` from a `menu_key` offering in the manifest."""
    # TODO: declare somewhere what menu_keys are valid.

    def _wrap(cmd_):
        def _wrapped(*args):
            cmd_.exec(args=args)

        return _wrapped

    for item in pm.iter_menu(menu_key):
        if isinstance(item, contributions.Submenu):
            subm_contrib = pm.get_submenu(item.submenu)
            subm = menu.addMenu(subm_contrib.label)
            populate_qmenu(subm, subm_contrib.id)
        else:
            cmd = pm.get_command(item.command)
            action = menu.addAction(cmd.title)
            action.triggered.connect(_wrap(cmd))


def file_extensions_string_for_layers(
    layers: Sequence[Layer],
) -> Tuple[Optional[str], List[WriterContribution]]:
    """Create extensions string using npe2.

    When npe2 can be imported, returns an extension string and the list
    of corresponding writers. Otherwise returns (None,[]).

    The extension string is a ";;" delimeted string of entries. Each entry
    has a brief description of the file type and a list of extensions. For
    example:

        "Images (*.png *.jpg *.tif);;All Files (*.*)"

    The writers, when provided, are the
    `npe2.manifest.io.WriterContribution` objects. There is one writer per
    entry in the extension string.
    """

    layer_types = [layer._type_string for layer in layers]
    writers = list(pm.iter_compatible_writers(layer_types))

    def _items():
        """Lookup the command name and its supported extensions."""
        for writer in writers:
            name = pm.get_manifest(writer.command).display_name
            title = (
                f"{name} {writer.display_name}"
                if writer.display_name
                else name
            )
            yield title, writer.filename_extensions

    # extension strings are in the format:
    #   "<name> (*<ext1> *<ext2> *<ext3>);;+"

    def _fmt_exts(es):
        return " ".join(f"*{e}" for e in es if e) if es else "*.*"

    return (
        ";;".join(f"{name} ({_fmt_exts(exts)})" for name, exts in _items()),
        writers,
    )


def get_readers(path: Optional[str] = None) -> Dict[str, str]:
    """Get valid reader plugin_name:display_name mapping given path.

    Iterate through compatible readers for the given path and return
    dictionary of plugin_name to display_name for each reader. If
    path is not given, return all readers.

    Parameters
    ----------
    path : str
        path for which to find compatible readers

    Returns
    -------
    Dict[str, str]
        Dictionary of plugin_name to display name
    """

    if path:
        return {
            reader.plugin_name: pm.get_manifest(reader.command).display_name
            for reader in pm.iter_compatible_readers([path])
        }
    return {
        mf.name: mf.display_name
        for mf in pm.iter_manifests()
        if mf.contributions.readers
    }


def iter_manifests(
    disabled: Optional[bool] = None,
) -> Iterator[PluginManifest]:
    yield from pm.iter_manifests(disabled=disabled)


def widget_iterator() -> Iterator[Tuple[str, Tuple[str, Sequence[str]]]]:
    # eg ('dock', ('my_plugin', ('My widget', MyWidget)))
    wdgs: DefaultDict[str, List[str]] = defaultdict(list)
    for wdg_contrib in pm.iter_widgets():
        wdgs[wdg_contrib.plugin_name].append(wdg_contrib.display_name)
    return (('dock', x) for x in wdgs.items())


def sample_iterator() -> Iterator[Tuple[str, Dict[str, SampleDict]]]:
    return (
        (
            # use display_name for user facing display
            plugin_name,
            {
                c.key: {'data': c.open, 'display_name': c.display_name}
                for c in contribs
            },
        )
        for plugin_name, contribs in pm.iter_sample_data()
    )


def get_sample_data(
    plugin: str, sample: str
) -> Tuple[Optional[SampleDataCreator], List[Tuple[str, str]]]:
    """Get sample data opener from npe2.

    Parameters
    ----------
    plugin : str
        name of a plugin providing a sample
    sample : str
        name of the sample

    Returns
    -------
    tuple
        - first item is a data "opener": a callable that returns an iterable of
          layer data, or None, if none found.
        - second item is a list of available samples (plugin_name, sample_name)
          if no data opener is found.
    """
    avail: List[Tuple[str, str]] = []
    for plugin_name, contribs in pm.iter_sample_data():
        for contrib in contribs:
            if plugin_name == plugin and contrib.key == sample:
                return contrib.open, []
            avail.append((plugin_name, contrib.key))
    return None, avail


def index_npe1_adapters():
    """Tell npe2 to import and index any discovered npe1 plugins."""
    pm.index_npe1_adapters()


def on_plugin_enablement_change(enabled: Set[str], disabled: Set[str]):
    """Callback when any npe2 plugins are enabled or disabled.

    'Disabled' means the plugin remains installed, but it cannot be activated,
    and its contributions will not be indexed
    """
    from napari import Viewer
    from napari.settings import get_settings

    plugin_settings = get_settings().plugins
    to_disable = set(plugin_settings.disabled_plugins)
    to_disable.difference_update(enabled)
    to_disable.update(disabled)
    plugin_settings.disabled_plugins = to_disable

    for plugin_name in enabled:
        # technically, you can enable (i.e. "undisable") a plugin that isn't
        # currently registered/available.  So we check to make sure this is
        # actually a registered plugin.
        if plugin_name in pm.instance():
            _register_manifest_actions(pm.get_manifest(plugin_name))

    # TODO: after app-model, these QMenus will be evented and self-updating
    # and we can remove this... but `_register_manifest_actions` will need to
    # add the actions file and plugins menus (since we don't require plugins to
    # list them explicitly)
    for v in Viewer._instances:
        v.window.plugins_menu._build()


def on_plugins_registered(manifests: Set[PluginManifest]):
    """Callback when any npe2 plugins are registered.

    'Registered' means that a manifest has been provided or discovered.
    """
    for mf in manifests:
        if not pm.is_disabled(mf.name):
            _register_manifest_actions(mf)


# TODO: This is a separate function from `_get_samples_submenu_actions` so it
# can be easily deleted once npe1 is no longer supported.
def _rebuild_npe1_samples_menu() -> None:
    """Register submenu and actions for all npe1 plugins, clearing all first."""
    from napari._app_model import get_app
    from napari._app_model.constants import MenuGroup, MenuId
    from napari._qt.qt_viewer import QtViewer
    from napari.plugins import menu_item_template, plugin_manager

    app = get_app()
    # Unregister all existing npe1 sample menu actions and submenus
    if unreg := plugin_manager._unreg_sample_submenus:
        unreg()
    if unreg := plugin_manager._unreg_sample_actions:
        unreg()

    sample_actions: List[Action] = []
    for plugin_name, samples in plugin_manager._sample_data.items():
        multiprovider = len(samples) > 1
        if multiprovider:
            submenu_id = f'napari/file/samples/{plugin_name}'
            submenu = [
                (
                    MenuId.FILE_SAMPLES,
                    SubmenuItem(
                        submenu=submenu_id, title=trans._(plugin_name)
                    ),
                ),
            ]
        else:
            submenu_id = MenuId.FILE_SAMPLES
            submenu = []

        for sample_name, sample_dict in samples.items():

            def _add_sample(
                qt_viewer: QtViewer,
                plugin=plugin_name,
                sample=sample_name,
            ):
                from napari._qt.dialogs.qt_reader_dialog import (
                    handle_gui_reading,
                )

                try:
                    qt_viewer.viewer.open_sample(plugin, sample)
                except MultipleReaderError as e:
                    handle_gui_reading(
                        e.paths,
                        qt_viewer,
                        stack=False,
                    )

            display_name = sample_dict['display_name'].replace("&", "&&")
            if multiprovider:
                title = display_name
            else:
                title = menu_item_template.format(plugin_name, display_name)

            action: Action = Action(
                id=f"{plugin_name}.{display_name}",
                title=title,
                menus=[{'id': submenu_id, 'group': MenuGroup.NAVIGATION}],
                callback=_add_sample,
            )
            sample_actions.append(action)

        unreg_sample_submenus = app.menus.append_menu_items(submenu)
        plugin_manager._unreg_sample_submenus = unreg_sample_submenus
        unreg_sample_actions = app.register_actions(sample_actions)
        plugin_manager._unreg_sample_actions = unreg_sample_actions


def _get_samples_submenu_actions(
    mf: PluginManifest,
) -> Tuple[List[Any], List[Any]]:
    """Get sample data submenu and actions for a single npe2 plugin manifest."""
    from napari._app_model.constants import MenuGroup, MenuId
    from napari.plugins import menu_item_template

    if TYPE_CHECKING:
        from napari._qt.qt_viewer import QtViewer

    # If no sample data, return
    if not mf.contributions.sample_data:
        return [], []

    sample_data = mf.contributions.sample_data
    multiprovider = len(sample_data) > 1
    if multiprovider:
        submenu_id = f'napari/file/samples/{mf.name}'
        submenu = [
            (
                MenuId.FILE_SAMPLES,
                SubmenuItem(
                    submenu=submenu_id, title=trans._(mf.display_name)
                ),
            ),
        ]
    else:
        submenu_id = MenuId.FILE_SAMPLES
        submenu = []

    sample_actions = []
    for sample in sample_data:

        def _add_sample(
            qt_viewer: QtViewer,
            plugin=mf.name,
            sample=sample.key,
        ):
            from napari._qt.dialogs.qt_reader_dialog import handle_gui_reading

            try:
                qt_viewer.viewer.open_sample(plugin, sample)
            except MultipleReaderError as e:
                handle_gui_reading(
                    e.paths,
                    qt_viewer,
                    stack=False,
                )

        display_name = sample.display_name.replace("&", "&&")
        if multiprovider:
            title = display_name
        else:
            title = menu_item_template.format(mf.display_name, display_name)

        action: Action = Action(
            id=f'{mf.name}.{sample.key}',
            title=title,
            menus=[{'id': submenu_id, 'group': MenuGroup.NAVIGATION}],
            callback=_add_sample,
        )
        sample_actions.append(action)
    return submenu, sample_actions


def _register_manifest_actions(mf: PluginManifest) -> None:
    """Gather and register actions from a manifest.

    This is called when a plugin is registered or enabled and it adds the
    plugin's menus and submenus to the app model registry.
    """
    from napari._app_model import get_app

    app = get_app()
    actions, submenus = _npe2_manifest_to_actions(mf)
    samples_submenu, sample_actions = _get_samples_submenu_actions(mf)
    context = pm.get_context(cast('PluginName', mf.name))
    # Connect 'unregister' callback to plugin deactivate ('unregistered') event
    if actions:
        context.register_disposable(app.register_actions(actions))
    if submenus:
        context.register_disposable(app.menus.append_menu_items(submenus))
    if samples_submenu:
        context.register_disposable(
            app.menus.append_menu_items(samples_submenu)
        )
    if sample_actions:
        context.register_disposable(app.register_actions(sample_actions))


def _npe2_manifest_to_actions(
    mf: PluginManifest,
) -> Tuple[List[Action], List[Tuple[str, SubmenuItem]]]:
    """Gather actions and submenus from a npe2 manifest, export app_model types."""
    from app_model.types import Action, KeyBindingRule, MenuRule

    from napari.constants._menus import is_menu_contributable

    cmds: DefaultDict[str, List[MenuRule]] = DefaultDict(list)
    submenus: List[Tuple[str, SubmenuItem]] = []
    keybindings: Dict[str, List[KeyBindingRule]] = DefaultDict(list)

    for menu_id, items in mf.contributions.menus.items():
        if is_menu_contributable(menu_id):
            for item in items:
                if isinstance(item, contributions.MenuCommand):
                    rule = MenuRule(id=menu_id, **_when_group_order(item))
                    cmds[item.command].append(rule)
                else:
                    subitem = _npe2_submenu_to_app_model(item)
                    submenus.append((menu_id, subitem))

<<<<<<< HEAD
    for key_bind in mf.contributions.keybindings or ():
        keybindings[key_bind.command].append(
            KeyBindingRule(
                primary=key_bind.key,
                win=key_bind.win,
                mac=key_bind.mac,
                linux=key_bind.linux,
                when=key_bind.when,
                weight=KeyBindingWeights.PLUGIN,
            )
        )

    actions: List[Action] = [
        Action(
            id=cmd.id,
            title=cmd.title,
            category=cmd.category,
            tooltip=cmd.short_title or cmd.title,
            icon=cmd.icon,
            enablement=cmd.enablement,
            callback=cmd.python_name or '',
            menus=cmds.get(cmd.id),
            keybindings=keybindings.get(cmd.id),
        )
        for cmd in mf.contributions.commands or ()
    ]
=======
    # Filter sample data commands (not URIs) as they are registered via
    # `_get_samples_submenu_actions`
    sample_data_commands = {
        contrib.command
        for contrib in mf.contributions.sample_data or ()
        if hasattr(contrib, 'command')
    }

    actions: List[Action] = []
    for cmd in mf.contributions.commands or ():
        if cmd.id not in sample_data_commands:
            actions.append(
                Action(
                    id=cmd.id,
                    title=cmd.title,
                    category=cmd.category,
                    tooltip=cmd.short_title or cmd.title,
                    icon=cmd.icon,
                    enablement=cmd.enablement,
                    callback=cmd.python_name or '',
                    menus=cmds.get(cmd.id),
                    keybindings=[],
                )
            )

>>>>>>> 7099b18f
    return actions, submenus


def _when_group_order(
    menu_item: contributions.MenuItem,
) -> dict:
    """Extract when/group/order from an npe2 Submenu or MenuCommand."""
    group, _, _order = (menu_item.group or '').partition("@")
    try:
        order: Optional[float] = float(_order)
    except ValueError:
        order = None
    return {'when': menu_item.when, 'group': group or None, 'order': order}


def _npe2_submenu_to_app_model(subm: contributions.Submenu) -> SubmenuItem:
    """Convert a npe2 submenu contribution to an app_model SubmenuItem."""
    contrib = pm.get_submenu(subm.submenu)
    return SubmenuItem(
        submenu=contrib.id,
        title=contrib.label,
        icon=contrib.icon,
        **_when_group_order(subm),
        # enablement= ??  npe2 doesn't have this, but app_model does
    )<|MERGE_RESOLUTION|>--- conflicted
+++ resolved
@@ -20,11 +20,10 @@
 from npe2 import io_utils, plugin_manager as pm
 from npe2.manifest import contributions
 
-<<<<<<< HEAD
+from napari.constants import MenuGroup, MenuId
+from napari.constants._menus import is_menu_contributable
+from napari.errors.reader_errors import MultipleReaderError
 from napari.utils.key_bindings import KeyBindingWeights
-=======
-from napari.errors.reader_errors import MultipleReaderError
->>>>>>> 7099b18f
 from napari.utils.translations import trans
 
 if TYPE_CHECKING:
@@ -356,7 +355,6 @@
 def _rebuild_npe1_samples_menu() -> None:
     """Register submenu and actions for all npe1 plugins, clearing all first."""
     from napari._app_model import get_app
-    from napari._app_model.constants import MenuGroup, MenuId
     from napari._qt.qt_viewer import QtViewer
     from napari.plugins import menu_item_template, plugin_manager
 
@@ -428,7 +426,6 @@
     mf: PluginManifest,
 ) -> Tuple[List[Any], List[Any]]:
     """Get sample data submenu and actions for a single npe2 plugin manifest."""
-    from napari._app_model.constants import MenuGroup, MenuId
     from napari.plugins import menu_item_template
 
     if TYPE_CHECKING:
@@ -520,8 +517,6 @@
     """Gather actions and submenus from a npe2 manifest, export app_model types."""
     from app_model.types import Action, KeyBindingRule, MenuRule
 
-    from napari.constants._menus import is_menu_contributable
-
     cmds: DefaultDict[str, List[MenuRule]] = DefaultDict(list)
     submenus: List[Tuple[str, SubmenuItem]] = []
     keybindings: Dict[str, List[KeyBindingRule]] = DefaultDict(list)
@@ -536,7 +531,6 @@
                     subitem = _npe2_submenu_to_app_model(item)
                     submenus.append((menu_id, subitem))
 
-<<<<<<< HEAD
     for key_bind in mf.contributions.keybindings or ():
         keybindings[key_bind.command].append(
             KeyBindingRule(
@@ -548,6 +542,14 @@
                 weight=KeyBindingWeights.PLUGIN,
             )
         )
+
+    # Filter sample data commands (not URIs) as they are registered via
+    # `_get_samples_submenu_actions`
+    sample_data_commands = {
+        contrib.command
+        for contrib in mf.contributions.sample_data or ()
+        if hasattr(contrib, 'command')
+    }
 
     actions: List[Action] = [
         Action(
@@ -562,34 +564,9 @@
             keybindings=keybindings.get(cmd.id),
         )
         for cmd in mf.contributions.commands or ()
+        if cmd.id not in sample_data_commands
     ]
-=======
-    # Filter sample data commands (not URIs) as they are registered via
-    # `_get_samples_submenu_actions`
-    sample_data_commands = {
-        contrib.command
-        for contrib in mf.contributions.sample_data or ()
-        if hasattr(contrib, 'command')
-    }
-
-    actions: List[Action] = []
-    for cmd in mf.contributions.commands or ():
-        if cmd.id not in sample_data_commands:
-            actions.append(
-                Action(
-                    id=cmd.id,
-                    title=cmd.title,
-                    category=cmd.category,
-                    tooltip=cmd.short_title or cmd.title,
-                    icon=cmd.icon,
-                    enablement=cmd.enablement,
-                    callback=cmd.python_name or '',
-                    menus=cmds.get(cmd.id),
-                    keybindings=[],
-                )
-            )
-
->>>>>>> 7099b18f
+
     return actions, submenus
 
 
