from __future__ import annotations

from typing import (
    TYPE_CHECKING,
    DefaultDict,
    Dict,
    Iterator,
    List,
    Optional,
    Sequence,
    Set,
    Tuple,
)

import npe2
from npe2.io_utils import read_get_reader
from npe2.manifest.schema import PluginManifest

from ..utils.translations import trans

if TYPE_CHECKING:
    from npe2.manifest.contributions import WriterContribution
    from npe2.types import LayerData, SampleDataCreator, WidgetCreator
    from qtpy.QtWidgets import QMenu

    from ..layers import Layer
    from ..types import SampleDict


class _FakeHookimpl:
    def __init__(self, name):
        self.plugin_name = name


def read(
    paths: Sequence[str], plugin: Optional[str] = None, *, stack: bool
) -> Optional[Tuple[List[LayerData], _FakeHookimpl]]:
    """Try to return data for `path`, from reader plugins using a manifest."""
    assert stack is not None
    # the goal here would be to make read_get_reader of npe2 aware of "stack",
    # and not have this conditional here.
    # this would also allow the npe2-npe1 shim to do this transform as well
    if stack:
        npe1_path = paths
    else:
        assert len(paths) == 1
        npe1_path = paths[0]
    try:
        layer_data, reader = read_get_reader(npe1_path, plugin_name=plugin)
        return layer_data, _FakeHookimpl(reader.plugin_name)
    except ValueError as e:
        if 'No readers returned data' not in str(e):
            raise e
    return None


def write_layers(
    path: str,
    layers: List[Layer],
    plugin_name: Optional[str] = None,
    writer: Optional[WriterContribution] = None,
) -> List[str]:
    """
    Write layers to a file using an NPE2 plugin.

    Parameters
    ----------
    path : str
        The path (file, directory, url) to write.
    layer_type : str
        All lower-class name of the layer class to be written.
    plugin_name : str, optional
        Name of the plugin to write data with. If None then all plugins
        corresponding to appropriate hook specification will be looped
        through to find the first one that can write the data.
    command_id : str, optional
        npe2 command identifier that uniquely identifies the command to ivoke
        to save layers. If specified, overrides, the plugin_name.

    Returns
    -------
    list of str
        Empty list when no plugin was found, otherwise a list of file paths,
        if any, that were written.
    """
    layer_data = [layer.as_layer_data_tuple() for layer in layers]

    if writer is None:
        try:
            return npe2.write(
                path=path, layer_data=layer_data, plugin_name=plugin_name
            )
        except ValueError:
            return []

    n = sum(ltc.max() for ltc in writer.layer_type_constraints())
    args = (path, *layer_data[0][:2]) if n <= 1 else (path, layer_data)
    res = writer.exec(args=args)
    return [res] if isinstance(res, str) else res or []


def get_widget_contribution(
    plugin_name: str, widget_name: Optional[str] = None
) -> Optional[Tuple[WidgetCreator, str]]:
    widgets_seen = set()
    for contrib in npe2.PluginManager.instance().iter_widgets():
        if contrib.plugin_name == plugin_name:
            if not widget_name or contrib.display_name == widget_name:
                return contrib.get_callable(), contrib.display_name
            widgets_seen.add(contrib.display_name)
    if widget_name and widgets_seen:
        msg = trans._(
            'Plugin {plugin_name!r} does not provide a widget named {widget_name!r}. It does provide: {seen}',
            plugin_name=plugin_name,
            widget_name=widget_name,
            seen=widgets_seen,
            deferred=True,
        )
        raise KeyError(msg)
    return None


def populate_qmenu(menu: QMenu, menu_key: str):
    """Populate `menu` from a `menu_key` offering in the manifest."""
    # TODO: declare somewhere what menu_keys are valid.
    pm = npe2.PluginManager.instance()
    for item in pm.iter_menu(menu_key):
        if hasattr(item, 'submenu'):
            subm_contrib = pm.get_submenu(item.submenu)
            subm = menu.addMenu(subm_contrib.label)
            populate_qmenu(subm, subm_contrib.id)
        else:
            cmd = pm.get_command(item.command)
            action = menu.addAction(cmd.title)
            action.triggered.connect(lambda *args: cmd.exec(args=args))


def file_extensions_string_for_layers(
    layers: Sequence[Layer],
) -> Tuple[Optional[str], List[WriterContribution]]:
    """Create extensions string using npe2.

    When npe2 can be imported, returns an extension string and the list
    of corresponding writers. Otherwise returns (None,[]).

    The extension string is a ";;" delimeted string of entries. Each entry
    has a brief description of the file type and a list of extensions. For
    example:

        "Images (*.png *.jpg *.tif);;All Files (*.*)"

    The writers, when provided, are the
    `npe2.manifest.io.WriterContribution` objects. There is one writer per
    entry in the extension string.
    """

    pm = npe2.PluginManager.instance()
    layer_types = [layer._type_string for layer in layers]
    writers = list(pm.iter_compatible_writers(layer_types))

    def _items():
        """Lookup the command name and its supported extensions."""
        for writer in writers:
            name = pm.get_manifest(writer.command).display_name
            title = (
                f"{name} {writer.display_name}"
                if writer.display_name
                else name
            )
            yield title, writer.filename_extensions

    # extension strings are in the format:
    #   "<name> (*<ext1> *<ext2> *<ext3>);;+"

    def _fmt_exts(es):
        return " ".join("*" + e for e in es if e) if es else "*.*"

    return (
        ";;".join(f"{name} ({_fmt_exts(exts)})" for name, exts in _items()),
        writers,
    )


def get_readers(path: str) -> Dict[str, str]:
    """Get valid reader display_name: plugin_name mapping given path.

    Iterate through compatible readers for the given path and return
    dictionary of display_name to plugin_name for each reader

    Parameters
    ----------
    path : str
        path for which to find compatible readers

    Returns
    -------
    Dict[str, str]
        Dictionary of display_name to plugin_name
    """
    pm = npe2.PluginManager.instance()
    return {
        pm.get_manifest(reader.command).display_name: reader.plugin_name
        for reader in pm.iter_compatible_readers([path])
    }


<<<<<<< HEAD
def iter_manifests(**kwargs) -> Iterator[PluginManifest]:
    return npe2.PluginManager.instance().iter_manifests(**kwargs)
=======
def iter_manifests(
    disabled: Optional[bool] = None,
) -> Iterator[PluginManifest]:
    pm = npe2.PluginManager.instance()
    if hasattr(pm, 'iter_manifests'):
        yield from pm.iter_manifests(disabled=disabled)
    else:
        # npe < v0.1.3
        yield from pm._manifests.values()
>>>>>>> 837c024c


def widget_iterator() -> Iterator[Tuple[str, Tuple[str, Sequence[str]]]]:
    # eg ('dock', ('my_plugin', {'My widget': MyWidget}))
    wdgs: DefaultDict[str, List[str]] = DefaultDict(list)
    for wdg_contrib in npe2.PluginManager.instance().iter_widgets():
        wdgs[wdg_contrib.plugin_name].append(wdg_contrib.display_name)
    return (('dock', x) for x in wdgs.items())


def sample_iterator() -> Iterator[Tuple[str, Dict[str, SampleDict]]]:
    pm = npe2.PluginManager.instance()
    return (
        (
            plugin_name,
            {
                c.key: {'data': c.open, 'display_name': c.display_name}
                for c in contribs
            },
        )
        for plugin_name, contribs in pm.iter_sample_data()
    )


def get_sample_data(
    plugin: str, sample: str
) -> Tuple[Optional[SampleDataCreator], List[Tuple[str, str]]]:
    """Get sample data opener from npe2.

    Parameters
    ----------
    plugin : str
        name of a plugin providing a sample
    sample : str
        name of the sample

    Returns
    -------
    tuple
        - first item is a data "opener": a callable that returns an iterable of
          layer data, or None, if none found.
        - second item is a list of available samples (plugin_name, sample_name)
          if no data opener is found.
    """
    avail = []
    pm = npe2.PluginManager.instance()
<<<<<<< HEAD
    for c in pm._contrib._samples.get(plugin, []):
        if c.key == sample:
            return c.open, []
    return None, [(p, x.key) for p, s in pm.iter_sample_data() for x in s]


def _on_plugin_enablement_change(enabled: Set[str], disabled: Set[str]):
    from .. import Viewer
    from ..settings import get_settings

    plugin_settings = get_settings().plugins
    to_disable = set(plugin_settings.disabled_plugins)
    to_disable.difference_update(enabled)
    to_disable.update(disabled)
    plugin_settings.disabled_plugins = to_disable

    for v in Viewer._instances:
        v.window.plugins_menu._build()
        v.window.file_menu._rebuild_samples_menu()
=======
    for plugin_name, contribs in pm.iter_sample_data():
        for contrib in contribs:
            if plugin_name == plugin and contrib.key == sample:
                return contrib.open, []
            avail.append((plugin_name, contrib.key))
    return None, avail
>>>>>>> 837c024c
<|MERGE_RESOLUTION|>--- conflicted
+++ resolved
@@ -204,20 +204,8 @@
     }
 
 
-<<<<<<< HEAD
 def iter_manifests(**kwargs) -> Iterator[PluginManifest]:
     return npe2.PluginManager.instance().iter_manifests(**kwargs)
-=======
-def iter_manifests(
-    disabled: Optional[bool] = None,
-) -> Iterator[PluginManifest]:
-    pm = npe2.PluginManager.instance()
-    if hasattr(pm, 'iter_manifests'):
-        yield from pm.iter_manifests(disabled=disabled)
-    else:
-        # npe < v0.1.3
-        yield from pm._manifests.values()
->>>>>>> 837c024c
 
 
 def widget_iterator() -> Iterator[Tuple[str, Tuple[str, Sequence[str]]]]:
@@ -264,31 +252,25 @@
     """
     avail = []
     pm = npe2.PluginManager.instance()
-<<<<<<< HEAD
-    for c in pm._contrib._samples.get(plugin, []):
-        if c.key == sample:
-            return c.open, []
-    return None, [(p, x.key) for p, s in pm.iter_sample_data() for x in s]
-
-
-def _on_plugin_enablement_change(enabled: Set[str], disabled: Set[str]):
-    from .. import Viewer
-    from ..settings import get_settings
-
-    plugin_settings = get_settings().plugins
-    to_disable = set(plugin_settings.disabled_plugins)
-    to_disable.difference_update(enabled)
-    to_disable.update(disabled)
-    plugin_settings.disabled_plugins = to_disable
-
-    for v in Viewer._instances:
-        v.window.plugins_menu._build()
-        v.window.file_menu._rebuild_samples_menu()
-=======
     for plugin_name, contribs in pm.iter_sample_data():
         for contrib in contribs:
             if plugin_name == plugin and contrib.key == sample:
                 return contrib.open, []
             avail.append((plugin_name, contrib.key))
     return None, avail
->>>>>>> 837c024c
+
+
+def _on_plugin_enablement_change(enabled: Set[str], disabled: Set[str]):
+    """Callback when any npe2 plugins are enabled or disabled"""
+    from .. import Viewer
+    from ..settings import get_settings
+
+    plugin_settings = get_settings().plugins
+    to_disable = set(plugin_settings.disabled_plugins)
+    to_disable.difference_update(enabled)
+    to_disable.update(disabled)
+    plugin_settings.disabled_plugins = to_disable
+
+    for v in Viewer._instances:
+        v.window.plugins_menu._build()
+        v.window.file_menu._rebuild_samples_menu()