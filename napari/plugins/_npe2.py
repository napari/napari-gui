--- conflicted
+++ resolved
@@ -359,11 +359,7 @@
 def _rebuild_npe1_samples_menu() -> None:
     """Register submenu and actions for all npe1 plugins, clearing all first."""
     from napari._app_model import get_app
-<<<<<<< HEAD
-    from napari._qt.qt_viewer import QtViewer
-=======
     from napari._app_model.constants import MenuGroup, MenuId
->>>>>>> d507dd64
     from napari.plugins import menu_item_template, plugin_manager
 
     app = get_app()
