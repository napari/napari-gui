--- conflicted
+++ resolved
@@ -338,151 +338,7 @@
     for mf in manifests:
         if not pm.is_disabled(mf.name):
             _register_manifest_actions(mf)
-<<<<<<< HEAD
             _safe_register_qt_actions(mf)
-=======
-
-
-# TODO: This is a separate function from `_get_samples_submenu_actions` so it
-# can be easily deleted once npe1 is no longer supported.
-def _rebuild_npe1_samples_menu() -> None:
-    """Register submenu and actions for all npe1 plugins, clearing all first."""
-    from napari._app_model import get_app
-    from napari._app_model.constants import MenuGroup, MenuId
-    from napari.plugins import menu_item_template, plugin_manager
-
-    app = get_app()
-    # Unregister all existing npe1 sample menu actions and submenus
-    if unreg := plugin_manager._unreg_sample_submenus:
-        unreg()
-    if unreg := plugin_manager._unreg_sample_actions:
-        unreg()
-
-    sample_actions: List[Action] = []
-    for plugin_name, samples in plugin_manager._sample_data.items():
-        multiprovider = len(samples) > 1
-        if multiprovider:
-            submenu_id = f'napari/file/samples/{plugin_name}'
-            submenu = [
-                (
-                    MenuId.FILE_SAMPLES,
-                    SubmenuItem(
-                        submenu=submenu_id, title=trans._(plugin_name)
-                    ),
-                ),
-            ]
-        else:
-            submenu_id = MenuId.FILE_SAMPLES
-            submenu = []
-
-        for sample_name, sample_dict in samples.items():
-
-            def _add_sample(
-                qt_viewer: QtViewer,
-                plugin=plugin_name,
-                sample=sample_name,
-            ):
-                from napari._qt.dialogs.qt_reader_dialog import (
-                    handle_gui_reading,
-                )
-
-                try:
-                    qt_viewer.viewer.open_sample(plugin, sample)
-                except MultipleReaderError as e:
-                    handle_gui_reading(
-                        [str(p) for p in e.paths],
-                        qt_viewer,
-                        stack=False,
-                    )
-
-            display_name = sample_dict['display_name'].replace('&', '&&')
-            if multiprovider:
-                title = display_name
-            else:
-                title = menu_item_template.format(plugin_name, display_name)
-
-            action: Action = Action(
-                id=f'{plugin_name}:{display_name}',
-                title=title,
-                menus=[{'id': submenu_id, 'group': MenuGroup.NAVIGATION}],
-                callback=_add_sample,
-            )
-            sample_actions.append(action)
-
-        unreg_sample_submenus = app.menus.append_menu_items(submenu)
-        plugin_manager._unreg_sample_submenus = unreg_sample_submenus
-        unreg_sample_actions = app.register_actions(sample_actions)
-        plugin_manager._unreg_sample_actions = unreg_sample_actions
-
-
-# Note `QtViewer` gets added to `injection_store.namespace` during
-# `init_qactions` so does not need to be imported for type annotation resolution
-def _add_sample(qt_viewer: QtViewer, plugin=str, sample=str) -> None:
-    from napari._qt.dialogs.qt_reader_dialog import handle_gui_reading
-
-    try:
-        qt_viewer.viewer.open_sample(plugin, sample)
-    except MultipleReaderError as e:
-        handle_gui_reading(
-            [str(p) for p in e.paths],
-            qt_viewer,
-            stack=False,
-        )
-
-
-def _get_samples_submenu_actions(
-    mf: PluginManifest,
-) -> Tuple[List[Any], List[Any]]:
-    """Get sample data submenu and actions for a single npe2 plugin manifest."""
-    from napari._app_model.constants import MenuGroup, MenuId
-    from napari.plugins import menu_item_template
-
-    # If no sample data, return
-    if not mf.contributions.sample_data:
-        return [], []
-
-    sample_data = mf.contributions.sample_data
-    multiprovider = len(sample_data) > 1
-    if multiprovider:
-        submenu_id = f'napari/file/samples/{mf.name}'
-        submenu = [
-            (
-                MenuId.FILE_SAMPLES,
-                SubmenuItem(
-                    submenu=submenu_id, title=trans._(mf.display_name)
-                ),
-            ),
-        ]
-    else:
-        submenu_id = MenuId.FILE_SAMPLES
-        submenu = []
-
-    sample_actions: List[Action] = []
-    for sample in sample_data:
-        _add_sample_partial = partial(
-            _add_sample,
-            plugin=mf.name,
-            sample=sample.key,
-        )
-
-        if multiprovider:
-            title = sample.display_name
-        else:
-            title = menu_item_template.format(
-                mf.display_name, sample.display_name
-            )
-        # To display '&' instead of creating a shortcut
-        title = title.replace('&', '&&')
-
-        action: Action = Action(
-            id=f'{mf.name}:{sample.key}',
-            title=title,
-            menus=[{'id': submenu_id, 'group': MenuGroup.NAVIGATION}],
-            callback=_add_sample_partial,
-        )
-        sample_actions.append(action)
-    return submenu, sample_actions
->>>>>>> 1ee84b36
 
 
 def _register_manifest_actions(mf: PluginManifest) -> None:
