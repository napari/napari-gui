--- conflicted
+++ resolved
@@ -18,11 +18,7 @@
         utils.io.imsave(tmp.name, data)
         tmp.seek(0)
         layer_data, _ = io.read_data_with_plugins(
-<<<<<<< HEAD
-            [tmp.name], builtins.manifest.name, stack=False
-=======
             [tmp.name], builtins.name, stack=False
->>>>>>> 7e619721
         )
 
         assert layer_data is not None
@@ -32,11 +28,7 @@
         assert np.allclose(data, layer_data[0][0])
 
         viewer = ViewerModel()
-<<<<<<< HEAD
-        viewer.open(tmp.name, plugin=builtins.manifest.name)
-=======
         viewer.open(tmp.name, plugin=builtins.name)
->>>>>>> 7e619721
 
         assert np.allclose(viewer.layers[0].data, data)
 
@@ -49,11 +41,7 @@
         np.save(tmp.name, data)
         tmp.seek(0)
         layer_data, _ = io.read_data_with_plugins(
-<<<<<<< HEAD
-            [tmp.name], builtins.manifest.name, stack=False
-=======
             [tmp.name], builtins.name, stack=False
->>>>>>> 7e619721
         )
 
         assert layer_data is not None
@@ -63,11 +51,7 @@
         assert np.allclose(data, layer_data[0][0])
 
         viewer = ViewerModel()
-<<<<<<< HEAD
-        viewer.open(tmp.name, plugin=builtins.manifest.name)
-=======
         viewer.open(tmp.name, plugin=builtins.name)
->>>>>>> 7e619721
 
         assert np.allclose(viewer.layers[0].data, data)
 
@@ -81,11 +65,7 @@
     # Write csv file
     utils.io.write_csv(tmp, table, column_names=column_names)
     layer_data, _ = io.read_data_with_plugins(
-<<<<<<< HEAD
-        [tmp], builtins.manifest.name, stack=False
-=======
         [tmp], builtins.name, stack=False
->>>>>>> 7e619721
     )
 
     assert layer_data is not None
@@ -96,11 +76,7 @@
     assert np.allclose(data, layer_data[0][0])
 
     viewer = ViewerModel()
-<<<<<<< HEAD
-    viewer.open(tmp, plugin=builtins.manifest.name)
-=======
     viewer.open(tmp, plugin=builtins.name)
->>>>>>> 7e619721
 
     assert np.allclose(viewer.layers[0].data, data)
 
@@ -120,11 +96,7 @@
     # pathnames a Path object
     names = [tmp.name for tmp in tmps]
     names[0] = Path(names[0])
-<<<<<<< HEAD
-    viewer.open(names, stack=True, plugin=builtins.manifest.name)
-=======
     viewer.open(names, stack=True, plugin=builtins.name)
->>>>>>> 7e619721
     assert np.allclose(viewer.layers[0].data, data)
     for tmp in tmps:
         tmp.close()
