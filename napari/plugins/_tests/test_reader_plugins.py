import os
from pathlib import Path
from tempfile import NamedTemporaryFile

import numpy as np
from napari.utils import io

from napari.plugins.io import read_data_with_plugins


<<<<<<< HEAD
def test_iter_reader_plugins(plugin_manager):
    """Test safe iteration through reader plugins even with errors.

    `napari_bad_plugin2` is a plugin that loads fine but throws an error during
    file-reading.  this tests that we can gracefully handle that.
    """

    # the plugin loads fine, so there should be no exceptions yet.
    assert 'napari_bad_plugin2' not in PLUGIN_ERRORS

    # make sure 'napari_bad_plugin2' gets called first
    plugin_manager.hooks.napari_get_reader.bring_to_front(
        ['napari_bad_plugin2']
    )

    # but when we try to read an image path, it will raise an IOError.
    # we want to catch and store that IOError, and then move on to give other
    # plugins chance to return layer_data
    layer_data = read_data_with_plugins(
        'image.ext', plugin_manager=plugin_manager
    )

    # the good plugins (like "napari_test_plugin") should return layer_data
    assert layer_data

    # but the exception from `bad_plugin2` should now be stored.
    assert 'napari_bad_plugin2' in PLUGIN_ERRORS
    # we can print out a string that should have the explanation of the error.
    exception_string = format_exceptions('napari_bad_plugin2')
    assert 'IOError' in exception_string
    assert "napari_get_reader" in exception_string


=======
>>>>>>> 1adff3e4
def test_builtin_reader_plugin(viewer_factory):
    """Test the builtin reader plugin reads a temporary file."""
    from napari.plugins import plugin_manager

    plugin_manager.hooks.napari_get_reader.bring_to_front(['builtins'])

    with NamedTemporaryFile(suffix='.tif', delete=False) as tmp:
        data = np.random.rand(20, 20)
        io.imsave(tmp.name, data)
        tmp.seek(0)
        layer_data = read_data_with_plugins(tmp.name)

        assert isinstance(layer_data, list)
        assert len(layer_data) == 1
        assert isinstance(layer_data[0], tuple)
        assert np.allclose(data, layer_data[0][0])

        view, viewer = viewer_factory()
        viewer.open(tmp.name)

        assert np.allclose(viewer.layers[0].data, data)


def test_builtin_reader_plugin_stacks(viewer_factory):
    """Test the builtin reader plugin reads multiple files as a stack."""
    from napari.plugins import plugin_manager

    plugin_manager.hooks.napari_get_reader.bring_to_front(['builtins'])

    data = np.random.rand(5, 20, 20)
    tmps = []
    for plane in data:
        tmp = NamedTemporaryFile(suffix='.tif', delete=False)
        io.imsave(tmp.name, plane)
        tmp.seek(0)
        tmps.append(tmp)

    _, viewer = viewer_factory()
    # open should take both strings and Path object, so we make one of the
    # pathnames a Path object
    names = [tmp.name for tmp in tmps]
    names[0] = Path(names[0])
    viewer.open(names, stack=True)
    assert np.allclose(viewer.layers[0].data, data)
    for tmp in tmps:
        tmp.close()
        os.unlink(tmp.name)


def test_nonsense_path_is_ok(plugin_manager):
    """Test that a path with no readers doesn't throw an exception."""
    layer_data = read_data_with_plugins(
        'image.NONsense', plugin_manager=plugin_manager
    )
    assert not layer_data<|MERGE_RESOLUTION|>--- conflicted
+++ resolved
@@ -8,13 +8,13 @@
 from napari.plugins.io import read_data_with_plugins
 
 
-<<<<<<< HEAD
-def test_iter_reader_plugins(plugin_manager):
+def test_iter_reader_plugins():
     """Test safe iteration through reader plugins even with errors.
 
     `napari_bad_plugin2` is a plugin that loads fine but throws an error during
     file-reading.  this tests that we can gracefully handle that.
     """
+    from napari.plugins import plugin_manager
 
     # the plugin loads fine, so there should be no exceptions yet.
     assert 'napari_bad_plugin2' not in PLUGIN_ERRORS
@@ -42,8 +42,6 @@
     assert "napari_get_reader" in exception_string
 
 
-=======
->>>>>>> 1adff3e4
 def test_builtin_reader_plugin(viewer_factory):
     """Test the builtin reader plugin reads a temporary file."""
     from napari.plugins import plugin_manager
