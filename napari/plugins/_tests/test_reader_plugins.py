import os
from pathlib import Path
from tempfile import NamedTemporaryFile

import numpy as np
from napari.utils import io

from napari.plugins.io import read_data_with_plugins


<<<<<<< HEAD
def test_iter_reader_plugins(plugin_manager):
    """Test safe iteration through reader plugins even with errors.

    `napari_bad_plugin2` is a plugin that loads fine but throws an error during
    file-reading.  this tests that we can gracefully handle that.
    """

    # the plugin loads fine, so there should be no exceptions yet.
    assert 'napari_bad_plugin2' not in PLUGIN_ERRORS

    # make sure 'napari_bad_plugin2' gets called first
    plugin_manager.hooks.napari_get_reader.bring_to_front(
        ['napari_bad_plugin2']
    )

    # but when we try to read an image path, it will raise an IOError.
    # we want to catch and store that IOError, and then move on to give other
    # plugins chance to return layer_data
    layer_data = read_data_with_plugins(
        'image.ext', plugin_manager=plugin_manager
    )

    # the good plugins (like "napari_test_plugin") should return layer_data
    assert layer_data

    # but the exception from `bad_plugin2` should now be stored.
    assert 'napari_bad_plugin2' in PLUGIN_ERRORS
    # we can print out a string that should have the explanation of the error.
    exception_string = format_exceptions('napari_bad_plugin2')
    assert 'IOError' in exception_string
    assert "napari_get_reader" in exception_string


=======
>>>>>>> 1adff3e4
def test_builtin_reader_plugin(viewer_factory):
    """Test the builtin reader plugin reads a temporary file."""
    from napari.plugins import plugin_manager

    plugin_manager.hooks.napari_get_reader.bring_to_front(['builtins'])

    with NamedTemporaryFile(suffix='.tif', delete=False) as tmp:
        data = np.random.rand(20, 20)
        io.imsave(tmp.name, data)
        tmp.seek(0)
        layer_data = read_data_with_plugins(tmp.name)

        assert isinstance(layer_data, list)
        assert len(layer_data) == 1
        assert isinstance(layer_data[0], tuple)
        assert np.allclose(data, layer_data[0][0])

        view, viewer = viewer_factory()
        viewer.open(tmp.name)

        assert np.allclose(viewer.layers[0].data, data)


def test_builtin_reader_plugin_stacks(viewer_factory):
    """Test the builtin reader plugin reads multiple files as a stack."""
    from napari.plugins import plugin_manager

    plugin_manager.hooks.napari_get_reader.bring_to_front(['builtins'])

    data = np.random.rand(5, 20, 20)
    tmps = []
    for plane in data:
        tmp = NamedTemporaryFile(suffix='.tif', delete=False)
        io.imsave(tmp.name, plane)
        tmp.seek(0)
        tmps.append(tmp)

    _, viewer = viewer_factory()
    # open should take both strings and Path object, so we make one of the
    # pathnames a Path object
    names = [tmp.name for tmp in tmps]
    names[0] = Path(names[0])
    viewer.open(names, stack=True)
    assert np.allclose(viewer.layers[0].data, data)
    for tmp in tmps:
        tmp.close()
        os.unlink(tmp.name)


def test_nonsense_path_is_ok(plugin_manager):
    """Test that a path with no readers doesn't throw an exception."""
    layer_data = read_data_with_plugins(
        'image.NONsense', plugin_manager=plugin_manager
    )
    assert not layer_data<|MERGE_RESOLUTION|>--- conflicted
+++ resolved
@@ -8,42 +8,6 @@
 from napari.plugins.io import read_data_with_plugins
 
 
-<<<<<<< HEAD
-def test_iter_reader_plugins(plugin_manager):
-    """Test safe iteration through reader plugins even with errors.
-
-    `napari_bad_plugin2` is a plugin that loads fine but throws an error during
-    file-reading.  this tests that we can gracefully handle that.
-    """
-
-    # the plugin loads fine, so there should be no exceptions yet.
-    assert 'napari_bad_plugin2' not in PLUGIN_ERRORS
-
-    # make sure 'napari_bad_plugin2' gets called first
-    plugin_manager.hooks.napari_get_reader.bring_to_front(
-        ['napari_bad_plugin2']
-    )
-
-    # but when we try to read an image path, it will raise an IOError.
-    # we want to catch and store that IOError, and then move on to give other
-    # plugins chance to return layer_data
-    layer_data = read_data_with_plugins(
-        'image.ext', plugin_manager=plugin_manager
-    )
-
-    # the good plugins (like "napari_test_plugin") should return layer_data
-    assert layer_data
-
-    # but the exception from `bad_plugin2` should now be stored.
-    assert 'napari_bad_plugin2' in PLUGIN_ERRORS
-    # we can print out a string that should have the explanation of the error.
-    exception_string = format_exceptions('napari_bad_plugin2')
-    assert 'IOError' in exception_string
-    assert "napari_get_reader" in exception_string
-
-
-=======
->>>>>>> 1adff3e4
 def test_builtin_reader_plugin(viewer_factory):
     """Test the builtin reader plugin reads a temporary file."""
     from napari.plugins import plugin_manager
