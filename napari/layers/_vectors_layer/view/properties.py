
from PyQt5.QtCore import Qt
from PyQt5.QtWidgets import QLabel, QComboBox, QDoubleSpinBox, QSpinBox, QGridLayout
import numpy as np
import scipy.signal as signal

from ..._base_layer import QtLayer


class QtVectorsLayer(QtLayer):

    def __init__(self, layer):
        super().__init__(layer)

<<<<<<< HEAD
        self.layer.events.average.connect(self.change_avg)
        self.layer.events.length.connect(self.change_len)
=======
        self.layer.events.emit_avg.connect(self.change_avg)
        self.layer.events.emit_len.connect(self.change_len)
>>>>>>> c96addbf

        # vector color adjustment and widget
        face_comboBox = QComboBox()
        colors = self.layer._colors
        for c in colors:
            face_comboBox.addItem(c)
        index = face_comboBox.findText(self.layer.color, Qt.MatchFixedString)
        if index >= 0:
            face_comboBox.setCurrentIndex(index)
        face_comboBox.activated[str].connect(
            lambda text=face_comboBox: self.change_face_color(text))
        self.grid_layout.addWidget(QLabel('color:'), 3, 0)
        self.grid_layout.addWidget(face_comboBox, 3, 1)

        # line width in pixels
        width_field = QSpinBox()
        value = self.layer.width
        width_field.setValue(value)
        width_field.setMinimum(1)
        width_field.valueChanged.connect(self.change_width)
        self.grid_layout.addWidget(QLabel('width:'), 4, 0)
        self.grid_layout.addWidget(width_field, 4, 1)

        # averaging spinbox
        self.averaging_spinbox = QSpinBox()
        self.averaging_spinbox.setSingleStep(1)
        self.averaging_spinbox.setValue(1)
        self.averaging_spinbox.setMinimum(1)
        self.averaging_spinbox.valueChanged.connect(self.change_average_type)
        self.grid_layout.addWidget(QLabel('avg kernel'), 5, 0)
        self.grid_layout.addWidget(self.averaging_spinbox, 5, 1)

        # line length
        self.length_field = QDoubleSpinBox()
        self.length_field.setSingleStep(0.1)
        value = self.layer.length
        self.length_field.setValue(value)
        self.length_field.setMinimum(0.1)
        self.length_field.valueChanged.connect(self.change_length)
        self.grid_layout.addWidget(QLabel('length:'), 6, 0)
        self.grid_layout.addWidget(self.length_field, 6, 1)

        self.setExpanded(False)

    def change_face_color(self, text):
        self.layer.color = text

    def change_connector_type(self, text):
        self.layer.connector = text

    def change_average_type(self, value):
        self.layer.averaging = value

    def change_width(self, value):
        self.layer.width = value
    
    def change_length(self, value):
        self.layer.length = value

    def change_avg(self, event):
        self.layer._default_avg()

    def change_len(self, event):
        self.layer._default_length()




<|MERGE_RESOLUTION|>--- conflicted
+++ resolved
@@ -12,13 +12,8 @@
     def __init__(self, layer):
         super().__init__(layer)
 
-<<<<<<< HEAD
-        self.layer.events.average.connect(self.change_avg)
-        self.layer.events.length.connect(self.change_len)
-=======
         self.layer.events.emit_avg.connect(self.change_avg)
         self.layer.events.emit_len.connect(self.change_len)
->>>>>>> c96addbf
 
         # vector color adjustment and widget
         face_comboBox = QComboBox()
