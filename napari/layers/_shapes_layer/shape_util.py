--- conflicted
+++ resolved
@@ -652,34 +652,7 @@
     offsets = np.array(vertex_offsets)
     triangles = np.array(triangles)
 
-<<<<<<< HEAD
     return centers, offsets, triangles
-
-
-def segment_normal(a, b):
-    """Determines the unit normal of the vector from a to b.
-
-    Parameters
-    ----------
-    a : np.ndarray
-        Length 2 array of first point
-    b : np.ndarray
-        Length 2 array of second point
-
-    Returns
-    -------
-    unit_norm : np.ndarray
-        Length the unit normal of the vector from a to b. If a == b,
-        then return [1, 0]
-    """
-    d = b-a
-    normal = np.array([d[1], -d[0]])
-    norm = np.linalg.norm(normal)
-    if norm == 0:
-        unit_norm = np.array([1, 0])
-    else:
-        unit_norm = normal/norm
-    return unit_norm
 
 
 def poly_to_mask(mask_shape, vertices):
@@ -767,7 +740,4 @@
         inside[cond_5] = 1 - inside[cond_5]
         j = i
 
-    return inside
-=======
-    return centers, offsets, triangles
->>>>>>> dd3cca2d
+    return inside