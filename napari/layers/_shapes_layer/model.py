import numpy as np
from copy import copy, deepcopy
from contextlib import contextmanager

from ...util.event import Event
from ...util.misc import ensure_iterable
from .._base_layer import Layer

from ..._vispy.scene.visuals import Mesh, Markers, Compound
from ..._vispy.scene.visuals import Line as VispyLine
from vispy.color import get_color_names

from .view import QtShapesLayer
from .view import QtShapesControls
from ._constants import Mode, Box, BACKSPACE
from .shape_list import ShapeList
from .shape_util import create_box, point_to_lines, slice_by_plane
from .shapes import Rectangle, Ellipse, Line, Path, Polygon


class Shapes(Layer):
    """Shapes layer.

    Parameters
    ----------
    data : np.array | list
        List of np.array of data or np.array. Each element of the list (or
        row of a 3D np.array) corresponds to one shape. If a 2D array is
        passed it corresponds to just a single shape.
    shape_type : string | list
        String of shape shape_type, must be one of "{'line', 'rectangle',
        'ellipse', 'path', 'polygon'}". If a list is supplied it must be
        the same length as the length of `data` and each element will be
        applied to each shape otherwise the same value will be used for all
        shapes.
    edge_width : float | list
        thickness of lines and edges. If a list is supplied it must be the
        same length as the length of `data` and each element will be
        applied to each shape otherwise the same value will be used for all
        shapes.
    edge_color : str | tuple | list
        If string can be any color name recognized by vispy or hex value if
        starting with `#`. If array-like must be 1-dimensional array with 3
        or 4 elements. If a list is supplied it must be the same length as
        the length of `data` and each element will be applied to each shape
        otherwise the same value will be used for all shapes.
    face_color : str | tuple | list
        If string can be any color name recognized by vispy or hex value if
        starting with `#`. If array-like must be 1-dimensional array with 3
        or 4 elements. If a list is supplied it must be the same length as
        the length of `data` and each element will be applied to each shape
        otherwise the same value will be used for all shapes.
    opacity : float | list
        Opacity of the shapes, must be between 0 and 1.
    z_index : int | list
<<<<<<< HEAD
        Specifier of z order priority. Shapes with higher z order are displayed
        ontop of others. If a list is supplied it must be the same length as
        the length of `data` and each element will be applied to each shape
        otherwise the same value will be used for all shapes.
    ndim : int, optional
        Dimensions of shape data. Once set cannot be changed. Defaults to 2.
    broadcast : bool, optional
        If True, shapes are broadcast across all dimensions if `ndim` > 2.
        If False only shapes in the currently sliced layer are visible. While
        it is possible to swith between these two views, when you are in one
        view you will only be able to see and edit shapes in that view.
=======
        Specifier of z order priority. Shapes with higher z order are
        displayed ontop of others. If a list is supplied it must be the
        same length as the length of `data` and each element will be
        applied to each shape otherwise the same value will be used for all
        shapes.
>>>>>>> 8e0478bf
    name : str, keyword-only
        Name of the layer.

    Attributes
    ----------
    data : Dict of ShapeList
        Dictionary containing all the shape data indexed by slice tuple
    edge_width : float
        thickness of lines and edges.
    edge_color : str
        Color of the shape edge.
    face_color : str
        Color of the shape face.
    opacity : float
        Opacity value between 0.0 and 1.0.
    selected_shapes : list
        List of currently selected shapes.
    broadcast : bool
        If True, shapes are broadcast across all dimensions if `ndim` > 2.
        If False only shapes in the currently sliced layer are visible. While
        it is possible to swith between these two views, when you are in one
        view you will only be able to see and edit shapes in that view.
    nshapes : int
        Total number of shapes.
    mode : Mode
        Interactive mode.

    Extended Summary
    ----------
    slice_data : ShapeList
        Object containing the currently viewed shape data.
    _nshapes_view : int
        Number of shapes in the current view.
    _mode_history : Mode
        Interactive mode captured on press of <space>.
    _selected_shapes_history : list
        List of currently selected captured on press of <space>.
    _selected_shapes_stored : list
        List of selected previously displayed. Used to prevent rerendering the
        same highlighted shapes when no data has changed.
    _selected_box : None | np.ndarray
        `None` if no shapes are selected, otherwise a 10x2 array of vertices of
        the interaction box. The first 8 points are the corners and midpoints
        of the box. The 9th point is the center of the box, and the last point
        is the location of the rotation handle that can be used to rotate the
        box.
    _hover_shape : None | int
        Index of any shape currently hovered over if any. `None` otherwise.
    _hover_shape_stored : None | int
        Index of any shape previously displayed as hovered over if any. `None`
        otherwise. Used to prevent rerendering the same highlighted shapes when
        no data has changed.
    _hover_vertex : None | int
        Index of any vertex currently hovered over if any. `None` otherwise.
    _hover_vertex_stored : None | int
        Index of any vertex previously displayed as hovered over if any. `None`
        otherwise. Used to prevent rerendering the same highlighted shapes when
        no data has changed.
    _moving_shape : None | int
        Index of any shape currently being moved if any. `None` otherwise.
    _moving_vertex : None | int
        Index of any vertex currently being moved if any. `None` otherwise.
    _drag_start : None | np.ndarray
        If a drag has been started and is in progress then a length 2 array of
        the initial coordinates of the drag. `None` otherwise.
    _drag_box : None | np.ndarray
        If a drag box is being created to select shapes then this is a 2x2
        array of the two extreme corners of the drag. `None` otherwise.
    _drag_box_stored : None | np.ndarray
        If a drag box is being created to select shapes then this is a 2x2
        array of the two extreme corners of the drag that have previously been
        rendered. `None` otherwise. Used to prevent rerendering the same
        drag box when no data has changed.
    _is_moving : bool
        Bool indicating if any shapes are currently being moved.
    _is_selecting : bool
        Bool indicating if a drag box is currently being created in order to
        select shapes.
    _is_creating : bool
        Bool indicating if any shapes are currently being created.
    _fixed_aspect : bool
        Bool indicating if aspect ratio of shapes should be preserved on
        resizing.
    _aspect_ratio : float
        Value of aspect ratio to be preserved if `_fixed_aspect` is `True`.
    _fixed_vertex : None | np.ndarray
        If a scaling or rotation is in progress then a length 2 array of the
        coordinates that are remaining fixed during the move. `None` otherwise.
    _fixed_index : int
        If a scaling or rotation is in progress then the index of the vertex of
        the boudning box that is remaining fixed during the move. `None`
        otherwise.
    _update_properties : bool
        Bool indicating if properties are to allowed to update the selected
        shapes when they are changed. Blocking this prevents circular loops
        when shapes are selected and the properties are changed based on that
        selection
    _clipboard : list
        List of shape objects that are to be used during a copy and paste.
    _colors : list
        List of supported vispy color names.
    _vertex_size : float
        Size of the vertices of the shapes and boudning box in Canvas
        coordinates.
    _rotation_handle_length : float
        Length of the rotation handle of the boudning box in Canvas
        coordinates.
    _highlight_color : list
        Length 3 list of color used to highlight shapes and the interaction
        box.
    _highlight_width : float
        Width of the edges used to highlight shapes.
    _input_ndim : int
        Dimensions of shape data.
    """

    _colors = get_color_names()
    _vertex_size = 10
    _rotation_handle_length = 20
    _highlight_color = (0, 0.6, 1)
    _highlight_width = 1.5

    def __init__(
        self,
        data,
        *,
        shape_type='rectangle',
        edge_width=1,
        edge_color='black',
        face_color='white',
        opacity=0.7,
        z_index=0,
        ndim=2,
        broadcast=False,
        name=None,
    ):

        # Create a compound visual with the following four subvisuals:
        # Markers: corresponding to the vertices of the interaction box or the
        # shapes that are used for highlights.
        # Lines: The lines of the interaction box used for highlights.
        # Mesh: The mesh of the outlines for each shape used for highlights.
        # Mesh: The actual meshes of the shape faces and edges
        visual = Compound([Markers(), VispyLine(), Mesh(), Mesh()])

        super().__init__(visual, name)

        # Freeze refreshes to prevent drawing before the layer is constructed
        with self.freeze_refresh():
            # Add the shape data
            self._input_ndim = ndim
            self._data = {(): ShapeList()}
            self.slice_data = self.data[()]
            self._broadcast = broadcast
            self.add_shapes(
                data,
                shape_type=shape_type,
                edge_width=edge_width,
                edge_color=edge_color,
                face_color=face_color,
                opacity=opacity,
                z_index=z_index,
            )

            # The following shape properties are for the new shapes that will
            # be drawn. Each shape has a corresponding property with the
            # value for itself
            if np.isscalar(edge_width):
                self._edge_width = edge_width
            else:
                self._edge_width = 1

            if type(edge_color) is str:
                self._edge_color = edge_color
            else:
                self._edge_color = 'black'

            if type(face_color) is str:
                self._face_color = face_color
            else:
                self._face_color = 'white'
            self._opacity = opacity

            # update flags
            self._need_display_update = False
            self._need_visual_update = False

            self._selected_shapes = []
            self._selected_shapes_stored = []
            self._selected_shapes_history = []
            self._selected_box = None

            self._hover_shape = None
            self._hover_shape_stored = None
            self._hover_vertex = None
            self._hover_vertex_stored = None
            self._moving_shape = None
            self._moving_vertex = None

            self._drag_start = None
            self._fixed_vertex = None
            self._fixed_aspect = False
            self._aspect_ratio = 1
            self._is_moving = False
            self._fixed_index = 0
            self._is_selecting = False
            self._drag_box = None
            self._drag_box_stored = None
            self._is_creating = False
            self._update_properties = True
            self._clipboard = []

            self._mode = Mode.PAN_ZOOM
            self._mode_history = self._mode
            self._status = self.mode
            self._help = 'enter a selection mode to edit shape properties'

            self.events.add(
                mode=Event,
                edge_width=Event,
                edge_color=Event,
                face_color=Event,
                broadcast=Event,
            )

            self._qt_properties = QtShapesLayer(self)
            self._qt_controls = QtShapesControls(self)

            self.events.deselect.connect(lambda x: self._finish_drawing())

    @property
    def data(self):
        """ShapeList: object containing all the shape data
        """
        return self._data

    @data.setter
    def data(self, data):
        if self._data == data:
            return
        self._data = data
        self.events.data()
        self.refresh()

    @property
    def broadcast(self):
        """Bool: if shapes are broadcast across all dimensions.
        """
        return self._broadcast

    @broadcast.setter
    def broadcast(self, broadcast):
        if self._broadcast == broadcast:
            return
        self._broadcast = broadcast
        self.events.broadcast()
        self.refresh()

    @property
    def nshapes(self):
        """int: total number of shapes.
        """
        nshapes = sum(len(data.shapes) for data in self.data.values())
        return nshapes

    @property
    def _nshapes_view(self):
        """int: number of shapes in the current view.
        """
        return len(self.slice_data.shapes)

    @property
    def edge_width(self):
        """float: width of edges in px
        """
        return self._edge_width

    @edge_width.setter
    def edge_width(self, edge_width):
        self._edge_width = edge_width
        if self._update_properties:
            index = self.selected_shapes
            for i in index:
                self.slice_data.update_edge_width(i, edge_width)
            self.refresh()
        self.events.edge_width()

    @property
    def edge_color(self):
        """str: color of edges and lines
        """
        return self._edge_color

    @edge_color.setter
    def edge_color(self, edge_color):
        self._edge_color = edge_color
        if self._update_properties:
            index = self.selected_shapes
            for i in index:
                self.slice_data.update_edge_color(i, edge_color)
            self.refresh()
        self.events.edge_color()

    @property
    def face_color(self):
        """str: color of faces
        """
        return self._face_color

    @face_color.setter
    def face_color(self, face_color):
        self._face_color = face_color
        if self._update_properties:
            index = self.selected_shapes
            for i in index:
                self.slice_data.update_face_color(i, face_color)
            self.refresh()
        self.events.face_color()

    @property
    def opacity(self):
        """float: Opacity value between 0.0 and 1.0.
        """
        return self._opacity

    @opacity.setter
    def opacity(self, opacity):
        if not 0.0 <= opacity <= 1.0:
            raise ValueError(
                'opacity must be between 0.0 and 1.0; ' f'got {opacity}'
            )

        self._opacity = opacity
        if self._update_properties:
            index = self.selected_shapes
            for i in index:
                self.slice_data.update_opacity(i, opacity)
            self.refresh()
        self.events.opacity()

    @property
    def selected_shapes(self):
        """list: list of currently selected shapes
        """
        return self._selected_shapes

    @selected_shapes.setter
    def selected_shapes(self, selected_shapes):
        self._selected_shapes = selected_shapes
        self._selected_box = self.interaction_box(selected_shapes)

        # Update properties based on selected shapes
        face_colors = list(
            set(
                [
                    self.slice_data.shapes[i]._face_color_name
                    for i in selected_shapes
                ]
            )
        )
        if len(face_colors) == 1:
            face_color = face_colors[0]
            with self.block_update_properties():
                self.face_color = face_color

        edge_colors = list(
            set(
                [
                    self.slice_data.shapes[i]._edge_color_name
                    for i in selected_shapes
                ]
            )
        )
        if len(edge_colors) == 1:
            edge_color = edge_colors[0]
            with self.block_update_properties():
                self.edge_color = edge_color

        edge_width = list(
            set(
                [self.slice_data.shapes[i].edge_width for i in selected_shapes]
            )
        )
        if len(edge_width) == 1:
            edge_width = edge_width[0]
            with self.block_update_properties():
                self.edge_width = edge_width

        opacities = list(
            set([self.slice_data.shapes[i].opacity for i in selected_shapes])
        )
        if len(opacities) == 1:
            opacity = opacities[0]
            with self.block_update_properties():
                self.opacity = opacity

    @property
    def mode(self):
        """MODE: Interactive mode. The normal, default mode is PAN_ZOOM, which
        allows for normal interactivity with the canvas.

        The SELECT mode allows for entire shapes to be selected, moved and
        resized.

        The DIRECT mode allows for shapes to be selected and their individual
        vertices to be moved.

        The VERTEX_INSERT and VERTEX_REMOVE modes allow for individual
        vertices either to be added to or removed from shapes that are already
        selected. Note that shapes cannot be selected in this mode.

        The ADD_RECTANGLE, ADD_ELLIPSE, ADD_LINE, ADD_PATH, and ADD_POLYGON
        modes all allow for their corresponding shape type to be added.
        """
        return str(self._mode)

    @mode.setter
    def mode(self, mode):
        if isinstance(mode, str):
            mode = Mode(mode)

        if mode == self._mode:
            return
        old_mode = self._mode
        if mode == Mode.PAN_ZOOM:
            self.cursor = 'standard'
            self.interactive = True
            self.help = 'enter a selection mode to edit shape properties'
        elif mode in [Mode.SELECT, Mode.DIRECT]:
            self.cursor = 'pointing'
            self.interactive = False
            self.help = (
                'hold <space> to pan/zoom, '
                f'press <{BACKSPACE}> to remove selected'
            )
        elif mode in [Mode.VERTEX_INSERT, Mode.VERTEX_REMOVE]:
            self.cursor = 'cross'
            self.interactive = False
            self.help = 'hold <space> to pan/zoom'
        elif mode in [Mode.ADD_RECTANGLE, Mode.ADD_ELLIPSE, Mode.ADD_LINE]:
            self.cursor = 'cross'
            self.interactive = False
            self.help = 'hold <space> to pan/zoom'
        elif mode in [Mode.ADD_PATH, Mode.ADD_POLYGON]:
            self.cursor = 'cross'
            self.interactive = False
            self.help = (
                'hold <space> to pan/zoom, ' 'press <esc> to finish drawing'
            )
        else:
            raise ValueError("Mode not recongnized")

        self.status = str(mode)
        self._mode = mode

        draw_modes = [
            Mode.SELECT,
            Mode.DIRECT,
            Mode.VERTEX_INSERT,
            Mode.VERTEX_REMOVE,
        ]

        self.events.mode(mode=mode)
        if not (mode in draw_modes and old_mode in draw_modes):
            self._finish_drawing()
        self.refresh()

    @contextmanager
    def block_update_properties(self):
        self._update_properties = False
        yield
        self._update_properties = True

    def _get_shape(self):
        """Determines the shape of the vertex data.
        """
        if len(self.slice_data._vertices) == 0:
            slice_shape = tuple([1, 1])
        else:
            slice_shape = tuple(np.max(self.slice_data._vertices, axis=0) + 1)

        if len(self.data.keys()) == 1:  # or self.broadcast is True:
            # If in broadcast mode or only broadcast shapes are present
            # return the shape padded to the necessary dimensions
            return (1,) * (self._input_ndim - 2) + slice_shape
        else:
            slice_keys = list(self.data.keys())
            slice_keys.remove(())
            max_val = np.array(slice_keys).max(axis=0)
            return tuple(max_val) + slice_shape

    @property
    def range(self):
        """list of 3-tuple of int: ranges of data for slicing specifed by
        (min, max, step).
        """
        if len(self.slice_data._vertices) == 0:
            maxs = [1, 1]
            mins = [0, 0]
        else:
            maxs = np.max(self.slice_data._vertices, axis=0) + 1
            mins = np.min(self.slice_data._vertices, axis=0)

        return tuple((min, max, 1) for min, max in zip(mins, maxs))

    def add_shapes(
        self,
        data,
        *,
        shape_type='rectangle',
        edge_width=1,
        edge_color='black',
        face_color='white',
        opacity=0.7,
        z_index=0,
    ):
        """Add shapes to the current layer.

        Parameters
        ----------
        data : np.array | list
            List of np.array of data or np.array. Each element of the list
            (or row of a 3D np.array) corresponds to one shape. If a 2D array
            is passed it corresponds to just a single shape.
        shape_type : string | list
            String of shape shape_type, must be one of "{'line', 'rectangle',
            'ellipse', 'path', 'polygon'}". If a list is supplied it must be
            the same length as the length of `data` and each element will be
            applied to each shape otherwise the same value will be used for all
            shapes.
        edge_width : float | list
            thickness of lines and edges. If a list is supplied it must be the
            same length as the length of `data` and each element will be
            applied to each shape otherwise the same value will be used for all
            shapes.
        edge_color : str | tuple | list
            If string can be any color name recognized by vispy or hex value if
            starting with `#`. If array-like must be 1-dimensional array with 3
            or 4 elements. If a list is supplied it must be the same length as
            the length of `data` and each element will be applied to each shape
            otherwise the same value will be used for all shapes.
        face_color : str | tuple | list
            If string can be any color name recognized by vispy or hex value if
            starting with `#`. If array-like must be 1-dimensional array with 3
            or 4 elements. If a list is supplied it must be the same length as
            the length of `data` and each element will be applied to each shape
            otherwise the same value will be used for all shapes.
        opacity : float | list
            Opacity of the shapes, must be between 0 and 1.
        z_index : int | list
            Specifier of z order priority. Shapes with higher z order are
            displayed ontop of others. If a list is supplied it must be the
            same length as the length of `data` and each element will be
            applied to each shape otherwise the same value will be used for all
            shapes.
        """
        if len(data) == 0:
            return

        if np.array(data[0]).ndim == 1:
            # If a single array for a shape has been passed turn into list
            data = [data]

        # Turn input arguments into iterables
        shape_types = ensure_iterable(shape_type)
        edge_widths = ensure_iterable(edge_width)
        opacities = ensure_iterable(opacity)
        z_indices = ensure_iterable(z_index)
        edge_colors = ensure_iterable(edge_color, color=True)
        face_colors = ensure_iterable(face_color, color=True)

        for d, st, ew, ec, fc, o, z in zip(
            data,
            shape_types,
            edge_widths,
            edge_colors,
            face_colors,
            opacities,
            z_indices,
        ):
            shape_cls = self.slice_data._types[st]

            # Slice data by 2D plane.
            slice_key, data_2D = slice_by_plane(d)
            # A False slice_key means the shape is invalid as it is not
            # confined to a single plane
            if slice_key is not False:
                shape = shape_cls(
                    data_2D,
                    edge_width=ew,
                    edge_color=ec,
                    face_color=fc,
                    opacity=o,
                    z_index=z,
                )
                # If data is being drawn in gui it will already be 2D and so
                # should just be added to the current ShapeList
                if slice_key == ():
                    self.slice_data.add(shape)
                elif slice_key in self.data:
                    self.data[slice_key].add(shape)
                else:
                    self.data[slice_key] = ShapeList()
                    self.data[slice_key].add(shape)

    def _set_view_slice(self):
        """Set the view given the slicing indices."""
        with self.freeze_refresh():
            if len(self.indices) == 2:
                self.slice_data = self.data[()]
            else:
                if self.broadcast:
                    slice_key = ()
                    if not self.slice_data == self.data[slice_key]:
                        self.slice_data = self.data[slice_key]
                        # self._finish_drawing()
                else:
                    slice_key = self.indices[:-2]
                    if slice_key not in self.data:
                        self.data[slice_key] = ShapeList()
                    if not self.slice_data == self.data[slice_key]:
                        self.slice_data = self.data[slice_key]
                        # self._finish_drawing()

        z_order = self.slice_data._mesh.triangles_z_order
        faces = self.slice_data._mesh.triangles[z_order]
        colors = self.slice_data._mesh.triangles_colors[z_order]
        vertices = self.slice_data._mesh.vertices[:, ::-1]
        if len(faces) == 0:
            self._node._subvisuals[3].set_data(vertices=None, faces=None)
        else:
            self._node._subvisuals[3].set_data(
                vertices=vertices, faces=faces, face_colors=colors
            )
        self._need_visual_update = True
        self._set_highlight(force=True)
        self._update()

    def interaction_box(self, index):
        """Create the interaction box around a shape or list of shapes.
        If a single index is passed then the boudning box will be inherited
        from that shapes interaction box. If list of indices is passed it will
        be computed directly.

        Parameters
        ----------
        index : int | list
            Index of a single shape, or a list of shapes around which to
            construct the interaction box

        Returns
        ----------
        box : np.ndarray
            10x2 array of vertices of the interaction box. The first 8 points
            are the corners and midpoints of the box in clockwise order
            starting in the upper-left corner. The 9th point is the center of
            the box, and the last point is the location of the rotation handle
            that can be used to rotate the box
        """
        if isinstance(index, (list, np.ndarray)):
            if len(index) == 0:
                box = None
            elif len(index) == 1:
                box = copy(self.slice_data.shapes[index[0]]._box)
            else:
                indices = np.isin(self.slice_data._index, index)
                box = create_box(self.slice_data._vertices[indices])
        else:
            box = copy(self.slice_data.shapes[index]._box)

        if box is not None:
            rot = box[Box.TOP_CENTER]
            length_box = np.linalg.norm(
                box[Box.BOTTOM_LEFT] - box[Box.TOP_LEFT]
            )
            if length_box > 0:
                r = self._rotation_handle_length * self.scale_factor
                rot = (
                    rot
                    - r
                    * (box[Box.BOTTOM_LEFT] - box[Box.TOP_LEFT])
                    / length_box
                )
            box = np.append(box, [rot], axis=0)

        return box

    def _outline_shapes(self):
        """Finds outlines of any selected shapes including any shape hovered
        over

        Returns
        ----------
        vertices : None | np.ndarray
            Nx2 array of any vertices of outline or None
        triangles : None | np.ndarray
            Mx3 array of any indices of vertices for triangles of outline or
            None
        """
        if self._hover_shape is not None or len(self.selected_shapes) > 0:
            if len(self.selected_shapes) > 0:
                index = copy(self.selected_shapes)
                if self._hover_shape is not None:
                    if self._hover_shape in index:
                        pass
                    else:
                        index.append(self._hover_shape)
                index.sort()
            else:
                index = self._hover_shape

            centers, offsets, triangles = self.slice_data.outline(index)
            vertices = centers + (
                self.scale_factor * self._highlight_width * offsets
            )
            vertices = vertices[:, ::-1]
        else:
            vertices = None
            triangles = None

        return vertices, triangles

    def _compute_vertices_and_box(self):
        """Compute the location and properties of the vertices and box that
        need to get rendered

        Returns
        ----------
        vertices : np.ndarray
            Nx2 array of any vertices to be rendered as Markers
        face_color : str
            String of the face color of the Markers
        edge_color : str
            String of the edge color of the Markers and Line for the box
        pos : np.ndarray
            Nx2 array of vertices of the box that will be rendered using a
            Vispy Line
        width : float
            Width of the box edge
        """
        if len(self.selected_shapes) > 0:
            if self._mode == Mode.SELECT:
                # If in select mode just show the interaction boudning box
                # including its vertices and the rotation handle
                box = self._selected_box[Box.WITH_HANDLE]
                if self._hover_shape is None:
                    face_color = 'white'
                elif self._hover_vertex is None:
                    face_color = 'white'
                else:
                    face_color = self._highlight_color
                edge_color = self._highlight_color
                vertices = box[:, ::-1]
                # Use a subset of the vertices of the interaction_box to plot
                # the line around the edge
                pos = box[Box.LINE_HANDLE][:, ::-1]
                width = 1.5
            elif self._mode in (
                [
                    Mode.DIRECT,
                    Mode.ADD_PATH,
                    Mode.ADD_POLYGON,
                    Mode.ADD_RECTANGLE,
                    Mode.ADD_ELLIPSE,
                    Mode.ADD_LINE,
                    Mode.VERTEX_INSERT,
                    Mode.VERTEX_REMOVE,
                ]
            ):
                # If in one of these mode show the vertices of the shape itself
                inds = np.isin(self.slice_data._index, self.selected_shapes)
                vertices = self.slice_data._vertices[inds][:, ::-1]
                # If currently adding path don't show box over last vertex
                if self._mode == Mode.ADD_PATH:
                    vertices = vertices[:-1]

                if self._hover_shape is None:
                    face_color = 'white'
                elif self._hover_vertex is None:
                    face_color = 'white'
                else:
                    face_color = self._highlight_color
                edge_color = self._highlight_color
                pos = None
                width = 0
            else:
                # Otherwise show nothing
                vertices = np.empty((0, 2))
                face_color = 'white'
                edge_color = 'white'
                pos = None
                width = 0
        elif self._is_selecting:
            # If currently dragging a selection box just show an outline of
            # that box
            vertices = np.empty((0, 2))
            edge_color = self._highlight_color
            face_color = 'white'
            box = create_box(self._drag_box)
            width = 1.5
            # Use a subset of the vertices of the interaction_box to plot
            # the line around the edge
            pos = box[Box.LINE][:, ::-1]
        else:
            # Otherwise show nothing
            vertices = np.empty((0, 2))
            face_color = 'white'
            edge_color = 'white'
            pos = None
            width = 0

        return vertices, face_color, edge_color, pos, width

    def _set_highlight(self, force=False):
        """Render highlights of shapes including boundaries, vertices,
        interaction boxes, and the drag selection box when appropriate

        Parameters
        ----------
        force : bool
            Bool that forces a redraw to occur when `True`
        """
        # Check if any shape or vertex ids have changed since last call
        if (
            self.selected_shapes == self._selected_shapes_stored
            and self._hover_shape == self._hover_shape_stored
            and self._hover_vertex == self._hover_vertex_stored
            and np.all(self._drag_box == self._drag_box_stored)
        ) and not force:
            return
        self._selected_shapes_stored = copy(self.selected_shapes)
        self._hover_shape_stored = copy(self._hover_shape)
        self._hover_vertex_stored = copy(self._hover_vertex)
        self._drag_box_stored = copy(self._drag_box)

        # Compute the vertices and faces of any shape outlines
        vertices, faces = self._outline_shapes()
        self._node._subvisuals[2].set_data(
            vertices=vertices, faces=faces, color=self._highlight_color
        )

        # Compute the location and properties of the vertices and box that
        # need to get rendered
        (
            vertices,
            face_color,
            edge_color,
            pos,
            width,
        ) = self._compute_vertices_and_box()
        self._node._subvisuals[0].set_data(
            vertices,
            size=self._vertex_size,
            face_color=face_color,
            edge_color=edge_color,
            edge_width=1.5,
            symbol='square',
            scaling=False,
        )
        self._node._subvisuals[1].set_data(
            pos=pos, color=edge_color, width=width
        )

    def _finish_drawing(self):
        """Reset properties used in shape drawing so new shapes can be drawn.
        """
        index = copy(self._moving_shape)
        self._is_moving = False
        self.selected_shapes = []
        self._drag_start = None
        self._drag_box = None
        self._is_selecting = False
        self._fixed_vertex = None
        self._moving_shape = None
        self._moving_vertex = None
        self._hover_shape = None
        self._hover_vertex = None
        if self._is_creating is True and self._mode == Mode.ADD_PATH:
            vertices = self.slice_data._vertices[
                self.slice_data._index == index
            ]
            if len(vertices) <= 2:
                self.slice_data.remove(index)
            else:
                self.slice_data.edit(index, vertices[:-1])
        if self._is_creating is True and self._mode == Mode.ADD_POLYGON:
            vertices = self.slice_data._vertices[
                self.slice_data._index == index
            ]
            if len(vertices) <= 2:
                self.slice_data.remove(index)
        self._is_creating = False
        self.refresh()

    def remove_selected(self):
        """Remove any selected shapes.
        """
        to_remove = sorted(self.selected_shapes, reverse=True)
        for index in to_remove:
            self.slice_data.remove(index)
        self.selected_shapes = []
        shape, vertex = self._shape_at(self.coordinates[-2:])
        self._hover_shape = shape
        self._hover_vertex = vertex
        self.status = self.get_message(self.coordinates[-2:], shape, vertex)
        self.refresh()

    def _rotate_box(self, angle, center=[0, 0]):
        """Perfrom a rotation on the selected box.

        Parameters
        ----------
        angle : float
            angle specifying rotation of shapes in degrees.
        center : list
            coordinates of center of rotation.
        """
        theta = np.radians(angle)
        transform = np.array(
            [[np.cos(theta), np.sin(theta)], [-np.sin(theta), np.cos(theta)]]
        )
        box = self._selected_box - center
        self._selected_box = box @ transform.T + center

    def _scale_box(self, scale, center=[0, 0]):
        """Perfrom a scaling on the selected box.

        Parameters
        ----------
        scale : float, list
            scalar or list specifying rescaling of shape.
        center : list
            coordinates of center of rotation.
        """
        if not isinstance(scale, (list, np.ndarray)):
            scale = [scale, scale]
        box = self._selected_box - center
        box = np.array(box * scale)
        if not np.all(box[Box.TOP_CENTER] == box[Box.HANDLE]):
            r = self._rotation_handle_length * self.scale_factor
            handle_vec = box[Box.HANDLE] - box[Box.TOP_CENTER]
            cur_len = np.linalg.norm(handle_vec)
            box[Box.HANDLE] = box[Box.TOP_CENTER] + r * handle_vec / cur_len
        self._selected_box = box + center

    def _transform_box(self, transform, center=[0, 0]):
        """Perfrom a linear transformation on the selected box.

        Parameters
        ----------
        transform : np.ndarray
            2x2 array specifying linear transform.
        center : list
            coordinates of center of rotation.
        """
        box = self._selected_box - center
        box = box @ transform.T
        if not np.all(box[Box.TOP_CENTER] == box[Box.HANDLE]):
            r = self._rotation_handle_length * self.scale_factor
            handle_vec = box[Box.HANDLE] - box[Box.TOP_CENTER]
            cur_len = np.linalg.norm(handle_vec)
            box[Box.HANDLE] = box[Box.TOP_CENTER] + r * handle_vec / cur_len
        self._selected_box = box + center

    def _shape_at(self, coord):
        """Determines if any shape at given coord by looking inside triangle
        meshes.

        Parameters
        ----------
        coord : sequence of float
            Image coordinates to check if any shapes are at.

        Returns
        ----------
        shape : int | None
            Index of shape if any that is at the coordinates. Returns `None`
            if no shape is found.
        vertex : int | None
            Index of vertex if any that is at the coordinates. Returns `None`
            if no vertex is found.
        """
        # Check selected shapes
        if len(self.selected_shapes) > 0:
            if self._mode == Mode.SELECT:
                # Check if inside vertex of interaction box or rotation handle
                box = self._selected_box[Box.WITH_HANDLE]
                distances = abs(box - coord[:2])

                # Get the vertex sizes
                sizes = self._vertex_size * self.scale_factor / 2

                # Check if any matching vertices
                matches = np.all(distances <= sizes, axis=1).nonzero()
                if len(matches[0]) > 0:
                    return self.selected_shapes[0], matches[0][-1]
            elif self._mode in (
                [Mode.DIRECT, Mode.VERTEX_INSERT, Mode.VERTEX_REMOVE]
            ):
                # Check if inside vertex of shape
                inds = np.isin(self.slice_data._index, self.selected_shapes)
                vertices = self.slice_data._vertices[inds]
                distances = abs(vertices - coord[:2])

                # Get the vertex sizes
                sizes = self._vertex_size * self.scale_factor / 2

                # Check if any matching vertices
                matches = np.all(distances <= sizes, axis=1).nonzero()[0]
                if len(matches) > 0:
                    index = inds.nonzero()[0][matches[-1]]
                    shape = self.slice_data._index[index]
                    _, idx = np.unique(
                        self.slice_data._index, return_index=True
                    )
                    return shape, index - idx[shape]

        # Check if mouse inside shape
        shape = self.slice_data.inside(coord)
        return shape, None

    def get_message(self, coord, shape, vertex):
        """Generates a string based on the coordinates and information about
        what shapes are hovered over

        Parameters
        ----------
        coord : sequence of int
            Position of mouse cursor in image coordinates.
        shape : int | None
            Index of shape if any to be highlighted.
        vertex : int | None
            Index of vertex if any to be highlighted.
        Returns
        ----------
        msg : string
            String containing a message that can be used as a status update.
        """
        int_coord = np.round(coord).astype(int)
        msg = f'{int_coord}, {self.name}'
        if shape is not None:
            msg = msg + ', shape ' + str(shape)
            if vertex is not None:
                msg = msg + ', vertex ' + str(vertex)
        return msg

    def move_to_front(self):
        """Moves selected objects to be displayed in front of all others.
        """
        if len(self.selected_shapes) == 0:
            return
        new_z_index = max(self.slice_data._z_index) + 1
        for index in self.selected_shapes:
            self.slice_data.update_z_index(index, new_z_index)
        self.refresh()

    def move_to_back(self):
        """Moves selected objects to be displayed behind all others.
        """
        if len(self.selected_shapes) == 0:
            return
        new_z_index = min(self.slice_data._z_index) - 1
        for index in self.selected_shapes:
            self.slice_data.update_z_index(index, new_z_index)
        self.refresh()

    def _copy_shapes(self):
        """Copy selected shapes to clipboard.
        """
        self._clipboard = [
            deepcopy(self.slice_data.shapes[i]) for i in self._selected_shapes
        ]

    def _paste_shapes(self):
        """Paste any shapes from clipboard and then selects them.
        """
        cur_shapes = self._nshapes_view
        for s in self._clipboard:
            self.slice_data.add(s)
        self.selected_shapes = list(
            range(cur_shapes, cur_shapes + len(self._clipboard))
        )
        self.move_to_front()
        self._copy_shapes()

    def _move(self, coord):
        """Moves object at given mouse position and set of indices.

        Parameters
        ----------
        coord : sequence of two int
            Position of mouse cursor in image coordinates.
        """
        vertex = self._moving_vertex
        if self._mode in (
            [Mode.SELECT, Mode.ADD_RECTANGLE, Mode.ADD_ELLIPSE, Mode.ADD_LINE]
        ):
            if len(self.selected_shapes) > 0:
                self._is_moving = True
                if vertex is None:
                    # Check where dragging box from to move whole object
                    if self._drag_start is None:
                        center = self._selected_box[Box.CENTER]
                        self._drag_start = coord - center
                    center = self._selected_box[Box.CENTER]
                    shift = coord - center - self._drag_start
                    for index in self.selected_shapes:
                        self.slice_data.shift(index, shift)
                    self._selected_box = self._selected_box + shift
                    self.refresh()
                elif vertex < Box.LEN:
                    # Corner / edge vertex is being dragged so resize object
                    box = self._selected_box
                    if self._fixed_vertex is None:
                        self._fixed_index = (vertex + 4) % Box.LEN
                        self._fixed_vertex = box[self._fixed_index]

                    size = (
                        box[(self._fixed_index + 4) % Box.LEN]
                        - box[self._fixed_index]
                    )
                    offset = box[Box.HANDLE] - box[Box.CENTER]
                    offset = offset / np.linalg.norm(offset)
                    offset_perp = np.array([offset[1], -offset[0]])

                    fixed = self._fixed_vertex
                    new = copy(coord)

                    if self._fixed_aspect and self._fixed_index % 2 == 0:
                        if (new - fixed)[0] == 0:
                            ratio = 1
                        else:
                            ratio = abs((new - fixed)[1] / (new - fixed)[0])
                        if ratio > self._aspect_ratio:
                            r = self._aspect_ratio / ratio
                            new[1] = fixed[1] + (new[1] - fixed[1]) * r
                        else:
                            r = ratio / self._aspect_ratio
                            new[0] = fixed[0] + (new[0] - fixed[0]) * r

                    if size @ offset == 0:
                        dist = 1
                    else:
                        dist = ((new - fixed) @ offset) / (size @ offset)

                    if size @ offset_perp == 0:
                        dist_perp = 1
                    else:
                        dist_perp = ((new - fixed) @ offset_perp) / (
                            size @ offset_perp
                        )

                    if self._fixed_index % 2 == 0:
                        # corner selected
                        scale = np.array([dist_perp, dist])
                    elif self._fixed_index % 4 == 3:
                        # top selected
                        scale = np.array([1, dist])
                    else:
                        # side selected
                        scale = np.array([dist_perp, 1])

                    # prevent box from shrinking below a threshold size
                    threshold = self._vertex_size * self.scale_factor / 8
                    scale[abs(scale * size[[1, 0]]) < threshold] = 1

                    # check orientation of box
                    angle = -np.arctan2(offset[0], -offset[1])
                    c, s = np.cos(angle), np.sin(angle)
                    if angle == 0:
                        for index in self.selected_shapes:
                            self.slice_data.scale(
                                index, scale, center=self._fixed_vertex
                            )
                        self._scale_box(scale, center=self._fixed_vertex)
                    else:
                        rotation = np.array([[c, s], [-s, c]])
                        scale_mat = np.array([[scale[0], 0], [0, scale[1]]])
                        inv_rot = np.array([[c, -s], [s, c]])
                        transform = rotation @ scale_mat @ inv_rot
                        for index in self.selected_shapes:
                            self.slice_data.shift(index, -self._fixed_vertex)
                            self.slice_data.transform(index, transform)
                            self.slice_data.shift(index, self._fixed_vertex)
                        self._transform_box(
                            transform, center=self._fixed_vertex
                        )
                    self.refresh()
                elif vertex == 8:
                    # Rotation handle is being dragged so rotate object
                    handle = self._selected_box[Box.HANDLE]
                    if self._drag_start is None:
                        self._fixed_vertex = self._selected_box[Box.CENTER]
                        offset = handle - self._fixed_vertex
                        self._drag_start = -np.degrees(
                            np.arctan2(offset[0], -offset[1])
                        )

                    new_offset = coord - self._fixed_vertex
                    new_angle = -np.degrees(
                        np.arctan2(new_offset[0], -new_offset[1])
                    )
                    fixed_offset = handle - self._fixed_vertex
                    fixed_angle = -np.degrees(
                        np.arctan2(fixed_offset[0], -fixed_offset[1])
                    )

                    if np.linalg.norm(new_offset) < 1:
                        angle = 0
                    elif self._fixed_aspect:
                        angle = np.round(new_angle / 45) * 45 - fixed_angle
                    else:
                        angle = new_angle - fixed_angle

                    for index in self.selected_shapes:
                        self.slice_data.rotate(
                            index, angle, center=self._fixed_vertex
                        )
                    self._rotate_box(angle, center=self._fixed_vertex)
                    self.refresh()
            else:
                self._is_selecting = True
                if self._drag_start is None:
                    self._drag_start = coord
                self._drag_box = np.array([self._drag_start, coord])
                self._set_highlight()
        elif self._mode in [Mode.DIRECT, Mode.ADD_PATH, Mode.ADD_POLYGON]:
            if len(self.selected_shapes) > 0:
                if vertex is not None:
                    self._is_moving = True
                    index = self._moving_shape
                    shape_type = type(self.slice_data.shapes[index])
                    if shape_type == Ellipse:
                        # DIRECT vertex moving of ellipse not implemented
                        pass
                    else:
                        if shape_type == Rectangle:
                            new_type = Polygon
                        else:
                            new_type = None
                        indices = self.slice_data._index == index
                        vertices = self.slice_data._vertices[indices]
                        vertices[vertex] = coord
                        self.slice_data.edit(
                            index, vertices, new_type=new_type
                        )
                        shapes = self.selected_shapes
                        self._selected_box = self.interaction_box(shapes)
                        self.refresh()
            else:
                self._is_selecting = True
                if self._drag_start is None:
                    self._drag_start = coord
                self._drag_box = np.array([self._drag_start, coord])
                self._set_highlight()
        elif self._mode in [Mode.VERTEX_INSERT, Mode.VERTEX_REMOVE]:
            if len(self.selected_shapes) > 0:
                pass
            else:
                self._is_selecting = True
                if self._drag_start is None:
                    self._drag_start = coord
                self._drag_box = np.array([self._drag_start, coord])
                self._set_highlight()

    def to_xml_list(self, shape_type=None):
        """Convert the shapes to a list of xml elements according to the svg
        specification. Z ordering of the shapes will be taken into account.

        Parameters
        ----------
        shape_type : {'line', 'rectangle', 'ellipse', 'path', 'polygon'},
            optional
            String of which shape types should to be included in the xml.

        Returns
        ----------
        xml : list
            List of xml elements defining each shape according to the
            svg specification
        """
        return self.slice_data.to_xml_list(shape_type=shape_type)

    def to_masks(self, mask_shape=None, shape_type=None):
        """Returns N binary masks, one for each shape, embedded in an array of
        shape `mask_shape`. Passing a `shape_type` argument leads to only mask
        from that particular `shape_type` being returned.

        Parameters
        ----------
        mask_shape : np.ndarray | tuple | None
            tuple defining shape of mask to be generated. If non specified,
            takes the max of all the vertiecs
        shape_type : {'line', 'rectangle', 'ellipse', 'path', 'polygon'} |
                     None, optional
            String of shape type to be included.

        Returns
        ----------
        masks : np.ndarray
            Array where there is one binary mask for each shape
        """
        if mask_shape is None:
            mask_shape = self.shape

        if self.ndim == 2:
            # For 2D shapes just convert current view to masks
            masks = self.slice_data.to_masks(
                mask_shape=mask_shape, shape_type=shape_type
            )
        elif self.broadcast:
            # For broadcast shapes convert current view to masks and
            # broadcast across sliced dimensions
            slices = self.slice_data.to_masks(
                mask_shape=mask_shape[-2:], shape_type=shape_type
            )
            masks = [np.broadcast_to(m, mask_shape) for m in slices]
        else:
            # For nD insert each keyed slice into correct place in volume
            masks = []
            for slice_key, data in self.data.items():
                if len(slice_key) > 0:
                    slices = data.to_masks(
                        mask_shape=mask_shape[-2:], shape_type=shape_type
                    )
                    for m in slices:
                        vol = np.zeros(mask_shape)
                        vol[slice_key] = m
                        masks.append(vol)
        if len(masks) == 0:
            masks = np.array(masks)
        else:
            masks = np.stack(masks, axis=0)
        return masks

    def to_labels(self, labels_shape=None, shape_type=None):
        """Returns a integer labels image, where each shape is embedded in an
        array of shape labels_shape with the value of the index + 1
        corresponding to it, and 0 for background. Passing a `shape_type`
        argument leads to only labels from that particular `shape_type` being
        returned. These labels will be renumbered appropriately. For
        overlapping shapes z-ordering will be respected.

        Parameters
        ----------
        labels_shape : np.ndarray | tuple | None
            Tuple defining shape of labels image to be generated. If non
            specified, takes the max of all the vertiecs
        shape_type : {'line', 'rectangle', 'ellipse', 'path', 'polygon'} |
                     None, optional
            String of shape type to be included.

        Returns
        ----------
        labels : np.ndarray
            Integer array where each value is either 0 for background or an
            integer up to N for points inside the corresponding shape.
        """
        if labels_shape is None:
            labels_shape = self.shape

        if self.broadcast or self.ndim == 2:
            # For broadcast shapes or 2D shapes convert current view to labels
            # and broadcast across sliced dimensions
            labels = self.slice_data.to_labels(
                labels_shape=labels_shape[-2:], shape_type=shape_type
            )
            labels = np.broadcast_to(labels, labels_shape)
        else:
            # For nD insert each keyed slice into correct place in volume
            # and increment integer label of shape
            labels = np.zeros(labels_shape)
            nshapes = 0
            for slice_key, data in self.data.items():
                if len(slice_key) > 0:
                    slices = data.to_labels(
                        labels_shape=labels_shape[-2:], shape_type=shape_type
                    )
                    slices[slices > 0] += nshapes
                    labels[slice_key] = slices
                    nshapes += len(data.shapes)
        return labels

    def to_list(self, shape_type=None):
        """Returns the vertex data assoicated with the shapes as a list
        where each element of the list corresponds to one shape. Passing a
        `shape_type` argument leads to only that particular `shape_type`
        being returned.

        Parameters
        ----------
        shape_type : {'line', 'rectangle', 'ellipse', 'path', 'polygon'} |
                     None, optional
            String of shape type to be included.

        Returns
        ----------
        data : list
            List of shape data where each element of the list is an
            `np.ndarray` corresponding to one shape
        """

        if self.broadcast or self.ndim == 2:
            # For broadcast shapes or 2D shapes convert current view to a list
            data = self.slice_data.to_list(shape_type=shape_type)
        else:
            # For nD insert each slice_key into shape indices in list
            data = []
            for slice_key, d in self.data.items():
                if len(slice_key) > 0:
                    shapes = d.to_list(shape_type=shape_type)
                    for s in shapes:
                        slice_keys = np.tile(slice_key, (len(s), 1))
                        full_shape = np.concatenate((slice_keys, s), axis=1)
                        data.append(full_shape)
        return data

    def on_mouse_press(self, event):
        """Called whenever mouse pressed in canvas.

        Parameters
        ----------
        event : Event
            Vispy event
        """
        if event.pos is None:
            return
        self.position = tuple(event.pos)
        coord = self.coordinates[-2:]
        shift = 'Shift' in event.modifiers

        if self._mode == Mode.PAN_ZOOM:
            # If in pan/zoom mode do nothing
            pass
        elif self._mode in [Mode.SELECT, Mode.DIRECT]:
            if not self._is_moving and not self._is_selecting:
                shape, vertex = self._shape_at(coord)
                self._moving_shape = shape
                self._moving_vertex = vertex
                if vertex is None:
                    if shift and shape is not None:
                        if shape in self.selected_shapes:
                            self.selected_shapes.remove(shape)
                            shapes = self.selected_shapes
                            self._selected_box = self.interaction_box(shapes)
                        else:
                            self.selected_shapes.append(shape)
                            shapes = self.selected_shapes
                            self._selected_box = self.interaction_box(shapes)
                    elif shape is not None:
                        if shape not in self.selected_shapes:
                            self.selected_shapes = [shape]
                    else:
                        self.selected_shapes = []
                self._set_highlight()
                self.status = self.get_message(coord, shape, vertex)
        elif self._mode in (
            [Mode.ADD_RECTANGLE, Mode.ADD_ELLIPSE, Mode.ADD_LINE]
        ):
            # Start drawing a rectangle / ellipse / line
            size = self._vertex_size * self.scale_factor / 4
            new_z_index = max(self.slice_data._z_index, default=-1) + 1
            if self._mode == Mode.ADD_RECTANGLE:
                data = np.array([coord, coord + size])
                shape_type = 'rectangle'
            elif self._mode == Mode.ADD_ELLIPSE:
                data = np.array([coord + size / 2, [size, size]])
                shape_type = 'ellipse'
            elif self._mode == Mode.ADD_LINE:
                data = np.array([coord, coord + size])
                shape_type = 'line'
            self.add_shapes(
                data,
                shape_type=shape_type,
                edge_width=self.edge_width,
                edge_color=self.edge_color,
                face_color=self.face_color,
                opacity=self.opacity,
                z_index=new_z_index,
            )
            self.selected_shapes = [self._nshapes_view - 1]
            ind = 4
            self._moving_shape = self.selected_shapes[0]
            self._moving_vertex = ind
            self._hover_shape = self.selected_shapes[0]
            self._hover_vertex = ind
            self._is_creating = True
            self._set_highlight()
            self.refresh()
        elif self._mode in [Mode.ADD_PATH, Mode.ADD_POLYGON]:
            if self._is_creating is False:
                # Start drawing a path
                data = np.array([coord, coord])
                new_z_index = max(self.slice_data._z_index, default=-1) + 1
                self.add_shapes(
                    data,
                    shape_type='path',
                    edge_width=self.edge_width,
                    edge_color=self.edge_color,
                    face_color=self.face_color,
                    opacity=self.opacity,
                    z_index=new_z_index,
                )
                self.selected_shapes = [self._nshapes_view - 1]
                ind = 1
                self._moving_shape = self.selected_shapes[0]
                self._moving_vertex = ind
                self._hover_shape = self.selected_shapes[0]
                self._hover_vertex = ind
                self._is_creating = True
                self._set_highlight()
            else:
                # Add to an existing path or polygon
                index = self._moving_shape
                if self._mode == Mode.ADD_POLYGON:
                    new_type = Polygon
                else:
                    new_type = None
                vertices = self.slice_data._vertices[
                    self.slice_data._index == index
                ]
                vertices = np.concatenate((vertices, [coord]), axis=0)
                # Change the selected vertex
                self._moving_vertex = self._moving_vertex + 1
                self._hover_vertex = self._hover_vertex + 1
                self.slice_data.edit(index, vertices, new_type=new_type)
                self._selected_box = self.interaction_box(self.selected_shapes)
            self.status = self.get_message(
                coord, self._hover_shape, self._hover_vertex
            )
        elif self._mode == Mode.VERTEX_INSERT:
            if len(self.selected_shapes) == 0:
                # If none selected return immediately
                return

            all_lines = np.empty((0, 2, 2))
            all_lines_shape = np.empty((0, 2), dtype=int)
            for index in self.selected_shapes:
                shape_type = type(self.slice_data.shapes[index])
                if shape_type == Ellipse:
                    # Adding vertex to ellipse not implemented
                    pass
                else:
                    vertices = self.slice_data._vertices[
                        self.slice_data._index == index
                    ]
                    # Find which edge new vertex should inserted along
                    closed = shape_type != Path
                    n = len(vertices)
                    if closed:
                        lines = np.array(
                            [
                                [vertices[i], vertices[(i + 1) % n]]
                                for i in range(n)
                            ]
                        )
                    else:
                        lines = np.array(
                            [
                                [vertices[i], vertices[i + 1]]
                                for i in range(n - 1)
                            ]
                        )
                    all_lines = np.append(all_lines, lines, axis=0)
                    indices = np.array(
                        [np.repeat(index, len(lines)), list(range(len(lines)))]
                    ).T
                    all_lines_shape = np.append(
                        all_lines_shape, indices, axis=0
                    )
            if len(all_lines) == 0:
                # No appropriate shapes found
                return
            ind, loc = point_to_lines(coord, all_lines)
            index = all_lines_shape[ind][0]
            ind = all_lines_shape[ind][1] + 1
            shape_type = type(self.slice_data.shapes[index])
            if shape_type == Line:
                # Adding vertex to line turns it into a path
                new_type = Path
            elif shape_type == Rectangle:
                # Adding vertex to rectangle turns it into a polygon
                new_type = Polygon
            else:
                new_type = None
            closed = shape_type != Path
            vertices = self.slice_data._vertices[
                self.slice_data._index == index
            ]
            if closed is not True:
                if int(ind) == 1 and loc < 0:
                    ind = 0
                elif int(ind) == len(vertices) - 1 and loc > 1:
                    ind = ind + 1

            vertices = np.insert(vertices, ind, [coord], axis=0)
            with self.freeze_refresh():
                self.slice_data.edit(index, vertices, new_type=new_type)
                self._selected_box = self.interaction_box(self.selected_shapes)
            shape, vertex = self._shape_at(coord)
            self._hover_shape = shape
            self._hover_vertex = vertex
            self.refresh()
            self.status = self.get_message(coord, shape, vertex)
        elif self._mode == Mode.VERTEX_REMOVE:
            shape, vertex = self._shape_at(coord)
            if vertex is not None:
                # have clicked on a current vertex so remove
                index = shape
                shape_type = type(self.slice_data.shapes[index])
                if shape_type == Ellipse:
                    # Removing vertex from ellipse not implemented
                    return
                vertices = self.slice_data._vertices[
                    self.slice_data._index == index
                ]
                if len(vertices) <= 2:
                    # If only 2 vertices present, remove whole shape
                    with self.freeze_refresh():
                        if index in self.selected_shapes:
                            self.selected_shapes.remove(index)
                        self.slice_data.remove(index)
                        shapes = self.selected_shapes
                        self._selected_box = self.interaction_box(shapes)
                elif shape_type == Polygon and len(vertices) == 3:
                    # If only 3 vertices of a polygon present remove
                    with self.freeze_refresh():
                        if index in self.selected_shapes:
                            self.selected_shapes.remove(index)
                        self.slice_data.remove(index)
                        shapes = self.selected_shapes
                        self._selected_box = self.interaction_box(shapes)
                else:
                    if shape_type == Rectangle:
                        # Deleting vertex from a rectangle creates a polygon
                        new_type = Polygon
                    else:
                        new_type = None
                    # Remove clicked on vertex
                    vertices = np.delete(vertices, vertex, axis=0)
                    with self.freeze_refresh():
                        self.slice_data.edit(
                            index, vertices, new_type=new_type
                        )
                        shapes = self.selected_shapes
                        self._selected_box = self.interaction_box(shapes)
                shape, vertex = self._shape_at(coord)
                self._hover_shape = shape
                self._hover_vertex = vertex
                self.refresh()
                self.status = self.get_message(coord, shape, vertex)
        else:
            raise ValueError("Mode not recongnized")

    def on_mouse_move(self, event):
        """Called whenever mouse moves over canvas.

        Parameters
        ----------
        event : Event
            Vispy event
        """
        if event.pos is None:
            return
        self.position = tuple(event.pos)
        coord = self.coordinates[-2:]

        if self._mode == Mode.PAN_ZOOM:
            # If in pan/zoom mode just look at coord all
            shape, vertex = self._shape_at(coord)
        elif self._mode == Mode.SELECT:
            if event.is_dragging:
                # Drag any selected shapes
                self._move(coord)
            elif self._is_moving:
                pass
            elif self._is_selecting:
                pass
            else:
                # Highlight boxes if hover over any
                self._hover_shape, self._hover_vertex = self._shape_at(coord)
                self._set_highlight()
            shape = self._hover_shape
            vertex = self._hover_vertex
        elif self._mode == Mode.DIRECT:
            if event.is_dragging:
                # Drag any selected shapes
                self._move(coord)
            elif self._is_moving:
                pass
            elif self._is_selecting:
                pass
            else:
                # Highlight boxes if hover over any
                self._hover_shape, self._hover_vertex = self._shape_at(coord)
                self._set_highlight()
            shape = self._hover_shape
            vertex = self._hover_vertex
        elif self._mode in (
            [Mode.ADD_RECTANGLE, Mode.ADD_ELLIPSE, Mode.ADD_LINE]
        ):
            # While drawing a shape or doing nothing
            if self._is_creating and event.is_dragging:
                # Drag any selected shapes
                self._move(coord)
                shape = self._hover_shape
                vertex = self._hover_vertex
            else:
                shape, vertex = self._shape_at(coord)
        elif self._mode in [Mode.ADD_PATH, Mode.ADD_POLYGON]:
            # While drawing a path or doing nothing
            if self._is_creating:
                # Drag any selected shapes
                self._move(coord)
                shape = self._hover_shape
                vertex = self._hover_vertex
            else:
                shape, vertex = self._shape_at(coord)
        elif self._mode in [Mode.VERTEX_INSERT, Mode.VERTEX_REMOVE]:
            self._hover_shape, self._hover_vertex = self._shape_at(coord)
            self._set_highlight()
            shape = self._hover_shape
            vertex = self._hover_vertex
        else:
            raise ValueError("Mode not recongnized")

        self.status = self.get_message(coord, shape, vertex)

    def on_mouse_release(self, event):
        """Called whenever mouse released in canvas.

        Parameters
        ----------
        event : Event
            Vispy event
        """
        if event.pos is None:
            return
        self.position = tuple(event.pos)
        coord = self.coordinates[-2:]
        shift = 'Shift' in event.modifiers

        if self._mode == Mode.PAN_ZOOM:
            # If in pan/zoom mode do nothing
            pass
        elif self._mode == Mode.SELECT:
            shape, vertex = self._shape_at(coord)
            if not self._is_moving and not self._is_selecting and not shift:
                if shape is not None:
                    self.selected_shapes = [shape]
                else:
                    self.selected_shapes = []
            elif self._is_selecting:
                self.selected_shapes = self.slice_data.shapes_in_box(
                    self._drag_box
                )
                self._is_selecting = False
                self._set_highlight()
            self._is_moving = False
            self._drag_start = None
            self._drag_box = None
            self._fixed_vertex = None
            self._moving_shape = None
            self._moving_vertex = None
            self._hover_shape = shape
            self._hover_vertex = shape
            self._set_highlight()
            self.status = self.get_message(coord, shape, vertex)
        elif self._mode == Mode.DIRECT:
            shape, vertex = self._shape_at(coord)
            if not self._is_moving and not self._is_selecting and not shift:
                if shape is not None:
                    self.selected_shapes = [shape]
                else:
                    self.selected_shapes = []
            elif self._is_selecting:
                self.selected_shapes = self.slice_data.shapes_in_box(
                    self._drag_box
                )
                self._is_selecting = False
                self._set_highlight()
            self._is_moving = False
            self._drag_start = None
            self._drag_box = None
            self._fixed_vertex = None
            self._moving_shape = None
            self._moving_vertex = None
            self._hover_shape = shape
            self._hover_vertex = shape
            self._set_highlight()
            self.status = self.get_message(coord, shape, vertex)
        elif self._mode in (
            [Mode.ADD_RECTANGLE, Mode.ADD_ELLIPSE, Mode.ADD_LINE]
        ):
            self._finish_drawing()
            shape, vertex = self._shape_at(coord)
            self.status = self.get_message(coord, shape, vertex)
        elif self._mode in (
            [
                Mode.ADD_PATH,
                Mode.ADD_POLYGON,
                Mode.VERTEX_INSERT,
                Mode.VERTEX_REMOVE,
            ]
        ):
            pass
        else:
            raise ValueError("Mode not recongnized")

    def on_key_press(self, event):
        """Called whenever key pressed in canvas.

        Parameters
        ----------
        event : Event
            Vispy event
        """
        if event.native.isAutoRepeat():
            return
        else:
            if event.key == ' ':
                if self._mode != Mode.PAN_ZOOM:
                    self._mode_history = self._mode
                    self._selected_shapes_history = copy(self.selected_shapes)
                    self.mode = Mode.PAN_ZOOM
                else:
                    self._mode_history = Mode.PAN_ZOOM
            elif event.key == 'Shift':
                self._fixed_aspect = True
                box = self._selected_box
                if box is not None:
                    size = box[Box.BOTTOM_RIGHT] - box[Box.TOP_LEFT]
                    if not np.any(size == np.zeros(2)):
                        self._aspect_ratio = abs(size[1] / size[0])
                    else:
                        self._aspect_ratio = 1
                else:
                    self._aspect_ratio = 1
                if self._is_moving:
                    self._move(self.coordinates[-2:])
            elif event.key == 'r':
                self.mode = Mode.ADD_RECTANGLE
            elif event.key == 'e':
                self.mode = Mode.ADD_ELLIPSE
            elif event.key == 'l':
                self.mode = Mode.ADD_LINE
            elif event.key == 't':
                self.mode = Mode.ADD_PATH
            elif event.key == 'p':
                self.mode = Mode.ADD_POLYGON
            elif event.key == 'd':
                self.mode = Mode.DIRECT
            elif event.key == 's':
                self.mode = Mode.SELECT
            elif event.key == 'z':
                self.mode = Mode.PAN_ZOOM
            elif event.key == 'i':
                self.mode = Mode.VERTEX_INSERT
            elif event.key == 'x':
                self.mode = Mode.VERTEX_REMOVE
            elif event.key == 'c' and 'Control' in event.modifiers:
                if self._mode in [Mode.DIRECT, Mode.SELECT]:
                    self._copy_shapes()
            elif event.key == 'v' and 'Control' in event.modifiers:
                if self.mode in [Mode.DIRECT, Mode.SELECT]:
                    self._paste_shapes()
            elif event.key == 'a':
                if self._mode in [Mode.DIRECT, Mode.SELECT]:
                    self.selected_shapes = list(range(self._nshapes_view))
                    self._set_highlight()
            elif event.key == 'Backspace':
                self.remove_selected()
            elif event.key == 'Escape':
                self._finish_drawing()

    def on_key_release(self, event):
        """Called whenever key released in canvas.

        Parameters
        ----------
        event : Event
            Vispy event
        """
        if event.key == ' ':
            if self._mode_history != Mode.PAN_ZOOM:
                self.mode = self._mode_history
                self.selected_shapes = self._selected_shapes_history
                self._set_highlight()
        elif event.key == 'Shift':
            self._fixed_aspect = False
            if self._is_moving:
                self._move(self.coordinates[-2:])<|MERGE_RESOLUTION|>--- conflicted
+++ resolved
@@ -53,25 +53,20 @@
     opacity : float | list
         Opacity of the shapes, must be between 0 and 1.
     z_index : int | list
-<<<<<<< HEAD
-        Specifier of z order priority. Shapes with higher z order are displayed
-        ontop of others. If a list is supplied it must be the same length as
-        the length of `data` and each element will be applied to each shape
-        otherwise the same value will be used for all shapes.
-    ndim : int, optional
-        Dimensions of shape data. Once set cannot be changed. Defaults to 2.
-    broadcast : bool, optional
-        If True, shapes are broadcast across all dimensions if `ndim` > 2.
-        If False only shapes in the currently sliced layer are visible. While
-        it is possible to swith between these two views, when you are in one
-        view you will only be able to see and edit shapes in that view.
-=======
         Specifier of z order priority. Shapes with higher z order are
         displayed ontop of others. If a list is supplied it must be the
         same length as the length of `data` and each element will be
         applied to each shape otherwise the same value will be used for all
         shapes.
->>>>>>> 8e0478bf
+    ndim : int, optional
+        Dimensions of shape data. Once set cannot be changed. Defaults to
+        2.
+    broadcast : bool, optional
+        If True, shapes are broadcast across all dimensions if `ndim`
+        > 2. If False only shapes in the currently sliced layer are
+        visible. While it is possible to swith between these two views,
+        when you are in one view you will only be able to see and edit
+        shapes in that view.
     name : str, keyword-only
         Name of the layer.
 
@@ -79,6 +74,8 @@
     ----------
     data : Dict of ShapeList
         Dictionary containing all the shape data indexed by slice tuple
+    slice_data : ShapeList
+        Object containing the currently viewed shape data.
     edge_width : float
         thickness of lines and edges.
     edge_color : str
@@ -101,8 +98,6 @@
 
     Extended Summary
     ----------
-    slice_data : ShapeList
-        Object containing the currently viewed shape data.
     _nshapes_view : int
         Number of shapes in the current view.
     _mode_history : Mode
