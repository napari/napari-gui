from qtpy.QtCore import Qt
from qtpy.QtWidgets import QLabel, QComboBox, QSlider, QCheckBox
from collections import Iterable
import numpy as np
from ..._base_layer import QtLayer


class QtShapesLayer(QtLayer):
    def __init__(self, layer):
        super().__init__(layer)

        self.layer.events.edge_width.connect(self._on_edge_width_change)
        self.layer.events.edge_color.connect(self._on_edge_color_change)
        self.layer.events.face_color.connect(self._on_face_color_change)
        self.layer.events.broadcast.connect(self._on_broadcast_change)

        sld = QSlider(Qt.Horizontal, self)
        sld.setFocusPolicy(Qt.NoFocus)
        sld.setFixedWidth(75)
        sld.setMinimum(0)
        sld.setMaximum(40)
        sld.setSingleStep(1)
        value = self.layer.edge_width
        if isinstance(value, Iterable):
            if isinstance(value, list):
                value = np.asarray(value)
            value = value.mean()
        sld.setValue(int(value))
        sld.valueChanged[int].connect(
            lambda value=sld: self.changeWidth(value)
        )
        self.widthSlider = sld
        row = self.grid_layout.rowCount()
        self.grid_layout.addWidget(QLabel('width:'), row, self.name_column)
        self.grid_layout.addWidget(sld, row, self.property_column)

        face_comboBox = QComboBox()
        colors = self.layer._colors
        for c in colors:
            face_comboBox.addItem(c)
        index = face_comboBox.findText(
            self.layer.face_color, Qt.MatchFixedString
        )
        if index >= 0:
            face_comboBox.setCurrentIndex(index)
        face_comboBox.activated[str].connect(
            lambda text=face_comboBox: self.changeFaceColor(text)
        )
        self.faceComboBox = face_comboBox
        row = self.grid_layout.rowCount()
        self.grid_layout.addWidget(
            QLabel('face_color:'), row, self.name_column
        )
        self.grid_layout.addWidget(face_comboBox, row, self.property_column)

        edge_comboBox = QComboBox()
        colors = self.layer._colors
        for c in colors:
            edge_comboBox.addItem(c)
        index = edge_comboBox.findText(
            self.layer.edge_color, Qt.MatchFixedString
        )
        if index >= 0:
            edge_comboBox.setCurrentIndex(index)
        edge_comboBox.activated[str].connect(
            lambda text=edge_comboBox: self.changeEdgeColor(text)
        )
        self.edgeComboBox = edge_comboBox
        row = self.grid_layout.rowCount()
        self.grid_layout.addWidget(
            QLabel('edge_color:'), row, self.name_column
        )
        self.grid_layout.addWidget(edge_comboBox, row, self.property_column)

        broadcast_cb = QCheckBox()
        broadcast_cb.setToolTip('broadcast shapes')
        broadcast_cb.setChecked(self.layer.broadcast)
        broadcast_cb.stateChanged.connect(lambda state=broadcast_cb:
                                          self.change_broadcast(state))
        self.broadcastCheckBox = broadcast_cb
        row = self.grid_layout.rowCount()
        self.grid_layout.addWidget(QLabel('broadcast:'), row, self.name_column)
        self.grid_layout.addWidget(broadcast_cb, row, self.property_column)

        self.setExpanded(False)

    def changeFaceColor(self, text):
        self.layer.face_color = text

    def changeEdgeColor(self, text):
        self.layer.edge_color = text

    def changeWidth(self, value):
        self.layer.edge_width = float(value) / 2

    def change_broadcast(self, state):
        if state == Qt.Checked:
            self.layer.broadcast = True
        else:
            self.layer.broadcast = False

    def _on_edge_width_change(self, event):
        with self.layer.events.edge_width.blocker():
            value = self.layer.edge_width
            value = np.clip(int(2 * value), 0, 40)
            self.widthSlider.setValue(value)

    def _on_edge_color_change(self, event):
        with self.layer.events.edge_color.blocker():
            index = self.edgeComboBox.findText(
                self.layer.edge_color, Qt.MatchFixedString
            )
            self.edgeComboBox.setCurrentIndex(index)

    def _on_face_color_change(self, event):
        with self.layer.events.face_color.blocker():
<<<<<<< HEAD
            index = self.faceComboBox.findText(self.layer.face_color,
                                               Qt.MatchFixedString)
            self.faceComboBox.setCurrentIndex(index)

    def _on_broadcast_change(self, event):
        with self.layer.events.broadcast.blocker():
            self.broadcastCheckBox.setChecked(self.layer.broadcast)
=======
            index = self.faceComboBox.findText(
                self.layer.face_color, Qt.MatchFixedString
            )
            self.faceComboBox.setCurrentIndex(index)
>>>>>>> 51d83c17
<|MERGE_RESOLUTION|>--- conflicted
+++ resolved
@@ -75,8 +75,9 @@
         broadcast_cb = QCheckBox()
         broadcast_cb.setToolTip('broadcast shapes')
         broadcast_cb.setChecked(self.layer.broadcast)
-        broadcast_cb.stateChanged.connect(lambda state=broadcast_cb:
-                                          self.change_broadcast(state))
+        broadcast_cb.stateChanged.connect(
+            lambda state=broadcast_cb: self.change_broadcast(state)
+        )
         self.broadcastCheckBox = broadcast_cb
         row = self.grid_layout.rowCount()
         self.grid_layout.addWidget(QLabel('broadcast:'), row, self.name_column)
@@ -114,17 +115,11 @@
 
     def _on_face_color_change(self, event):
         with self.layer.events.face_color.blocker():
-<<<<<<< HEAD
-            index = self.faceComboBox.findText(self.layer.face_color,
-                                               Qt.MatchFixedString)
+            index = self.faceComboBox.findText(
+                self.layer.face_color, Qt.MatchFixedString
+            )
             self.faceComboBox.setCurrentIndex(index)
 
     def _on_broadcast_change(self, event):
         with self.layer.events.broadcast.blocker():
-            self.broadcastCheckBox.setChecked(self.layer.broadcast)
-=======
-            index = self.faceComboBox.findText(
-                self.layer.face_color, Qt.MatchFixedString
-            )
-            self.faceComboBox.setCurrentIndex(index)
->>>>>>> 51d83c17
+            self.broadcastCheckBox.setChecked(self.layer.broadcast)