--- conflicted
+++ resolved
@@ -1,9 +1,5 @@
 import warnings
-<<<<<<< HEAD
-from typing import Any, List, Optional, Tuple, Union
-=======
 from typing import List, Optional, Tuple, Union
->>>>>>> f9e73240
 
 import numpy as np
 
