--- conflicted
+++ resolved
@@ -1,11 +1,8 @@
 import numpy as np
-<<<<<<< HEAD
+import pytest
 
-=======
-import pytest
->>>>>>> b837c8b2
+from napari._tests.utils import check_layer_world_data_extent
 from napari.layers import Surface
-from napari._tests.utils import check_layer_world_data_extent
 
 
 def test_random_surface():
