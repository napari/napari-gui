--- conflicted
+++ resolved
@@ -4,15 +4,11 @@
 import numpy as np
 from scipy import ndimage as ndi
 
-<<<<<<< HEAD
-from ...utils.colormaps import colormaps
-=======
 from ...utils.colormaps import (
     color_dict_to_colormap,
     label_colormap,
     low_discrepancy_image,
 )
->>>>>>> 2e0ec7de
 from ...utils.events import Event
 from ...utils.status_messages import format_float
 from ..image import Image
