--- conflicted
+++ resolved
@@ -22,17 +22,12 @@
 from ..image._image_utils import guess_multiscale
 from ..image.image import _ImageBase
 from ..utils.color_transformations import transform_color
-<<<<<<< HEAD
 from ..utils.layer_utils import (
     _features_from_properties,
     _features_to_properties,
     _validate_features,
 )
-from ._labels_constants import LabelColorMode, Mode
-=======
-from ..utils.layer_utils import validate_properties
 from ._labels_constants import LabelColorMode, LabelsRendering, Mode
->>>>>>> e6ce01d9
 from ._labels_mouse_bindings import draw, pick
 from ._labels_utils import indices_in_shape, sphere_indices
 
