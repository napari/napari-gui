import warnings
from collections import deque
from typing import Dict, List, Optional, Tuple, Union

import numpy as np
from scipy import ndimage as ndi

from ...utils import config
from ...utils._dtype import normalize_dtype
from ...utils.colormaps import (
    color_dict_to_colormap,
    label_colormap,
    low_discrepancy_image,
)
from ...utils.events import Event
from ...utils.events.custom_types import Array
from ...utils.events.event import WarningEmitter
from ...utils.geometry import clamp_point_to_bounding_box
from ...utils.status_messages import generate_layer_status
from ...utils.translations import trans
from ..base import no_op
from ..image._image_utils import guess_multiscale
from ..image.image import _ImageBase
from ..utils.color_transformations import transform_color
from ..utils.layer_utils import validate_properties
from ._labels_constants import LabelColorMode, Mode
from ._labels_mouse_bindings import draw, pick
from ._labels_utils import indices_in_shape, sphere_indices

_REV_SHAPE_HELP = {
    trans._('enter paint or fill mode to edit labels'): {Mode.PAN_ZOOM},
    trans._('hold <space> to pan/zoom, click to pick a label'): {
        Mode.PICK,
        Mode.FILL,
    },
    trans._(
        'hold <space> to pan/zoom, hold <shift> to toggle preserve_labels, hold <control> to fill, hold <alt> to erase, drag to paint a label'
    ): {Mode.PAINT},
    trans._('hold <space> to pan/zoom, drag to erase a label'): {Mode.ERASE},
}

# This avoid duplicating the trans._ help messages above
# as some modes have the same help.
# while most tooling will recognise identical messages,
# this can lead to human error.
_FWD_SHAPE_HELP = {}
for t, modes in _REV_SHAPE_HELP.items():
    for m in modes:
        _FWD_SHAPE_HELP[m] = t


class Labels(_ImageBase):
    """Labels (or segmentation) layer.

    An image-like layer where every pixel contains an integer ID
    corresponding to the region it belongs to.

    Parameters
    ----------
    data : array or list of array
        Labels data as an array or multiscale. Must be integer type or bools.
        Please note multiscale rendering is only supported in 2D. In 3D, only
        the lowest resolution scale is displayed.
    num_colors : int
        Number of unique colors to use in colormap.
    properties : dict {str: array (N,)} or DataFrame
        Properties for each label. Each property should be an array of length
        N, where N is the number of labels, and the first property corresponds
        to background.
    color : dict of int to str or array
        Custom label to color mapping. Values must be valid color names or RGBA
        arrays.
    seed : float
        Seed for colormap random generator.
    name : str
        Name of the layer.
    metadata : dict
        Layer metadata.
    scale : tuple of float
        Scale factors for the layer.
    translate : tuple of float
        Translation values for the layer.
    rotate : float, 3-tuple of float, or n-D array.
        If a float convert into a 2D rotation matrix using that value as an
        angle. If 3-tuple convert into a 3D rotation matrix, using a yaw,
        pitch, roll convention. Otherwise assume an nD rotation. Angles are
        assumed to be in degrees. They can be converted from radians with
        np.degrees if needed.
    shear : 1-D array or n-D array
        Either a vector of upper triangular values, or an nD shear matrix with
        ones along the main diagonal.
    affine : n-D array or napari.utils.transforms.Affine
        (N+1, N+1) affine transformation matrix in homogeneous coordinates.
        The first (N, N) entries correspond to a linear transform and
        the final column is a lenght N translation vector and a 1 or a napari
        AffineTransform object. If provided then translate, scale, rotate, and
        shear values are ignored.
    opacity : float
        Opacity of the layer visual, between 0.0 and 1.0.
    blending : str
        One of a list of preset blending modes that determines how RGB and
        alpha values of the layer visual get mixed. Allowed values are
        {'opaque', 'translucent', and 'additive'}.
    rendering : str
        3D Rendering mode used by vispy. Must be one {'translucent', 'iso_categorical'}.
        'translucent' renders without lighting. 'iso_categorical' uses isosurface
        rendering to calculate lighting effects on labeled surfaces.
        The default value is 'iso_categorical'.
    visible : bool
        Whether the layer visual is currently being displayed.
    multiscale : bool
        Whether the data is a multiscale image or not. Multiscale data is
        represented by a list of array like image data. If not specified by
        the user and if the data is a list of arrays that decrease in shape
        then it will be taken to be multiscale. The first image in the list
        should be the largest. Please note multiscale rendering is only
        supported in 2D. In 3D, only the lowest resolution scale is
        displayed.
    experimental_slicing_plane : dict
        Properties defining plane rendering in 3D. Properties are defined in
        data coordinates. Valid dictionary keys are
        {'position', 'normal_vector', 'thickness', and 'enabled'}.
    experimental_clipping_planes : list of dicts, list of Plane, or PlaneList
        Each dict defines a clipping plane in 3D in data coordinates.
        Valid dictionary keys are {'position', 'normal_vector', and 'enabled'}.

    Attributes
    ----------
    data : array or list of array
        Integer label data as an array or multiscale. Can be N dimensional.
        Every pixel contains an integer ID corresponding to the region it
        belongs to. The label 0 is rendered as transparent. Please note
        multiscale rendering is only supported in 2D. In 3D, only
        the lowest resolution scale is displayed.
    multiscale : bool
        Whether the data is a multiscale image or not. Multiscale data is
        represented by a list of array like image data. The first image in the
        list should be the largest. Please note multiscale rendering is only
        supported in 2D. In 3D, only the lowest resolution scale is
        displayed.
    metadata : dict
        Labels metadata.
    num_colors : int
        Number of unique colors to use in colormap.
    properties : dict {str: array (N,)}, DataFrame
        Properties for each label. Each property should be an array of length
        N, where N is the number of labels, and the first property corresponds
        to background.
    color : dict of int to str or array
        Custom label to color mapping. Values must be valid color names or RGBA
        arrays.
    seed : float
        Seed for colormap random generator.
    opacity : float
        Opacity of the labels, must be between 0 and 1.
    contiguous : bool
        If `True`, the fill bucket changes only connected pixels of same label.
    n_dimensional : bool
        If `True`, paint and fill edit labels across all dimensions.
    contour : int
        If greater than 0, displays contours of labels instead of shaded regions
        with a thickness equal to its value.
    brush_size : float
        Size of the paint brush in data coordinates.
    selected_label : int
        Index of selected label. Can be greater than the current maximum label.
    mode : str
        Interactive mode. The normal, default mode is PAN_ZOOM, which
        allows for normal interactivity with the canvas.

        In PICK mode the cursor functions like a color picker, setting the
        clicked on label to be the current label. If the background is picked it
        will select the background label `0`.

        In PAINT mode the cursor functions like a paint brush changing any
        pixels it brushes over to the current label. If the background label
        `0` is selected than any pixels will be changed to background and this
        tool functions like an eraser. The size and shape of the cursor can be
        adjusted in the properties widget.

        In FILL mode the cursor functions like a fill bucket replacing pixels
        of the label clicked on with the current label. It can either replace
        all pixels of that label or just those that are contiguous with the
        clicked on pixel. If the background label `0` is selected than any
        pixels will be changed to background and this tool functions like an
        eraser.

        In ERASE mode the cursor functions similarly to PAINT mode, but to
        paint with background label, which effectively removes the label.
    experimental_slicing_plane : Plane
        Properties defining plane rendering in 3D.
    experimental_clipping_planes : PlaneList
        Clipping planes defined in data coordinates, used to clip the volume.

    Notes
    -----
    _data_raw : array (N, M)
        2D labels data for the currently viewed slice.
    _selected_color : 4-tuple or None
        RGBA tuple of the color of the selected label, or None if the
        background label `0` is selected.
    """

    _history_limit = 100

    def __init__(
        self,
        data,
        *,
        num_colors=50,
        properties=None,
        color=None,
        seed=0.5,
        name=None,
        metadata=None,
        scale=None,
        translate=None,
        rotate=None,
        shear=None,
        affine=None,
        opacity=0.7,
        blending='translucent',
        rendering='iso_categorical',
        visible=True,
        multiscale=None,
        experimental_slicing_plane=None,
        experimental_clipping_planes=None,
    ):

        self._seed = seed
        self._background_label = 0
        self._num_colors = num_colors
        self._random_colormap = label_colormap(self.num_colors)
        self._all_vals = low_discrepancy_image(
            np.arange(self.num_colors), self._seed
        )
        self._all_vals[0] = 0
        self._color_mode = LabelColorMode.AUTO
        self._show_selected_label = False
        self._contour = 0

        data = self._ensure_int_labels(data)
        self._color_lookup_func = None

        self._properties, self._label_index = self._prepare_properties(
            properties
        )

        super().__init__(
            data,
            rgb=False,
            colormap=self._random_colormap,
            contrast_limits=[0.0, 1.0],
            interpolation='nearest',
            rendering=rendering,
            iso_threshold=0,
            name=name,
            metadata=metadata,
            scale=scale,
            translate=translate,
            rotate=rotate,
            shear=shear,
            affine=affine,
            opacity=opacity,
            blending=blending,
            visible=visible,
            multiscale=multiscale,
            experimental_slicing_plane=experimental_slicing_plane,
            experimental_clipping_planes=experimental_clipping_planes,
        )

        self.events.add(
            mode=Event,
            preserve_labels=Event,
            properties=Event,
            n_dimensional=WarningEmitter(
                trans._(
                    "'Labels.events.n_dimensional' is deprecated and will be removed in napari v0.4.9. Use 'Labels.event.n_edit_dimensions' instead.",
                    deferred=True,
                ),
                type='n_dimensional',
            ),
            n_edit_dimensions=Event,
            contiguous=Event,
            brush_size=Event,
            selected_label=Event,
            color_mode=Event,
            brush_shape=Event,
            contour=Event,
        )

        self._n_edit_dimensions = 2
        self._contiguous = True
        self._brush_size = 10

        self._selected_label = 1
        self._selected_color = self.get_color(self._selected_label)
        self.color = color

        self._mode = Mode.PAN_ZOOM
        self._status = self.mode
        self._preserve_labels = False
        self._help = trans._('enter paint or fill mode to edit labels')

        self._block_saving = False
        self._reset_history()

        # Trigger generation of view slice and thumbnail
        self._update_dims()
        self._set_editable()

    @property
    def contiguous(self):
        """bool: fill bucket changes only connected pixels of same label."""
        return self._contiguous

    @contiguous.setter
    def contiguous(self, contiguous):
        self._contiguous = contiguous
        self.events.contiguous()

    @property
    def n_dimensional(self):
        """bool: paint and fill edits labels across all dimensions."""
        warnings.warn(
            trans._(
                'Labels.n_dimensional is deprecated. Use Labels.n_edit_dimensions instead.',
                deferred=True,
            ),
            category=FutureWarning,
            stacklevel=2,
        )
        return self._n_edit_dimensions == self.ndim and self.ndim > 2

    @n_dimensional.setter
    def n_dimensional(self, n_dimensional):
        warnings.warn(
            trans._(
                'Labels.n_dimensional is deprecated. Use Labels.n_edit_dimensions instead.',
                deferred=True,
            ),
            category=FutureWarning,
            stacklevel=2,
        )
        if n_dimensional:
            self.n_edit_dimensions = self.ndim
        else:
            self.n_edit_dimensions = 2
        self.events.n_dimensional()

    @property
    def n_edit_dimensions(self):
        return self._n_edit_dimensions

    @n_edit_dimensions.setter
    def n_edit_dimensions(self, n_edit_dimensions):
        self._n_edit_dimensions = n_edit_dimensions
        self.events.n_edit_dimensions()

    @property
    def contour(self):
        """int: displays contours of labels instead of shaded regions."""
        return self._contour

    @contour.setter
    def contour(self, contour):
        self._contour = contour
        self.events.contour()
        self.refresh()

    @property
    def brush_size(self):
        """float: Size of the paint in world coordinates."""
        return self._brush_size

    @brush_size.setter
    def brush_size(self, brush_size):
        self._brush_size = int(brush_size)
        self.cursor_size = self._calculate_cursor_size()
        self.events.brush_size()

    def _calculate_cursor_size(self):
        # Convert from brush size in data coordinates to
        # cursor size in world coordinates
        scale = self._data_to_world.scale
        min_scale = np.min([abs(scale[d]) for d in self._dims_displayed])
        return abs(self.brush_size * min_scale)

    @property
    def seed(self):
        """float: Seed for colormap random generator."""
        return self._seed

    @seed.setter
    def seed(self, seed):
        self._seed = seed
        # invalidate _all_vals to trigger re-generation
        # in _raw_to_displayed
        self._all_vals = np.array([])
        self._selected_color = self.get_color(self.selected_label)
        self.refresh()
        self.events.selected_label()

    @property
    def num_colors(self):
        """int: Number of unique colors to use in colormap."""
        return self._num_colors

    @num_colors.setter
    def num_colors(self, num_colors):
        self._num_colors = num_colors
        self.colormap = label_colormap(num_colors)
        self.refresh()
        self._selected_color = self.get_color(self.selected_label)
        self.events.selected_label()

    @property
    def data(self):
        """array: Image data."""
        return self._data

    @data.setter
    def data(self, data):
        data = self._ensure_int_labels(data)
        self._data = data
        self._update_dims()
        self.events.data(value=self.data)
        self._set_editable()

    @property
    def properties(self) -> Dict[str, np.ndarray]:
        """dict {str: array (N,)}, DataFrame: Properties for each label."""
        return self._properties

    @properties.setter
    def properties(self, properties: Dict[str, Array]):
        self._properties, self._label_index = self._prepare_properties(
            properties
        )
        self.events.properties()

    @classmethod
    def _prepare_properties(
        cls, properties: Optional[Dict[str, Array]]
    ) -> Tuple[Dict[str, np.ndarray], Dict[int, int]]:
        properties = validate_properties(properties)
        label_index = {}
        if 'index' in properties:
            label_index = {i: k for k, i in enumerate(properties['index'])}
        elif len(properties) > 0:
            max_len = max(len(x) for x in properties.values())
            label_index = {i: i for i in range(max_len)}
        return properties, label_index

    @property
    def color(self):
        """dict: custom color dict for label coloring"""
        return self._color

    @color.setter
    def color(self, color):

        if not color:
            color = {}
            color_mode = LabelColorMode.AUTO
        else:
            color_mode = LabelColorMode.DIRECT

        if self._background_label not in color:
            color[self._background_label] = 'transparent'

        if None not in color:
            color[None] = 'black'

        colors = {
            label: transform_color(color_str)[0]
            for label, color_str in color.items()
        }

        self._color = colors
        self.color_mode = color_mode

    def _ensure_int_labels(self, data):
        """Ensure data is integer by converting from bool if required, raising an error otherwise."""
        looks_multiscale, data = guess_multiscale(data)
        if not looks_multiscale:
            data = [data]
        int_data = []
        for data_level in data:
            # normalize_dtype turns e.g. tensorstore or torch dtypes into
            # numpy dtypes
            if np.issubdtype(normalize_dtype(data_level.dtype), np.floating):
                raise TypeError(
                    trans._(
                        "Only integer types are supported for Labels layers, but data contains {data_level_type}.",
                        data_level_type=data_level.dtype,
                    )
                )
            if data_level.dtype == bool:
                int_data.append(data_level.astype(np.int8))
            else:
                int_data.append(data_level)
        data = int_data
        if not looks_multiscale:
            data = data[0]
        return data

    def _get_state(self):
        """Get dictionary of layer state.

        Returns
        -------
        state : dict
            Dictionary of layer state.
        """
        state = self._get_base_state()
        state.update(
            {
                'multiscale': self.multiscale,
                'num_colors': self.num_colors,
                'properties': self._properties,
                'rendering': self.rendering,
<<<<<<< HEAD
                'experimental_slicing_plane': self.experimental_slicing_plane.dict(),
                'experimental_clipping_planes': [
                    plane.dict() for plane in self.experimental_clipping_planes
                ],
=======
                'plane': self.experimental_slicing_plane.dict(),
>>>>>>> aa815ea0
                'seed': self.seed,
                'data': self.data,
                'color': self.color,
            }
        )
        return state

    @property
    def selected_label(self):
        """int: Index of selected label."""
        return self._selected_label

    @selected_label.setter
    def selected_label(self, selected_label):
        if selected_label < 0:
            raise ValueError(trans._('cannot reduce selected label below 0'))
        if selected_label == self.selected_label:
            return

        self._selected_label = selected_label
        self._selected_color = self.get_color(selected_label)
        self.events.selected_label()

        # note: self.color_mode returns a string and this comparison fails,
        # so use self._color_mode
        if self.show_selected_label:
            self.refresh()

    @property
    def color_mode(self):
        """Color mode to change how color is represented.

        AUTO (default) allows color to be set via a hash function with a seed.

        DIRECT allows color of each label to be set directly by a color dict.
        """
        return str(self._color_mode)

    @color_mode.setter
    def color_mode(self, color_mode: Union[str, LabelColorMode]):
        color_mode = LabelColorMode(color_mode)
        if color_mode == LabelColorMode.DIRECT:
            (
                custom_colormap,
                label_color_index,
            ) = color_dict_to_colormap(self.color)
            self.colormap = custom_colormap
            self._label_color_index = label_color_index
        elif color_mode == LabelColorMode.AUTO:
            self._label_color_index = {}
            self.colormap = self._random_colormap

        else:
            raise ValueError(trans._("Unsupported Color Mode"))

        self._color_mode = color_mode
        self._selected_color = self.get_color(self.selected_label)
        self.events.color_mode()
        self.events.colormap()
        self.events.selected_label()
        self.refresh()

    @property
    def show_selected_label(self):
        """Whether to filter displayed labels to only the selected label or not"""
        return self._show_selected_label

    @show_selected_label.setter
    def show_selected_label(self, filter):
        self._show_selected_label = filter
        self.refresh()

    @property
    def mode(self):
        """MODE: Interactive mode. The normal, default mode is PAN_ZOOM, which
        allows for normal interactivity with the canvas.

        In PICK mode the cursor functions like a color picker, setting the
        clicked on label to be the current label. If the background is picked it
        will select the background label `0`.

        In PAINT mode the cursor functions like a paint brush changing any
        pixels it brushes over to the current label. If the background label
        `0` is selected than any pixels will be changed to background and this
        tool functions like an eraser. The size and shape of the cursor can be
        adjusted in the properties widget.

        In FILL mode the cursor functions like a fill bucket replacing pixels
        of the label clicked on with the current label. It can either replace
        all pixels of that label or just those that are contiguous with the
        clicked on pixel. If the background label `0` is selected than any
        pixels will be changed to background and this tool functions like an
        eraser.

        In ERASE mode the cursor functions similarly to PAINT mode, but to
        paint with background label, which effectively removes the label.
        """
        return str(self._mode)

    _drag_modes = {
        Mode.PAN_ZOOM: no_op,
        Mode.PICK: pick,
        Mode.PAINT: draw,
        Mode.FILL: draw,
        Mode.ERASE: draw,
    }

    _move_modes = {
        Mode.PAN_ZOOM: no_op,
        Mode.PICK: no_op,
        Mode.PAINT: no_op,
        Mode.FILL: no_op,
        Mode.ERASE: no_op,
    }
    _cursor_modes = {
        Mode.PAN_ZOOM: 'standard',
        Mode.PICK: 'cross',
        Mode.PAINT: 'circle',
        Mode.FILL: 'cross',
        Mode.ERASE: 'circle',
    }

    @mode.setter
    def mode(self, mode: Union[str, Mode]):
        mode, changed = self._mode_setter_helper(mode, Mode)
        if not changed:
            return

        self.help = _FWD_SHAPE_HELP[mode]

        if mode in (Mode.PAINT, Mode.ERASE):
            self.cursor_size = self._calculate_cursor_size()

        self.events.mode(mode=mode)
        self.refresh()

    @property
    def preserve_labels(self):
        """Defines if painting should preserve existing labels.

        Default to false to allow paint on existing labels. When
        set to true, existing labels will be preserved during painting.
        """
        return self._preserve_labels

    @preserve_labels.setter
    def preserve_labels(self, preserve_labels: bool):
        self._preserve_labels = preserve_labels
        self.events.preserve_labels(preserve_labels=preserve_labels)

    def _set_editable(self, editable=None):
        """Set editable mode based on layer properties."""
        if editable is None:
            if self.multiscale:
                self.editable = False
            else:
                self.editable = True

        if not self.editable:
            self.mode = Mode.PAN_ZOOM
            self._reset_history()

    def _lookup_with_low_discrepancy_image(self, im, selected_label=None):
        """Returns display version of im using low_discrepancy_image.

        Passes the image through low_discrepancy_image, only coloring
        selected_label if it's not None.

        Parameters
        ----------
        im : array or int
            Raw integer input image.
        selected_label : int, optional
            Value of selected label to color, by default None
        """
        if selected_label:
            image = np.where(
                im == selected_label,
                low_discrepancy_image(selected_label, self._seed),
                0,
            )
        else:
            image = np.where(im > 0, low_discrepancy_image(im, self._seed), 0)
        return image

    def _lookup_with_index(self, im, selected_label=None):
        """Returns display version of im using color lookup array by index

        Parameters
        ----------
        im : array or int
            Raw integer input image.
        selected_label : int, optional
            Value of selected label to color, by default None
        """
        if selected_label:
            if selected_label > len(self._all_vals):
                self._color_lookup_func = self._get_color_lookup_func(
                    im, max(np.max(im), selected_label)
                )
            if (
                self._color_lookup_func
                == self._lookup_with_low_discrepancy_image
            ):
                image = self._color_lookup_func(im, selected_label)
            else:
                colors = np.zeros_like(self._all_vals)
                colors[selected_label] = low_discrepancy_image(
                    selected_label, self._seed
                )
                image = colors[im]
        else:
            try:
                image = self._all_vals[im]
            except IndexError:
                self._color_lookup_func = self._get_color_lookup_func(
                    im, np.max(im)
                )
                if (
                    self._color_lookup_func
                    == self._lookup_with_low_discrepancy_image
                ):
                    # revert to "classic" mode converting all pixels since we
                    # encountered a large value in the raw labels image
                    image = self._color_lookup_func(im, selected_label)
                else:
                    image = self._all_vals[im]
        return image

    def _get_color_lookup_func(self, data, max_label_val):
        """Returns function used for mapping label values to colors

        If array of [0..max(data)] would be larger than data,
        returns lookup_with_low_discrepancy_image, otherwise returns
        lookup_with_index

        Parameters
        ----------
        data : array
            labels data
        max_label_val : int
            maximum label value in data

        Returns
        ----------
        lookup_func : function
            function to use for mapping label values to colors
        """

        # low_discrepancy_image is slow for large images, but large labels can
        # blow up memory usage of an index array of colors. If the index array
        # would be larger than the image, we go back to computing the low
        # discrepancy image on the whole input image. (Up to a minimum value of
        # 1kB.)
        nbytes_low_discrepancy = low_discrepancy_image(np.array([0])).nbytes
        max_nbytes = max(data.nbytes, 1024)
        if max_label_val * nbytes_low_discrepancy > max_nbytes:
            return self._lookup_with_low_discrepancy_image
        else:
            if self._all_vals.size < max_label_val + 1:
                self._all_vals = low_discrepancy_image(
                    np.arange(max_label_val + 1), self._seed
                )
                self._all_vals[0] = 0
            return self._lookup_with_index

    def _raw_to_displayed(self, raw):
        """Determine displayed image from a saved raw image and a saved seed.

        This function ensures that the 0 label gets mapped to the 0 displayed
        pixel.

        Parameters
        ----------
        raw : array or int
            Raw integer input image.

        Returns
        -------
        image : array
            Image mapped between 0 and 1 to be displayed.
        """
        if self._color_lookup_func is None:
            max_val = np.max(raw)
            self._color_lookup_func = self._get_color_lookup_func(raw, max_val)
        if (
            not self.show_selected_label
            and self._color_mode == LabelColorMode.DIRECT
        ):
            u, inv = np.unique(raw, return_inverse=True)
            image = np.array(
                [
                    self._label_color_index[x]
                    if x in self._label_color_index
                    else self._label_color_index[None]
                    for x in u
                ]
            )[inv].reshape(raw.shape)
        elif (
            not self.show_selected_label
            and self._color_mode == LabelColorMode.AUTO
        ):
            image = self._color_lookup_func(raw)
        elif (
            self.show_selected_label
            and self._color_mode == LabelColorMode.AUTO
        ):
            image = self._color_lookup_func(raw, self._selected_label)
        elif (
            self.show_selected_label
            and self._color_mode == LabelColorMode.DIRECT
        ):
            selected = self._selected_label
            if selected not in self._label_color_index:
                selected = None
            index = self._label_color_index
            image = np.where(
                raw == selected,
                index[selected],
                np.where(
                    raw != self._background_label,
                    index[None],
                    index[self._background_label],
                ),
            )
        else:
            raise ValueError("Unsupported Color Mode")

        if self.contour > 0 and raw.ndim == 2:
            image = np.zeros_like(raw)
            struct_elem = ndi.generate_binary_structure(raw.ndim, 1)
            thickness = self.contour
            thick_struct_elem = ndi.iterate_structure(
                struct_elem, thickness
            ).astype(bool)
            boundaries = ndi.grey_dilation(
                raw, footprint=struct_elem
            ) != ndi.grey_erosion(raw, footprint=thick_struct_elem)
            image[boundaries] = raw[boundaries]
            image = self._all_vals[image]
        elif self.contour > 0 and raw.ndim > 2:
            warnings.warn(
                trans._(
                    "Contours are not displayed during 3D rendering",
                    deferred=True,
                )
            )

        return image

    def new_colormap(self):
        self.seed = np.random.rand()

    def get_color(self, label):
        """Return the color corresponding to a specific label."""
        if label == 0:
            col = None
        elif label is None:
            col = self.colormap.map([0, 0, 0, 0])[0]
        else:
            val = self._raw_to_displayed(np.array([label]))
            col = self.colormap.map(val)[0]
        return col

    def _get_value_ray(
        self,
        start_point: np.ndarray,
        end_point: np.ndarray,
        dims_displayed: List[int],
    ) -> Optional[int]:
        """Get the first non-background value encountered along a ray.

        Parameters
        ----------
        start_point : np.ndarray
            (n,) array containing the start point of the ray in data coordinates.
        end_point : np.ndarray
            (n,) array containing the end point of the ray in data coordinates.
        dims_displayed : List[int]
            The indices of the dimensions currently displayed in the viewer.

        Returns
        -------
        value : Optional[int]
            The first non-zero value encountered along the ray. If none
            was encountered or the viewer is in 2D mode, None is returned.
        """
        if start_point is None or end_point is None:
            return None
        if len(dims_displayed) == 3:
            # only use get_value_ray on 3D for now
            # we use dims_displayed because the image slice
            # has its dimensions  in th same order as the vispy
            # Volume
            start_point = start_point[dims_displayed]
            end_point = end_point[dims_displayed]
            sample_ray = end_point - start_point
            length_sample_vector = np.linalg.norm(sample_ray)
            n_points = int(2 * length_sample_vector)
            sample_points = np.linspace(
                start_point, end_point, n_points, endpoint=True
            )
            im_slice = self._slice.image.raw
            clamped = clamp_point_to_bounding_box(
                sample_points, self._display_bounding_box(dims_displayed)
            ).astype(int)
            values = im_slice[tuple(clamped.T)]
            nonzero_indices = np.flatnonzero(values)
            if len(nonzero_indices > 0):
                # if a nonzer0 value was found, return the first one
                return values[nonzero_indices[0]]

        return None

    def _get_value_3d(
        self,
        start_position: np.ndarray,
        end_position: np.ndarray,
        dims_displayed: List[int],
    ) -> Optional[int]:
        """Get the first non-background value encountered along a ray.

        Parameters
        ----------
        start_point : np.ndarray
            (n,) array containing the start point of the ray in data coordinates.
        end_point : np.ndarray
            (n,) array containing the end point of the ray in data coordinates.
        dims_displayed : List[int]
            The indices of the dimensions currently displayed in the viewer.

        Returns
        -------
        value : int
            The first non-zero value encountered along the ray. If a
            non-zero value is not encountered, returns 0 (the background value).
        """
        return (
            self._get_value_ray(
                start_point=start_position,
                end_point=end_position,
                dims_displayed=dims_displayed,
            )
            or 0
        )

    def _reset_history(self, event=None):
        self._undo_history = deque(maxlen=self._history_limit)
        self._redo_history = deque(maxlen=self._history_limit)

    def _save_history(self, value):
        """Save a history "atom" to the undo history.

        A history "atom" is a single change operation to the array. A history
        *item* is a collection of atoms that were applied together to make a
        single change. For example, when dragging and painting, at each mouse
        callback we create a history "atom", but we save all those atoms in
        a single history item, since we would want to undo one drag in one
        undo operation.

        Parameters
        ----------
        value : 3-tuple of arrays
            The value is a 3-tuple containing:

            - a numpy multi-index, pointing to the array elements that were
              changed
            - the values corresponding to those elements before the change
            - the value(s) after the change
        """
        self._redo_history = deque()
        if not self._block_saving:
            self._undo_history.append([value])
        else:
            self._undo_history[-1].append(value)

    def _load_history(self, before, after, undoing=True):
        """Load a history item and apply it to the array.

        Parameters
        ----------
        before : list of history items
            The list of elements from which we want to load.
        after : list of history items
            The list of element to which to append the loaded element. In the
            case of an undo operation, this is the redo queue, and vice versa.
        undoing : bool
            Whether we are undoing (default) or redoing. In the case of
            redoing, we apply the "after change" element of a history element
            (the third element of the history "atom").

        See Also
        --------
        Labels._save_history
        """
        if len(before) == 0:
            return

        history_item = before.pop()
        after.append(list(reversed(history_item)))
        for prev_indices, prev_values, next_values in reversed(history_item):
            values = prev_values if undoing else next_values
            self.data[prev_indices] = values

        self.refresh()

    def undo(self):
        self._load_history(
            self._undo_history, self._redo_history, undoing=True
        )

    def redo(self):
        self._load_history(
            self._redo_history, self._undo_history, undoing=False
        )

    def fill(self, coord, new_label, refresh=True):
        """Replace an existing label with a new label, either just at the
        connected component if the `contiguous` flag is `True` or everywhere
        if it is `False`, working either just in the current slice if
        the `n_dimensional` flag is `False` or on the entire data if it is
        `True`.

        Parameters
        ----------
        coord : sequence of float
            Position of mouse cursor in image coordinates.
        new_label : int
            Value of the new label to be filled in.
        refresh : bool
            Whether to refresh view slice or not. Set to False to batch paint
            calls.
        """
        int_coord = tuple(np.round(coord).astype(int))
        # If requested fill location is outside data shape then return
        if np.any(np.less(int_coord, 0)) or np.any(
            np.greater_equal(int_coord, self.data.shape)
        ):
            return

        # If requested new label doesn't change old label then return
        old_label = np.asarray(self.data[int_coord]).item()
        if old_label == new_label or (
            self.preserve_labels and old_label != self._background_label
        ):
            return

        dims_to_fill = self._dims_order[-self.n_edit_dimensions :]
        data_slice_list = list(int_coord)
        for dim in dims_to_fill:
            data_slice_list[dim] = slice(None)
        data_slice = tuple(data_slice_list)
        labels = np.asarray(self.data[data_slice])
        slice_coord = tuple(int_coord[d] for d in dims_to_fill)

        matches = labels == old_label
        if self.contiguous:
            # if contiguous replace only selected connected component
            labeled_matches, num_features = ndi.label(matches)
            if num_features != 1:
                match_label = labeled_matches[slice_coord]
                matches = np.logical_and(
                    matches, labeled_matches == match_label
                )

        match_indices_local = np.nonzero(matches)
        if self.ndim not in {2, self.n_edit_dimensions}:
            n_idx = len(match_indices_local[0])
            match_indices = []
            j = 0
            for d in data_slice:
                if isinstance(d, slice):
                    match_indices.append(match_indices_local[j])
                    j += 1
                else:
                    match_indices.append(np.full(n_idx, d, dtype=np.intp))
            match_indices = tuple(match_indices)
        else:
            match_indices = match_indices_local

        self._save_history(
            (match_indices, self.data[match_indices], new_label)
        )

        # Replace target pixels with new_label
        self.data[match_indices] = new_label

        if refresh is True:
            self.refresh()

    def paint(self, coord, new_label, refresh=True):
        """Paint over existing labels with a new label, using the selected
        brush shape and size, either only on the visible slice or in all
        n dimensions.

        Parameters
        ----------
        coord : sequence of int
            Position of mouse cursor in image coordinates.
        new_label : int
            Value of the new label to be filled in.
        refresh : bool
            Whether to refresh view slice or not. Set to False to batch paint
            calls.
        """
        shape = self.data.shape
        dims_to_paint = self._dims_order[-self.n_edit_dimensions :]
        dims_not_painted = self._dims_order[: -self.n_edit_dimensions]
        paint_scale = np.array(
            [self.scale[i] for i in dims_to_paint], dtype=float
        )

        slice_coord = [int(np.round(c)) for c in coord]
        if self.n_edit_dimensions < self.ndim:
            coord_paint = [coord[i] for i in dims_to_paint]
            shape = [shape[i] for i in dims_to_paint]
        else:
            coord_paint = coord

        # Ensure circle doesn't have spurious point
        # on edge by keeping radius as ##.5
        radius = np.floor(self.brush_size / 2) + 0.5
        mask_indices = sphere_indices(radius, tuple(paint_scale))

        mask_indices = mask_indices + np.round(np.array(coord_paint)).astype(
            int
        )

        # discard candidate coordinates that are out of bounds
        mask_indices = indices_in_shape(mask_indices, shape)

        # Transfer valid coordinates to slice_coord,
        # or expand coordinate if 3rd dim in 2D image
        slice_coord_temp = [m for m in mask_indices.T]
        if self.n_edit_dimensions < self.ndim:
            for j, i in enumerate(dims_to_paint):
                slice_coord[i] = slice_coord_temp[j]
            for i in dims_not_painted:
                slice_coord[i] = slice_coord[i] * np.ones(
                    mask_indices.shape[0], dtype=int
                )
        else:
            slice_coord = slice_coord_temp

        slice_coord = tuple(slice_coord)

        # Fix indexing for xarray if necessary
        # See http://xarray.pydata.org/en/stable/indexing.html#vectorized-indexing
        # for difference from indexing numpy
        try:
            import xarray as xr

            if isinstance(self.data, xr.DataArray):
                slice_coord = tuple(xr.DataArray(i) for i in slice_coord)
        except ImportError:
            pass

        # slice coord is a tuple of coordinate arrays per dimension
        # subset it if we want to only paint into background/only erase
        # current label
        if self.preserve_labels:
            if new_label == self._background_label:
                keep_coords = self.data[slice_coord] == self.selected_label
            else:
                keep_coords = self.data[slice_coord] == self._background_label
            slice_coord = tuple(sc[keep_coords] for sc in slice_coord)

        # save the existing values to the history
        self._save_history((slice_coord, self.data[slice_coord], new_label))

        # update the labels image
        self.data[slice_coord] = new_label

        if refresh is True:
            self.refresh()

    def get_status(
        self,
        position,
        *,
        view_direction: Optional[np.ndarray] = None,
        dims_displayed: Optional[List[int]] = None,
        world: bool = False,
    ) -> str:
        """Status message of the data at a coordinate position.

        Parameters
        ----------
        position : tuple
            Position in either data or world coordinates.
        view_direction : Optional[np.ndarray]
            A unit vector giving the direction of the ray in nD world coordinates.
            The default value is None.
        dims_displayed : Optional[List[int]]
            A list of the dimensions currently being displayed in the viewer.
            The default value is None.
        world : bool
            If True the position is taken to be in world coordinates
            and converted into data coordinates. False by default.

        Returns
        -------
        msg : string
            String containing a message that can be used as a status update.
        """
        value = self.get_value(
            position,
            view_direction=view_direction,
            dims_displayed=dims_displayed,
            world=world,
        )
        msg = generate_layer_status(self.name, position, value)

        # if this labels layer has properties
        properties = self._get_properties(position, world)
        if properties:
            msg += "; " + ", ".join(properties)

        return msg

    def _get_tooltip_text(self, position, *, world=False):
        """
        tooltip message of the data at a coordinate position.

        Parameters
        ----------
        position : tuple
            Position in either data or world coordinates.
        world : bool
            If True the position is taken to be in world coordinates
            and converted into data coordinates. False by default.

        Returns
        -------
        msg : string
            String containing a message that can be used as a tooltip.
        """
        return "\n".join(self._get_properties(position, world))

    def _get_properties(self, position, world) -> list:
        if not (self._label_index and self._properties):
            return []

        value = self.get_value(position, world=world)
        # if the cursor is not outside the image or on the background
        if value is None:
            return []

        label_value = value[1] if self.multiscale else value
        if label_value not in self._label_index:
            return [trans._('[No Properties]')]

        idx = self._label_index[label_value]
        return [
            f'{k}: {v[idx]}'
            for k, v in self._properties.items()
            if k != 'index'
            and len(v) > idx
            and v[idx] is not None
            and not (isinstance(v[idx], float) and np.isnan(v[idx]))
        ]


if config.async_octree:
    from ..image.experimental.octree_image import _OctreeImageBase

    class Labels(Labels, _OctreeImageBase):
        pass<|MERGE_RESOLUTION|>--- conflicted
+++ resolved
@@ -520,14 +520,10 @@
                 'num_colors': self.num_colors,
                 'properties': self._properties,
                 'rendering': self.rendering,
-<<<<<<< HEAD
                 'experimental_slicing_plane': self.experimental_slicing_plane.dict(),
                 'experimental_clipping_planes': [
                     plane.dict() for plane in self.experimental_clipping_planes
                 ],
-=======
-                'plane': self.experimental_slicing_plane.dict(),
->>>>>>> aa815ea0
                 'seed': self.seed,
                 'data': self.data,
                 'color': self.color,
