--- conflicted
+++ resolved
@@ -1339,10 +1339,6 @@
             )
         )
 
-<<<<<<< HEAD
-    def _get_properties(self, position, world) -> list:
-        if len(self._label_index) == 0 or self.features.shape[1] == 0:
-=======
     def _get_properties(
         self,
         position,
@@ -1351,8 +1347,7 @@
         dims_displayed: Optional[List[int]] = None,
         world: bool = False,
     ) -> list:
-        if not (self._label_index and self._properties):
->>>>>>> e32baef2
+        if len(self._label_index) == 0 or self.features.shape[1] == 0:
             return []
 
         value = self.get_value(
