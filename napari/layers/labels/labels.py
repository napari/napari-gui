--- conflicted
+++ resolved
@@ -307,13 +307,8 @@
         self._reset_history()
 
         # Trigger generation of view slice and thumbnail
-<<<<<<< HEAD
-        self._update_dims()
+        self.refresh()
         self._reset_editable()
-=======
-        self.refresh()
-        self._set_editable()
->>>>>>> b5696770
 
     @property
     def rendering(self):
