import warnings
from collections import deque
from contextlib import contextmanager
from typing import (
    Callable,
    ClassVar,
    Dict,
    Iterable,
    List,
    Optional,
    Tuple,
    Union,
    cast,
)

import numpy as np
import numpy.typing as npt
import pandas as pd
from scipy import ndimage as ndi
from skimage.draw import polygon2mask

from napari.layers.base import Layer, no_op
from napari.layers.base._base_mouse_bindings import (
    highlight_box_handles,
    transform_with_box,
)
from napari.layers.image._image_utils import guess_multiscale
from napari.layers.image._slice import _ImageSliceResponse
from napari.layers.image.image import _ImageBase
from napari.layers.labels._labels_constants import (
    LabelColorMode,
    LabelsRendering,
    Mode,
)
from napari.layers.labels._labels_mouse_bindings import (
    BrushSizeOnMouseMove,
    draw,
    pick,
)
from napari.layers.labels._labels_utils import (
    expand_slice,
    get_contours,
    indices_in_shape,
    interpolate_coordinates,
    sphere_indices,
)
from napari.layers.utils.color_transformations import transform_color
from napari.layers.utils.layer_utils import _FeatureTable
from napari.utils._dtype import normalize_dtype, vispy_texture_dtype
from napari.utils.colormaps import (
    direct_colormap,
    ensure_colormap,
    label_colormap,
)
from napari.utils.colormaps.colormap import (
    LabelColormap,
<<<<<<< HEAD
    LabelColormapBase,
    _cast_labels_data_to_texture_dtype,
    _cast_labels_to_minimum_dtype_direct,
=======
    _cast_labels_data_to_texture_dtype,
    _convert_small_ints_to_unsigned,
>>>>>>> bb25bda7
    minimum_dtype_for_labels,
)
from napari.utils.events import EmitterGroup, Event
from napari.utils.events.custom_types import Array
from napari.utils.geometry import clamp_point_to_bounding_box
from napari.utils.indexing import index_in_slice
from napari.utils.migrations import deprecated_constructor_arg_by_attr
from napari.utils.misc import StringEnum, _is_array_type
from napari.utils.naming import magic_name
from napari.utils.status_messages import generate_layer_coords_status
from napari.utils.translations import trans


class Labels(_ImageBase):
    """Labels (or segmentation) layer.

    An image-like layer where every pixel contains an integer ID
    corresponding to the region it belongs to.

    Parameters
    ----------
    data : array or list of array
        Labels data as an array or multiscale. Must be integer type or bools.
        Please note multiscale rendering is only supported in 2D. In 3D, only
        the lowest resolution scale is displayed.
    num_colors : int
        Number of unique colors to use in colormap.
    features : dict[str, array-like] or DataFrame
        Features table where each row corresponds to a label and each column
        is a feature. The first row corresponds to the background label.
    properties : dict {str: array (N,)} or DataFrame
        Properties for each label. Each property should be an array of length
        N, where N is the number of labels, and the first property corresponds
        to background.
    color : dict of int to str or array
        Custom label to color mapping. Values must be valid color names or RGBA
        arrays.
    seed : float
        Seed for colormap random generator.
    name : str
        Name of the layer.
    metadata : dict
        Layer metadata.
    scale : tuple of float
        Scale factors for the layer.
    translate : tuple of float
        Translation values for the layer.
    rotate : float, 3-tuple of float, or n-D array.
        If a float convert into a 2D rotation matrix using that value as an
        angle. If 3-tuple convert into a 3D rotation matrix, using a yaw,
        pitch, roll convention. Otherwise assume an nD rotation. Angles are
        assumed to be in degrees. They can be converted from radians with
        np.degrees if needed.
    shear : 1-D array or n-D array
        Either a vector of upper triangular values, or an nD shear matrix with
        ones along the main diagonal.
    affine : n-D array or napari.utils.transforms.Affine
        (N+1, N+1) affine transformation matrix in homogeneous coordinates.
        The first (N, N) entries correspond to a linear transform and
        the final column is a length N translation vector and a 1 or a napari
        `Affine` transform object. Applied as an extra transform on top of the
        provided scale, rotate, and shear values.
    opacity : float
        Opacity of the layer visual, between 0.0 and 1.0.
    blending : str
        One of a list of preset blending modes that determines how RGB and
        alpha values of the layer visual get mixed. Allowed values are
        {'opaque', 'translucent', and 'additive'}.
    rendering : str
        3D Rendering mode used by vispy. Must be one {'translucent', 'iso_categorical'}.
        'translucent' renders without lighting. 'iso_categorical' uses isosurface
        rendering to calculate lighting effects on labeled surfaces.
        The default value is 'iso_categorical'.
    depiction : str
        3D Depiction mode. Must be one of {'volume', 'plane'}.
        The default value is 'volume'.
    visible : bool
        Whether the layer visual is currently being displayed.
    multiscale : bool
        Whether the data is a multiscale image or not. Multiscale data is
        represented by a list of array like image data. If not specified by
        the user and if the data is a list of arrays that decrease in shape
        then it will be taken to be multiscale. The first image in the list
        should be the largest. Please note multiscale rendering is only
        supported in 2D. In 3D, only the lowest resolution scale is
        displayed.
    cache : bool
        Whether slices of out-of-core datasets should be cached upon retrieval.
        Currently, this only applies to dask arrays.
    plane : dict or SlicingPlane
        Properties defining plane rendering in 3D. Properties are defined in
        data coordinates. Valid dictionary keys are
        {'position', 'normal', 'thickness', and 'enabled'}.
    experimental_clipping_planes : list of dicts, list of ClippingPlane, or ClippingPlaneList
        Each dict defines a clipping plane in 3D in data coordinates.
        Valid dictionary keys are {'position', 'normal', and 'enabled'}.
        Values on the negative side of the normal are discarded if the plane is enabled.

    Attributes
    ----------
    data : array or list of array
        Integer label data as an array or multiscale. Can be N dimensional.
        Every pixel contains an integer ID corresponding to the region it
        belongs to. The label 0 is rendered as transparent. Please note
        multiscale rendering is only supported in 2D. In 3D, only
        the lowest resolution scale is displayed.
    multiscale : bool
        Whether the data is a multiscale image or not. Multiscale data is
        represented by a list of array like image data. The first image in the
        list should be the largest. Please note multiscale rendering is only
        supported in 2D. In 3D, only the lowest resolution scale is
        displayed.
    metadata : dict
        Labels metadata.
    num_colors : int
        Number of unique colors to use in colormap.
    features : Dataframe-like
        Features table where each row corresponds to a label and each column
        is a feature. The first row corresponds to the background label.
    properties : dict {str: array (N,)}, DataFrame
        Properties for each label. Each property should be an array of length
        N, where N is the number of labels, and the first property corresponds
        to background.
    color : dict of int to str or array
        Custom label to color mapping. Values must be valid color names or RGBA
        arrays. While there is no limit to the number of custom labels, the
        the layer will render incorrectly if they map to more than 1024 distinct
        colors.
    seed : float
        Seed for colormap random generator.
    opacity : float
        Opacity of the labels, must be between 0 and 1.
    contiguous : bool
        If `True`, the fill bucket changes only connected pixels of same label.
    n_edit_dimensions : int
        The number of dimensions across which labels will be edited.
    contour : int
        If greater than 0, displays contours of labels instead of shaded regions
        with a thickness equal to its value. Must be >= 0.
    brush_size : float
        Size of the paint brush in data coordinates.
    selected_label : int
        Index of selected label. Can be greater than the current maximum label.
    mode : str
        Interactive mode. The normal, default mode is PAN_ZOOM, which
        allows for normal interactivity with the canvas.

        In PICK mode the cursor functions like a color picker, setting the
        clicked on label to be the current label. If the background is picked it
        will select the background label `0`.

        In PAINT mode the cursor functions like a paint brush changing any
        pixels it brushes over to the current label. If the background label
        `0` is selected than any pixels will be changed to background and this
        tool functions like an eraser. The size and shape of the cursor can be
        adjusted in the properties widget.

        In FILL mode the cursor functions like a fill bucket replacing pixels
        of the label clicked on with the current label. It can either replace
        all pixels of that label or just those that are contiguous with the
        clicked on pixel. If the background label `0` is selected than any
        pixels will be changed to background and this tool functions like an
        eraser.

        In ERASE mode the cursor functions similarly to PAINT mode, but to
        paint with background label, which effectively removes the label.
    plane : SlicingPlane
        Properties defining plane rendering in 3D.
    experimental_clipping_planes : ClippingPlaneList
        Clipping planes defined in data coordinates, used to clip the volume.

    Notes
    -----
    _selected_color : 4-tuple or None
        RGBA tuple of the color of the selected label, or None if the
        background label `0` is selected.
    """

    events: EmitterGroup
    _colormap: LabelColormapBase

    _modeclass = Mode

    _drag_modes: ClassVar[Dict[Mode, Callable[["Labels", Event], None]]] = {  # type: ignore[assignment]
        Mode.PAN_ZOOM: no_op,
        Mode.TRANSFORM: transform_with_box,
        Mode.PICK: pick,
        Mode.PAINT: draw,
        Mode.FILL: draw,
        Mode.ERASE: draw,
        Mode.POLYGON: no_op,  # the overlay handles mouse events in this mode
    }

    brush_size_on_mouse_move = BrushSizeOnMouseMove(min_brush_size=1)

    _move_modes: ClassVar[Dict[StringEnum, Callable[["Labels", Event], None]]] = {  # type: ignore[assignment]
        Mode.PAN_ZOOM: no_op,
        Mode.TRANSFORM: highlight_box_handles,
        Mode.PICK: no_op,
        Mode.PAINT: brush_size_on_mouse_move,
        Mode.FILL: no_op,
        Mode.ERASE: brush_size_on_mouse_move,
        Mode.POLYGON: no_op,  # the overlay handles mouse events in this mode
    }

    _cursor_modes: ClassVar[Dict[Mode, str]] = {  # type: ignore[assignment]
        Mode.PAN_ZOOM: 'standard',
        Mode.TRANSFORM: 'standard',
        Mode.PICK: 'cross',
        Mode.PAINT: 'circle',
        Mode.FILL: 'cross',
        Mode.ERASE: 'circle',
        Mode.POLYGON: 'cross',
    }

    _history_limit = 100

    @deprecated_constructor_arg_by_attr("seed")
    def __init__(
        self,
        data,
        *,
        num_colors=49,
        features=None,
        properties=None,
        color=None,
        seed_rng=None,
        name=None,
        metadata=None,
        scale=None,
        translate=None,
        rotate=None,
        shear=None,
        affine=None,
        opacity=0.7,
        blending='translucent',
        rendering='iso_categorical',
        depiction='volume',
        visible=True,
        multiscale=None,
        cache=True,
        plane=None,
        experimental_clipping_planes=None,
        projection_mode='none',
    ) -> None:
        if name is None and data is not None:
            name = magic_name(data)

        self._seed = 0.5
        self._seed_rng: Optional[int] = seed_rng
        self._background_label = 0
        self._num_colors = num_colors
        self._random_colormap = label_colormap(
            self.num_colors, self.seed, self._background_label
        )
        self._direct_colormap = direct_colormap()
        self._color_mode = LabelColorMode.AUTO
        self._show_selected_label = False
        self._contour = 0
        self._cached_labels = None
        self._cached_mapped_labels = np.zeros((0, 4), dtype=np.uint8)

        data = self._ensure_int_labels(data)

        super().__init__(
            data,
            rgb=False,
            colormap=self._random_colormap,
            contrast_limits=[0.0, 2**23 - 1.0],
            interpolation2d='nearest',
            interpolation3d='nearest',
            rendering=rendering,
            depiction=depiction,
            iso_threshold=0,
            name=name,
            metadata=metadata,
            scale=scale,
            translate=translate,
            rotate=rotate,
            shear=shear,
            affine=affine,
            opacity=opacity,
            blending=blending,
            visible=visible,
            multiscale=multiscale,
            cache=cache,
            plane=plane,
            experimental_clipping_planes=experimental_clipping_planes,
            projection_mode=projection_mode,
        )

        self.events.add(
            preserve_labels=Event,
            show_selected_label=Event,
            properties=Event,
            n_edit_dimensions=Event,
            contiguous=Event,
            brush_size=Event,
            selected_label=Event,
            color_mode=Event,
            brush_shape=Event,
            contour=Event,
            features=Event,
            paint=Event,
            labels_update=Event,
        )

        from napari.components.overlays.labels_polygon import (
            LabelsPolygonOverlay,
        )

        self._overlays.update({"polygon": LabelsPolygonOverlay()})

        self._feature_table = _FeatureTable.from_layer(
            features=features, properties=properties
        )
        self._label_index = self._make_label_index()

        self._n_edit_dimensions = 2
        self._contiguous = True
        self._brush_size = 10

        self._selected_label = 1
        self.colormap.selection = self._selected_label
        self.colormap.use_selection = self._show_selected_label
        self._prev_selected_label = None
        self._selected_color = self.get_color(self._selected_label)
        self._updated_slice = None
        self.color = color

        self._status = self.mode
        self._preserve_labels = False

        self._reset_history()

        # Trigger generation of view slice and thumbnail
        self.refresh()
        self._reset_editable()

    @property
    def rendering(self):
        """Return current rendering mode.

        Selects a preset rendering mode in vispy that determines how
        lablels are displayed.  Options include:

        * ``translucent``: voxel colors are blended along the view ray until
          the result is opaque.
        * ``iso_categorical``: isosurface for categorical data.
          Cast a ray until a non-background value is encountered. At that
          location, lighning calculations are performed to give the visual
          appearance of a surface.

        Returns
        -------
        str
            The current rendering mode
        """
        return str(self._rendering)

    @rendering.setter
    def rendering(self, rendering):
        self._rendering = LabelsRendering(rendering)
        self.events.rendering()

    @property
    def contiguous(self):
        """bool: fill bucket changes only connected pixels of same label."""
        return self._contiguous

    @contiguous.setter
    def contiguous(self, contiguous):
        self._contiguous = contiguous
        self.events.contiguous()

    @property
    def n_edit_dimensions(self):
        return self._n_edit_dimensions

    @n_edit_dimensions.setter
    def n_edit_dimensions(self, n_edit_dimensions):
        self._n_edit_dimensions = n_edit_dimensions
        self.events.n_edit_dimensions()

    @property
    def contour(self) -> int:
        """int: displays contours of labels instead of shaded regions."""
        return self._contour

    @contour.setter
    def contour(self, contour: int) -> None:
        if contour < 0:
            raise ValueError("contour value must be >= 0")
        self._contour = int(contour)
        self.events.contour()
        self.refresh()

    @property
    def brush_size(self):
        """float: Size of the paint in world coordinates."""
        return self._brush_size

    @brush_size.setter
    def brush_size(self, brush_size):
        self._brush_size = int(brush_size)
        self.cursor_size = self._calculate_cursor_size()
        self.events.brush_size()

    def _calculate_cursor_size(self):
        # Convert from brush size in data coordinates to
        # cursor size in world coordinates
        scale = self._data_to_world.scale
        min_scale = np.min(
            [abs(scale[d]) for d in self._slice_input.displayed]
        )
        return abs(self.brush_size * min_scale)

    @property
    def seed(self):
        """float: Seed for colormap random generator."""
        return self._seed

    @seed.setter
    def seed(self, seed):
        warnings.warn(
            "seed is deprecated since 0.4.19 and will be removed in 0.5.0, please use seed_rng instead",
            FutureWarning,
            stacklevel=2,
        )

        self._seed = seed
        self.colormap = label_colormap(
            self.num_colors, self.seed, self._background_label
        )
        self._cached_labels = None  # invalidate the cached color mapping
        self._selected_color = self.get_color(self.selected_label)
        self.events.colormap()  # Will update the LabelVispyColormap shader
        self.refresh()
        self.events.selected_label()

    @property
    def seed_rng(self) -> Optional[int]:
        return self._seed_rng

    @seed_rng.setter
    def seed_rng(self, seed_rng: Optional[int]) -> None:
        if seed_rng == self._seed_rng:
            return
        self._seed_rng = seed_rng

        if self._seed_rng is None:
            self.colormap = label_colormap(
                self.num_colors, self.seed, self._background_label
            )
        else:
            self.colormap.shuffle(self._seed_rng)
        self._cached_labels = None  # invalidate the cached color mapping
        self._selected_color = self.get_color(self.selected_label)
        self.events.colormap()  # Will update the LabelVispyColormap shader
        self.events.selected_label()

        self.refresh()

<<<<<<< HEAD
    @property
    def colormap(self) -> LabelColormapBase:
        if self.color_mode == LabelColorMode.AUTO:
            return self._random_colormap
        return self._direct_colormap

    @colormap.setter
    def colormap(self, colormap: LabelColormapBase):
        self._set_colormap(colormap)
        if isinstance(self._colormap, LabelColormap):
            self._random_colormap = self._colormap
            color_mode = LabelColorMode.AUTO
        else:
            self._direct_colormap = self._colormap
            # `self._direct_colormap.color_dict` may contain just the default None and background label
            # colors, in which case we need to be in AUTO color mode. Otherwise,
            # `self._direct_colormap.color_dict` contains colors for all labels, and we should be in DIRECT
            # mode.

            # For more information
            # - https://github.com/napari/napari/issues/2479
            # - https://github.com/napari/napari/issues/2953
            if self._is_default_colors(self._direct_colormap.color_dict):
                color_mode = LabelColorMode.AUTO
            else:
                color_mode = LabelColorMode.DIRECT
=======
    @_ImageBase.colormap.setter
    def colormap(self, colormap):
        super()._set_colormap(colormap)
        if isinstance(self._colormap, LabelColormap):
            self._random_colormap = self._colormap
        else:
            self._direct_colormap = self._colormap
>>>>>>> bb25bda7
        self._selected_color = self.get_color(self.selected_label)
        self.color_mode = color_mode

    @property
    def num_colors(self):
        """int: Number of unique colors to use in colormap."""
        return self._num_colors

    @num_colors.setter
    def num_colors(self, num_colors):
        if num_colors < 1 or num_colors >= 2**16:
            raise ValueError("num_colors must be between 1 and 65535")
        self._num_colors = num_colors
        self.colormap = label_colormap(
            num_colors, self.seed, self._background_label
        )
        self._cached_labels = None  # invalidate the cached color mapping
        self._cached_mapped_labels = None
        self.refresh()
        self._selected_color = self.get_color(self.selected_label)
        self.events.selected_label()

    @property
    def data(self):
        """array: Image data."""
        return self._data

    @data.setter
    def data(self, data):
        data = self._ensure_int_labels(data)
        self._data = data
        self._update_dims()
        self.events.data(value=self.data)
        self._reset_editable()

    @property
    def features(self):
        """Dataframe-like features table.

        It is an implementation detail that this is a `pandas.DataFrame`. In the future,
        we will target the currently-in-development Data API dataframe protocol [1].
        This will enable us to use alternate libraries such as xarray or cuDF for
        additional features without breaking existing usage of this.

        If you need to specifically rely on the pandas API, please coerce this to a
        `pandas.DataFrame` using `features_to_pandas_dataframe`.

        References
        ----------
        .. [1]: https://data-apis.org/dataframe-protocol/latest/API.html
        """
        return self._feature_table.values

    @features.setter
    def features(
        self,
        features: Union[Dict[str, np.ndarray], pd.DataFrame],
    ) -> None:
        self._feature_table.set_values(features)
        self._label_index = self._make_label_index()
        self.events.properties()
        self.events.features()

    @property
    def properties(self) -> Dict[str, np.ndarray]:
        """dict {str: array (N,)}, DataFrame: Properties for each label."""
        return self._feature_table.properties()

    @properties.setter
    def properties(self, properties: Dict[str, Array]):
        self.features = properties

    def _make_label_index(self) -> Dict[int, int]:
        features = self._feature_table.values
        label_index = {}
        if 'index' in features:
            label_index = {i: k for k, i in enumerate(features['index'])}
        elif features.shape[1] > 0:
            label_index = {i: i for i in range(features.shape[0])}
        return label_index

    @property
    def color(self) -> dict:
        """dict: custom color dict for label coloring"""
        return {**self._direct_colormap.color_dict}

    @color.setter
    def color(self, color):
        if not color:
            color = {}

        if self._background_label not in color:
            color[self._background_label] = 'transparent'

        default_color = color.pop(None, 'black')
        # this is default color for label that is not in the color dict
        # is provided as None key
        # we pop it as `None` cannot be cast to float
        self._validate_colors(color)

        color[None] = default_color

        colors = {
            label: transform_color(color_str)[0]
            for label, color_str in color.items()
        }

        self._color = colors
        self.colormap = direct_colormap(colors)

    @classmethod
    def _validate_colors(cls, labels: Iterable[int]):
        """Check whether any of the given labels will be aliased together.

        See https://github.com/napari/napari/issues/6084 for details.
        """
        labels_int = np.fromiter(labels, dtype=int)
        labels_unique = np.unique(cls._to_vispy_texture_dtype(labels_int))
        if labels_unique.size == labels_int.size:
            return

        # recalculate here second time to provide best performance on colors that are not colliding
        labels_unique, inverse, count = np.unique(
            cls._to_vispy_texture_dtype(labels_int),
            return_inverse=True,
            return_counts=True,
        )
        collided_idx = np.where(count > 1)[0]
        aliased_list = [
            labels_int[np.where(inverse == idx)[0]] for idx in collided_idx
        ]

        alias_string = "\n".join(
            trans._(
                'Labels {col_li} will display as the same color as {col_la};',
                col_li=",".join(str(i) for i in lst[:-1]),
                col_la=str(lst[-1]),
            )
            for lst in aliased_list
        )
        warn_text = trans._(
            "Because integer labels are cast to less-precise float for display, "
            "the following label sets will render as the same color:\n"
            "{alias_string}\n"
            "See https://github.com/napari/napari/issues/6084 for details.",
            alias_string=alias_string,
        )
        warnings.warn(warn_text, category=RuntimeWarning)

    def _is_default_colors(self, color):
        """Returns True if color contains only default colors, otherwise False.

        Default colors are black for `None` and transparent for
        `self._background_label`.

        Parameters
        ----------
        color : Dict
            Dictionary of label value to color array

        Returns
        -------
        bool
            True if color contains only default colors, otherwise False.
        """
        if len(color) != 2:
            return False

        if not hasattr(self, '_color'):
            return False

        default_keys = [None, self._background_label]
        if set(default_keys) != set(color.keys()):
            return False

        for key in default_keys:
            if not np.allclose(self._color[key], color[key]):
                return False

        return True

    def _ensure_int_labels(self, data):
        """Ensure data is integer by converting from bool if required, raising an error otherwise."""
        looks_multiscale, data = guess_multiscale(data)
        if not looks_multiscale:
            data = [data]
        int_data = []
        for data_level in data:
            # normalize_dtype turns e.g. tensorstore or torch dtypes into
            # numpy dtypes
            if np.issubdtype(normalize_dtype(data_level.dtype), np.floating):
                raise TypeError(
                    trans._(
                        "Only integer types are supported for Labels layers, but data contains {data_level_type}.",
                        data_level_type=data_level.dtype,
                    )
                )
            if data_level.dtype == bool:
                int_data.append(data_level.astype(np.int8))
            else:
                int_data.append(data_level)
        data = int_data
        if not looks_multiscale:
            data = data[0]
        return data

    def _get_state(self):
        """Get dictionary of layer state.

        Returns
        -------
        state : dict
            Dictionary of layer state.
        """
        state = self._get_base_state()
        state.update(
            {
                'multiscale': self.multiscale,
                'num_colors': self.num_colors,
                'properties': self.properties,
                'rendering': self.rendering,
                'depiction': self.depiction,
                'plane': self.plane.dict(),
                'experimental_clipping_planes': [
                    plane.dict() for plane in self.experimental_clipping_planes
                ],
                'seed_rng': self.seed_rng,
                'data': self.data,
                'color': self.color,
                'features': self.features,
            }
        )
        return state

    @property
    def selected_label(self):
        """int: Index of selected label."""
        return self._selected_label

    @selected_label.setter
    def selected_label(self, selected_label):
        if selected_label == self.selected_label:
            return

        self._prev_selected_label = self.selected_label
        self.colormap.selection = selected_label
        self._selected_label = selected_label
        self._selected_color = self.get_color(selected_label)

        self.events.selected_label()

        if self.show_selected_label:
            self._cached_labels = None  # invalidates labels cache
            self.refresh()

    def swap_selected_and_background_labels(self):
        """Swap between the selected label and the background label."""
        if self.selected_label != self._background_label:
            self.selected_label = self._background_label
        else:
            self.selected_label = self._prev_selected_label

    @property
    def color_mode(self):
        """Color mode to change how color is represented.

        AUTO (default) allows color to be set via a hash function with a seed.

        DIRECT allows color of each label to be set directly by a color dict.
        """
        return str(self._color_mode)

    @color_mode.setter
    def color_mode(self, color_mode: Union[str, LabelColorMode]):
        color_mode = LabelColorMode(color_mode)
        self._cached_labels = None  # invalidates labels cache
        self._color_mode = color_mode
        if color_mode == LabelColorMode.AUTO:
            self._colormap = ensure_colormap(self._random_colormap)
        else:
            self._colormap = ensure_colormap(self._direct_colormap)
        self._selected_color = self.get_color(self.selected_label)
        self.events.color_mode()
        self.events.colormap()  # If remove this emitting, connect shader update to color_mode
        self.events.selected_label()
        self.refresh()

    @property
    def show_selected_label(self):
        """Whether to filter displayed labels to only the selected label or not"""
        return self._show_selected_label

    @show_selected_label.setter
    def show_selected_label(self, show_selected):
        self._show_selected_label = show_selected
        self.colormap.use_selection = show_selected
        self.colormap.selection = self.selected_label
        self.events.show_selected_label(show_selected_label=show_selected)
        self._cached_labels = None
        self.refresh()

    # Only overriding to change the docstring
    @property
    def mode(self):
        """MODE: Interactive mode. The normal, default mode is PAN_ZOOM, which
        allows for normal interactivity with the canvas.

        In PICK mode the cursor functions like a color picker, setting the
        clicked on label to be the current label. If the background is picked it
        will select the background label `0`.

        In PAINT mode the cursor functions like a paint brush changing any
        pixels it brushes over to the current label. If the background label
        `0` is selected than any pixels will be changed to background and this
        tool functions like an eraser. The size and shape of the cursor can be
        adjusted in the properties widget.

        In FILL mode the cursor functions like a fill bucket replacing pixels
        of the label clicked on with the current label. It can either replace
        all pixels of that label or just those that are contiguous with the
        clicked on pixel. If the background label `0` is selected than any
        pixels will be changed to background and this tool functions like an
        eraser.

        In ERASE mode the cursor functions similarly to PAINT mode, but to
        paint with background label, which effectively removes the label.
        """
        return Layer.mode.fget(self)

    # Only overriding to change the docstring of the setter above
    @mode.setter
    def mode(self, mode):
        Layer.mode.fset(self, mode)

    def _mode_setter_helper(self, mode):
        mode = super()._mode_setter_helper(mode)
        if mode == self._mode:
            return mode

        self._overlays["polygon"].enabled = mode == Mode.POLYGON
        if mode in {Mode.PAINT, Mode.ERASE}:
            self.cursor_size = self._calculate_cursor_size()

        return mode

    @property
    def preserve_labels(self):
        """Defines if painting should preserve existing labels.

        Default to false to allow paint on existing labels. When
        set to true, existing labels will be preserved during painting.
        """
        return self._preserve_labels

    @preserve_labels.setter
    def preserve_labels(self, preserve_labels: bool):
        self._preserve_labels = preserve_labels
        self.events.preserve_labels(preserve_labels=preserve_labels)

    @property
    def contrast_limits(self):
        return self._contrast_limits

    @contrast_limits.setter
    def contrast_limits(self, value):
        # Setting contrast_limits of labels layers leads to wrong visualization
        # of the layer, so we ignore the value
        self._contrast_limits = (0, 1)

    def _reset_editable(self) -> None:
        self.editable = not self.multiscale

    def _on_editable_changed(self) -> None:
        if not self.editable:
            self.mode = Mode.PAN_ZOOM
            self._reset_history()

    @staticmethod
    def _to_vispy_texture_dtype(data):
        """Convert data to a dtype that can be used as a VisPy texture.

        Labels layers allow all integer dtypes for data, but only a subset
        are supported by VisPy textures. For now, we convert all data to
        float32 as it can represent all input values (though not losslessly,
        see https://github.com/napari/napari/issues/6084).
        """
        return vispy_texture_dtype(data)

    def _update_slice_response(self, response: _ImageSliceResponse) -> None:
        """Override to convert raw slice data to displayed label colors."""
        response = response.to_displayed(self._raw_to_displayed)
        super()._update_slice_response(response)

    def _partial_labels_refresh(self):
        """Prepares and displays only an updated part of the labels."""

        if self._updated_slice is None or not self.loaded:
            return

        dims_displayed = self._slice_input.displayed
        raw_displayed = self._slice.image.raw

        # Keep only the dimensions that correspond to the current view
        updated_slice = tuple(
            self._updated_slice[index] for index in dims_displayed
        )

        offset = [axis_slice.start for axis_slice in updated_slice]

        colors_sliced = self._raw_to_displayed(
            raw_displayed, data_slice=updated_slice
        )
        # The next line is needed to make the following tests pass in
        # napari/_vispy/_tests/:
        # - test_vispy_labels_layer.py::test_labels_painting
        # - test_vispy_labels_layer.py::test_labels_fill_slice
        # See https://github.com/napari/napari/pull/6112/files#r1291613760
        # and https://github.com/napari/napari/issues/6185
        self._slice.image.view[updated_slice] = colors_sliced

        self.events.labels_update(data=colors_sliced, offset=offset)
        self._updated_slice = None

    def _calculate_contour(
        self, labels: np.ndarray, data_slice: Tuple[slice, ...]
    ) -> Optional[np.ndarray]:
        """Calculate the contour of a given label array within the specified data slice.

        Parameters
        ----------
        labels : np.ndarray
            The label array.
        data_slice : Tuple[slice, ...]
            The slice of the label array on which to calculate the contour.

        Returns
        -------
        Optional[np.ndarray]
            The calculated contour as a boolean mask array.
            Returns None if the contour parameter is less than 1,
            or if the label array has more than 2 dimensions.
        """
        if self.contour < 1:
            return None
        if labels.ndim > 2:
            warnings.warn(
                trans._(
                    "Contours are not displayed during 3D rendering",
                    deferred=True,
                )
            )
            return None

        expanded_slice = expand_slice(data_slice, labels.shape, 1)
        sliced_labels = get_contours(
            labels[expanded_slice],
            self.contour,
            self._background_label,
        )

        # Remove the latest one-pixel border from the result
        delta_slice = tuple(
            slice(s1.start - s2.start, s1.stop - s2.start)
            for s1, s2 in zip(data_slice, expanded_slice)
        )
        return sliced_labels[delta_slice]

    def _get_cache_dtype(self) -> np.dtype:
        if self.color_mode == LabelColorMode.DIRECT:
            return minimum_dtype_for_labels(
                self._direct_colormap.unique_colors_num() + 2
            )
        return minimum_dtype_for_labels(self.num_colors)

    def _setup_cache(self, labels):
        """
        Initializes the cache for the Labels layer

        Parameters
        ----------
        labels : numpy array
            The labels data to be cached
        """
        if self._cached_labels is not None:
            return

        self._cached_labels = np.zeros_like(labels)
        self._cached_mapped_labels = np.zeros_like(
            labels, dtype=self._get_cache_dtype()
        )

    def _raw_to_displayed(
        self, raw, data_slice: Optional[Tuple[slice, ...]] = None
    ) -> np.ndarray:
        """Determine displayed image from a saved raw image and a saved seed.

        This function ensures that the 0 label gets mapped to the 0 displayed
        pixel.

        Parameters
        ----------
        raw : array or int
            Raw integer input image.

        data_slice : numpy array slice
            Slice that specifies the portion of the input image that
            should be computed and displayed.
            If None, the whole input image will be processed.

        Returns
        -------
        mapped_labels : array
            Encoded colors mapped between 0 and 1 to be displayed.
        """
        if data_slice is None:
            data_slice = tuple(slice(0, size) for size in raw.shape)
        else:
            self._setup_cache(raw)

        labels = raw  # for readability

        sliced_labels = self._calculate_contour(labels, data_slice)

        # lookup function -> self._as_type

        if sliced_labels is None:
            sliced_labels = labels[data_slice]

        # cache the labels and keep track of when values are changed
        update_mask = None
        if (
            self._cached_labels is not None
            and self._cached_mapped_labels is not None
            and self._cached_labels.shape == labels.shape
        ):
            update_mask = self._cached_labels[data_slice] != sliced_labels
            # Select only a subset with changes for further computations
            labels_to_map = sliced_labels[update_mask]
            # Update the cache
            self._cached_labels[data_slice][update_mask] = labels_to_map
        else:
            labels_to_map = sliced_labels

        # If there are no changes, just return the cached image
        if labels_to_map.size == 0:
            return self._cached_mapped_labels[data_slice]

        if self.color_mode == LabelColorMode.AUTO:
            mapped_labels = _cast_labels_data_to_texture_dtype(
                labels_to_map, self._random_colormap
            )
        else:  # direct
            mapped_labels = _cast_labels_to_minimum_dtype_direct(
                labels_to_map, self._direct_colormap
            )

        if self._cached_labels is not None:
            if update_mask is not None:
                self._cached_mapped_labels[data_slice][
                    update_mask
                ] = mapped_labels
            else:
                self._cached_mapped_labels[data_slice] = mapped_labels
            return self._cached_mapped_labels[data_slice]
        return mapped_labels

    def _update_thumbnail(self):
        """Update the thumbnail with current data and colormap.

        This is overridden from _ImageBase because we don't need to do things
        like adjusting gamma or changing the data based on the contrast
        limits.
        """
        if not self.loaded:
            # ASYNC_TODO: Do not compute the thumbnail until we are loaded.
            # Is there a nicer way to prevent this from getting called?
            return

        image = self._slice.thumbnail.raw
        if self._slice_input.ndisplay == 3 and self.ndim > 2:
            # we are only using the current slice so `image` will never be
            # bigger than 3. If we are in this clause, it is exactly 3, so we
            # use max projection. For labels, ideally we would use "first
            # nonzero projection", but we leave that for a future PR. (TODO)
            image = np.max(image, axis=0)
        imshape = np.array(image.shape[:2])
        thumbshape = np.array(self._thumbnail_shape[:2])

        raw_zoom_factor = np.min(thumbshape / imshape)
        new_shape = np.clip(
            raw_zoom_factor * imshape, a_min=1, a_max=thumbshape
        )
        zoom_factor = tuple(new_shape / imshape)

        downsampled = _convert_small_ints_to_unsigned(
            ndi.zoom(image, zoom_factor, prefilter=False, order=0)
        )
        if self.color_mode == LabelColorMode.AUTO:
            color_array = self.colormap.map(downsampled)
        else:  # direct
            color_array = self._direct_colormap.map(downsampled)
        color_array[..., 3] *= self.opacity

        self.thumbnail = color_array

    def new_colormap(self):
        self.seed_rng = np.random.default_rng().integers(2**32 - 1)

    def get_color(self, label):
        """Return the color corresponding to a specific label."""
        if label == self._background_label:
            col = None
        elif label is None or (
            self.show_selected_label and label != self.selected_label
        ):
            col = self.colormap.map(self._background_label)[0]
        else:
<<<<<<< HEAD
            # raw_dtype = self._slice.image.raw.dtype
            # val = _convert_small_ints_to_unsigned(
            #     np.array([label]).astype(raw_dtype)
            # )
            col = self.colormap.map(label)[0]
=======
            raw_dtype = self._slice.image.raw.dtype
            val = _convert_small_ints_to_unsigned(
                np.array([label]).astype(raw_dtype)
            )
            col = self.colormap.map(val)[0]
>>>>>>> bb25bda7
        return col

    def _get_value_ray(
        self,
        start_point: Optional[np.ndarray],
        end_point: Optional[np.ndarray],
        dims_displayed: List[int],
    ) -> Optional[int]:
        """Get the first non-background value encountered along a ray.

        Parameters
        ----------
        start_point : np.ndarray
            (n,) array containing the start point of the ray in data coordinates.
        end_point : np.ndarray
            (n,) array containing the end point of the ray in data coordinates.
        dims_displayed : List[int]
            The indices of the dimensions currently displayed in the viewer.

        Returns
        -------
        value : Optional[int]
            The first non-zero value encountered along the ray. If none
            was encountered or the viewer is in 2D mode, None is returned.
        """
        if start_point is None or end_point is None:
            return None
        if len(dims_displayed) == 3:
            # only use get_value_ray on 3D for now
            # we use dims_displayed because the image slice
            # has its dimensions  in th same order as the vispy
            # Volume
            # Account for downsampling in the case of multiscale
            # -1 means lowest resolution here.
            start_point = (
                start_point[dims_displayed]
                / self.downsample_factors[-1][dims_displayed]
            )
            end_point = (
                end_point[dims_displayed]
                / self.downsample_factors[-1][dims_displayed]
            )
            start_point = cast(np.ndarray, start_point)
            end_point = cast(np.ndarray, end_point)
            sample_ray = end_point - start_point
            length_sample_vector = np.linalg.norm(sample_ray)
            n_points = int(2 * length_sample_vector)
            sample_points = np.linspace(
                start_point, end_point, n_points, endpoint=True
            )
            im_slice = self._slice.image.raw
            # ensure the bounding box is for the proper multiscale level
            bounding_box = self._display_bounding_box_at_level(
                dims_displayed, self.data_level
            )
            # the display bounding box is returned as a closed interval
            # (i.e. the endpoint is included) by the method, but we need
            # open intervals in the code that follows, so we add 1.
            bounding_box[:, 1] += 1

            clamped = clamp_point_to_bounding_box(
                sample_points,
                bounding_box,
            ).astype(int)
            values = im_slice[tuple(clamped.T)]
            nonzero_indices = np.flatnonzero(values)
            if len(nonzero_indices > 0):
                # if a nonzer0 value was found, return the first one
                return values[nonzero_indices[0]]

        return None

    def _get_value_3d(
        self,
        start_point: Optional[np.ndarray],
        end_point: Optional[np.ndarray],
        dims_displayed: List[int],
    ) -> Optional[int]:
        """Get the first non-background value encountered along a ray.

        Parameters
        ----------
        start_point : np.ndarray
            (n,) array containing the start point of the ray in data coordinates.
        end_point : np.ndarray
            (n,) array containing the end point of the ray in data coordinates.
        dims_displayed : List[int]
            The indices of the dimensions currently displayed in the viewer.

        Returns
        -------
        value : int
            The first non-zero value encountered along the ray. If a
            non-zero value is not encountered, returns 0 (the background value).
        """
        return (
            self._get_value_ray(
                start_point=start_point,
                end_point=end_point,
                dims_displayed=dims_displayed,
            )
            or 0
        )

    def _reset_history(self, event=None):
        self._undo_history = deque(maxlen=self._history_limit)
        self._redo_history = deque(maxlen=self._history_limit)
        self._staged_history = []
        self._block_history = False

    @contextmanager
    def block_history(self):
        """Context manager to group history-editing operations together.

        While in the context, history atoms are grouped together into a
        "staged" history. When exiting the context, that staged history is
        committed to the undo history queue, and an event is emitted
        containing the change.
        """
        prev = self._block_history
        self._block_history = True
        try:
            yield
            self._commit_staged_history()
        finally:
            self._block_history = prev

    def _commit_staged_history(self):
        """Save staged history to undo history and clear it."""
        if self._staged_history:
            self._append_to_undo_history(self._staged_history)
            self._staged_history = []

    def _append_to_undo_history(self, item):
        """Append item to history and emit paint event.

        Parameters
        ----------
        item : List[Tuple[ndarray, ndarray, int]]
            list of history atoms to append to undo history.
        """
        self._undo_history.append(item)
        self.events.paint(value=item)

    def _save_history(self, value):
        """Save a history "atom" to the undo history.

        A history "atom" is a single change operation to the array. A history
        *item* is a collection of atoms that were applied together to make a
        single change. For example, when dragging and painting, at each mouse
        callback we create a history "atom", but we save all those atoms in
        a single history item, since we would want to undo one drag in one
        undo operation.

        Parameters
        ----------
        value : 3-tuple of arrays
            The value is a 3-tuple containing:

            - a numpy multi-index, pointing to the array elements that were
              changed
            - the values corresponding to those elements before the change
            - the value(s) after the change
        """
        self._redo_history.clear()
        if self._block_history:
            self._staged_history.append(value)
        else:
            self._append_to_undo_history([value])

    def _load_history(self, before, after, undoing=True):
        """Load a history item and apply it to the array.

        Parameters
        ----------
        before : list of history items
            The list of elements from which we want to load.
        after : list of history items
            The list of element to which to append the loaded element. In the
            case of an undo operation, this is the redo queue, and vice versa.
        undoing : bool
            Whether we are undoing (default) or redoing. In the case of
            redoing, we apply the "after change" element of a history element
            (the third element of the history "atom").

        See Also
        --------
        Labels._save_history
        """
        if len(before) == 0:
            return

        history_item = before.pop()
        after.append(list(reversed(history_item)))
        for prev_indices, prev_values, next_values in reversed(history_item):
            values = prev_values if undoing else next_values
            self.data[prev_indices] = values

        self.refresh()

    def undo(self):
        self._load_history(
            self._undo_history, self._redo_history, undoing=True
        )

    def redo(self):
        self._load_history(
            self._redo_history, self._undo_history, undoing=False
        )

    def fill(self, coord, new_label, refresh=True):
        """Replace an existing label with a new label, either just at the
        connected component if the `contiguous` flag is `True` or everywhere
        if it is `False`, working in the number of dimensions specified by
        the `n_edit_dimensions` flag.

        Parameters
        ----------
        coord : sequence of float
            Position of mouse cursor in image coordinates.
        new_label : int
            Value of the new label to be filled in.
        refresh : bool
            Whether to refresh view slice or not. Set to False to batch paint
            calls.
        """
        int_coord = tuple(np.round(coord).astype(int))
        # If requested fill location is outside data shape then return
        if np.any(np.less(int_coord, 0)) or np.any(
            np.greater_equal(int_coord, self.data.shape)
        ):
            return

        # If requested new label doesn't change old label then return
        old_label = np.asarray(self.data[int_coord]).item()
        if old_label == new_label or (
            self.preserve_labels and old_label != self._background_label
        ):
            return

        dims_to_fill = sorted(
            self._slice_input.order[-self.n_edit_dimensions :]
        )
        data_slice_list = list(int_coord)
        for dim in dims_to_fill:
            data_slice_list[dim] = slice(None)
        data_slice = tuple(data_slice_list)
        labels = np.asarray(self.data[data_slice])
        slice_coord = tuple(int_coord[d] for d in dims_to_fill)

        matches = labels == old_label
        if self.contiguous:
            # if contiguous replace only selected connected component
            labeled_matches, num_features = ndi.label(matches)
            if num_features != 1:
                match_label = labeled_matches[slice_coord]
                matches = np.logical_and(
                    matches, labeled_matches == match_label
                )

        match_indices_local = np.nonzero(matches)
        if self.ndim not in {2, self.n_edit_dimensions}:
            n_idx = len(match_indices_local[0])
            match_indices = []
            j = 0
            for d in data_slice:
                if isinstance(d, slice):
                    match_indices.append(match_indices_local[j])
                    j += 1
                else:
                    match_indices.append(np.full(n_idx, d, dtype=np.intp))
        else:
            match_indices = match_indices_local

        match_indices = _coerce_indices_for_vectorization(
            self.data, match_indices
        )

        self.data_setitem(match_indices, new_label, refresh)

    def _draw(self, new_label, last_cursor_coord, coordinates):
        """Paint into coordinates, accounting for mode and cursor movement.

        The draw operation depends on the current mode of the layer.

        Parameters
        ----------
        new_label : int
            value of label to paint
        last_cursor_coord : sequence
            last painted cursor coordinates
        coordinates : sequence
            new cursor coordinates
        """
        if coordinates is None:
            return
        interp_coord = interpolate_coordinates(
            last_cursor_coord, coordinates, self.brush_size
        )
        for c in interp_coord:
            if (
                self._slice_input.ndisplay == 3
                and self.data[tuple(np.round(c).astype(int))] == 0
            ):
                continue
            if self._mode in [Mode.PAINT, Mode.ERASE]:
                self.paint(c, new_label, refresh=False)
            elif self._mode == Mode.FILL:
                self.fill(c, new_label, refresh=False)
        self._partial_labels_refresh()

    def paint(self, coord, new_label, refresh=True):
        """Paint over existing labels with a new label, using the selected
        brush shape and size, either only on the visible slice or in all
        n dimensions.

        Parameters
        ----------
        coord : sequence of int
            Position of mouse cursor in image coordinates.
        new_label : int
            Value of the new label to be filled in.
        refresh : bool
            Whether to refresh view slice or not. Set to False to batch paint
            calls.
        """
        shape, dims_to_paint = self._get_shape_and_dims_to_paint()
        paint_scale = np.array(
            [self.scale[i] for i in dims_to_paint], dtype=float
        )

        slice_coord = [int(np.round(c)) for c in coord]
        if self.n_edit_dimensions < self.ndim:
            coord_paint = [coord[i] for i in dims_to_paint]
        else:
            coord_paint = coord

        # Ensure circle doesn't have spurious point
        # on edge by keeping radius as ##.5
        radius = np.floor(self.brush_size / 2) + 0.5
        mask_indices = sphere_indices(radius, tuple(paint_scale))

        mask_indices = mask_indices + np.round(np.array(coord_paint)).astype(
            int
        )

        self._paint_indices(
            mask_indices, new_label, shape, dims_to_paint, slice_coord, refresh
        )

    def paint_polygon(self, points, new_label):
        """Paint a polygon over existing labels with a new label.

        Parameters
        ----------
        points : list of coordinates
            List of coordinates of the vertices of a polygon.
        new_label : int
            Value of the new label to be filled in.
        """
        shape, dims_to_paint = self._get_shape_and_dims_to_paint()

        if len(dims_to_paint) != 2:
            raise NotImplementedError(
                "Polygon painting is implemented only in 2D."
            )

        points = np.array(points, dtype=int)
        slice_coord = points[0].tolist()
        points2d = points[:, dims_to_paint]

        polygon_mask = polygon2mask(shape, points2d)
        mask_indices = np.argwhere(polygon_mask)
        self._paint_indices(
            mask_indices,
            new_label,
            shape,
            dims_to_paint,
            slice_coord,
            refresh=True,
        )

    def _paint_indices(
        self,
        mask_indices,
        new_label,
        shape,
        dims_to_paint,
        slice_coord=None,
        refresh=True,
    ):
        """Paint over existing labels with a new label, using the selected
        mask indices, either only on the visible slice or in all n dimensions.

        Parameters
        ----------
        mask_indices : numpy array of integer coordinates
            Mask to paint represented by an array of its coordinates.
        new_label : int
            Value of the new label to be filled in.
        shape : list
            The label data shape upon which painting is performed.
        dims_to_paint : list
            List of dimensions of the label data that are used for painting.
        refresh : bool
            Whether to refresh view slice or not. Set to False to batch paint
            calls.
        """
        dims_not_painted = sorted(
            self._slice_input.order[: -self.n_edit_dimensions]
        )
        # discard candidate coordinates that are out of bounds
        mask_indices = indices_in_shape(mask_indices, shape)

        # Transfer valid coordinates to slice_coord,
        # or expand coordinate if 3rd dim in 2D image
        slice_coord_temp = list(mask_indices.T)
        if self.n_edit_dimensions < self.ndim:
            for j, i in enumerate(dims_to_paint):
                slice_coord[i] = slice_coord_temp[j]
            for i in dims_not_painted:
                slice_coord[i] = slice_coord[i] * np.ones(
                    mask_indices.shape[0], dtype=int
                )
        else:
            slice_coord = slice_coord_temp

        slice_coord = _coerce_indices_for_vectorization(self.data, slice_coord)

        # slice coord is a tuple of coordinate arrays per dimension
        # subset it if we want to only paint into background/only erase
        # current label
        if self.preserve_labels:
            if new_label == self._background_label:
                keep_coords = self.data[slice_coord] == self.selected_label
            else:
                keep_coords = self.data[slice_coord] == self._background_label
            slice_coord = tuple(sc[keep_coords] for sc in slice_coord)

        self.data_setitem(slice_coord, new_label, refresh)

    def _get_shape_and_dims_to_paint(self) -> Tuple[list, list]:
        dims_to_paint = sorted(self._get_dims_to_paint())
        shape = self.data.shape

        if self.n_edit_dimensions < self.ndim:
            shape = [shape[i] for i in dims_to_paint]

        return shape, dims_to_paint

    def _get_dims_to_paint(self) -> list:
        return list(self._slice_input.order[-self.n_edit_dimensions :])

    def data_setitem(self, indices, value, refresh=True):
        """Set `indices` in `data` to `value`, while writing to edit history.

        Parameters
        ----------
        indices : tuple of arrays of int
            Indices in data to overwrite. Must be a tuple of arrays of length
            equal to the number of data dimensions. (Fancy indexing in [1]_).
        value : int or array of int
            New label value(s). If more than one value, must match or
            broadcast with the given indices.
        refresh : bool, default True
            whether to refresh the view, by default True

        References
        ----------
        ..[1] https://numpy.org/doc/stable/user/basics.indexing.html
        """
        changed_indices = self.data[indices] != value
        indices = tuple([x[changed_indices] for x in indices])

        if not indices or indices[0].size == 0:
            return

        self._save_history(
            (
                indices,
                np.array(self.data[indices], copy=True),
                value,
            )
        )

        # update the labels image
        self.data[indices] = value

        if not (  # if not a numpy array or numpy-backed xarray
            isinstance(self.data, np.ndarray)
            or isinstance(getattr(self.data, 'data', None), np.ndarray)
        ):
            # In the absence of slicing, the current slice becomes
            # invalidated by data_setitem; only in the special case of a NumPy
            # array, or a NumPy-array-backed Xarray, is the slice a view and
            # therefore updated automatically.
            # For other types, we update it manually here.
            slice_input = self._slice.slice_input
            point = np.round(
                self.world_to_data(slice_input.world_slice.point)
            ).astype(int)
            pt_not_disp = {
                dim: point[dim] for dim in slice_input.not_displayed
            }
            displayed_indices = index_in_slice(indices, pt_not_disp)
            self._slice.image.raw[displayed_indices] = value

        # tensorstore and xarray do not return their indices in
        # np.ndarray format, so they need to be converted explicitly
        if not isinstance(self.data, np.ndarray):
            indices = [np.array(x).flatten() for x in indices]

        updated_slice = tuple(
            [
                slice(min(axis_indices), max(axis_indices) + 1)
                for axis_indices in indices
            ]
        )

        if self.contour > 0:
            # Expand the slice by 1 pixel as the changes can go beyond
            # the original slice because of the morphological dilation
            # (1 pixel because get_countours always applies 1 pixel dilation)
            updated_slice = expand_slice(updated_slice, self.data.shape, 1)

        if self._updated_slice is None:
            self._updated_slice = updated_slice
        else:
            self._updated_slice = tuple(
                [
                    slice(min(s1.start, s2.start), max(s1.stop, s2.stop))
                    for s1, s2 in zip(updated_slice, self._updated_slice)
                ]
            )

        if refresh is True:
            self._partial_labels_refresh()

    def get_status(
        self,
        position: Optional[npt.ArrayLike] = None,
        *,
        view_direction: Optional[npt.ArrayLike] = None,
        dims_displayed: Optional[List[int]] = None,
        world: bool = False,
    ) -> dict:
        """Status message information of the data at a coordinate position.

        Parameters
        ----------
        position : tuple
            Position in either data or world coordinates.
        view_direction : Optional[np.ndarray]
            A unit vector giving the direction of the ray in nD world coordinates.
            The default value is None.
        dims_displayed : Optional[List[int]]
            A list of the dimensions currently being displayed in the viewer.
            The default value is None.
        world : bool
            If True the position is taken to be in world coordinates
            and converted into data coordinates. False by default.

        Returns
        -------
        source_info : dict
            Dict containing a information that can be used in a status update.
        """
        if position is not None:
            value = self.get_value(
                position,
                view_direction=view_direction,
                dims_displayed=dims_displayed,
                world=world,
            )
        else:
            value = None

        source_info = self._get_source_info()

        pos = position
        if pos is not None:
            pos = np.asarray(pos)[-self.ndim :]
        source_info['coordinates'] = generate_layer_coords_status(pos, value)

        # if this labels layer has properties
        properties = self._get_properties(
            position,
            view_direction=np.asarray(view_direction),
            dims_displayed=dims_displayed,
            world=world,
        )
        if properties:
            source_info['coordinates'] += "; " + ", ".join(properties)

        return source_info

    def _get_tooltip_text(
        self,
        position,
        *,
        view_direction: Optional[np.ndarray] = None,
        dims_displayed: Optional[List[int]] = None,
        world: bool = False,
    ):
        """
        tooltip message of the data at a coordinate position.

        Parameters
        ----------
        position : tuple
            Position in either data or world coordinates.
        view_direction : Optional[np.ndarray]
            A unit vector giving the direction of the ray in nD world coordinates.
            The default value is None.
        dims_displayed : Optional[List[int]]
            A list of the dimensions currently being displayed in the viewer.
            The default value is None.
        world : bool
            If True the position is taken to be in world coordinates
            and converted into data coordinates. False by default.

        Returns
        -------
        msg : string
            String containing a message that can be used as a tooltip.
        """
        return "\n".join(
            self._get_properties(
                position,
                view_direction=view_direction,
                dims_displayed=dims_displayed,
                world=world,
            )
        )

    def _get_properties(
        self,
        position,
        *,
        view_direction: Optional[np.ndarray] = None,
        dims_displayed: Optional[List[int]] = None,
        world: bool = False,
    ) -> list:
        if len(self._label_index) == 0 or self.features.shape[1] == 0:
            return []

        value = self.get_value(
            position,
            view_direction=view_direction,
            dims_displayed=dims_displayed,
            world=world,
        )
        # if the cursor is not outside the image or on the background
        if value is None:
            return []

        label_value = value[1] if self.multiscale else value
        if label_value not in self._label_index:
            return [trans._('[No Properties]')]

        idx = self._label_index[label_value]
        return [
            f'{k}: {v[idx]}'
            for k, v in self.features.items()
            if k != 'index'
            and len(v) > idx
            and v[idx] is not None
            and not (isinstance(v[idx], float) and np.isnan(v[idx]))
        ]


def _coerce_indices_for_vectorization(array, indices: list) -> tuple:
    """Coerces indices so that they can be used for vectorized indexing in the given data array."""
    if _is_array_type(array, 'xarray.DataArray'):
        # Fix indexing for xarray if necessary
        # See http://xarray.pydata.org/en/stable/indexing.html#vectorized-indexing
        # for difference from indexing numpy
        try:
            import xarray as xr
        except ModuleNotFoundError:
            pass
        else:
            return tuple(xr.DataArray(i) for i in indices)
    return tuple(indices)<|MERGE_RESOLUTION|>--- conflicted
+++ resolved
@@ -54,14 +54,10 @@
 )
 from napari.utils.colormaps.colormap import (
     LabelColormap,
-<<<<<<< HEAD
     LabelColormapBase,
     _cast_labels_data_to_texture_dtype,
     _cast_labels_to_minimum_dtype_direct,
-=======
-    _cast_labels_data_to_texture_dtype,
     _convert_small_ints_to_unsigned,
->>>>>>> bb25bda7
     minimum_dtype_for_labels,
 )
 from napari.utils.events import EmitterGroup, Event
@@ -525,7 +521,6 @@
 
         self.refresh()
 
-<<<<<<< HEAD
     @property
     def colormap(self) -> LabelColormapBase:
         if self.color_mode == LabelColorMode.AUTO:
@@ -552,15 +547,6 @@
                 color_mode = LabelColorMode.AUTO
             else:
                 color_mode = LabelColorMode.DIRECT
-=======
-    @_ImageBase.colormap.setter
-    def colormap(self, colormap):
-        super()._set_colormap(colormap)
-        if isinstance(self._colormap, LabelColormap):
-            self._random_colormap = self._colormap
-        else:
-            self._direct_colormap = self._colormap
->>>>>>> bb25bda7
         self._selected_color = self.get_color(self.selected_label)
         self.color_mode = color_mode
 
@@ -1178,19 +1164,11 @@
         ):
             col = self.colormap.map(self._background_label)[0]
         else:
-<<<<<<< HEAD
             # raw_dtype = self._slice.image.raw.dtype
             # val = _convert_small_ints_to_unsigned(
             #     np.array([label]).astype(raw_dtype)
             # )
             col = self.colormap.map(label)[0]
-=======
-            raw_dtype = self._slice.image.raw.dtype
-            val = _convert_small_ints_to_unsigned(
-                np.array([label]).astype(raw_dtype)
-            )
-            col = self.colormap.map(val)[0]
->>>>>>> bb25bda7
         return col
 
     def _get_value_ray(
