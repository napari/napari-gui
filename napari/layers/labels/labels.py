import warnings
from collections import deque
from contextlib import contextmanager
from typing import (
    Callable,
    ClassVar,
    Dict,
    List,
    Optional,
    Tuple,
    Union,
    cast,
)

import numpy as np
import numpy.typing as npt
import pandas as pd
from scipy import ndimage as ndi
from skimage.draw import polygon2mask

from napari.layers._data_protocols import LayerDataProtocol
from napari.layers._multiscale_data import MultiScaleData
from napari.layers.base import Layer, no_op
from napari.layers.base._base_mouse_bindings import (
    highlight_box_handles,
    transform_with_box,
)
from napari.layers.image._image_utils import guess_multiscale
from napari.layers.image._slice import _ImageSliceResponse
from napari.layers.image.image import _ImageBase
from napari.layers.labels._labels_constants import (
    LabelColorMode,
    LabelsRendering,
    Mode,
)
from napari.layers.labels._labels_mouse_bindings import (
    BrushSizeOnMouseMove,
    draw,
    pick,
)
from napari.layers.labels._labels_utils import (
    expand_slice,
    get_contours,
    indices_in_shape,
    interpolate_coordinates,
    sphere_indices,
)
from napari.layers.utils.layer_utils import _FeatureTable
from napari.utils._dtype import normalize_dtype, vispy_texture_dtype
from napari.utils.colormaps import (
    direct_colormap,
    label_colormap,
)
from napari.utils.colormaps.colormap import (
    DirectLabelColormap,
    LabelColormap,
    LabelColormapBase,
    _cast_labels_data_to_texture_dtype_auto,
    _cast_labels_data_to_texture_dtype_direct,
    _texture_dtype,
)
from napari.utils.colormaps.colormap_utils import shuffle_and_extend_colormap
from napari.utils.events import EmitterGroup, Event
from napari.utils.events.custom_types import Array
from napari.utils.events.event import WarningEmitter
from napari.utils.geometry import clamp_point_to_bounding_box
from napari.utils.indexing import index_in_slice
from napari.utils.migrations import deprecated_constructor_arg_by_attr
from napari.utils.misc import StringEnum, _is_array_type
from napari.utils.naming import magic_name
from napari.utils.status_messages import generate_layer_coords_status
from napari.utils.translations import trans


class Labels(_ImageBase):
    """Labels (or segmentation) layer.

    An image-like layer where every pixel contains an integer ID
    corresponding to the region it belongs to.

    Parameters
    ----------
    data : array or list of array
        Labels data as an array or multiscale. Must be integer type or bools.
        Please note multiscale rendering is only supported in 2D. In 3D, only
        the lowest resolution scale is displayed.
    affine : n-D array or napari.utils.transforms.Affine
        (N+1, N+1) affine transformation matrix in homogeneous coordinates.
        The first (N, N) entries correspond to a linear transform and
        the final column is a length N translation vector and a 1 or a napari
        `Affine` transform object. Applied as an extra transform on top of the
        provided scale, rotate, and shear values.
    blending : str
        One of a list of preset blending modes that determines how RGB and
        alpha values of the layer visual get mixed. Allowed values are
        {'opaque', 'translucent', and 'additive'}.
    cache : bool
        Whether slices of out-of-core datasets should be cached upon retrieval.
        Currently, this only applies to dask arrays.
    colormap : LabelColormap or DirectLabelColormap or None
        Colormap to use for the labels. If None, a random colormap will be
        used.
    depiction : str
        3D Depiction mode. Must be one of {'volume', 'plane'}.
        The default value is 'volume'.
    experimental_clipping_planes : list of dicts, list of ClippingPlane, or ClippingPlaneList
        Each dict defines a clipping plane in 3D in data coordinates.
        Valid dictionary keys are {'position', 'normal', and 'enabled'}.
        Values on the negative side of the normal are discarded if the plane is enabled.
    features : dict[str, array-like] or DataFrame
        Features table where each row corresponds to a label and each column
        is a feature. The first row corresponds to the background label.
    metadata : dict
        Layer metadata.
    multiscale : bool
        Whether the data is a multiscale image or not. Multiscale data is
        represented by a list of array like image data. If not specified by
        the user and if the data is a list of arrays that decrease in shape
        then it will be taken to be multiscale. The first image in the list
        should be the largest. Please note multiscale rendering is only
        supported in 2D. In 3D, only the lowest resolution scale is
        displayed.
    name : str
        Name of the layer.
    opacity : float
        Opacity of the layer visual, between 0.0 and 1.0.
    plane : dict or SlicingPlane
        Properties defining plane rendering in 3D. Properties are defined in
        data coordinates. Valid dictionary keys are
        {'position', 'normal', 'thickness', and 'enabled'}.
    properties : dict {str: array (N,)} or DataFrame
        Properties for each label. Each property should be an array of length
        N, where N is the number of labels, and the first property corresponds
        to background.
    projection_mode : str
        How data outside the viewed dimensions but inside the thick Dims slice will
        be projected onto the viewed dimensions
    rendering : str
        3D Rendering mode used by vispy. Must be one {'translucent', 'iso_categorical'}.
        'translucent' renders without lighting. 'iso_categorical' uses isosurface
        rendering to calculate lighting effects on labeled surfaces.
        The default value is 'iso_categorical'.
    rotate : float, 3-tuple of float, or n-D array.
        If a float convert into a 2D rotation matrix using that value as an
        angle. If 3-tuple convert into a 3D rotation matrix, using a yaw,
        pitch, roll convention. Otherwise assume an nD rotation. Angles are
        assumed to be in degrees. They can be converted from radians with
        np.degrees if needed.
    scale : tuple of float
        Scale factors for the layer.
    shear : 1-D array or n-D array
        Either a vector of upper triangular values, or an nD shear matrix with
        ones along the main diagonal.
    translate : tuple of float
        Translation values for the layer.
    visible : bool
        Whether the layer visual is currently being displayed.

    Attributes
    ----------
    data : array or list of array
        Integer label data as an array or multiscale. Can be N dimensional.
        Every pixel contains an integer ID corresponding to the region it
        belongs to. The label 0 is rendered as transparent. Please note
        multiscale rendering is only supported in 2D. In 3D, only
        the lowest resolution scale is displayed.
    multiscale : bool
        Whether the data is a multiscale image or not. Multiscale data is
        represented by a list of array like image data. The first image in the
        list should be the largest. Please note multiscale rendering is only
        supported in 2D. In 3D, only the lowest resolution scale is
        displayed.
    metadata : dict
        Labels metadata.
    num_colors : int
        Number of unique colors to use in colormap. DEPRECATED: set
        ``colormap`` directly, using `napari.utils.colormaps.label_colormap`.
    features : Dataframe-like
        Features table where each row corresponds to a label and each column
        is a feature. The first row corresponds to the background label.
    properties : dict {str: array (N,)}, DataFrame
        Properties for each label. Each property should be an array of length
        N, where N is the number of labels, and the first property corresponds
        to background.
    color : dict of int to str or array
        Custom label to color mapping. Values must be valid color names or RGBA
        arrays. While there is no limit to the number of custom labels, the
        the layer will render incorrectly if they map to more than 1024 distinct
        colors. DEPRECATED: set ``colormap`` directly, using
        `napari.utils.colormaps.direct_colormap`.
    seed : float
        Seed for colormap random generator. DEPRECATED: set ``colormap``
        directly, using `napari.utils.colormaps.label_colormap`.
    opacity : float
        Opacity of the labels, must be between 0 and 1.
    contiguous : bool
        If `True`, the fill bucket changes only connected pixels of same label.
    n_edit_dimensions : int
        The number of dimensions across which labels will be edited.
    contour : int
        If greater than 0, displays contours of labels instead of shaded regions
        with a thickness equal to its value. Must be >= 0.
    brush_size : float
        Size of the paint brush in data coordinates.
    selected_label : int
        Index of selected label. Can be greater than the current maximum label.
    mode : str
        Interactive mode. The normal, default mode is PAN_ZOOM, which
        allows for normal interactivity with the canvas.

        In PICK mode the cursor functions like a color picker, setting the
        clicked on label to be the current label. If the background is picked it
        will select the background label `0`.

        In PAINT mode the cursor functions like a paint brush changing any
        pixels it brushes over to the current label. If the background label
        `0` is selected than any pixels will be changed to background and this
        tool functions like an eraser. The size and shape of the cursor can be
        adjusted in the properties widget.

        In FILL mode the cursor functions like a fill bucket replacing pixels
        of the label clicked on with the current label. It can either replace
        all pixels of that label or just those that are contiguous with the
        clicked on pixel. If the background label `0` is selected than any
        pixels will be changed to background and this tool functions like an
        eraser.

        In ERASE mode the cursor functions similarly to PAINT mode, but to
        paint with background label, which effectively removes the label.
    plane : SlicingPlane
        Properties defining plane rendering in 3D.
    experimental_clipping_planes : ClippingPlaneList
        Clipping planes defined in data coordinates, used to clip the volume.

    Notes
    -----
    _selected_color : 4-tuple or None
        RGBA tuple of the color of the selected label, or None if the
        background label `0` is selected.
    """

    events: EmitterGroup
    _colormap: LabelColormapBase

    _modeclass = Mode

    _drag_modes: ClassVar[Dict[Mode, Callable[["Labels", Event], None]]] = {  # type: ignore[assignment]
        Mode.PAN_ZOOM: no_op,
        Mode.TRANSFORM: transform_with_box,
        Mode.PICK: pick,
        Mode.PAINT: draw,
        Mode.FILL: draw,
        Mode.ERASE: draw,
        Mode.POLYGON: no_op,  # the overlay handles mouse events in this mode
    }

    brush_size_on_mouse_move = BrushSizeOnMouseMove(min_brush_size=1)

    _move_modes: ClassVar[Dict[StringEnum, Callable[["Labels", Event], None]]] = {  # type: ignore[assignment]
        Mode.PAN_ZOOM: no_op,
        Mode.TRANSFORM: highlight_box_handles,
        Mode.PICK: no_op,
        Mode.PAINT: brush_size_on_mouse_move,
        Mode.FILL: no_op,
        Mode.ERASE: brush_size_on_mouse_move,
        Mode.POLYGON: no_op,  # the overlay handles mouse events in this mode
    }

    _cursor_modes: ClassVar[Dict[Mode, str]] = {  # type: ignore[assignment]
        Mode.PAN_ZOOM: 'standard',
        Mode.TRANSFORM: 'standard',
        Mode.PICK: 'cross',
        Mode.PAINT: 'circle',
        Mode.FILL: 'cross',
        Mode.ERASE: 'circle',
        Mode.POLYGON: 'cross',
    }

    _history_limit = 100

    @deprecated_constructor_arg_by_attr("color")
    @deprecated_constructor_arg_by_attr("num_colors")
    @deprecated_constructor_arg_by_attr("seed")
    def __init__(
        self,
        data,
        *,
        affine=None,
        blending='translucent',
        cache=True,
        colormap=None,
        depiction='volume',
        experimental_clipping_planes=None,
        features=None,
        metadata=None,
        multiscale=None,
        name=None,
        opacity=0.7,
        plane=None,
        properties=None,
        projection_mode='none',
        rendering='iso_categorical',
        rotate=None,
        scale=None,
        shear=None,
        translate=None,
        visible=True,
    ) -> None:
        if name is None and data is not None:
            name = magic_name(data)

        self._seed = 0.5
        # We use 50 colors (49 + transparency) by default for historical
        # consistency. This may change in future versions.
        self._random_colormap = label_colormap(
            49, self._seed, background_value=0
        )
        self._original_random_colormap = self._random_colormap
        self._direct_colormap = direct_colormap(
            {0: 'transparent', None: 'black'}
        )
        self._colormap = self._random_colormap
        self._color_mode = LabelColorMode.AUTO
        self._show_selected_label = False
        self._contour = 0
        self._cached_labels = None
        self._cached_mapped_labels = np.zeros((0, 4), dtype=np.uint8)

        data = self._ensure_int_labels(data)

        super().__init__(
            data,
            rendering=rendering,
            depiction=depiction,
            name=name,
            metadata=metadata,
            scale=scale,
            translate=translate,
            rotate=rotate,
            shear=shear,
            affine=affine,
            opacity=opacity,
            blending=blending,
            visible=visible,
            multiscale=multiscale,
            cache=cache,
            plane=plane,
            experimental_clipping_planes=experimental_clipping_planes,
            projection_mode=projection_mode,
        )

        self.events.add(
            brush_shape=Event,
            brush_size=Event,
            color_mode=WarningEmitter(
                trans._(
                    'Labels.events.color_mode is deprecated since 0.4.19 and '
                    'will be removed in 0.5.0, please use '
                    'Labels.events.colormap.',
                    deferred=True,
                ),
                type_name='color_mode',
            ),
            colormap=Event,
            contiguous=Event,
            contour=Event,
            features=Event,
            labels_update=Event,
            n_edit_dimensions=Event,
            paint=Event,
            preserve_labels=Event,
            properties=Event,
            selected_label=Event,
            show_selected_label=Event,
        )

        from napari.components.overlays.labels_polygon import (
            LabelsPolygonOverlay,
        )

        self._overlays.update({"polygon": LabelsPolygonOverlay()})

        self._feature_table = _FeatureTable.from_layer(
            features=features, properties=properties
        )
        self._label_index = self._make_label_index()

        self._n_edit_dimensions = 2
        self._contiguous = True
        self._brush_size = 10

        self._selected_label = 1
        self.colormap.selection = self._selected_label
        self.colormap.use_selection = self._show_selected_label
        self._prev_selected_label = None
        self._selected_color = self.get_color(self._selected_label)
        self._updated_slice = None
        if colormap is not None:
            self._set_colormap(colormap)

        self._status = self.mode
        self._preserve_labels = False

    def _post_init(self):
        self._reset_history()
        # Trigger generation of view slice and thumbnail
        self.refresh()
        self._reset_editable()

    @property
    def rendering(self):
        """Return current rendering mode.

        Selects a preset rendering mode in vispy that determines how
        lablels are displayed.  Options include:

        * ``translucent``: voxel colors are blended along the view ray until
          the result is opaque.
        * ``iso_categorical``: isosurface for categorical data.
          Cast a ray until a non-background value is encountered. At that
          location, lighning calculations are performed to give the visual
          appearance of a surface.

        Returns
        -------
        str
            The current rendering mode
        """
        return str(self._rendering)

    @rendering.setter
    def rendering(self, rendering):
        self._rendering = LabelsRendering(rendering)
        self.events.rendering()

    @property
    def contiguous(self):
        """bool: fill bucket changes only connected pixels of same label."""
        return self._contiguous

    @contiguous.setter
    def contiguous(self, contiguous):
        self._contiguous = contiguous
        self.events.contiguous()

    @property
    def n_edit_dimensions(self):
        return self._n_edit_dimensions

    @n_edit_dimensions.setter
    def n_edit_dimensions(self, n_edit_dimensions):
        self._n_edit_dimensions = n_edit_dimensions
        self.events.n_edit_dimensions()

    @property
    def contour(self) -> int:
        """int: displays contours of labels instead of shaded regions."""
        return self._contour

    @contour.setter
    def contour(self, contour: int) -> None:
        if contour < 0:
            raise ValueError("contour value must be >= 0")
        self._contour = int(contour)
        self.events.contour()
        self.refresh()

    @property
    def brush_size(self):
        """float: Size of the paint in world coordinates."""
        return self._brush_size

    @brush_size.setter
    def brush_size(self, brush_size):
        self._brush_size = int(brush_size)
        self.cursor_size = self._calculate_cursor_size()
        self.events.brush_size()

    def _calculate_cursor_size(self):
        # Convert from brush size in data coordinates to
        # cursor size in world coordinates
        scale = self._data_to_world.scale
        min_scale = np.min(
            [abs(scale[d]) for d in self._slice_input.displayed]
        )
        return abs(self.brush_size * min_scale)

    @property
    def seed(self):
        """float: Seed for colormap random generator."""
        warnings.warn(
            "seed is deprecated since 0.4.19 and will be removed in 0.5.0, "
            "please check Labels.colormap directly.",
            FutureWarning,
            stacklevel=2,
        )
        return self._random_colormap.seed

    @seed.setter
    def seed(self, seed):
        warnings.warn(
            "seed is deprecated since 0.4.19 and will be removed in 0.5.0, "
            "please use the new_colormap method instead, or set the colormap "
            "directly.",
            FutureWarning,
            stacklevel=2,
        )

        self.colormap = label_colormap(
            len(self.colormap) - 1,
            seed=seed,
            background_value=self.colormap.background_value,
        )

    def new_colormap(self, seed: Optional[int] = None):
        if seed is None:
            seed = np.random.default_rng().integers(2**32 - 1)

        orig = self._original_random_colormap
        self.colormap = shuffle_and_extend_colormap(
            self._original_random_colormap, seed
        )
        self._original_random_colormap = orig

    @property
    def colormap(self) -> LabelColormapBase:
        return self._colormap

    @colormap.setter
    def colormap(self, colormap: LabelColormapBase):
        self._set_colormap(colormap)

    def _set_colormap(self, colormap):
        if isinstance(colormap, LabelColormap):
            self._random_colormap = colormap
            self._original_random_colormap = colormap
            self._colormap = self._random_colormap
            color_mode = LabelColorMode.AUTO
        else:
            self._direct_colormap = colormap
            # `self._direct_colormap.color_dict` may contain just the default None and background label
            # colors, in which case we need to be in AUTO color mode. Otherwise,
            # `self._direct_colormap.color_dict` contains colors for all labels, and we should be in DIRECT
            # mode.

            # For more information
            # - https://github.com/napari/napari/issues/2479
            # - https://github.com/napari/napari/issues/2953
            if self._is_default_colors(self._direct_colormap.color_dict):
                color_mode = LabelColorMode.AUTO
                self._colormap = self._random_colormap
            else:
                color_mode = LabelColorMode.DIRECT
                self._colormap = self._direct_colormap
        self._cached_labels = None  # invalidate the cached color mapping
        self._selected_color = self.get_color(self.selected_label)
        self._color_mode = color_mode
        self.events.colormap()  # Will update the LabelVispyColormap shader
        self.events.selected_label()
        self.refresh()

    @property
    def num_colors(self):
        """int: Number of unique colors to use in colormap."""
        warnings.warn(
            trans._(
                'Labels.num_colors is deprecated since 0.4.19 and will be '
                'removed in 0.5.0, please use len(Labels.colormap) '
                'instead.',
                deferred=True,
            ),
            FutureWarning,
            stacklevel=2,
        )
        return len(self.colormap)

    @num_colors.setter
    def num_colors(self, num_colors):
        warnings.warn(
            trans._(
                'Setting Labels.num_colors is deprecated since 0.4.19 and '
                'will be removed in 0.5.0, please set Labels.colormap '
                'instead.',
                deferred=True,
            ),
            FutureWarning,
            stacklevel=2,
        )
        self.colormap = label_colormap(
            num_colors - 1,
            seed=self.seed,
            background_value=self.colormap.background_value,
        )

    @property
    def data(self) -> LayerDataProtocol:
        """array: Image data."""
        return self._data

    @data.setter
    def data(self, data: Union[LayerDataProtocol, MultiScaleData]):
        data = self._ensure_int_labels(data)
        self._data = data
        self._ndim = len(self._data.shape)
        self._update_dims()
        self.events.data(value=self.data)
        self._reset_editable()

    @property
    def features(self):
        """Dataframe-like features table.

        It is an implementation detail that this is a `pandas.DataFrame`. In the future,
        we will target the currently-in-development Data API dataframe protocol [1].
        This will enable us to use alternate libraries such as xarray or cuDF for
        additional features without breaking existing usage of this.

        If you need to specifically rely on the pandas API, please coerce this to a
        `pandas.DataFrame` using `features_to_pandas_dataframe`.

        References
        ----------
        .. [1]: https://data-apis.org/dataframe-protocol/latest/API.html
        """
        return self._feature_table.values

    @features.setter
    def features(
        self,
        features: Union[Dict[str, np.ndarray], pd.DataFrame],
    ) -> None:
        self._feature_table.set_values(features)
        self._label_index = self._make_label_index()
        self.events.properties()
        self.events.features()

    @property
    def properties(self) -> Dict[str, np.ndarray]:
        """dict {str: array (N,)}, DataFrame: Properties for each label."""
        return self._feature_table.properties()

    @properties.setter
    def properties(self, properties: Dict[str, Array]):
        self.features = properties

    def _make_label_index(self) -> Dict[int, int]:
        features = self._feature_table.values
        label_index = {}
        if 'index' in features:
            label_index = {i: k for k, i in enumerate(features['index'])}
        elif features.shape[1] > 0:
            label_index = {i: i for i in range(features.shape[0])}
        return label_index

    @property
    def color(self) -> dict:
        """dict: custom color dict for label coloring"""
        warnings.warn(
            "Labels.color is deprecated since 0.4.19 and will be removed in "
            "0.5.0, please use Labels.colormap.color_dict instead. Note: this"
            "will only work when the colormap is a DirectLabelsColormap.",
            FutureWarning,
            stacklevel=2,
        )
        return {**self._direct_colormap.color_dict}

    @color.setter
    def color(self, color: Dict[Optional[int], Union[str, np.ndarray]]):
        warnings.warn(
            "Labels.color is deprecated since 0.4.19 and will be removed in "
            "0.5.0, please set Labels.colormap directly with an instance "
            "of napari.utils.colormaps.DirectLabelColormap instead.",
            FutureWarning,
            stacklevel=2,
        )
        color = dict(color) if color else {}

        color[self.colormap.background_value] = color.get(
            self.colormap.background_value, 'transparent'
        )
        color[None] = color.get(None, 'black')
        self.colormap = DirectLabelColormap(color_dict=color)

    def _is_default_colors(self, color):
        """Returns True if color contains only default colors, otherwise False.

        Default colors are black for `None` and transparent for
        `self.colormap.background_value`.

        Parameters
        ----------
        color : Dict
            Dictionary of label value to color array

        Returns
        -------
        bool
            True if color contains only default colors, otherwise False.
        """
        if {None, self.colormap.background_value} != set(color.keys()):
            return False

        if not np.allclose(color[None], [0, 0, 0, 1]):
            return False
        if not np.allclose(
            color[self.colormap.background_value], [0, 0, 0, 0]
        ):
            return False

        return True

    def _ensure_int_labels(self, data):
        """Ensure data is integer by converting from bool if required, raising an error otherwise."""
        looks_multiscale, data = guess_multiscale(data)
        if not looks_multiscale:
            data = [data]
        int_data = []
        for data_level in data:
            # normalize_dtype turns e.g. tensorstore or torch dtypes into
            # numpy dtypes
            if np.issubdtype(normalize_dtype(data_level.dtype), np.floating):
                raise TypeError(
                    trans._(
                        "Only integer types are supported for Labels layers, but data contains {data_level_type}.",
                        data_level_type=data_level.dtype,
                    )
                )
            if data_level.dtype == bool:
                int_data.append(data_level.astype(np.int8))
            else:
                int_data.append(data_level)
        data = int_data
        if not looks_multiscale:
            data = data[0]
        return data

    def _get_state(self):
        """Get dictionary of layer state.

        Returns
        -------
        state : dict
            Dictionary of layer state.
        """
        state = self._get_base_state()
        state.update(
            {
                'multiscale': self.multiscale,
                'properties': self.properties,
                'rendering': self.rendering,
                'depiction': self.depiction,
                'plane': self.plane.dict(),
                'experimental_clipping_planes': [
                    plane.dict() for plane in self.experimental_clipping_planes
                ],
                'data': self.data,
                'features': self.features,
                'colormap': self.colormap,
            }
        )
        return state

    @property
    def selected_label(self):
        """int: Index of selected label."""
        return self._selected_label

    @selected_label.setter
    def selected_label(self, selected_label):
        if selected_label == self.selected_label:
            return

        self._prev_selected_label = self.selected_label
        self.colormap.selection = selected_label
        self._selected_label = selected_label
        self._selected_color = self.get_color(selected_label)

        self.events.selected_label()

        if self.show_selected_label:
            self._cached_labels = None  # invalidates labels cache
            self.refresh()

    def swap_selected_and_background_labels(self):
        """Swap between the selected label and the background label."""
        if self.selected_label != self.colormap.background_value:
            self.selected_label = self.colormap.background_value
        else:
            self.selected_label = self._prev_selected_label

    @property
    def color_mode(self):
        """Color mode to change how color is represented.

        AUTO (default) allows color to be set via a hash function with a seed.

        DIRECT allows color of each label to be set directly by a color dict.
        """
        warnings.warn(
            trans._(
                'Labels.color_mode is deprecated since 0.4.19 and will be '
                'removed in 0.5.0. Please check type(Labels.colormap) '
                'instead. napari.utils.colormaps.LabelColormap corresponds to '
                'AUTO color mode, and napari.utils.colormaps.DirectLabelColormap'
                ' corresponds to DIRECT color mode.',
                deferred=True,
            ),
            FutureWarning,
            stacklevel=2,
        )
        return str(self._color_mode)

    @color_mode.setter
    def color_mode(self, color_mode: Union[str, LabelColorMode]):
        warnings.warn(
            trans._(
                'Labels.color_mode is deprecated since 0.4.19 and will be '
                'removed in 0.5.0. Please set Labels.colormap instead, to an'
                'instance of napari.utils.colormaps.LabelColormap for "auto"'
                'mode, or napari.utils.colormaps.DirectLabelColormap for '
                '"direct" mode.',
                deferred=True,
            ),
            FutureWarning,
            stacklevel=2,
        )
        color_mode = LabelColorMode(color_mode)
        self._cached_labels = None  # invalidates labels cache
        self._color_mode = color_mode
        if color_mode == LabelColorMode.AUTO:
            self._colormap = self._random_colormap
        else:
            self._colormap = self._direct_colormap
        self._selected_color = self.get_color(self.selected_label)
        self.events.color_mode()
        self.events.colormap()  # If remove this emitting, connect shader update to color_mode
        self.events.selected_label()
        self.refresh()

    @property
    def show_selected_label(self):
        """Whether to filter displayed labels to only the selected label or not"""
        return self._show_selected_label

    @show_selected_label.setter
    def show_selected_label(self, show_selected):
        self._show_selected_label = show_selected
        self.colormap.use_selection = show_selected
        self.colormap.selection = self.selected_label
        self.events.show_selected_label(show_selected_label=show_selected)
        self._cached_labels = None
        self.refresh()

    # Only overriding to change the docstring
    @property
    def mode(self):
        """MODE: Interactive mode. The normal, default mode is PAN_ZOOM, which
        allows for normal interactivity with the canvas.

        In PICK mode the cursor functions like a color picker, setting the
        clicked on label to be the current label. If the background is picked it
        will select the background label `0`.

        In PAINT mode the cursor functions like a paint brush changing any
        pixels it brushes over to the current label. If the background label
        `0` is selected than any pixels will be changed to background and this
        tool functions like an eraser. The size and shape of the cursor can be
        adjusted in the properties widget.

        In FILL mode the cursor functions like a fill bucket replacing pixels
        of the label clicked on with the current label. It can either replace
        all pixels of that label or just those that are contiguous with the
        clicked on pixel. If the background label `0` is selected than any
        pixels will be changed to background and this tool functions like an
        eraser.

        In ERASE mode the cursor functions similarly to PAINT mode, but to
        paint with background label, which effectively removes the label.
        """
        return Layer.mode.fget(self)

    # Only overriding to change the docstring of the setter above
    @mode.setter
    def mode(self, mode):
        Layer.mode.fset(self, mode)

    def _mode_setter_helper(self, mode):
        mode = super()._mode_setter_helper(mode)
        if mode == self._mode:
            return mode

        self._overlays["polygon"].enabled = mode == Mode.POLYGON
        if mode in {Mode.PAINT, Mode.ERASE}:
            self.cursor_size = self._calculate_cursor_size()

        return mode

    @property
    def preserve_labels(self):
        """Defines if painting should preserve existing labels.

        Default to false to allow paint on existing labels. When
        set to true, existing labels will be preserved during painting.
        """
        return self._preserve_labels

    @preserve_labels.setter
    def preserve_labels(self, preserve_labels: bool):
        self._preserve_labels = preserve_labels
        self.events.preserve_labels(preserve_labels=preserve_labels)

    def _reset_editable(self) -> None:
        self.editable = not self.multiscale

    def _on_editable_changed(self) -> None:
        if not self.editable:
            self.mode = Mode.PAN_ZOOM
            self._reset_history()

    @staticmethod
    def _to_vispy_texture_dtype(data):
        """Convert data to a dtype that can be used as a VisPy texture.

        Labels layers allow all integer dtypes for data, but only a subset
        are supported by VisPy textures. For now, we convert all data to
        float32 as it can represent all input values (though not losslessly,
        see https://github.com/napari/napari/issues/6084).
        """
        return vispy_texture_dtype(data)

    def _update_slice_response(self, response: _ImageSliceResponse) -> None:
        """Override to convert raw slice data to displayed label colors."""
        response = response.to_displayed(self._raw_to_displayed)
        super()._update_slice_response(response)

    def _partial_labels_refresh(self):
        """Prepares and displays only an updated part of the labels."""

        if self._updated_slice is None or not self.loaded:
            return

        dims_displayed = self._slice_input.displayed
        raw_displayed = self._slice.image.raw

        # Keep only the dimensions that correspond to the current view
        updated_slice = tuple(
            self._updated_slice[index] for index in dims_displayed
        )

        offset = [axis_slice.start for axis_slice in updated_slice]

        colors_sliced = self._raw_to_displayed(
            raw_displayed, data_slice=updated_slice
        )
        # The next line is needed to make the following tests pass in
        # napari/_vispy/_tests/:
        # - test_vispy_labels_layer.py::test_labels_painting
        # - test_vispy_labels_layer.py::test_labels_fill_slice
        # See https://github.com/napari/napari/pull/6112/files#r1291613760
        # and https://github.com/napari/napari/issues/6185
        self._slice.image.view[updated_slice] = colors_sliced

        self.events.labels_update(data=colors_sliced, offset=offset)
        self._updated_slice = None

    def _calculate_contour(
        self, labels: np.ndarray, data_slice: Tuple[slice, ...]
    ) -> Optional[np.ndarray]:
        """Calculate the contour of a given label array within the specified data slice.

        Parameters
        ----------
        labels : np.ndarray
            The label array.
        data_slice : Tuple[slice, ...]
            The slice of the label array on which to calculate the contour.

        Returns
        -------
        Optional[np.ndarray]
            The calculated contour as a boolean mask array.
            Returns None if the contour parameter is less than 1,
            or if the label array has more than 2 dimensions.
        """
        if self.contour < 1:
            return None
        if labels.ndim > 2:
            warnings.warn(
                trans._(
                    "Contours are not displayed during 3D rendering",
                    deferred=True,
                )
            )
            return None

        expanded_slice = expand_slice(data_slice, labels.shape, 1)
        sliced_labels = get_contours(
            labels[expanded_slice],
            self.contour,
            self.colormap.background_value,
        )

        # Remove the latest one-pixel border from the result
        delta_slice = tuple(
            slice(s1.start - s2.start, s1.stop - s2.start)
            for s1, s2 in zip(data_slice, expanded_slice)
        )
        return sliced_labels[delta_slice]

    def _setup_cache(self, labels):
        """
        Initializes the cache for the Labels layer

        Parameters
        ----------
        labels : numpy array
            The labels data to be cached
        """
        if self._cached_labels is not None:
            return

        if isinstance(self._colormap, LabelColormap):
            mapped_background = _cast_labels_data_to_texture_dtype_auto(
                labels.dtype.type(self.colormap.background_value),
                self._random_colormap,
            )
        else:  # direct
            mapped_background = _cast_labels_data_to_texture_dtype_direct(
                labels.dtype.type(self.colormap.background_value),
                self._direct_colormap,
            )

        self._cached_labels = np.zeros_like(labels)
<<<<<<< HEAD
        self._cached_mapped_labels = np.zeros_like(
            labels, dtype=_texture_dtype(len(self.colormap), labels.dtype)
=======
        self._cached_mapped_labels = np.full(
            shape=labels.shape,
            fill_value=mapped_background,
            dtype=self._get_cache_dtype(labels.dtype),
>>>>>>> 4a1b0b54
        )

    def _raw_to_displayed(
        self, raw, data_slice: Optional[Tuple[slice, ...]] = None
    ) -> np.ndarray:
        """Determine displayed image from a saved raw image and a saved seed.

        This function ensures that the 0 label gets mapped to the 0 displayed
        pixel.

        Parameters
        ----------
        raw : array or int
            Raw integer input image.

        data_slice : numpy array slice
            Slice that specifies the portion of the input image that
            should be computed and displayed.
            If None, the whole input image will be processed.

        Returns
        -------
        mapped_labels : array
            Encoded colors mapped between 0 and 1 to be displayed.
        """

        if data_slice is None:
            data_slice = tuple(slice(0, size) for size in raw.shape)
            self._cached_labels = None
        else:
            self._setup_cache(raw)

        labels = raw  # for readability

        sliced_labels = self._calculate_contour(labels, data_slice)

        # lookup function -> self._as_type

        if sliced_labels is None:
            sliced_labels = labels[data_slice]

        # cache the labels and keep track of when values are changed
        update_mask = None
        if (
            self._cached_labels is not None
            and self._cached_mapped_labels is not None
            and self._cached_labels.shape == labels.shape
        ):
            update_mask = self._cached_labels[data_slice] != sliced_labels
            # Select only a subset with changes for further computations
            labels_to_map = sliced_labels[update_mask]
            # Update the cache
            self._cached_labels[data_slice][update_mask] = labels_to_map
        else:
            labels_to_map = sliced_labels

        # If there are no changes, just return the cached image
        if labels_to_map.size == 0:
            return self._cached_mapped_labels[data_slice]

        if isinstance(self.colormap, LabelColormap):
            mapped_labels = _cast_labels_data_to_texture_dtype_auto(
                labels_to_map, self._random_colormap
            )
        else:  # DirectLabelColormap
            mapped_labels = _cast_labels_data_to_texture_dtype_direct(
                labels_to_map, self._direct_colormap
            )

        if self._cached_labels is not None:
            if update_mask is not None:
                self._cached_mapped_labels[data_slice][
                    update_mask
                ] = mapped_labels
            else:
                self._cached_mapped_labels[data_slice] = mapped_labels
            return self._cached_mapped_labels[data_slice]
        return mapped_labels

    def _update_thumbnail(self):
        """Update the thumbnail with current data and colormap.

        This is overridden from _ImageBase because we don't need to do things
        like adjusting gamma or changing the data based on the contrast
        limits.
        """
        if not self.loaded:
            # ASYNC_TODO: Do not compute the thumbnail until we are loaded.
            # Is there a nicer way to prevent this from getting called?
            return

        image = self._slice.thumbnail.raw
        if self._slice_input.ndisplay == 3 and self.ndim > 2:
            # we are only using the current slice so `image` will never be
            # bigger than 3. If we are in this clause, it is exactly 3, so we
            # use max projection. For labels, ideally we would use "first
            # nonzero projection", but we leave that for a future PR. (TODO)
            image = np.max(image, axis=0)
        imshape = np.array(image.shape[:2])
        thumbshape = np.array(self._thumbnail_shape[:2])

        raw_zoom_factor = np.min(thumbshape / imshape)
        new_shape = np.clip(
            raw_zoom_factor * imshape, a_min=1, a_max=thumbshape
        )
        zoom_factor = tuple(new_shape / imshape)

        downsampled = ndi.zoom(image, zoom_factor, prefilter=False, order=0)
        color_array = self.colormap.map(downsampled)
        color_array[..., 3] *= self.opacity

        self.thumbnail = color_array

    def get_color(self, label):
        """Return the color corresponding to a specific label."""
        if label == self.colormap.background_value:
            col = None
        elif label is None or (
            self.show_selected_label and label != self.selected_label
        ):
            col = self.colormap.map(self.colormap.background_value)[0]
        else:
            col = self.colormap.map(label)[0]
        return col

    def _get_value_ray(
        self,
        start_point: Optional[np.ndarray],
        end_point: Optional[np.ndarray],
        dims_displayed: List[int],
    ) -> Optional[int]:
        """Get the first non-background value encountered along a ray.

        Parameters
        ----------
        start_point : np.ndarray
            (n,) array containing the start point of the ray in data coordinates.
        end_point : np.ndarray
            (n,) array containing the end point of the ray in data coordinates.
        dims_displayed : List[int]
            The indices of the dimensions currently displayed in the viewer.

        Returns
        -------
        value : Optional[int]
            The first non-zero value encountered along the ray. If none
            was encountered or the viewer is in 2D mode, None is returned.
        """
        if start_point is None or end_point is None:
            return None
        if len(dims_displayed) == 3:
            # only use get_value_ray on 3D for now
            # we use dims_displayed because the image slice
            # has its dimensions  in th same order as the vispy
            # Volume
            # Account for downsampling in the case of multiscale
            # -1 means lowest resolution here.
            start_point = (
                start_point[dims_displayed]
                / self.downsample_factors[-1][dims_displayed]
            )
            end_point = (
                end_point[dims_displayed]
                / self.downsample_factors[-1][dims_displayed]
            )
            start_point = cast(np.ndarray, start_point)
            end_point = cast(np.ndarray, end_point)
            sample_ray = end_point - start_point
            length_sample_vector = np.linalg.norm(sample_ray)
            n_points = int(2 * length_sample_vector)
            sample_points = np.linspace(
                start_point, end_point, n_points, endpoint=True
            )
            im_slice = self._slice.image.raw
            # ensure the bounding box is for the proper multiscale level
            bounding_box = self._display_bounding_box_at_level(
                dims_displayed, self.data_level
            )
            # the display bounding box is returned as a closed interval
            # (i.e. the endpoint is included) by the method, but we need
            # open intervals in the code that follows, so we add 1.
            bounding_box[:, 1] += 1

            clamped = clamp_point_to_bounding_box(
                sample_points,
                bounding_box,
            ).astype(int)
            values = im_slice[tuple(clamped.T)]
            nonzero_indices = np.flatnonzero(values)
            if len(nonzero_indices > 0):
                # if a nonzer0 value was found, return the first one
                return values[nonzero_indices[0]]

        return None

    def _get_value_3d(
        self,
        start_point: Optional[np.ndarray],
        end_point: Optional[np.ndarray],
        dims_displayed: List[int],
    ) -> Optional[int]:
        """Get the first non-background value encountered along a ray.

        Parameters
        ----------
        start_point : np.ndarray
            (n,) array containing the start point of the ray in data coordinates.
        end_point : np.ndarray
            (n,) array containing the end point of the ray in data coordinates.
        dims_displayed : List[int]
            The indices of the dimensions currently displayed in the viewer.

        Returns
        -------
        value : int
            The first non-zero value encountered along the ray. If a
            non-zero value is not encountered, returns 0 (the background value).
        """
        return (
            self._get_value_ray(
                start_point=start_point,
                end_point=end_point,
                dims_displayed=dims_displayed,
            )
            or 0
        )

    def _reset_history(self, event=None):
        self._undo_history = deque(maxlen=self._history_limit)
        self._redo_history = deque(maxlen=self._history_limit)
        self._staged_history = []
        self._block_history = False

    @contextmanager
    def block_history(self):
        """Context manager to group history-editing operations together.

        While in the context, history atoms are grouped together into a
        "staged" history. When exiting the context, that staged history is
        committed to the undo history queue, and an event is emitted
        containing the change.
        """
        prev = self._block_history
        self._block_history = True
        try:
            yield
            self._commit_staged_history()
        finally:
            self._block_history = prev

    def _commit_staged_history(self):
        """Save staged history to undo history and clear it."""
        if self._staged_history:
            self._append_to_undo_history(self._staged_history)
            self._staged_history = []

    def _append_to_undo_history(self, item):
        """Append item to history and emit paint event.

        Parameters
        ----------
        item : List[Tuple[ndarray, ndarray, int]]
            list of history atoms to append to undo history.
        """
        self._undo_history.append(item)
        self.events.paint(value=item)

    def _save_history(self, value):
        """Save a history "atom" to the undo history.

        A history "atom" is a single change operation to the array. A history
        *item* is a collection of atoms that were applied together to make a
        single change. For example, when dragging and painting, at each mouse
        callback we create a history "atom", but we save all those atoms in
        a single history item, since we would want to undo one drag in one
        undo operation.

        Parameters
        ----------
        value : 3-tuple of arrays
            The value is a 3-tuple containing:

            - a numpy multi-index, pointing to the array elements that were
              changed
            - the values corresponding to those elements before the change
            - the value(s) after the change
        """
        self._redo_history.clear()
        if self._block_history:
            self._staged_history.append(value)
        else:
            self._append_to_undo_history([value])

    def _load_history(self, before, after, undoing=True):
        """Load a history item and apply it to the array.

        Parameters
        ----------
        before : list of history items
            The list of elements from which we want to load.
        after : list of history items
            The list of element to which to append the loaded element. In the
            case of an undo operation, this is the redo queue, and vice versa.
        undoing : bool
            Whether we are undoing (default) or redoing. In the case of
            redoing, we apply the "after change" element of a history element
            (the third element of the history "atom").

        See Also
        --------
        Labels._save_history
        """
        if len(before) == 0:
            return

        history_item = before.pop()
        after.append(list(reversed(history_item)))
        for prev_indices, prev_values, next_values in reversed(history_item):
            values = prev_values if undoing else next_values
            self.data[prev_indices] = values

        self.refresh()

    def undo(self):
        self._load_history(
            self._undo_history, self._redo_history, undoing=True
        )

    def redo(self):
        self._load_history(
            self._redo_history, self._undo_history, undoing=False
        )

    def fill(self, coord, new_label, refresh=True):
        """Replace an existing label with a new label, either just at the
        connected component if the `contiguous` flag is `True` or everywhere
        if it is `False`, working in the number of dimensions specified by
        the `n_edit_dimensions` flag.

        Parameters
        ----------
        coord : sequence of float
            Position of mouse cursor in image coordinates.
        new_label : int
            Value of the new label to be filled in.
        refresh : bool
            Whether to refresh view slice or not. Set to False to batch paint
            calls.
        """
        int_coord = tuple(np.round(coord).astype(int))
        # If requested fill location is outside data shape then return
        if np.any(np.less(int_coord, 0)) or np.any(
            np.greater_equal(int_coord, self.data.shape)
        ):
            return

        # If requested new label doesn't change old label then return
        old_label = np.asarray(self.data[int_coord]).item()
        if old_label == new_label or (
            self.preserve_labels
            and old_label != self.colormap.background_value
        ):
            return

        dims_to_fill = sorted(
            self._slice_input.order[-self.n_edit_dimensions :]
        )
        data_slice_list = list(int_coord)
        for dim in dims_to_fill:
            data_slice_list[dim] = slice(None)
        data_slice = tuple(data_slice_list)
        labels = np.asarray(self.data[data_slice])
        slice_coord = tuple(int_coord[d] for d in dims_to_fill)

        matches = labels == old_label
        if self.contiguous:
            # if contiguous replace only selected connected component
            labeled_matches, num_features = ndi.label(matches)
            if num_features != 1:
                match_label = labeled_matches[slice_coord]
                matches = np.logical_and(
                    matches, labeled_matches == match_label
                )

        match_indices_local = np.nonzero(matches)
        if self.ndim not in {2, self.n_edit_dimensions}:
            n_idx = len(match_indices_local[0])
            match_indices = []
            j = 0
            for d in data_slice:
                if isinstance(d, slice):
                    match_indices.append(match_indices_local[j])
                    j += 1
                else:
                    match_indices.append(np.full(n_idx, d, dtype=np.intp))
        else:
            match_indices = match_indices_local

        match_indices = _coerce_indices_for_vectorization(
            self.data, match_indices
        )

        self.data_setitem(match_indices, new_label, refresh)

    def _draw(self, new_label, last_cursor_coord, coordinates):
        """Paint into coordinates, accounting for mode and cursor movement.

        The draw operation depends on the current mode of the layer.

        Parameters
        ----------
        new_label : int
            value of label to paint
        last_cursor_coord : sequence
            last painted cursor coordinates
        coordinates : sequence
            new cursor coordinates
        """
        if coordinates is None:
            return
        interp_coord = interpolate_coordinates(
            last_cursor_coord, coordinates, self.brush_size
        )
        for c in interp_coord:
            if (
                self._slice_input.ndisplay == 3
                and self.data[tuple(np.round(c).astype(int))] == 0
            ):
                continue
            if self._mode in [Mode.PAINT, Mode.ERASE]:
                self.paint(c, new_label, refresh=False)
            elif self._mode == Mode.FILL:
                self.fill(c, new_label, refresh=False)
        self._partial_labels_refresh()

    def paint(self, coord, new_label, refresh=True):
        """Paint over existing labels with a new label, using the selected
        brush shape and size, either only on the visible slice or in all
        n dimensions.

        Parameters
        ----------
        coord : sequence of int
            Position of mouse cursor in image coordinates.
        new_label : int
            Value of the new label to be filled in.
        refresh : bool
            Whether to refresh view slice or not. Set to False to batch paint
            calls.
        """
        shape, dims_to_paint = self._get_shape_and_dims_to_paint()
        paint_scale = np.array(
            [self.scale[i] for i in dims_to_paint], dtype=float
        )

        slice_coord = [int(np.round(c)) for c in coord]
        if self.n_edit_dimensions < self.ndim:
            coord_paint = [coord[i] for i in dims_to_paint]
        else:
            coord_paint = coord

        # Ensure circle doesn't have spurious point
        # on edge by keeping radius as ##.5
        radius = np.floor(self.brush_size / 2) + 0.5
        mask_indices = sphere_indices(radius, tuple(paint_scale))

        mask_indices = mask_indices + np.round(np.array(coord_paint)).astype(
            int
        )

        self._paint_indices(
            mask_indices, new_label, shape, dims_to_paint, slice_coord, refresh
        )

    def paint_polygon(self, points, new_label):
        """Paint a polygon over existing labels with a new label.

        Parameters
        ----------
        points : list of coordinates
            List of coordinates of the vertices of a polygon.
        new_label : int
            Value of the new label to be filled in.
        """
        shape, dims_to_paint = self._get_shape_and_dims_to_paint()

        if len(dims_to_paint) != 2:
            raise NotImplementedError(
                "Polygon painting is implemented only in 2D."
            )

        points = np.array(points, dtype=int)
        slice_coord = points[0].tolist()
        points2d = points[:, dims_to_paint]

        polygon_mask = polygon2mask(shape, points2d)
        mask_indices = np.argwhere(polygon_mask)
        self._paint_indices(
            mask_indices,
            new_label,
            shape,
            dims_to_paint,
            slice_coord,
            refresh=True,
        )

    def _paint_indices(
        self,
        mask_indices,
        new_label,
        shape,
        dims_to_paint,
        slice_coord=None,
        refresh=True,
    ):
        """Paint over existing labels with a new label, using the selected
        mask indices, either only on the visible slice or in all n dimensions.

        Parameters
        ----------
        mask_indices : numpy array of integer coordinates
            Mask to paint represented by an array of its coordinates.
        new_label : int
            Value of the new label to be filled in.
        shape : list
            The label data shape upon which painting is performed.
        dims_to_paint : list
            List of dimensions of the label data that are used for painting.
        refresh : bool
            Whether to refresh view slice or not. Set to False to batch paint
            calls.
        """
        dims_not_painted = sorted(
            self._slice_input.order[: -self.n_edit_dimensions]
        )
        # discard candidate coordinates that are out of bounds
        mask_indices = indices_in_shape(mask_indices, shape)

        # Transfer valid coordinates to slice_coord,
        # or expand coordinate if 3rd dim in 2D image
        slice_coord_temp = list(mask_indices.T)
        if self.n_edit_dimensions < self.ndim:
            for j, i in enumerate(dims_to_paint):
                slice_coord[i] = slice_coord_temp[j]
            for i in dims_not_painted:
                slice_coord[i] = slice_coord[i] * np.ones(
                    mask_indices.shape[0], dtype=int
                )
        else:
            slice_coord = slice_coord_temp

        slice_coord = _coerce_indices_for_vectorization(self.data, slice_coord)

        # slice coord is a tuple of coordinate arrays per dimension
        # subset it if we want to only paint into background/only erase
        # current label
        if self.preserve_labels:
            if new_label == self.colormap.background_value:
                keep_coords = self.data[slice_coord] == self.selected_label
            else:
                keep_coords = (
                    self.data[slice_coord] == self.colormap.background_value
                )
            slice_coord = tuple(sc[keep_coords] for sc in slice_coord)

        self.data_setitem(slice_coord, new_label, refresh)

    def _get_shape_and_dims_to_paint(self) -> Tuple[list, list]:
        dims_to_paint = sorted(self._get_dims_to_paint())
        shape = list(self.data.shape)

        if self.n_edit_dimensions < self.ndim:
            shape = [shape[i] for i in dims_to_paint]

        return shape, dims_to_paint

    def _get_dims_to_paint(self) -> list:
        return list(self._slice_input.order[-self.n_edit_dimensions :])

    def data_setitem(self, indices, value, refresh=True):
        """Set `indices` in `data` to `value`, while writing to edit history.

        Parameters
        ----------
        indices : tuple of arrays of int
            Indices in data to overwrite. Must be a tuple of arrays of length
            equal to the number of data dimensions. (Fancy indexing in [1]_).
        value : int or array of int
            New label value(s). If more than one value, must match or
            broadcast with the given indices.
        refresh : bool, default True
            whether to refresh the view, by default True

        References
        ----------
        ..[1] https://numpy.org/doc/stable/user/basics.indexing.html
        """
        changed_indices = self.data[indices] != value
        indices = tuple([x[changed_indices] for x in indices])

        if not indices or indices[0].size == 0:
            return

        self._save_history(
            (
                indices,
                np.array(self.data[indices], copy=True),
                value,
            )
        )

        # update the labels image
        self.data[indices] = value

        if not (  # if not a numpy array or numpy-backed xarray
            isinstance(self.data, np.ndarray)
            or isinstance(getattr(self.data, 'data', None), np.ndarray)
        ):
            # In the absence of slicing, the current slice becomes
            # invalidated by data_setitem; only in the special case of a NumPy
            # array, or a NumPy-array-backed Xarray, is the slice a view and
            # therefore updated automatically.
            # For other types, we update it manually here.
            slice_input = self._slice.slice_input
            point = np.round(
                self.world_to_data(slice_input.world_slice.point)
            ).astype(int)
            pt_not_disp = {
                dim: point[dim] for dim in slice_input.not_displayed
            }
            displayed_indices = index_in_slice(indices, pt_not_disp)
            self._slice.image.raw[displayed_indices] = value

        # tensorstore and xarray do not return their indices in
        # np.ndarray format, so they need to be converted explicitly
        if not isinstance(self.data, np.ndarray):
            indices = [np.array(x).flatten() for x in indices]

        updated_slice = tuple(
            [
                slice(min(axis_indices), max(axis_indices) + 1)
                for axis_indices in indices
            ]
        )

        if self.contour > 0:
            # Expand the slice by 1 pixel as the changes can go beyond
            # the original slice because of the morphological dilation
            # (1 pixel because get_countours always applies 1 pixel dilation)
            updated_slice = expand_slice(updated_slice, self.data.shape, 1)

        if self._updated_slice is None:
            self._updated_slice = updated_slice
        else:
            self._updated_slice = tuple(
                [
                    slice(min(s1.start, s2.start), max(s1.stop, s2.stop))
                    for s1, s2 in zip(updated_slice, self._updated_slice)
                ]
            )

        if refresh is True:
            self._partial_labels_refresh()

    def get_status(
        self,
        position: Optional[npt.ArrayLike] = None,
        *,
        view_direction: Optional[npt.ArrayLike] = None,
        dims_displayed: Optional[List[int]] = None,
        world: bool = False,
    ) -> dict:
        """Status message information of the data at a coordinate position.

        Parameters
        ----------
        position : tuple
            Position in either data or world coordinates.
        view_direction : Optional[np.ndarray]
            A unit vector giving the direction of the ray in nD world coordinates.
            The default value is None.
        dims_displayed : Optional[List[int]]
            A list of the dimensions currently being displayed in the viewer.
            The default value is None.
        world : bool
            If True the position is taken to be in world coordinates
            and converted into data coordinates. False by default.

        Returns
        -------
        source_info : dict
            Dict containing a information that can be used in a status update.
        """
        if position is not None:
            value = self.get_value(
                position,
                view_direction=view_direction,
                dims_displayed=dims_displayed,
                world=world,
            )
        else:
            value = None

        source_info = self._get_source_info()

        pos = position
        if pos is not None:
            pos = np.asarray(pos)[-self.ndim :]
        source_info['coordinates'] = generate_layer_coords_status(pos, value)

        # if this labels layer has properties
        properties = self._get_properties(
            position,
            view_direction=np.asarray(view_direction),
            dims_displayed=dims_displayed,
            world=world,
        )
        if properties:
            source_info['coordinates'] += "; " + ", ".join(properties)

        return source_info

    def _get_tooltip_text(
        self,
        position,
        *,
        view_direction: Optional[np.ndarray] = None,
        dims_displayed: Optional[List[int]] = None,
        world: bool = False,
    ):
        """
        tooltip message of the data at a coordinate position.

        Parameters
        ----------
        position : tuple
            Position in either data or world coordinates.
        view_direction : Optional[np.ndarray]
            A unit vector giving the direction of the ray in nD world coordinates.
            The default value is None.
        dims_displayed : Optional[List[int]]
            A list of the dimensions currently being displayed in the viewer.
            The default value is None.
        world : bool
            If True the position is taken to be in world coordinates
            and converted into data coordinates. False by default.

        Returns
        -------
        msg : string
            String containing a message that can be used as a tooltip.
        """
        return "\n".join(
            self._get_properties(
                position,
                view_direction=view_direction,
                dims_displayed=dims_displayed,
                world=world,
            )
        )

    def _get_properties(
        self,
        position,
        *,
        view_direction: Optional[np.ndarray] = None,
        dims_displayed: Optional[List[int]] = None,
        world: bool = False,
    ) -> list:
        if len(self._label_index) == 0 or self.features.shape[1] == 0:
            return []

        value = self.get_value(
            position,
            view_direction=view_direction,
            dims_displayed=dims_displayed,
            world=world,
        )
        # if the cursor is not outside the image or on the background
        if value is None:
            return []

        label_value = value[1] if self.multiscale else value
        if label_value not in self._label_index:
            return [trans._('[No Properties]')]

        idx = self._label_index[label_value]
        return [
            f'{k}: {v[idx]}'
            for k, v in self.features.items()
            if k != 'index'
            and len(v) > idx
            and v[idx] is not None
            and not (isinstance(v[idx], float) and np.isnan(v[idx]))
        ]


def _coerce_indices_for_vectorization(array, indices: list) -> tuple:
    """Coerces indices so that they can be used for vectorized indexing in the given data array."""
    if _is_array_type(array, 'xarray.DataArray'):
        # Fix indexing for xarray if necessary
        # See http://xarray.pydata.org/en/stable/indexing.html#vectorized-indexing
        # for difference from indexing numpy
        try:
            import xarray as xr
        except ModuleNotFoundError:
            pass
        else:
            return tuple(xr.DataArray(i) for i in indices)
    return tuple(indices)<|MERGE_RESOLUTION|>--- conflicted
+++ resolved
@@ -57,7 +57,6 @@
     LabelColormapBase,
     _cast_labels_data_to_texture_dtype_auto,
     _cast_labels_data_to_texture_dtype_direct,
-    _texture_dtype,
 )
 from napari.utils.colormaps.colormap_utils import shuffle_and_extend_colormap
 from napari.utils.events import EmitterGroup, Event
@@ -1031,15 +1030,10 @@
             )
 
         self._cached_labels = np.zeros_like(labels)
-<<<<<<< HEAD
-        self._cached_mapped_labels = np.zeros_like(
-            labels, dtype=_texture_dtype(len(self.colormap), labels.dtype)
-=======
         self._cached_mapped_labels = np.full(
             shape=labels.shape,
             fill_value=mapped_background,
             dtype=self._get_cache_dtype(labels.dtype),
->>>>>>> 4a1b0b54
         )
 
     def _raw_to_displayed(
