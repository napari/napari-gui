import warnings
from collections import deque
from contextlib import contextmanager
from typing import Dict, List, Optional, Tuple, Union

import numpy as np
import pandas as pd
from scipy import ndimage as ndi
from skimage.draw import polygon2mask

from napari.layers.base import Layer, no_op
from napari.layers.base._base_mouse_bindings import (
    highlight_box_handles,
    transform_with_box,
)
from napari.layers.image._image_utils import guess_multiscale
from napari.layers.image.image import _ImageBase
from napari.layers.labels._labels_constants import (
    LabelColorMode,
    LabelsRendering,
    Mode,
)
from napari.layers.labels._labels_mouse_bindings import (
    BrushSizeOnMouseMove,
    draw,
    pick,
)
from napari.layers.labels._labels_utils import (
    expand_slice,
    get_contours,
    indices_in_shape,
    interpolate_coordinates,
    sphere_indices,
)
from napari.layers.utils.color_transformations import transform_color
from napari.layers.utils.layer_utils import _FeatureTable
from napari.utils import config
from napari.utils._dtype import normalize_dtype
from napari.utils.colormaps import (
    color_dict_to_colormap,
    label_colormap,
    low_discrepancy_image,
)
from napari.utils.events import Event
from napari.utils.events.custom_types import Array
from napari.utils.geometry import clamp_point_to_bounding_box
from napari.utils.misc import _is_array_type
from napari.utils.naming import magic_name
from napari.utils.status_messages import generate_layer_coords_status
from napari.utils.translations import trans


class Labels(_ImageBase):
    """Labels (or segmentation) layer.

    An image-like layer where every pixel contains an integer ID
    corresponding to the region it belongs to.

    Parameters
    ----------
    data : array or list of array
        Labels data as an array or multiscale. Must be integer type or bools.
        Please note multiscale rendering is only supported in 2D. In 3D, only
        the lowest resolution scale is displayed.
    num_colors : int
        Number of unique colors to use in colormap.
    features : dict[str, array-like] or DataFrame
        Features table where each row corresponds to a label and each column
        is a feature. The first row corresponds to the background label.
    properties : dict {str: array (N,)} or DataFrame
        Properties for each label. Each property should be an array of length
        N, where N is the number of labels, and the first property corresponds
        to background.
    color : dict of int to str or array
        Custom label to color mapping. Values must be valid color names or RGBA
        arrays.
    seed : float
        Seed for colormap random generator.
    name : str
        Name of the layer.
    metadata : dict
        Layer metadata.
    scale : tuple of float
        Scale factors for the layer.
    translate : tuple of float
        Translation values for the layer.
    rotate : float, 3-tuple of float, or n-D array.
        If a float convert into a 2D rotation matrix using that value as an
        angle. If 3-tuple convert into a 3D rotation matrix, using a yaw,
        pitch, roll convention. Otherwise assume an nD rotation. Angles are
        assumed to be in degrees. They can be converted from radians with
        np.degrees if needed.
    shear : 1-D array or n-D array
        Either a vector of upper triangular values, or an nD shear matrix with
        ones along the main diagonal.
    affine : n-D array or napari.utils.transforms.Affine
        (N+1, N+1) affine transformation matrix in homogeneous coordinates.
        The first (N, N) entries correspond to a linear transform and
        the final column is a length N translation vector and a 1 or a napari
        `Affine` transform object. Applied as an extra transform on top of the
        provided scale, rotate, and shear values.
    opacity : float
        Opacity of the layer visual, between 0.0 and 1.0.
    blending : str
        One of a list of preset blending modes that determines how RGB and
        alpha values of the layer visual get mixed. Allowed values are
        {'opaque', 'translucent', and 'additive'}.
    rendering : str
        3D Rendering mode used by vispy. Must be one {'translucent', 'iso_categorical'}.
        'translucent' renders without lighting. 'iso_categorical' uses isosurface
        rendering to calculate lighting effects on labeled surfaces.
        The default value is 'iso_categorical'.
    depiction : str
        3D Depiction mode. Must be one of {'volume', 'plane'}.
        The default value is 'volume'.
    visible : bool
        Whether the layer visual is currently being displayed.
    multiscale : bool
        Whether the data is a multiscale image or not. Multiscale data is
        represented by a list of array like image data. If not specified by
        the user and if the data is a list of arrays that decrease in shape
        then it will be taken to be multiscale. The first image in the list
        should be the largest. Please note multiscale rendering is only
        supported in 2D. In 3D, only the lowest resolution scale is
        displayed.
    cache : bool
        Whether slices of out-of-core datasets should be cached upon retrieval.
        Currently, this only applies to dask arrays.
    plane : dict or SlicingPlane
        Properties defining plane rendering in 3D. Properties are defined in
        data coordinates. Valid dictionary keys are
        {'position', 'normal', 'thickness', and 'enabled'}.
    experimental_clipping_planes : list of dicts, list of ClippingPlane, or ClippingPlaneList
        Each dict defines a clipping plane in 3D in data coordinates.
        Valid dictionary keys are {'position', 'normal', and 'enabled'}.
        Values on the negative side of the normal are discarded if the plane is enabled.

    Attributes
    ----------
    data : array or list of array
        Integer label data as an array or multiscale. Can be N dimensional.
        Every pixel contains an integer ID corresponding to the region it
        belongs to. The label 0 is rendered as transparent. Please note
        multiscale rendering is only supported in 2D. In 3D, only
        the lowest resolution scale is displayed.
    multiscale : bool
        Whether the data is a multiscale image or not. Multiscale data is
        represented by a list of array like image data. The first image in the
        list should be the largest. Please note multiscale rendering is only
        supported in 2D. In 3D, only the lowest resolution scale is
        displayed.
    metadata : dict
        Labels metadata.
    num_colors : int
        Number of unique colors to use in colormap.
    features : Dataframe-like
        Features table where each row corresponds to a label and each column
        is a feature. The first row corresponds to the background label.
    properties : dict {str: array (N,)}, DataFrame
        Properties for each label. Each property should be an array of length
        N, where N is the number of labels, and the first property corresponds
        to background.
    color : dict of int to str or array
        Custom label to color mapping. Values must be valid color names or RGBA
        arrays. While there is no limit to the number of custom labels, the
        the layer will render incorrectly if they map to more than 1024 distinct
        colors.
    seed : float
        Seed for colormap random generator.
    opacity : float
        Opacity of the labels, must be between 0 and 1.
    contiguous : bool
        If `True`, the fill bucket changes only connected pixels of same label.
    n_edit_dimensions : int
        The number of dimensions across which labels will be edited.
    contour : int
        If greater than 0, displays contours of labels instead of shaded regions
        with a thickness equal to its value.
    brush_size : float
        Size of the paint brush in data coordinates.
    selected_label : int
        Index of selected label. Can be greater than the current maximum label.
    mode : str
        Interactive mode. The normal, default mode is PAN_ZOOM, which
        allows for normal interactivity with the canvas.

        In PICK mode the cursor functions like a color picker, setting the
        clicked on label to be the current label. If the background is picked it
        will select the background label `0`.

        In PAINT mode the cursor functions like a paint brush changing any
        pixels it brushes over to the current label. If the background label
        `0` is selected than any pixels will be changed to background and this
        tool functions like an eraser. The size and shape of the cursor can be
        adjusted in the properties widget.

        In FILL mode the cursor functions like a fill bucket replacing pixels
        of the label clicked on with the current label. It can either replace
        all pixels of that label or just those that are contiguous with the
        clicked on pixel. If the background label `0` is selected than any
        pixels will be changed to background and this tool functions like an
        eraser.

        In ERASE mode the cursor functions similarly to PAINT mode, but to
        paint with background label, which effectively removes the label.
    plane : SlicingPlane
        Properties defining plane rendering in 3D.
    experimental_clipping_planes : ClippingPlaneList
        Clipping planes defined in data coordinates, used to clip the volume.

    Notes
    -----
    _selected_color : 4-tuple or None
        RGBA tuple of the color of the selected label, or None if the
        background label `0` is selected.
    """

    _modeclass = Mode

    _drag_modes = {
        Mode.PAN_ZOOM: no_op,
        Mode.TRANSFORM: transform_with_box,
        Mode.PICK: pick,
        Mode.PAINT: draw,
        Mode.FILL: draw,
        Mode.ERASE: draw,
        Mode.DRAW_POLYGON: no_op,  # the overlay handles mouse events in this mode
    }

    brush_size_on_mouse_move = BrushSizeOnMouseMove(min_brush_size=1)

    _move_modes = {
        Mode.PAN_ZOOM: no_op,
        Mode.TRANSFORM: highlight_box_handles,
        Mode.PICK: no_op,
        Mode.PAINT: brush_size_on_mouse_move,
        Mode.FILL: no_op,
<<<<<<< HEAD
        Mode.ERASE: no_op,
        Mode.DRAW_POLYGON: no_op,  # the overlay handles mouse events in this mode
=======
        Mode.ERASE: brush_size_on_mouse_move,
>>>>>>> 3868f5c8
    }

    _cursor_modes = {
        Mode.PAN_ZOOM: 'standard',
        Mode.TRANSFORM: 'standard',
        Mode.PICK: 'cross',
        Mode.PAINT: 'circle',
        Mode.FILL: 'cross',
        Mode.ERASE: 'circle',
        Mode.DRAW_POLYGON: 'cross',
    }

    _history_limit = 100

    def __init__(
        self,
        data,
        *,
        num_colors=50,
        features=None,
        properties=None,
        color=None,
        seed=0.5,
        name=None,
        metadata=None,
        scale=None,
        translate=None,
        rotate=None,
        shear=None,
        affine=None,
        opacity=0.7,
        blending='translucent',
        rendering='iso_categorical',
        depiction='volume',
        visible=True,
        multiscale=None,
        cache=True,
        plane=None,
        experimental_clipping_planes=None,
    ) -> None:
        if name is None and data is not None:
            name = magic_name(data)

        self._seed = seed
        self._background_label = 0
        self._num_colors = num_colors
        self._random_colormap = label_colormap(self.num_colors)
        self._all_vals = np.array([], dtype=np.float32)
        self._color_mode = LabelColorMode.AUTO
        self._show_selected_label = False
        self._contour = 0
        self._cached_labels = None
        self._cached_mapped_labels = None

        data = self._ensure_int_labels(data)
        self._color_lookup_func = None

        super().__init__(
            data,
            rgb=False,
            colormap=self._random_colormap,
            contrast_limits=[0.0, 1.0],
            interpolation2d='nearest',
            interpolation3d='nearest',
            rendering=rendering,
            depiction=depiction,
            iso_threshold=0,
            name=name,
            metadata=metadata,
            scale=scale,
            translate=translate,
            rotate=rotate,
            shear=shear,
            affine=affine,
            opacity=opacity,
            blending=blending,
            visible=visible,
            multiscale=multiscale,
            cache=cache,
            plane=plane,
            experimental_clipping_planes=experimental_clipping_planes,
        )

        self.events.add(
            preserve_labels=Event,
            properties=Event,
            n_edit_dimensions=Event,
            contiguous=Event,
            brush_size=Event,
            selected_label=Event,
            color_mode=Event,
            brush_shape=Event,
            contour=Event,
            features=Event,
            paint=Event,
            labels_update=Event,
        )

        from napari.components.overlays.labels_polygon import (
            LabelsPolygonOverlay,
        )

        self._overlays.update({'draw_polygon': LabelsPolygonOverlay()})

        self._feature_table = _FeatureTable.from_layer(
            features=features, properties=properties
        )
        self._label_index = self._make_label_index()

        self._n_edit_dimensions = 2
        self._contiguous = True
        self._brush_size = 10

        self._selected_label = 1
        self._prev_selected_label = None
        self._selected_color = self.get_color(self._selected_label)
        self._updated_slice = None
        self.color = color

        self._status = self.mode
        self._preserve_labels = False

        self._reset_history()

        # Trigger generation of view slice and thumbnail
        self.refresh()
        self._reset_editable()

    @property
    def rendering(self):
        """Return current rendering mode.

        Selects a preset rendering mode in vispy that determines how
        lablels are displayed.  Options include:

        * ``translucent``: voxel colors are blended along the view ray until
          the result is opaque.
        * ``iso_categorical``: isosurface for categorical data.
          Cast a ray until a non-background value is encountered. At that
          location, lighning calculations are performed to give the visual
          appearance of a surface.

        Returns
        -------
        str
            The current rendering mode
        """
        return str(self._rendering)

    @rendering.setter
    def rendering(self, rendering):
        self._rendering = LabelsRendering(rendering)
        self.events.rendering()

    @property
    def contiguous(self):
        """bool: fill bucket changes only connected pixels of same label."""
        return self._contiguous

    @contiguous.setter
    def contiguous(self, contiguous):
        self._contiguous = contiguous
        self.events.contiguous()

    @property
    def n_edit_dimensions(self):
        return self._n_edit_dimensions

    @n_edit_dimensions.setter
    def n_edit_dimensions(self, n_edit_dimensions):
        self._n_edit_dimensions = n_edit_dimensions
        self.events.n_edit_dimensions()

    @property
    def contour(self):
        """int: displays contours of labels instead of shaded regions."""
        return self._contour

    @contour.setter
    def contour(self, contour):
        self._contour = contour
        self.events.contour()
        self.refresh()

    @property
    def brush_size(self):
        """float: Size of the paint in world coordinates."""
        return self._brush_size

    @brush_size.setter
    def brush_size(self, brush_size):
        self._brush_size = int(brush_size)
        self.cursor_size = self._calculate_cursor_size()
        self.events.brush_size()

    def _calculate_cursor_size(self):
        # Convert from brush size in data coordinates to
        # cursor size in world coordinates
        scale = self._data_to_world.scale
        min_scale = np.min(
            [abs(scale[d]) for d in self._slice_input.displayed]
        )
        return abs(self.brush_size * min_scale)

    @property
    def seed(self):
        """float: Seed for colormap random generator."""
        return self._seed

    @seed.setter
    def seed(self, seed):
        self._seed = seed
        # invalidate _all_vals to trigger re-generation
        # in _raw_to_displayed
        self._all_vals = np.array([], dtype=np.float32)
        self._cached_labels = None  # invalidate the cached color mapping
        self._selected_color = self.get_color(self.selected_label)
        self.refresh()
        self.events.selected_label()

    @_ImageBase.colormap.setter
    def colormap(self, colormap):
        super()._set_colormap(colormap)
        self._selected_color = self.get_color(self.selected_label)

    @property
    def num_colors(self):
        """int: Number of unique colors to use in colormap."""
        return self._num_colors

    @num_colors.setter
    def num_colors(self, num_colors):
        self._num_colors = num_colors
        self.colormap = label_colormap(num_colors)
        self.refresh()
        self._selected_color = self.get_color(self.selected_label)
        self.events.selected_label()

    @property
    def data(self):
        """array: Image data."""
        return self._data

    @data.setter
    def data(self, data):
        data = self._ensure_int_labels(data)
        self._data = data
        self._update_dims()
        self.events.data(value=self.data)
        self._reset_editable()

    @property
    def features(self):
        """Dataframe-like features table.

        It is an implementation detail that this is a `pandas.DataFrame`. In the future,
        we will target the currently-in-development Data API dataframe protocol [1].
        This will enable us to use alternate libraries such as xarray or cuDF for
        additional features without breaking existing usage of this.

        If you need to specifically rely on the pandas API, please coerce this to a
        `pandas.DataFrame` using `features_to_pandas_dataframe`.

        References
        ----------
        .. [1]: https://data-apis.org/dataframe-protocol/latest/API.html
        """
        return self._feature_table.values

    @features.setter
    def features(
        self,
        features: Union[Dict[str, np.ndarray], pd.DataFrame],
    ) -> None:
        self._feature_table.set_values(features)
        self._label_index = self._make_label_index()
        self.events.properties()
        self.events.features()

    @property
    def properties(self) -> Dict[str, np.ndarray]:
        """dict {str: array (N,)}, DataFrame: Properties for each label."""
        return self._feature_table.properties()

    @properties.setter
    def properties(self, properties: Dict[str, Array]):
        self.features = properties

    def _make_label_index(self) -> Dict[int, int]:
        features = self._feature_table.values
        label_index = {}
        if 'index' in features:
            label_index = {i: k for k, i in enumerate(features['index'])}
        elif features.shape[1] > 0:
            label_index = {i: i for i in range(features.shape[0])}
        return label_index

    @property
    def color(self):
        """dict: custom color dict for label coloring"""
        return self._color

    @color.setter
    def color(self, color):
        if not color:
            color = {}

        if self._background_label not in color:
            color[self._background_label] = 'transparent'
        if None not in color:
            color[None] = 'black'

        colors = {
            label: transform_color(color_str)[0]
            for label, color_str in color.items()
        }
        self._color = colors

        # `colors` may contain just the default None and background label
        # colors, in which case we need to be in AUTO color mode. Otherwise,
        # `colors` contains colors for all labels, and we should be in DIRECT
        # mode.

        # For more information
        # - https://github.com/napari/napari/issues/2479
        # - https://github.com/napari/napari/issues/2953
        if self._is_default_colors(colors):
            color_mode = LabelColorMode.AUTO
        else:
            color_mode = LabelColorMode.DIRECT

        self.color_mode = color_mode

    def _is_default_colors(self, color):
        """Returns True if color contains only default colors, otherwise False.

        Default colors are black for `None` and transparent for
        `self._background_label`.

        Parameters
        ----------
        color : Dict
            Dictionary of label value to color array

        Returns
        -------
        bool
            True if color contains only default colors, otherwise False.
        """
        if len(color) != 2:
            return False

        if not hasattr(self, '_color'):
            return False

        default_keys = [None, self._background_label]
        if set(default_keys) != set(color.keys()):
            return False

        for key in default_keys:
            if not np.allclose(self._color[key], color[key]):
                return False

        return True

    def _ensure_int_labels(self, data):
        """Ensure data is integer by converting from bool if required, raising an error otherwise."""
        looks_multiscale, data = guess_multiscale(data)
        if not looks_multiscale:
            data = [data]
        int_data = []
        for data_level in data:
            # normalize_dtype turns e.g. tensorstore or torch dtypes into
            # numpy dtypes
            if np.issubdtype(normalize_dtype(data_level.dtype), np.floating):
                raise TypeError(
                    trans._(
                        "Only integer types are supported for Labels layers, but data contains {data_level_type}.",
                        data_level_type=data_level.dtype,
                    )
                )
            if data_level.dtype == bool:
                int_data.append(data_level.astype(np.int8))
            else:
                int_data.append(data_level)
        data = int_data
        if not looks_multiscale:
            data = data[0]
        return data

    def _get_state(self):
        """Get dictionary of layer state.

        Returns
        -------
        state : dict
            Dictionary of layer state.
        """
        state = self._get_base_state()
        state.update(
            {
                'multiscale': self.multiscale,
                'num_colors': self.num_colors,
                'properties': self.properties,
                'rendering': self.rendering,
                'depiction': self.depiction,
                'plane': self.plane.dict(),
                'experimental_clipping_planes': [
                    plane.dict() for plane in self.experimental_clipping_planes
                ],
                'seed': self.seed,
                'data': self.data,
                'color': self.color,
                'features': self.features,
            }
        )
        return state

    @property
    def selected_label(self):
        """int: Index of selected label."""
        return self._selected_label

    @selected_label.setter
    def selected_label(self, selected_label):
        if selected_label == self.selected_label:
            return

        self._prev_selected_label = self.selected_label
        self._selected_label = selected_label
        self._selected_color = self.get_color(selected_label)
        self.events.selected_label()

        # note: self.color_mode returns a string and this comparison fails,
        # so use self._color_mode
        if self.show_selected_label:
            self.refresh()

    def swap_selected_and_background_labels(self):
        """Swap between the selected label and the background label."""
        if self.selected_label != self._background_label:
            self.selected_label = self._background_label
        else:
            self.selected_label = self._prev_selected_label

    @property
    def color_mode(self):
        """Color mode to change how color is represented.

        AUTO (default) allows color to be set via a hash function with a seed.

        DIRECT allows color of each label to be set directly by a color dict.
        """
        return str(self._color_mode)

    @color_mode.setter
    def color_mode(self, color_mode: Union[str, LabelColorMode]):
        color_mode = LabelColorMode(color_mode)

        if color_mode == LabelColorMode.DIRECT:
            custom_colormap, label_color_index = color_dict_to_colormap(
                self.color
            )
            super()._set_colormap(custom_colormap)
            self._label_color_index = label_color_index
        elif color_mode == LabelColorMode.AUTO:
            self._label_color_index = {}
            super()._set_colormap(self._random_colormap)

        else:
            raise ValueError(trans._("Unsupported Color Mode"))

        self._cached_labels = None  # invalidates labels cache
        self._color_mode = color_mode
        self._selected_color = self.get_color(self.selected_label)
        self.events.color_mode()
        self.events.colormap()
        self.events.selected_label()
        self.refresh()

    @property
    def show_selected_label(self):
        """Whether to filter displayed labels to only the selected label or not"""
        return self._show_selected_label

    @show_selected_label.setter
    def show_selected_label(self, filter_val):
        self._show_selected_label = filter_val
        self.refresh()

    @Layer.mode.getter
    def mode(self):
        """MODE: Interactive mode. The normal, default mode is PAN_ZOOM, which
        allows for normal interactivity with the canvas.

        In PICK mode the cursor functions like a color picker, setting the
        clicked on label to be the current label. If the background is picked it
        will select the background label `0`.

        In PAINT mode the cursor functions like a paint brush changing any
        pixels it brushes over to the current label. If the background label
        `0` is selected than any pixels will be changed to background and this
        tool functions like an eraser. The size and shape of the cursor can be
        adjusted in the properties widget.

        In FILL mode the cursor functions like a fill bucket replacing pixels
        of the label clicked on with the current label. It can either replace
        all pixels of that label or just those that are contiguous with the
        clicked on pixel. If the background label `0` is selected than any
        pixels will be changed to background and this tool functions like an
        eraser.

        In ERASE mode the cursor functions similarly to PAINT mode, but to
        paint with background label, which effectively removes the label.
        """
        return str(self._mode)

    def _mode_setter_helper(self, mode):
        mode = super()._mode_setter_helper(mode)
        if mode == self._mode:
            return mode

        self._overlays['draw_polygon'].enabled = mode == Mode.DRAW_POLYGON
        if mode in {Mode.PAINT, Mode.ERASE}:
            self.cursor_size = self._calculate_cursor_size()

        return mode

    @property
    def preserve_labels(self):
        """Defines if painting should preserve existing labels.

        Default to false to allow paint on existing labels. When
        set to true, existing labels will be preserved during painting.
        """
        return self._preserve_labels

    @preserve_labels.setter
    def preserve_labels(self, preserve_labels: bool):
        self._preserve_labels = preserve_labels
        self.events.preserve_labels(preserve_labels=preserve_labels)

    @property
    def contrast_limits(self):
        return self._contrast_limits

    @contrast_limits.setter
    def contrast_limits(self, value):
        # Setting contrast_limits of labels layers leads to wrong visualization of the layer
        if tuple(value) != (0, 1):
            raise AttributeError(
                trans._(
                    "Setting contrast_limits on labels layers is not allowed.",
                    deferred=True,
                )
            )
        self._contrast_limits = (0, 1)

    def _reset_editable(self) -> None:
        self.editable = not self.multiscale

    def _on_editable_changed(self) -> None:
        if not self.editable:
            self.mode = Mode.PAN_ZOOM
            self._reset_history()

    def _lookup_with_low_discrepancy_image(self, im, selected_label=None):
        """Returns display version of im using low_discrepancy_image.

        Passes the image through low_discrepancy_image, only coloring
        selected_label if it's not None.

        Parameters
        ----------
        im : array or int
            Raw integer input image.
        selected_label : int, optional
            Value of selected label to color, by default None
        """
        if selected_label:
            image = np.where(
                im == selected_label,
                low_discrepancy_image(selected_label, self._seed),
                0,
            )
        else:
            image = np.where(im != 0, low_discrepancy_image(im, self._seed), 0)
        return image

    def _lookup_with_index(self, im, selected_label=None):
        """Returns display version of im using color lookup array by index

        Parameters
        ----------
        im : array or int
            Raw integer input image.
        selected_label : int, optional
            Value of selected label to color, by default None
        """
        if selected_label:
            if selected_label > len(self._all_vals):
                self._color_lookup_func = self._get_color_lookup_func(
                    im,
                    min(np.min(im), selected_label),
                    max(np.max(im), selected_label),
                )
            if (
                self._color_lookup_func
                == self._lookup_with_low_discrepancy_image
            ):
                image = self._color_lookup_func(im, selected_label)
            else:
                colors = np.zeros_like(self._all_vals)
                colors[selected_label] = low_discrepancy_image(
                    selected_label, self._seed
                )
                image = colors[im]
        else:
            try:
                image = self._all_vals[im]
            except IndexError:
                self._color_lookup_func = self._get_color_lookup_func(
                    im, np.min(im), np.max(im)
                )
                if (
                    self._color_lookup_func
                    == self._lookup_with_low_discrepancy_image
                ):
                    # revert to "classic" mode converting all pixels since we
                    # encountered a large value in the raw labels image
                    image = self._color_lookup_func(im, selected_label)
                else:
                    image = self._all_vals[im]
        return image

    def _get_color_lookup_func(self, data, min_label_val, max_label_val):
        """Returns function used for mapping label values to colors

        If array of [0..max(data)] would be larger than data,
        returns lookup_with_low_discrepancy_image, otherwise returns
        lookup_with_index

        Parameters
        ----------
        data : array
            labels data
        min_label_val : int
            minimum label value in data
        max_label_val : int
            maximum label value in data

        Returns
        -------
        lookup_func : function
            function to use for mapping label values to colors
        """

        # low_discrepancy_image is slow for large images, but large labels can
        # blow up memory usage of an index array of colors. If the index array
        # would be larger than the image, we go back to computing the low
        # discrepancy image on the whole input image. (Up to a minimum value of
        # 1kB.)
        min_label_val0 = min(min_label_val, 0)
        # +1 to allow indexing with max_label_val
        data_range = max_label_val - min_label_val0 + 1
        nbytes_low_discrepancy = low_discrepancy_image(np.array([0])).nbytes
        max_nbytes = max(data.nbytes, 1024)
        if data_range * nbytes_low_discrepancy > max_nbytes:
            return self._lookup_with_low_discrepancy_image

        if self._all_vals.size < data_range:
            new_all_vals = low_discrepancy_image(
                np.arange(min_label_val0, max_label_val + 1, dtype=np.float32),
                self._seed,
            )
            self._all_vals = np.roll(new_all_vals, min_label_val0)
            self._all_vals[0] = 0
        return self._lookup_with_index

    def _partial_labels_refresh(self):
        """Prepares and displays only an updated part of the labels."""

        if self._updated_slice is None or not self._slice.loaded:
            return

        dims_displayed = self._slice_input.displayed
        raw_displayed = self._slice.image.raw

        # Keep only the dimensions that correspond to the current view
        updated_slice = tuple(
            [self._updated_slice[index] for index in dims_displayed]
        )

        offset = [axis_slice.start for axis_slice in updated_slice]

        colors_sliced = self._raw_to_displayed(
            raw_displayed, data_slice=updated_slice
        )

        self.events.labels_update(data=colors_sliced, offset=offset)
        self._updated_slice = None

    def _raw_to_displayed(self, raw, data_slice: Tuple[slice] = None):
        """Determine displayed image from a saved raw image and a saved seed.

        This function ensures that the 0 label gets mapped to the 0 displayed
        pixel.

        Parameters
        ----------
        raw : array or int
            Raw integer input image.

        data_slice : numpy array slice
            Slice that specifies the portion of the input image that
            should be computed and displayed.
            If None, the whole input image will be processed.
        Returns
        -------
        mapped_labels : array
            Encoded colors mapped between 0 and 1 to be displayed.
        """
        if data_slice is None:
            data_slice = tuple(slice(0, size) for size in raw.shape)

        labels = raw  # for readability
        sliced_labels = None

        if self.contour > 0:
            if labels.ndim == 2:
                # Add one more pixel for the correct borders computation
                expanded_slice = expand_slice(data_slice, labels.shape, 1)
                sliced_labels = get_contours(
                    labels[expanded_slice],
                    self.contour,
                    self._background_label,
                )

                # Remove the latest one-pixel border from the result
                delta_slice = tuple(
                    [
                        slice(s1.start - s2.start, s1.stop - s2.start)
                        for s1, s2 in zip(data_slice, expanded_slice)
                    ]
                )
                sliced_labels = sliced_labels[delta_slice]
            elif labels.ndim > 2:
                warnings.warn(
                    trans._(
                        "Contours are not displayed during 3D rendering",
                        deferred=True,
                    )
                )

        if sliced_labels is None:
            sliced_labels = labels[data_slice]

        # cache the labels and keep track of when values are changed
        update_mask = None
        if (
            self._cached_labels is not None
            and self._cached_labels.shape == labels.shape
        ):
            update_mask = self._cached_labels[data_slice] != sliced_labels
            # Select only a subset with changes for further computations
            labels_to_map = sliced_labels[update_mask]
            # Update the cache
            self._cached_labels[data_slice][update_mask] = labels_to_map
        else:
            self._cached_labels = np.zeros_like(labels)
            self._cached_mapped_labels = np.zeros_like(
                labels, dtype=np.float32
            )
            self._cached_labels[data_slice] = sliced_labels.copy()
            labels_to_map = sliced_labels

        # If there are no changes, just return the cached image
        if labels_to_map.size == 0:
            return self._cached_mapped_labels[data_slice]

        mapped_labels = self._map_labels_to_colors(labels_to_map)

        if update_mask is not None:
            self._cached_mapped_labels[data_slice][update_mask] = mapped_labels
        else:
            self._cached_mapped_labels[data_slice] = mapped_labels

        return self._cached_mapped_labels[data_slice]

    def _map_labels_to_colors(self, labels_to_map):
        """Convert an integer labels to a float array of encoded colors.

        Parameters
        ----------
        labels_to_map : array
            Integer input labels.
        Returns
        -------
             Encoded colors mapped between 0 and 1.
        """
        if self._color_lookup_func is None:
            self._color_lookup_func = self._get_color_lookup_func(
                labels_to_map, np.min(labels_to_map), np.max(labels_to_map)
            )
        if (
            not self.show_selected_label
            and self._color_mode == LabelColorMode.DIRECT
        ):
            min_label_id = labels_to_map.min()
            max_label_id = labels_to_map.max()
            upper_bound_n_unique_labels = max_label_id - min_label_id
            none_color_index = self._label_color_index[None]

            if upper_bound_n_unique_labels < 65536:
                mapping = np.array(
                    [
                        self._label_color_index.get(label_id, none_color_index)
                        for label_id in range(min_label_id, max_label_id + 1)
                    ]
                )
                mapped_labels = mapping[labels_to_map - min_label_id]
            else:
                unique_ids, inv = np.unique(labels_to_map, return_inverse=True)
                mapped_labels = np.array(
                    [
                        self._label_color_index.get(label_id, none_color_index)
                        for label_id in unique_ids
                    ]
                )[inv].reshape(labels_to_map.shape)
        elif (
            not self.show_selected_label
            and self._color_mode == LabelColorMode.AUTO
        ):
            mapped_labels = self._color_lookup_func(labels_to_map)
        elif (
            self.show_selected_label
            and self._color_mode == LabelColorMode.AUTO
        ):
            mapped_labels = self._color_lookup_func(
                labels_to_map, self._selected_label
            )
        elif (
            self.show_selected_label
            and self._color_mode == LabelColorMode.DIRECT
        ):
            selected_label = self._selected_label
            if selected_label not in self._label_color_index:
                selected_label = None
            index = self._label_color_index
            mapped_labels = np.where(
                labels_to_map == selected_label,
                index[selected_label],
                np.where(
                    labels_to_map != self._background_label,
                    index[None],
                    index[self._background_label],
                ),
            )
        else:
            raise ValueError("Unsupported Color Mode")

        return mapped_labels

    def new_colormap(self):
        self.seed = np.random.rand()

    def get_color(self, label):
        """Return the color corresponding to a specific label."""
        if label == self._background_label:
            col = None
        elif label is None:
            col = self.colormap.map([0, 0, 0, 0])[0]
        else:
            val = self._map_labels_to_colors(np.array([label]))
            col = self.colormap.map(val)[0]
        return col

    def _get_value_ray(
        self,
        start_point: np.ndarray,
        end_point: np.ndarray,
        dims_displayed: List[int],
    ) -> Optional[int]:
        """Get the first non-background value encountered along a ray.

        Parameters
        ----------
        start_point : np.ndarray
            (n,) array containing the start point of the ray in data coordinates.
        end_point : np.ndarray
            (n,) array containing the end point of the ray in data coordinates.
        dims_displayed : List[int]
            The indices of the dimensions currently displayed in the viewer.

        Returns
        -------
        value : Optional[int]
            The first non-zero value encountered along the ray. If none
            was encountered or the viewer is in 2D mode, None is returned.
        """
        if start_point is None or end_point is None:
            return None
        if len(dims_displayed) == 3:
            # only use get_value_ray on 3D for now
            # we use dims_displayed because the image slice
            # has its dimensions  in th same order as the vispy
            # Volume
            start_point = start_point[dims_displayed]
            end_point = end_point[dims_displayed]
            sample_ray = end_point - start_point
            length_sample_vector = np.linalg.norm(sample_ray)
            n_points = int(2 * length_sample_vector)
            sample_points = np.linspace(
                start_point, end_point, n_points, endpoint=True
            )
            im_slice = self._slice.image.raw
            clamped = clamp_point_to_bounding_box(
                sample_points, self._display_bounding_box(dims_displayed)
            ).astype(int)
            values = im_slice[tuple(clamped.T)]
            nonzero_indices = np.flatnonzero(values)
            if len(nonzero_indices > 0):
                # if a nonzer0 value was found, return the first one
                return values[nonzero_indices[0]]

        return None

    def _get_value_3d(
        self,
        start_point: np.ndarray,
        end_point: np.ndarray,
        dims_displayed: List[int],
    ) -> Optional[int]:
        """Get the first non-background value encountered along a ray.

        Parameters
        ----------
        start_point : np.ndarray
            (n,) array containing the start point of the ray in data coordinates.
        end_point : np.ndarray
            (n,) array containing the end point of the ray in data coordinates.
        dims_displayed : List[int]
            The indices of the dimensions currently displayed in the viewer.

        Returns
        -------
        value : int
            The first non-zero value encountered along the ray. If a
            non-zero value is not encountered, returns 0 (the background value).
        """
        return (
            self._get_value_ray(
                start_point=start_point,
                end_point=end_point,
                dims_displayed=dims_displayed,
            )
            or 0
        )

    def _reset_history(self, event=None):
        self._undo_history = deque(maxlen=self._history_limit)
        self._redo_history = deque(maxlen=self._history_limit)
        self._staged_history = []
        self._block_history = False

    @contextmanager
    def block_history(self):
        """Context manager to group history-editing operations together.

        While in the context, history atoms are grouped together into a
        "staged" history. When exiting the context, that staged history is
        committed to the undo history queue, and an event is emitted
        containing the change.
        """
        prev = self._block_history
        self._block_history = True
        try:
            yield
            self._commit_staged_history()
        finally:
            self._block_history = prev

    def _commit_staged_history(self):
        """Save staged history to undo history and clear it."""
        if self._staged_history:
            self._append_to_undo_history(self._staged_history)
            self._staged_history = []

    def _append_to_undo_history(self, item):
        """Append item to history and emit paint event.

        Parameters
        ----------
        item : List[Tuple[ndarray, ndarray, int]]
            list of history atoms to append to undo history.
        """
        self._undo_history.append(item)
        self.events.paint(value=item)

    def _save_history(self, value):
        """Save a history "atom" to the undo history.

        A history "atom" is a single change operation to the array. A history
        *item* is a collection of atoms that were applied together to make a
        single change. For example, when dragging and painting, at each mouse
        callback we create a history "atom", but we save all those atoms in
        a single history item, since we would want to undo one drag in one
        undo operation.

        Parameters
        ----------
        value : 3-tuple of arrays
            The value is a 3-tuple containing:

            - a numpy multi-index, pointing to the array elements that were
              changed
            - the values corresponding to those elements before the change
            - the value(s) after the change
        """
        self._redo_history.clear()
        if self._block_history:
            self._staged_history.append(value)
        else:
            self._append_to_undo_history([value])

    def _load_history(self, before, after, undoing=True):
        """Load a history item and apply it to the array.

        Parameters
        ----------
        before : list of history items
            The list of elements from which we want to load.
        after : list of history items
            The list of element to which to append the loaded element. In the
            case of an undo operation, this is the redo queue, and vice versa.
        undoing : bool
            Whether we are undoing (default) or redoing. In the case of
            redoing, we apply the "after change" element of a history element
            (the third element of the history "atom").

        See Also
        --------
        Labels._save_history
        """
        if len(before) == 0:
            return

        history_item = before.pop()
        after.append(list(reversed(history_item)))
        for prev_indices, prev_values, next_values in reversed(history_item):
            values = prev_values if undoing else next_values
            self.data[prev_indices] = values

        self.refresh()

    def undo(self):
        self._load_history(
            self._undo_history, self._redo_history, undoing=True
        )

    def redo(self):
        self._load_history(
            self._redo_history, self._undo_history, undoing=False
        )

    def fill(self, coord, new_label, refresh=True):
        """Replace an existing label with a new label, either just at the
        connected component if the `contiguous` flag is `True` or everywhere
        if it is `False`, working in the number of dimensions specified by
        the `n_edit_dimensions` flag.

        Parameters
        ----------
        coord : sequence of float
            Position of mouse cursor in image coordinates.
        new_label : int
            Value of the new label to be filled in.
        refresh : bool
            Whether to refresh view slice or not. Set to False to batch paint
            calls.
        """
        int_coord = tuple(np.round(coord).astype(int))
        # If requested fill location is outside data shape then return
        if np.any(np.less(int_coord, 0)) or np.any(
            np.greater_equal(int_coord, self.data.shape)
        ):
            return

        # If requested new label doesn't change old label then return
        old_label = np.asarray(self.data[int_coord]).item()
        if old_label == new_label or (
            self.preserve_labels and old_label != self._background_label
        ):
            return

        dims_to_fill = sorted(
            self._slice_input.order[-self.n_edit_dimensions :]
        )
        data_slice_list = list(int_coord)
        for dim in dims_to_fill:
            data_slice_list[dim] = slice(None)
        data_slice = tuple(data_slice_list)
        labels = np.asarray(self.data[data_slice])
        slice_coord = tuple(int_coord[d] for d in dims_to_fill)

        matches = labels == old_label
        if self.contiguous:
            # if contiguous replace only selected connected component
            labeled_matches, num_features = ndi.label(matches)
            if num_features != 1:
                match_label = labeled_matches[slice_coord]
                matches = np.logical_and(
                    matches, labeled_matches == match_label
                )

        match_indices_local = np.nonzero(matches)
        if self.ndim not in {2, self.n_edit_dimensions}:
            n_idx = len(match_indices_local[0])
            match_indices = []
            j = 0
            for d in data_slice:
                if isinstance(d, slice):
                    match_indices.append(match_indices_local[j])
                    j += 1
                else:
                    match_indices.append(np.full(n_idx, d, dtype=np.intp))
        else:
            match_indices = match_indices_local

        match_indices = _coerce_indices_for_vectorization(
            self.data, match_indices
        )

        self.data_setitem(match_indices, new_label, refresh)

    def _draw(self, new_label, last_cursor_coord, coordinates):
        """Paint into coordinates, accounting for mode and cursor movement.

        The draw operation depends on the current mode of the layer.

        Parameters
        ----------
        new_label : int
            value of label to paint
        last_cursor_coord : sequence
            last painted cursor coordinates
        coordinates : sequence
            new cursor coordinates
        """
        if coordinates is None:
            return
        interp_coord = interpolate_coordinates(
            last_cursor_coord, coordinates, self.brush_size
        )
        for c in interp_coord:
            if (
                self._slice_input.ndisplay == 3
                and self.data[tuple(np.round(c).astype(int))] == 0
            ):
                continue
            if self._mode in [Mode.PAINT, Mode.ERASE]:
                self.paint(c, new_label, refresh=False)
            elif self._mode == Mode.FILL:
                self.fill(c, new_label, refresh=False)
        self._partial_labels_refresh()

    def paint(self, coord, new_label, refresh=True):
        """Paint over existing labels with a new label, using the selected
        brush shape and size, either only on the visible slice or in all
        n dimensions.

        Parameters
        ----------
        coord : sequence of int
            Position of mouse cursor in image coordinates.
        new_label : int
            Value of the new label to be filled in.
        refresh : bool
            Whether to refresh view slice or not. Set to False to batch paint
            calls.
        """
        shape, dims_to_paint = self._get_shape_and_dims_to_paint()
        paint_scale = np.array(
            [self.scale[i] for i in dims_to_paint], dtype=float
        )

        slice_coord = [int(np.round(c)) for c in coord]
        if self.n_edit_dimensions < self.ndim:
            coord_paint = [coord[i] for i in dims_to_paint]
        else:
            coord_paint = coord

        # Ensure circle doesn't have spurious point
        # on edge by keeping radius as ##.5
        radius = np.floor(self.brush_size / 2) + 0.5
        mask_indices = sphere_indices(radius, tuple(paint_scale))

        mask_indices = mask_indices + np.round(np.array(coord_paint)).astype(
            int
        )

        self._paint_indices(
            mask_indices, new_label, shape, dims_to_paint, slice_coord, refresh
        )

    def paint_polygon(self, points, new_label):
        """Paint a polygon over existing labels with a new label.

        Parameters
        ----------
        points : list of coordinates
            List of coordinates of the vertices of a polygon.
        new_label : int
            Value of the new label to be filled in.
        """
        shape, dims_to_paint = self._get_shape_and_dims_to_paint()

        if len(dims_to_paint) != 2:
            raise NotImplementedError(
                "Polygon painting is implemented only in 2D."
            )

        points = np.array(points, dtype=int)
        slice_coord = points[0].tolist()
        points2d = points[:, dims_to_paint]

        polygon_mask = polygon2mask(shape, points2d)
        mask_indices = np.argwhere(polygon_mask)
        self._paint_indices(
            mask_indices,
            new_label,
            shape,
            dims_to_paint,
            slice_coord,
            refresh=True,
        )

    def _paint_indices(
        self,
        mask_indices,
        new_label,
        shape,
        dims_to_paint,
        slice_coord=None,
        refresh=True,
    ):
        """Paint over existing labels with a new label, using the selected
        mask indices, either only on the visible slice or in all n dimensions.

        Parameters
        ----------
        mask_indices : numpy array of integer coordinates
            Mask to paint represented by an array of its coordinates.
        new_label : int
            Value of the new label to be filled in.
        shape : list
            The label data shape upon which painting is performed.
        dims_to_paint: list
            List of dimensions of the label data that are used for painting.
        refresh : bool
            Whether to refresh view slice or not. Set to False to batch paint
            calls.
        """
        dims_not_painted = sorted(
            self._slice_input.order[: -self.n_edit_dimensions]
        )
        # discard candidate coordinates that are out of bounds
        mask_indices = indices_in_shape(mask_indices, shape)

        # Transfer valid coordinates to slice_coord,
        # or expand coordinate if 3rd dim in 2D image
        slice_coord_temp = list(mask_indices.T)
        if self.n_edit_dimensions < self.ndim:
            for j, i in enumerate(dims_to_paint):
                slice_coord[i] = slice_coord_temp[j]
            for i in dims_not_painted:
                slice_coord[i] = slice_coord[i] * np.ones(
                    mask_indices.shape[0], dtype=int
                )
        else:
            slice_coord = slice_coord_temp

        slice_coord = _coerce_indices_for_vectorization(self.data, slice_coord)

        # slice coord is a tuple of coordinate arrays per dimension
        # subset it if we want to only paint into background/only erase
        # current label
        if self.preserve_labels:
            if new_label == self._background_label:
                keep_coords = self.data[slice_coord] == self.selected_label
            else:
                keep_coords = self.data[slice_coord] == self._background_label
            slice_coord = tuple(sc[keep_coords] for sc in slice_coord)

        self.data_setitem(slice_coord, new_label, refresh)

    def _get_shape_and_dims_to_paint(self) -> Tuple[list, list]:
        dims_to_paint = sorted(self._get_dims_to_paint())
        shape = self.data.shape

        if self.n_edit_dimensions < self.ndim:
            shape = [shape[i] for i in dims_to_paint]

        return shape, dims_to_paint

    def _get_dims_to_paint(self) -> list:
        return list(self._slice_input.order[-self.n_edit_dimensions :])

    def data_setitem(self, indices, value, refresh=True):
        """Set `indices` in `data` to `value`, while writing to edit history.

        Parameters
        ----------
        indices : tuple of int, slice, or sequence of int
            Indices in data to overwrite. Can be any valid NumPy indexing
            expression [1]_.
        value : int or array of int
            New label value(s). If more than one value, must match or
            broadcast with the given indices.
        refresh : bool, default True
            whether to refresh the view, by default True

        References
        ----------
        ..[1] https://numpy.org/doc/stable/user/basics.indexing.html
        """
        changed_indices = self.data[indices] != value
        indices = tuple([x[changed_indices] for x in indices])

        if not indices or indices[0].size == 0:
            return

        self._save_history(
            (
                indices,
                np.array(self.data[indices], copy=True),
                value,
            )
        )

        # update the labels image
        self.data[indices] = value

        # tensorstore and xarray do not return their indices in
        # np.ndarray format, so they need to be converted explicitly
        if not isinstance(self.data, np.ndarray):
            indices = [np.array(x).flatten() for x in indices]

        updated_slice = tuple(
            [
                slice(min(axis_indices), max(axis_indices) + 1)
                for axis_indices in indices
            ]
        )

        if self.contour > 0:
            # Expand the slice by 1 pixel as the changes can go beyond
            # the original slice because of the morphological dilation
            # (1 pixel because get_countours always applies 1 pixel dilation)
            updated_slice = expand_slice(updated_slice, self.data.shape, 1)

        if self._updated_slice is None:
            self._updated_slice = updated_slice
        else:
            self._updated_slice = tuple(
                [
                    slice(min(s1.start, s2.start), max(s1.stop, s2.stop))
                    for s1, s2 in zip(updated_slice, self._updated_slice)
                ]
            )

        if refresh is True:
            self._partial_labels_refresh()

    def get_status(
        self,
        position: Optional[Tuple] = None,
        *,
        view_direction: Optional[np.ndarray] = None,
        dims_displayed: Optional[List[int]] = None,
        world: bool = False,
    ) -> dict:
        """Status message information of the data at a coordinate position.

        Parameters
        ----------
        position : tuple
            Position in either data or world coordinates.
        view_direction : Optional[np.ndarray]
            A unit vector giving the direction of the ray in nD world coordinates.
            The default value is None.
        dims_displayed : Optional[List[int]]
            A list of the dimensions currently being displayed in the viewer.
            The default value is None.
        world : bool
            If True the position is taken to be in world coordinates
            and converted into data coordinates. False by default.

        Returns
        -------
        source_info : dict
            Dict containing a information that can be used in a status update.
        """
        if position is not None:
            value = self.get_value(
                position,
                view_direction=view_direction,
                dims_displayed=dims_displayed,
                world=world,
            )
        else:
            value = None

        source_info = self._get_source_info()
        source_info['coordinates'] = generate_layer_coords_status(
            position[-self.ndim :], value
        )

        # if this labels layer has properties
        properties = self._get_properties(
            position,
            view_direction=view_direction,
            dims_displayed=dims_displayed,
            world=world,
        )
        if properties:
            source_info['coordinates'] += "; " + ", ".join(properties)

        return source_info

    def _get_tooltip_text(
        self,
        position,
        *,
        view_direction: Optional[np.ndarray] = None,
        dims_displayed: Optional[List[int]] = None,
        world: bool = False,
    ):
        """
        tooltip message of the data at a coordinate position.

        Parameters
        ----------
        position : tuple
            Position in either data or world coordinates.
        view_direction : Optional[np.ndarray]
            A unit vector giving the direction of the ray in nD world coordinates.
            The default value is None.
        dims_displayed : Optional[List[int]]
            A list of the dimensions currently being displayed in the viewer.
            The default value is None.
        world : bool
            If True the position is taken to be in world coordinates
            and converted into data coordinates. False by default.

        Returns
        -------
        msg : string
            String containing a message that can be used as a tooltip.
        """
        return "\n".join(
            self._get_properties(
                position,
                view_direction=view_direction,
                dims_displayed=dims_displayed,
                world=world,
            )
        )

    def _get_properties(
        self,
        position,
        *,
        view_direction: Optional[np.ndarray] = None,
        dims_displayed: Optional[List[int]] = None,
        world: bool = False,
    ) -> list:
        if len(self._label_index) == 0 or self.features.shape[1] == 0:
            return []

        value = self.get_value(
            position,
            view_direction=view_direction,
            dims_displayed=dims_displayed,
            world=world,
        )
        # if the cursor is not outside the image or on the background
        if value is None:
            return []

        label_value = value[1] if self.multiscale else value
        if label_value not in self._label_index:
            return [trans._('[No Properties]')]

        idx = self._label_index[label_value]
        return [
            f'{k}: {v[idx]}'
            for k, v in self.features.items()
            if k != 'index'
            and len(v) > idx
            and v[idx] is not None
            and not (isinstance(v[idx], float) and np.isnan(v[idx]))
        ]


if config.async_octree:
    from napari.layers.image.experimental.octree_image import _OctreeImageBase

    class Labels(Labels, _OctreeImageBase):
        pass


def _coerce_indices_for_vectorization(array, indices: list) -> tuple:
    """Coerces indices so that they can be used for vectorized indexing in the given data array."""
    if _is_array_type(array, 'xarray.DataArray'):
        # Fix indexing for xarray if necessary
        # See http://xarray.pydata.org/en/stable/indexing.html#vectorized-indexing
        # for difference from indexing numpy
        try:
            import xarray as xr
        except ModuleNotFoundError:
            pass
        else:
            return tuple(xr.DataArray(i) for i in indices)
    return tuple(indices)<|MERGE_RESOLUTION|>--- conflicted
+++ resolved
@@ -235,12 +235,8 @@
         Mode.PICK: no_op,
         Mode.PAINT: brush_size_on_mouse_move,
         Mode.FILL: no_op,
-<<<<<<< HEAD
-        Mode.ERASE: no_op,
+        Mode.ERASE: brush_size_on_mouse_move,
         Mode.DRAW_POLYGON: no_op,  # the overlay handles mouse events in this mode
-=======
-        Mode.ERASE: brush_size_on_mouse_move,
->>>>>>> 3868f5c8
     }
 
     _cursor_modes = {
