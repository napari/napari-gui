--- conflicted
+++ resolved
@@ -666,11 +666,7 @@
             data = data[0]
         return data
 
-<<<<<<< HEAD
     def _get_state(self) -> _DeprecatingDict:
-=======
-    def _get_state(self) -> dict[str, Any]:
->>>>>>> a4fa1fa0
         """Get dictionary of layer state.
 
         Returns
