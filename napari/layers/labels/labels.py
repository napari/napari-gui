--- conflicted
+++ resolved
@@ -703,39 +703,6 @@
 
         if self.brush_shape == "square":
             slice_coord = tuple(
-<<<<<<< HEAD
-                [
-                    slice(
-                        np.round(
-                            np.clip(c - self.brush_size / 2 + 0.5, 0, s)
-                        ).astype(int),
-                        np.round(
-                            np.clip(c + self.brush_size / 2 + 0.5, 0, s)
-                        ).astype(int),
-                        1,
-                    )
-                    for c, s in zip(coord, self.data.shape)
-                ]
-            )
-        else:
-            slice_coord = [0] * self.ndim
-            for i in self.dims.displayed:
-                slice_coord[i] = slice(
-                    np.round(
-                        np.clip(
-                            coord[i] - self.brush_size / 2 + 0.5,
-                            0,
-                            self.data.shape[i],
-                        )
-                    ).astype(int),
-                    np.round(
-                        np.clip(
-                            coord[i] + self.brush_size / 2 + 0.5,
-                            0,
-                            self.data.shape[i],
-                        )
-                    ).astype(int),
-=======
                 slice(
                     np.round(np.clip(c - brush_size / 2 + 0.5, 0, s)).astype(
                         int
@@ -743,14 +710,15 @@
                     np.round(np.clip(c + brush_size / 2 + 0.5, 0, s)).astype(
                         int
                     ),
->>>>>>> 758a7300
                     1,
                 )
-                for c, s, brush_size in zip(coord, self.shape, brush_size_dims)
+                for c, s, brush_size in zip(
+                    coord, self.data.shape, brush_size_dims
+                )
             )
         elif self.brush_shape == "circle":
             slice_coord = [int(np.round(c)) for c in coord]
-            shape = self.shape
+            shape = self.data.shape
             if not self.n_dimensional and self.ndim > 2:
                 coord = [coord[i] for i in self.dims.displayed]
                 shape = [shape[i] for i in self.dims.displayed]
