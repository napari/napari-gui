--- conflicted
+++ resolved
@@ -772,99 +772,8 @@
             image = np.where(im != 0, low_discrepancy_image(im, self._seed), 0)
         return image
 
-<<<<<<< HEAD
     def _as_type(self, data, selected_label=None):
         return data.astype(np.float32)
-=======
-    def _lookup_with_index(self, im, selected_label=None):
-        """Returns display version of im using color lookup array by index
-
-        Parameters
-        ----------
-        im : array or int
-            Raw integer input image.
-        selected_label : int, optional
-            Value of selected label to color, by default None
-        """
-        if selected_label:
-            if selected_label > len(self._all_vals):
-                self._color_lookup_func = self._get_color_lookup_func(
-                    im,
-                    min(np.min(im), selected_label),
-                    max(np.max(im), selected_label),
-                )
-            if (
-                self._color_lookup_func
-                == self._lookup_with_low_discrepancy_image
-            ):
-                image = self._color_lookup_func(im, selected_label)
-            else:
-                colors = np.zeros_like(self._all_vals)
-                colors[selected_label] = low_discrepancy_image(
-                    selected_label, self._seed
-                )
-                image = colors[im]
-        else:
-            try:
-                image = self._all_vals[im]
-            except IndexError:
-                self._color_lookup_func = self._get_color_lookup_func(
-                    im, np.min(im), np.max(im)
-                )
-                if (
-                    self._color_lookup_func
-                    == self._lookup_with_low_discrepancy_image
-                ):
-                    # revert to "classic" mode converting all pixels since we
-                    # encountered a large value in the raw labels image
-                    image = self._color_lookup_func(im, selected_label)
-                else:
-                    image = self._all_vals[im]
-        return image
-
-    def _get_color_lookup_func(self, data, min_label_val, max_label_val):
-        """Returns function used for mapping label values to colors
-
-        If array of [0..max(data)] would be larger than data,
-        returns lookup_with_low_discrepancy_image, otherwise returns
-        lookup_with_index
-
-        Parameters
-        ----------
-        data : array
-            labels data
-        min_label_val : int
-            minimum label value in data
-        max_label_val : int
-            maximum label value in data
-
-        Returns
-        -------
-        lookup_func : function
-            function to use for mapping label values to colors
-        """
-
-        # low_discrepancy_image is slow for large images, but large labels can
-        # blow up memory usage of an index array of colors. If the index array
-        # would be larger than the image, we go back to computing the low
-        # discrepancy image on the whole input image. (Up to a minimum value of
-        # 1kB.)
-        min_label_val0 = min(min_label_val, 0)
-        # +1 to allow indexing with max_label_val
-        data_range = max_label_val - min_label_val0 + 1
-        nbytes_low_discrepancy = low_discrepancy_image(np.array([0])).nbytes
-        max_nbytes = max(data.nbytes, 1024)
-        if data_range * nbytes_low_discrepancy > max_nbytes:
-            return self._lookup_with_low_discrepancy_image
-
-        if self._all_vals.size < data_range:
-            new_all_vals = low_discrepancy_image(
-                np.arange(min_label_val0, max_label_val + 1), self._seed
-            )
-            self._all_vals = np.roll(new_all_vals, min_label_val0)
-            self._all_vals[0] = 0
-        return self._lookup_with_index
->>>>>>> d475d84c
 
     def _raw_to_displayed(self, raw):
         """Determine displayed image from a saved raw image and a saved seed.
