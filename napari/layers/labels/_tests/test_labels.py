--- conflicted
+++ resolved
@@ -643,12 +643,7 @@
     data[4:-4, 4:-4] = -1
 
     layer = Labels(data)
-<<<<<<< HEAD
-    layer._background_label = background_num
-    layer.num_colors = 49
-=======
     layer.colormap = label_colormap(49, background_value=background_num)
->>>>>>> dd993831
     np.testing.assert_array_equal(
         layer._data_view == 0, data == background_num
     )
@@ -704,8 +699,6 @@
 
     assert np.array_equiv(
         (layer._slice.image.view > 0), get_contours(painting_mask, 1, 0)
-<<<<<<< HEAD
-=======
     )
 
 
@@ -720,7 +713,6 @@
     labels.data_setitem(
         (np.array([0, 1, 1]), np.array([1, 1, 2]), np.array([0, 0, 0])),
         [1, 2, 0],
->>>>>>> dd993831
     )
 
 
@@ -1607,11 +1599,6 @@
     )
     gt_direct_3colors = layer._raw_to_displayed(layer._slice.image.raw)
 
-<<<<<<< HEAD
-    layer = Labels(data, color={1: 'green', 2: 'red'})
-    assert layer._raw_to_displayed(layer._slice.image.raw).dtype == np.uint8
-    layer.color = {1: 'green', 2: 'red', 3: 'white'}
-=======
     layer = Labels(
         data,
         colormap=DirectLabelColormap(
@@ -1622,7 +1609,6 @@
     layer.colormap = DirectLabelColormap(
         color_dict={1: 'green', 2: 'red', 3: 'white', None: 'black'}
     )
->>>>>>> dd993831
 
     assert np.allclose(
         layer._raw_to_displayed(layer._slice.image.raw), gt_direct_3colors
@@ -1677,13 +1663,8 @@
     Note that we don't support more than 2\ :sup:`16` colors, and behavior
     with more colors is undefined, so we don't test it here.
     """
-<<<<<<< HEAD
-    labels = np.arange(1, 1 + 2 * num_colors).reshape((2, num_colors))
-    layer = Labels(labels, num_colors=num_colors)
-=======
     labels = np.arange(1, 1 + 2 * (num_colors - 1)).reshape((2, -1))
     layer = Labels(labels, colormap=label_colormap(num_colors - 1))
->>>>>>> dd993831
     colors0 = layer.colormap.map(labels)
     assert np.all(colors0[0] == colors0[1])
     layer.new_colormap()
@@ -1771,18 +1752,6 @@
     assert event_emitted
 
 
-<<<<<<< HEAD
-def test_invalidate_cache_when_change_slice():
-    layer = Labels(np.zeros((2, 4, 5), dtype=np.uint8))
-    assert layer._cached_labels is None
-    layer._setup_cache(layer._slice.image.raw)
-    assert layer._cached_labels is not None
-    layer._set_view_slice()
-    assert layer._cached_labels is None
-
-
-=======
->>>>>>> dd993831
 def test_copy():
     l1 = Labels(np.zeros((2, 4, 5), dtype=np.uint8))
     l2 = copy.copy(l1)
@@ -1791,8 +1760,6 @@
     assert l1.data is l3.data
 
 
-<<<<<<< HEAD
-=======
 @pytest.mark.parametrize(
     "colormap,expected",
     [
@@ -1822,7 +1789,6 @@
     npt.assert_array_equal(np.unique(labels._slice.image.view), expected)
 
 
->>>>>>> dd993831
 class TestLabels:
     @staticmethod
     def get_objects():
