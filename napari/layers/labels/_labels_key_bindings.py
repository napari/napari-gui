import numpy as np
from app_model.types import KeyCode, KeyMod

from napari.layers.labels._labels_constants import Mode
from napari.layers.labels.labels import Labels
from napari.layers.utils.layer_utils import (
    register_layer_action,
    register_layer_attr_action,
)
from napari.utils.notifications import show_info
from napari.utils.translations import trans

MIN_BRUSH_SIZE = 1


def register_label_action(description: str, repeatable: bool = False):
    return register_layer_action(Labels, description, repeatable)


def register_label_mode_action(description):
    return register_layer_attr_action(Labels, description, 'mode')


@register_label_mode_action(trans._('Transform'))
def activate_labels_transform_mode(layer: Labels):
    layer.mode = Mode.TRANSFORM


@register_label_mode_action(trans._('Pan/zoom'))
def activate_labels_pan_zoom_mode(layer: Labels):
    layer.mode = Mode.PAN_ZOOM


@register_label_mode_action(trans._("Activate the paint brush"))
def activate_labels_paint_mode(layer: Labels):
    layer.mode = Mode.PAINT


@register_label_mode_action(trans._("Activate the polygon tool"))
def activate_labels_polygon_mode(layer: Labels):
    layer.mode = Mode.POLYGON


@register_label_mode_action(trans._("Activate the fill bucket"))
def activate_labels_fill_mode(layer: Labels):
    layer.mode = Mode.FILL


@register_label_mode_action(trans._('Pick mode'))
def activate_labels_picker_mode(layer: Labels):
    """Activate the label picker."""
    layer.mode = Mode.PICK


@register_label_mode_action(trans._("Activate the label eraser"))
def activate_labels_erase_mode(layer: Labels):
    layer.mode = Mode.ERASE


labels_fun_to_mode = [
    (activate_labels_pan_zoom_mode, Mode.PAN_ZOOM),
    (activate_labels_transform_mode, Mode.TRANSFORM),
    (activate_labels_erase_mode, Mode.ERASE),
    (activate_labels_paint_mode, Mode.PAINT),
    (activate_labels_polygon_mode, Mode.POLYGON),
    (activate_labels_fill_mode, Mode.FILL),
    (activate_labels_picker_mode, Mode.PICK),
]


@register_label_action(
    trans._(
        "Set the currently selected label to the largest used label plus one."
    ),
)
def new_label(layer: Labels):
    """Set the currently selected label to the largest used label plus one."""
<<<<<<< HEAD
    new_selected_label = np.max(layer.data) + 1
    if layer.selected_label == new_selected_label:
        show_info(
            trans._(
                "Current selected label is not being used. You will need to use it first "
                "to be able to set the current select label to the next one available",
            )
        )
    else:
        layer.selected_label = new_selected_label
=======
    if isinstance(layer.data, np.ndarray):
        layer.selected_label = np.max(layer.data) + 1
    else:
        show_info(
            "Calculating empty label on non-numpy array is not supported"
        )
>>>>>>> bb785f35


@register_label_action(
    trans._("Swap between the selected label and the background label."),
)
def swap_selected_and_background_labels(layer: Labels):
    """Swap between the selected label and the background label."""
    layer.swap_selected_and_background_labels()


@register_label_action(
    trans._("Decrease the currently selected label by one."),
)
def decrease_label_id(layer: Labels):
    layer.selected_label -= 1


@register_label_action(
    trans._("Increase the currently selected label by one."),
)
def increase_label_id(layer: Labels):
    layer.selected_label += 1


@register_label_action(
    trans._("Decrease the paint brush size by one."),
    repeatable=True,
)
def decrease_brush_size(layer: Labels):
    """Decrease the brush size"""
    if (
        layer.brush_size > MIN_BRUSH_SIZE
    ):  # here we should probably add a non-hard-coded
        # reference to the limit values of brush size?
        layer.brush_size -= 1


@register_label_action(
    trans._("Increase the paint brush size by one."),
    repeatable=True,
)
def increase_brush_size(layer: Labels):
    """Increase the brush size"""
    layer.brush_size += 1


@register_layer_attr_action(
    Labels, trans._("Toggle preserve labels"), "preserve_labels"
)
def toggle_preserve_labels(layer: Labels):
    layer.preserve_labels = not layer.preserve_labels


@Labels.bind_key(KeyMod.CtrlCmd | KeyCode.KeyZ, overwrite=True)
def undo(layer: Labels):
    """Undo the last paint or fill action since the view slice has changed."""
    layer.undo()


@Labels.bind_key(KeyMod.CtrlCmd | KeyMod.Shift | KeyCode.KeyZ, overwrite=True)
def redo(layer: Labels):
    """Redo any previously undone actions."""
    layer.redo()


@register_label_action(
    trans._("Reset the current polygon"),
)
def reset_polygon(layer: Labels):
    """Reset the drawing of the current polygon."""
    layer._overlays["polygon"].points = []


@register_label_action(
    trans._("Complete the current polygon"),
)
def complete_polygon(layer: Labels):
    """Complete the drawing of the current polygon."""
    # Because layer._overlays has type Overlay, mypy doesn't know that
    # ._overlays["polygon"] has type LabelsPolygonOverlay, so type ignore for now
    # TODO: Improve typing of layer._overlays to fix this
    layer._overlays["polygon"].add_polygon_to_labels(layer)<|MERGE_RESOLUTION|>--- conflicted
+++ resolved
@@ -75,25 +75,21 @@
 )
 def new_label(layer: Labels):
     """Set the currently selected label to the largest used label plus one."""
-<<<<<<< HEAD
-    new_selected_label = np.max(layer.data) + 1
-    if layer.selected_label == new_selected_label:
-        show_info(
-            trans._(
-                "Current selected label is not being used. You will need to use it first "
-                "to be able to set the current select label to the next one available",
+    if isinstance(layer.data, np.ndarray):
+        new_selected_label = np.max(layer.data) + 1
+        if layer.selected_label == new_selected_label:
+            show_info(
+                trans._(
+                    "Current selected label is not being used. You will need to use it first "
+                    "to be able to set the current select label to the next one available",
+                )
             )
-        )
-    else:
-        layer.selected_label = new_selected_label
-=======
-    if isinstance(layer.data, np.ndarray):
-        layer.selected_label = np.max(layer.data) + 1
+        else:
+            layer.selected_label = new_selected_label
     else:
         show_info(
-            "Calculating empty label on non-numpy array is not supported"
+            trans._("Calculating empty label on non-numpy array is not supported")
         )
->>>>>>> bb785f35
 
 
 @register_label_action(
