import numpy as np

from napari.layers.labels._labels_constants import Mode
from napari.layers.labels.labels import Labels

MIN_BRUSH_SIZE = 1


def activate_labels_transform_mode(layer: Labels):
    layer.mode = Mode.TRANSFORM


def activate_labels_pan_zoom_mode(layer: Labels):
    layer.mode = Mode.PAN_ZOOM


def activate_labels_paint_mode(layer: Labels):
    layer.mode = Mode.PAINT


<<<<<<< HEAD
@register_label_mode_action(trans._("Activate the polygon tool"))
def activate_labels_polygon_mode(layer: Labels):
    layer.mode = Mode.POLYGON


@register_label_mode_action(trans._("Activate the fill bucket"))
=======
>>>>>>> 270132ec
def activate_labels_fill_mode(layer: Labels):
    layer.mode = Mode.FILL


def activate_labels_picker_mode(layer: Labels):
    """Activate the label picker."""
    layer.mode = Mode.PICK


def activate_labels_erase_mode(layer: Labels):
    layer.mode = Mode.ERASE


labels_fun_to_mode = [
    (activate_labels_pan_zoom_mode, Mode.PAN_ZOOM),
    (activate_labels_transform_mode, Mode.TRANSFORM),
    (activate_labels_erase_mode, Mode.ERASE),
    (activate_labels_paint_mode, Mode.PAINT),
    (activate_labels_polygon_mode, Mode.POLYGON),
    (activate_labels_fill_mode, Mode.FILL),
    (activate_labels_picker_mode, Mode.PICK),
]


def new_label(layer: Labels):
    """Set the currently selected label to the largest used label plus one."""
    layer.selected_label = np.max(layer.data) + 1


<<<<<<< HEAD
@register_label_action(
    trans._("Swap between the selected label and the background label."),
)
def swap_selected_and_background_labels(layer: Labels):
    """Swap between the selected label and the background label."""
    layer.swap_selected_and_background_labels()


@register_label_action(
    trans._("Decrease the currently selected label by one."),
)
=======
>>>>>>> 270132ec
def decrease_label_id(layer: Labels):
    layer.selected_label -= 1


def increase_label_id(layer: Labels):
    layer.selected_label += 1


def decrease_brush_size(layer: Labels):
    """Decrease the brush size"""
    if (
        layer.brush_size > MIN_BRUSH_SIZE
    ):  # here we should probably add a non-hard-coded
        # reference to the limit values of brush size?
        layer.brush_size -= 1


def increase_brush_size(layer: Labels):
    """Increase the brush size"""
    layer.brush_size += 1


def toggle_preserve_labels(layer: Labels):
    layer.preserve_labels = not layer.preserve_labels


<<<<<<< HEAD
@Labels.bind_key(KeyMod.CtrlCmd | KeyCode.KeyZ, overwrite=True)
=======
def _get_preserve_labels_toggled(layer: Labels):
    """Whether 'preserve labels' should appear toggled (e.g. in menu items)"""
    return layer.preserve_labels


>>>>>>> 270132ec
def undo(layer: Labels):
    """Undo the last paint or fill action since the view slice has changed."""
    layer.undo()


<<<<<<< HEAD
@Labels.bind_key(KeyMod.CtrlCmd | KeyMod.Shift | KeyCode.KeyZ, overwrite=True)
=======
>>>>>>> 270132ec
def redo(layer: Labels):
    """Redo any previously undone actions."""
    layer.redo()


@register_label_action(
    trans._("Reset the current polygon"),
)
def reset_polygon(layer: Labels):
    """Reset the drawing of the current polygon."""
    layer._overlays["polygon"].points = []


@register_label_action(
    trans._("Complete the current polygon"),
)
def complete_polygon(layer: Labels):
    """Complete the drawing of the current polygon."""
    layer._overlays["polygon"].add_polygon_to_labels(layer)<|MERGE_RESOLUTION|>--- conflicted
+++ resolved
@@ -18,15 +18,10 @@
     layer.mode = Mode.PAINT
 
 
-<<<<<<< HEAD
-@register_label_mode_action(trans._("Activate the polygon tool"))
 def activate_labels_polygon_mode(layer: Labels):
     layer.mode = Mode.POLYGON
 
 
-@register_label_mode_action(trans._("Activate the fill bucket"))
-=======
->>>>>>> 270132ec
 def activate_labels_fill_mode(layer: Labels):
     layer.mode = Mode.FILL
 
@@ -56,20 +51,11 @@
     layer.selected_label = np.max(layer.data) + 1
 
 
-<<<<<<< HEAD
-@register_label_action(
-    trans._("Swap between the selected label and the background label."),
-)
 def swap_selected_and_background_labels(layer: Labels):
     """Swap between the selected label and the background label."""
     layer.swap_selected_and_background_labels()
 
 
-@register_label_action(
-    trans._("Decrease the currently selected label by one."),
-)
-=======
->>>>>>> 270132ec
 def decrease_label_id(layer: Labels):
     layer.selected_label -= 1
 
@@ -96,40 +82,26 @@
     layer.preserve_labels = not layer.preserve_labels
 
 
-<<<<<<< HEAD
-@Labels.bind_key(KeyMod.CtrlCmd | KeyCode.KeyZ, overwrite=True)
-=======
 def _get_preserve_labels_toggled(layer: Labels):
     """Whether 'preserve labels' should appear toggled (e.g. in menu items)"""
     return layer.preserve_labels
 
 
->>>>>>> 270132ec
 def undo(layer: Labels):
     """Undo the last paint or fill action since the view slice has changed."""
     layer.undo()
 
 
-<<<<<<< HEAD
-@Labels.bind_key(KeyMod.CtrlCmd | KeyMod.Shift | KeyCode.KeyZ, overwrite=True)
-=======
->>>>>>> 270132ec
 def redo(layer: Labels):
     """Redo any previously undone actions."""
     layer.redo()
 
 
-@register_label_action(
-    trans._("Reset the current polygon"),
-)
 def reset_polygon(layer: Labels):
     """Reset the drawing of the current polygon."""
     layer._overlays["polygon"].points = []
 
 
-@register_label_action(
-    trans._("Complete the current polygon"),
-)
 def complete_polygon(layer: Labels):
     """Complete the drawing of the current polygon."""
     layer._overlays["polygon"].add_polygon_to_labels(layer)