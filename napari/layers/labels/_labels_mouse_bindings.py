from ._labels_utils import interpolate_coordinates
from ._labels_constants import Mode


<<<<<<< HEAD
def paint(layer, event):
    """Paint with the proper label.

    Use current selected label when in paint mode,
    and use background label when in erase mode (or right click).
    """
    if layer._mode == Mode.ERASE:
        label = layer._background_label
    # Experimental:
    elif hasattr(event, 'button') and event.button == 2:
        label = layer._background_label
    else:
        label = layer.selected_label
    # on press
    layer._save_history()
    layer._block_saving = True
    layer.paint(layer.coordinates, label)
=======
def draw(layer, event):
    """Draw with the currently selected label to a coordinate.

    This method have different behavior when draw is called
    with different labeling layer mode.

    In PAINT mode the cursor functions like a paint brush changing any
    pixels it brushes over to the current label. If the background label
    `0` is selected than any pixels will be changed to background and this
    tool functions like an eraser. The size and shape of the cursor can be
    adjusted in the properties widget.

    In FILL mode the cursor functions like a fill bucket replacing pixels
    of the label clicked on with the current label. It can either replace
    all pixels of that label or just those that are contiguous with the
    clicked on pixel. If the background label `0` is selected than any
    pixels will be changed to background and this tool functions like an
    eraser
    """
    # on press
    layer._save_history()
    layer._block_saving = True
    if layer._mode == Mode.PAINT:
        layer.paint(layer.coordinates, layer.selected_label)
    elif layer._mode == Mode.FILL:
        layer.fill(layer.coordinates, layer.selected_label)
>>>>>>> cc09883f
    last_cursor_coord = layer.coordinates
    yield

    # on move
    while event.type == 'mouse_move':
        interp_coord = interpolate_coordinates(
            last_cursor_coord, layer.coordinates, layer.brush_size
        )
        for c in interp_coord:
<<<<<<< HEAD
            layer.paint(c, label, refresh=False)
=======
            if layer._mode == Mode.PAINT:
                layer.paint(c, layer.selected_label, refresh=False)
            elif layer._mode == Mode.FILL:
                layer.fill(c, layer.selected_label, refresh=False)
>>>>>>> cc09883f
        layer.refresh()
        last_cursor_coord = layer.coordinates
        yield

    # on release
    layer._block_saving = False


def pick(layer, event):
    """Change the selected label to the same as the region clicked."""
    # on press
<<<<<<< HEAD
    layer.selected_label = layer._value or 0


def fill(layer, event):
    """Fill in an area with the proper label.

    Use current selected label when in fill mode,
    (and use background label when using right click).
    """
    # Experimental:
    if hasattr(event, 'button') and event.button == 2:
        label = layer._background_label
    else:
        label = layer.selected_label
    # on press
    layer.fill(layer.coordinates, layer._value, label)
=======
    layer.selected_label = layer._value or 0
>>>>>>> cc09883f
<|MERGE_RESOLUTION|>--- conflicted
+++ resolved
@@ -2,25 +2,6 @@
 from ._labels_constants import Mode
 
 
-<<<<<<< HEAD
-def paint(layer, event):
-    """Paint with the proper label.
-
-    Use current selected label when in paint mode,
-    and use background label when in erase mode (or right click).
-    """
-    if layer._mode == Mode.ERASE:
-        label = layer._background_label
-    # Experimental:
-    elif hasattr(event, 'button') and event.button == 2:
-        label = layer._background_label
-    else:
-        label = layer.selected_label
-    # on press
-    layer._save_history()
-    layer._block_saving = True
-    layer.paint(layer.coordinates, label)
-=======
 def draw(layer, event):
     """Draw with the currently selected label to a coordinate.
 
@@ -43,11 +24,16 @@
     # on press
     layer._save_history()
     layer._block_saving = True
-    if layer._mode == Mode.PAINT:
-        layer.paint(layer.coordinates, layer.selected_label)
+    if layer._mode == Mode.ERASE:
+        new_label = layer._background_label
+    else:
+        new_label = layer.selected_label
+
+    if layer._mode in [Mode.PAINT, Mode.ERASE]:
+        layer.paint(layer.coordinates, new_label)
     elif layer._mode == Mode.FILL:
-        layer.fill(layer.coordinates, layer.selected_label)
->>>>>>> cc09883f
+        layer.fill(layer.coordinates, new_label)
+
     last_cursor_coord = layer.coordinates
     yield
 
@@ -57,14 +43,10 @@
             last_cursor_coord, layer.coordinates, layer.brush_size
         )
         for c in interp_coord:
-<<<<<<< HEAD
-            layer.paint(c, label, refresh=False)
-=======
-            if layer._mode == Mode.PAINT:
-                layer.paint(c, layer.selected_label, refresh=False)
+            if layer._mode in [Mode.PAINT, Mode.ERASE]:
+                layer.paint(c, new_label, refresh=False)
             elif layer._mode == Mode.FILL:
-                layer.fill(c, layer.selected_label, refresh=False)
->>>>>>> cc09883f
+                layer.fill(c, new_label, refresh=False)
         layer.refresh()
         last_cursor_coord = layer.coordinates
         yield
@@ -76,23 +58,4 @@
 def pick(layer, event):
     """Change the selected label to the same as the region clicked."""
     # on press
-<<<<<<< HEAD
-    layer.selected_label = layer._value or 0
-
-
-def fill(layer, event):
-    """Fill in an area with the proper label.
-
-    Use current selected label when in fill mode,
-    (and use background label when using right click).
-    """
-    # Experimental:
-    if hasattr(event, 'button') and event.button == 2:
-        label = layer._background_label
-    else:
-        label = layer.selected_label
-    # on press
-    layer.fill(layer.coordinates, layer._value, label)
-=======
-    layer.selected_label = layer._value or 0
->>>>>>> cc09883f
+    layer.selected_label = layer._value or 0