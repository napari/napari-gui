import sys

import numpy as np
import numpy.testing as npt
import pytest
from vispy.geometry import PolygonData

from napari.layers.shapes._shapes_models import (
    Ellipse,
    Line,
    Path,
    Polygon,
    Rectangle,
)
from napari.layers.shapes._shapes_utils import triangulate_face

BETTER_TRIANGULATION = (
    'triangle' in sys.modules or 'PartSegCore_compiled_backend' in sys.modules
)


def test_rectangle1():
    """Test creating Rectangle by four corners."""
    np.random.seed(0)
<<<<<<< HEAD
    data = 20 * np.random.random((4, 2)).astype(np.float32)
=======
    data = np.array([(10, 10), (20, 10), (20, 20), (10, 20)], dtype=np.float32)
>>>>>>> e94bdf16
    shape = Rectangle(data)
    np.testing.assert_array_equal(shape.data, data)
    assert shape.data_displayed.shape == (4, 2)
    assert shape.slice_key.shape == (2, 0)


def test_rectangle2():
    """Test creating Rectangle by upper left and bottom right."""
    # If given two corners, representation will be expanded to four
<<<<<<< HEAD
    data = 20 * np.random.random((2, 2)).astype(np.float32)
=======
    data = np.array([[-10, -10], [20, 20]], dtype=np.float32)
>>>>>>> e94bdf16
    shape = Rectangle(data)
    assert len(shape.data) == 4
    assert shape.data_displayed.shape == (4, 2)
    assert shape.slice_key.shape == (2, 0)


def test_rectangle_bounding_box():
    """Test that the bounding box is correctly updated based on edge width."""
    data = [[10, 10], [20, 20]]
    shape = Rectangle(data)
    npt.assert_array_equal(
        shape.bounding_box, np.array([[9.5, 9.5], [20.5, 20.5]])
    )
    shape.edge_width = 2
    npt.assert_array_equal(shape.bounding_box, np.array([[9, 9], [21, 21]]))
    shape.edge_width = 4
    npt.assert_array_equal(shape.bounding_box, np.array([[8, 8], [22, 22]]))


def test_rectangle_shift():
    shape = Rectangle(np.array([[0, 0], [1, 0], [1, 1], [0, 1]]))
    npt.assert_array_equal(
        shape.bounding_box, np.array([[-0.5, -0.5], [1.5, 1.5]])
    )

    shape.shift((1, 1))
    npt.assert_array_equal(
        shape.data, np.array([[1, 1], [2, 1], [2, 2], [1, 2]])
    )
    npt.assert_array_equal(
        shape.bounding_box, np.array([[0.5, 0.5], [2.5, 2.5]])
    )


def test_rectangle_rotate():
    shape = Rectangle(np.array([[1, 2], [-1, 2], [-1, -2], [1, -2]]))
    npt.assert_array_equal(
        shape.bounding_box, np.array([[-1.5, -2.5], [1.5, 2.5]])
    )
    shape.rotate(-90)
    npt.assert_array_almost_equal(
        shape.data, np.array([[-2, 1], [-2, -1], [2, -1], [2, 1]])
    )
    npt.assert_array_almost_equal(
        shape.bounding_box, np.array([[-2.5, -1.5], [2.5, 1.5]])
    )


def test_nD_rectangle():
<<<<<<< HEAD
    """Test creating Shape with a random nD rectangle."""
    # Test a single four corner planar 3D rectangle
    np.random.seed(0)
    data = 20 * np.random.random((4, 3)).astype(np.float32)
    data[:, 0] = 0
=======
    """Test creating Shape with a single four corner planar 3D rectangle."""
    data = np.array(
        [[0, -10, -10], [0, -10, 20], [0, 20, 20], [0, 20, -10]],
        dtype=np.float32,
    )
>>>>>>> e94bdf16
    shape = Rectangle(data)
    np.testing.assert_array_equal(shape.data, data)
    assert shape.data_displayed.shape == (4, 2)
    assert shape.slice_key.shape == (2, 1)

    shape.ndisplay = 3
    assert shape.data_displayed.shape == (4, 3)


def test_polygon_data_triangle():
    data = np.array(
        [
            [10.97627008, 14.30378733],
            [12.05526752, 10.89766366],
            [8.47309599, 12.91788226],
            [8.75174423, 17.83546002],
            [19.27325521, 7.66883038],
            [15.83450076, 10.5778984],
        ]
    )
    vertices, _triangles = PolygonData(vertices=data).triangulate()

    assert vertices.shape == (8, 2)


def test_polygon_data_triangle_module():
    pytest.importorskip('triangle')
    data = np.array(
        [
            [10.97627008, 14.30378733],
            [12.05526752, 10.89766366],
            [8.47309599, 12.91788226],
            [8.75174423, 17.83546002],
            [19.27325521, 7.66883038],
            [15.83450076, 10.5778984],
        ]
    )
    vertices, _triangles = triangulate_face(data)

    assert vertices.shape == (6, 2)


def test_polygon():
    """Test creating Shape with a random polygon."""
    # Test a single non convex six vertex polygon
    data = np.array(
        [
            [10.97627008, 14.30378733],
            [12.05526752, 10.89766366],
            [8.47309599, 12.91788226],
            [8.75174423, 17.83546002],
            [19.27325521, 7.66883038],
            [15.83450076, 10.5778984],
        ],
        dtype=np.float32,
    )
    shape = Polygon(data)
    np.testing.assert_array_equal(shape.data, data)
    assert shape.data_displayed.shape == (6, 2)
    assert shape.slice_key.shape == (2, 0)
    # should get few triangles
    expected_face = (6, 2) if BETTER_TRIANGULATION else (8, 2)
    assert shape._edge_vertices.shape == (16, 2)
    assert shape._face_vertices.shape == expected_face


def test_polygon2():
    data = np.array([[0, 0], [0, 1], [1, 1], [1, 0]])
    shape = Polygon(data, interpolation_order=3)
    # should get many triangles

    expected_face = (249, 2)

    assert shape._edge_vertices.shape == (500, 2)
    assert shape._face_vertices.shape == expected_face


def test_polygon3():
    data = np.array([[0, 0, 0], [0, 0, 1], [0, 1, 1], [1, 1, 1]])
    shape = Polygon(data, interpolation_order=3, ndisplay=3)
    # should get many vertices
    assert shape._edge_vertices.shape == (2500, 3)
    # faces are not made for non-coplanar 3d stuff
    assert shape._face_vertices.shape == (0, 3)


def test_nD_polygon():
    """Test creating Shape with a random nD polygon."""
    # Test a single six vertex planar 3D polygon
    np.random.seed(0)
    data = 20 * np.random.random((6, 3)).astype(np.float32)
    data[:, 0] = 0
    shape = Polygon(data)
    np.testing.assert_array_equal(shape.data, data)
    assert shape.data_displayed.shape == (6, 2)
    assert shape.slice_key.shape == (2, 1)

    shape.ndisplay = 3
    assert shape.data_displayed.shape == (6, 3)


def test_path():
    """Test creating Shape with a random path."""
    # Test a single six vertex path
    np.random.seed(0)
    data = 20 * np.random.random((6, 2)).astype(np.float32)
    shape = Path(data)
    np.testing.assert_array_equal(shape.data, data)
    assert shape.data_displayed.shape == (6, 2)
    assert shape.slice_key.shape == (2, 0)


def test_nD_path():
    """Test creating Shape with a random nD path."""
    # Test a single six vertex 3D path
    np.random.seed(0)
    data = 20 * np.random.random((6, 3)).astype(np.float32)
    shape = Path(data)
    np.testing.assert_array_equal(shape.data, data)
    assert shape.data_displayed.shape == (6, 2)
    assert shape.slice_key.shape == (2, 1)

    shape.ndisplay = 3
    assert shape.data_displayed.shape == (6, 3)


def test_line():
    """Test creating 2D Line."""
    np.random.seed(0)
<<<<<<< HEAD
    data = 20 * np.random.random((2, 2)).astype(np.float32)
=======
    data = np.array([[10, 10], [20, 20]], dtype=np.float32)
>>>>>>> e94bdf16
    shape = Line(data)
    np.testing.assert_array_equal(shape.data, data)
    assert shape.data_displayed.shape == (2, 2)
    assert shape.slice_key.shape == (2, 0)


def test_nD_line():
<<<<<<< HEAD
    """Test creating Shape with a random nD line."""
    # Test a single two vertex 3D line
    np.random.seed(0)
    data = 20 * np.random.random((2, 3)).astype(np.float32)
=======
    """Test creating Line in 3d"""
    data = np.array([[10, 10, 10], [20, 20, 20]], dtype=np.float32)
>>>>>>> e94bdf16
    shape = Line(data)
    np.testing.assert_array_equal(shape.data, data)
    assert shape.data_displayed.shape == (2, 2)
    assert shape.slice_key.shape == (2, 1)

    shape.ndisplay = 3
    assert shape.data_displayed.shape == (2, 3)


<<<<<<< HEAD
def test_ellipse():
    """Test creating Shape with a random ellipse."""
    # Test a single four corner ellipse
    np.random.seed(0)
    data = 20 * np.random.random((4, 2)).astype(np.float32)
=======
def test_ellipse1():
    """Test creating Ellipse by four corners."""
    data = np.array([(10, 10), (20, 10), (20, 20), (10, 20)], dtype=np.float32)
>>>>>>> e94bdf16
    shape = Ellipse(data)
    np.testing.assert_array_equal(shape.data, data)
    assert shape.data_displayed.shape == (4, 2)
    assert shape.slice_key.shape == (2, 0)

<<<<<<< HEAD
    # If center radii, representation will be expanded to four corners
    data = 20 * np.random.random((2, 2)).astype(np.float32)
=======

def test_ellipse2():
    """Test creating Ellipse by upper left and lower right corners."""
    data = np.array([[10, 10], [20, 20]], dtype=np.float32)
>>>>>>> e94bdf16
    shape = Ellipse(data)
    assert len(shape.data) == 4
    assert shape.data_displayed.shape == (4, 2)
    assert shape.slice_key.shape == (2, 0)


def test_nD_ellipse():
    """Test creating Shape with a random nD ellipse."""
    # Test a single four corner planar 3D ellipse
<<<<<<< HEAD
    np.random.seed(0)
    data = 20 * np.random.random((4, 3)).astype(np.float32)
    data[:, 0] = 0
=======
    data = np.array(
        [(0, -10, -10), (0, -10, 20), (0, 20, 20), (0, 20, -10)],
        dtype=np.float32,
    )
>>>>>>> e94bdf16
    shape = Ellipse(data)
    np.testing.assert_array_equal(shape.data, data)
    assert shape.data_displayed.shape == (4, 2)
    assert shape.slice_key.shape == (2, 1)

    shape.ndisplay = 3
    assert shape.data_displayed.shape == (4, 3)


def test_ellipse_shift():
    shape = Ellipse(np.array([[0, 0], [1, 0], [1, 1], [0, 1]]))
    npt.assert_array_equal(
        shape.bounding_box, np.array([[-0.5, -0.5], [1.5, 1.5]])
    )

    shape.shift((1, 1))
    npt.assert_array_equal(
        shape.data, np.array([[1, 1], [2, 1], [2, 2], [1, 2]])
    )
    npt.assert_array_equal(
        shape.bounding_box, np.array([[0.5, 0.5], [2.5, 2.5]])
    )


def test_ellipse_rotate():
    shape = Ellipse(np.array([[1, 2], [-1, 2], [-1, -2], [1, -2]]))
    npt.assert_array_equal(
        shape.bounding_box, np.array([[-1.5, -2.5], [1.5, 2.5]])
    )
    shape.rotate(-90)
    npt.assert_array_almost_equal(
        shape.data, np.array([[-2, 1], [-2, -1], [2, -1], [2, 1]])
    )
    npt.assert_array_almost_equal(
        shape.bounding_box, np.array([[-2.5, -1.5], [2.5, 1.5]])
    )<|MERGE_RESOLUTION|>--- conflicted
+++ resolved
@@ -22,11 +22,7 @@
 def test_rectangle1():
     """Test creating Rectangle by four corners."""
     np.random.seed(0)
-<<<<<<< HEAD
-    data = 20 * np.random.random((4, 2)).astype(np.float32)
-=======
     data = np.array([(10, 10), (20, 10), (20, 20), (10, 20)], dtype=np.float32)
->>>>>>> e94bdf16
     shape = Rectangle(data)
     np.testing.assert_array_equal(shape.data, data)
     assert shape.data_displayed.shape == (4, 2)
@@ -36,11 +32,7 @@
 def test_rectangle2():
     """Test creating Rectangle by upper left and bottom right."""
     # If given two corners, representation will be expanded to four
-<<<<<<< HEAD
-    data = 20 * np.random.random((2, 2)).astype(np.float32)
-=======
     data = np.array([[-10, -10], [20, 20]], dtype=np.float32)
->>>>>>> e94bdf16
     shape = Rectangle(data)
     assert len(shape.data) == 4
     assert shape.data_displayed.shape == (4, 2)
@@ -90,19 +82,11 @@
 
 
 def test_nD_rectangle():
-<<<<<<< HEAD
-    """Test creating Shape with a random nD rectangle."""
-    # Test a single four corner planar 3D rectangle
-    np.random.seed(0)
-    data = 20 * np.random.random((4, 3)).astype(np.float32)
-    data[:, 0] = 0
-=======
     """Test creating Shape with a single four corner planar 3D rectangle."""
     data = np.array(
         [[0, -10, -10], [0, -10, 20], [0, 20, 20], [0, 20, -10]],
         dtype=np.float32,
     )
->>>>>>> e94bdf16
     shape = Rectangle(data)
     np.testing.assert_array_equal(shape.data, data)
     assert shape.data_displayed.shape == (4, 2)
@@ -232,11 +216,7 @@
 def test_line():
     """Test creating 2D Line."""
     np.random.seed(0)
-<<<<<<< HEAD
-    data = 20 * np.random.random((2, 2)).astype(np.float32)
-=======
     data = np.array([[10, 10], [20, 20]], dtype=np.float32)
->>>>>>> e94bdf16
     shape = Line(data)
     np.testing.assert_array_equal(shape.data, data)
     assert shape.data_displayed.shape == (2, 2)
@@ -244,15 +224,8 @@
 
 
 def test_nD_line():
-<<<<<<< HEAD
-    """Test creating Shape with a random nD line."""
-    # Test a single two vertex 3D line
-    np.random.seed(0)
-    data = 20 * np.random.random((2, 3)).astype(np.float32)
-=======
     """Test creating Line in 3d"""
     data = np.array([[10, 10, 10], [20, 20, 20]], dtype=np.float32)
->>>>>>> e94bdf16
     shape = Line(data)
     np.testing.assert_array_equal(shape.data, data)
     assert shape.data_displayed.shape == (2, 2)
@@ -262,31 +235,18 @@
     assert shape.data_displayed.shape == (2, 3)
 
 
-<<<<<<< HEAD
-def test_ellipse():
-    """Test creating Shape with a random ellipse."""
-    # Test a single four corner ellipse
-    np.random.seed(0)
-    data = 20 * np.random.random((4, 2)).astype(np.float32)
-=======
 def test_ellipse1():
     """Test creating Ellipse by four corners."""
     data = np.array([(10, 10), (20, 10), (20, 20), (10, 20)], dtype=np.float32)
->>>>>>> e94bdf16
     shape = Ellipse(data)
     np.testing.assert_array_equal(shape.data, data)
     assert shape.data_displayed.shape == (4, 2)
     assert shape.slice_key.shape == (2, 0)
 
-<<<<<<< HEAD
-    # If center radii, representation will be expanded to four corners
-    data = 20 * np.random.random((2, 2)).astype(np.float32)
-=======
 
 def test_ellipse2():
     """Test creating Ellipse by upper left and lower right corners."""
     data = np.array([[10, 10], [20, 20]], dtype=np.float32)
->>>>>>> e94bdf16
     shape = Ellipse(data)
     assert len(shape.data) == 4
     assert shape.data_displayed.shape == (4, 2)
@@ -296,16 +256,10 @@
 def test_nD_ellipse():
     """Test creating Shape with a random nD ellipse."""
     # Test a single four corner planar 3D ellipse
-<<<<<<< HEAD
-    np.random.seed(0)
-    data = 20 * np.random.random((4, 3)).astype(np.float32)
-    data[:, 0] = 0
-=======
     data = np.array(
         [(0, -10, -10), (0, -10, 20), (0, 20, 20), (0, 20, -10)],
         dtype=np.float32,
     )
->>>>>>> e94bdf16
     shape = Ellipse(data)
     np.testing.assert_array_equal(shape.data, data)
     assert shape.data_displayed.shape == (4, 2)
