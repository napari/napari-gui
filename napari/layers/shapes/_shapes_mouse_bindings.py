--- conflicted
+++ resolved
@@ -710,11 +710,7 @@
                 )
 
             # prevent box from shrinking below a threshold size
-<<<<<<< HEAD
-            size = (np.linalg.norm(box[Box.TOP_LEFT] - c),)
-=======
             size = (np.linalg.norm(box[Box.TOP_LEFT] - box_center),)
->>>>>>> e1415c59
             threshold = (
                 layer._vertex_size * layer.scale_factor / layer.scale[-1] / 2
             )
