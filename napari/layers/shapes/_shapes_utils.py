from __future__ import annotations

from typing import TYPE_CHECKING

import numpy as np
from skimage import measure
from skimage.draw import line, polygon2mask
from vispy.geometry import PolygonData
from vispy.visuals.tube import _frenet_frames

from napari.layers.utils.layer_utils import segment_normal
from napari.utils.translations import trans

if TYPE_CHECKING:
    import numpy.typing as npt

try:
    # see https://github.com/vispy/vispy/issues/1029
    from triangle import triangulate
except ModuleNotFoundError:
    triangulate = None


def inside_boxes(boxes):
    """Checks which boxes contain the origin. Boxes need not be axis aligned

    Parameters
    ----------
    boxes : (N, 8, 2) array
        Array of N boxes that should be checked

    Returns
    -------
    inside : (N,) array of bool
        True if corresponding box contains the origin.
    """

    AB = boxes[:, 0] - boxes[:, 6]
    AM = boxes[:, 0]
    BC = boxes[:, 6] - boxes[:, 4]
    BM = boxes[:, 6]

    ABAM = np.multiply(AB, AM).sum(1)
    ABAB = np.multiply(AB, AB).sum(1)
    BCBM = np.multiply(BC, BM).sum(1)
    BCBC = np.multiply(BC, BC).sum(1)

    c1 = ABAM >= 0
    c2 = ABAM <= ABAB
    c3 = BCBM >= 0
    c4 = BCBM <= BCBC

    inside = np.all(np.array([c1, c2, c3, c4]), axis=0)

    return inside


def triangles_intersect_box(triangles, corners):
    """Determines which triangles intersect an axis aligned box.

    Parameters
    ----------
    triangles : (N, 3, 2) array
        Array of vertices of triangles to be tested
    corners : (2, 2) array
        Array specifying corners of a box

    Returns
    -------
    intersects : (N,) array of bool
        Array with `True` values for triangles intersecting the box
    """

    vertices_inside = triangle_vertices_inside_box(triangles, corners)
    edge_intersects = triangle_edges_intersect_box(triangles, corners)

    intersects = np.logical_or(vertices_inside, edge_intersects)

    return intersects


def triangle_vertices_inside_box(triangles, corners):
    """Determines which triangles have vertices inside an axis aligned box.

    Parameters
    ----------
    triangles : (N, 3, 2) array
        Array of vertices of triangles to be tested
    corners : (2, 2) array
        Array specifying corners of a box

    Returns
    -------
    inside : (N,) array of bool
        Array with `True` values for triangles with vertices inside the box
    """
    box = create_box(corners)[[0, 4]]

    vertices_inside = np.empty(triangles.shape[:-1], dtype=bool)
    for i in range(3):
        # check if each triangle vertex is inside the box
        below_top = np.all(box[1] >= triangles[:, i, :], axis=1)
        above_bottom = np.all(triangles[:, i, :] >= box[0], axis=1)
        vertices_inside[:, i] = np.logical_and(below_top, above_bottom)

    inside = np.any(vertices_inside, axis=1)

    return inside


def triangle_edges_intersect_box(triangles, corners):
    """Determines which triangles have edges that intersect the edges of an
    axis aligned box.

    Parameters
    ----------
    triangles : (N, 3, 2) array
        Array of vertices of triangles to be tested
    corners : (2, 2) array
        Array specifying corners of a box

    Returns
    -------
    intersects : (N,) array of bool
        Array with `True` values for triangles with edges that intersect the
        edges of the box.
    """
    box = create_box(corners)[[0, 2, 4, 6]]

    intersects = np.zeros([len(triangles), 12], dtype=bool)
    for i in range(3):
        # check if each triangle edge
        p1 = triangles[:, i, :]
        q1 = triangles[:, (i + 1) % 3, :]

        for j in range(4):
            # Check the four edges of the box
            p2 = box[j]
            q2 = box[(j + 1) % 3]
            intersects[:, i * 3 + j] = [
                lines_intersect(p1[k], q1[k], p2, q2) for k in range(len(p1))
            ]

    return np.any(intersects, axis=1)


def lines_intersect(p1, q1, p2, q2):
    """Determines if line segment p1q1 intersects line segment p2q2

    Parameters
    ----------
    p1 : (2,) array
        Array of first point of first line segment
    q1 : (2,) array
        Array of second point of first line segment
    p2 : (2,) array
        Array of first point of second line segment
    q2 : (2,) array
        Array of second point of second line segment

    Returns
    -------
    intersects : bool
        Bool indicating if line segment p1q1 intersects line segment p2q2
    """
    # Determine four orientations
    o1 = orientation(p1, q1, p2)
    o2 = orientation(p1, q1, q2)
    o3 = orientation(p2, q2, p1)
    o4 = orientation(p2, q2, q1)

    # Test general case
    if (o1 != o2) and (o3 != o4):
        return True

    # Test special cases
    # p1, q1 and p2 are collinear and p2 lies on segment p1q1
    if o1 == 0 and on_segment(p1, p2, q1):
        return True

    # p1, q1 and q2 are collinear and q2 lies on segment p1q1
    if o2 == 0 and on_segment(p1, q2, q1):
        return True

    # p2, q2 and p1 are collinear and p1 lies on segment p2q2
    if o3 == 0 and on_segment(p2, p1, q2):
        return True

    # p2, q2 and q1 are collinear and q1 lies on segment p2q2
    if o4 == 0 and on_segment(p2, q1, q2):
        return True

    # Doesn't fall into any special cases
    return False


def on_segment(p, q, r):
    """Checks if q is on the segment from p to r

    Parameters
    ----------
    p : (2,) array
        Array of first point of segment
    q : (2,) array
        Array of point to check if on segment
    r : (2,) array
        Array of second point of segment

    Returns
    -------
    on : bool
        Bool indicating if q is on segment from p to r
    """
    if (
        q[0] <= max(p[0], r[0])
        and q[0] >= min(p[0], r[0])
        and q[1] <= max(p[1], r[1])
        and q[1] >= min(p[1], r[1])
    ):
        on = True
    else:
        on = False

    return on


def orientation(p, q, r):
    """Determines oritentation of ordered triplet (p, q, r)

    Parameters
    ----------
    p : (2,) array
        Array of first point of triplet
    q : (2,) array
        Array of second point of triplet
    r : (2,) array
        Array of third point of triplet

    Returns
    -------
    val : int
        One of (-1, 0, 1). 0 if p, q, r are collinear, 1 if clockwise, and -1
        if counterclockwise.
    """
    val = (q[1] - p[1]) * (r[0] - q[0]) - (q[0] - p[0]) * (r[1] - q[1])
    val = np.sign(val)

    return val


def is_collinear(points: npt.NDArray) -> bool:
    """Determines if a list of 2D points are collinear.

    Parameters
    ----------
    points : (N, 2) array
        Points to be tested for collinearity

    Returns
    -------
    val : bool
        True is all points are collinear, False otherwise.
    """
    if len(points) < 3:
        return True

    # The collinearity test takes three points, the first two are the first
    # two in the list, and then the third is iterated through in the loop
    return all(orientation(points[0], points[1], p) == 0 for p in points[2:])


def point_to_lines(point, lines):
    """Calculate the distance between a point and line segments and returns the
    index of the closest line. First calculates the distance to the infinite
    line, then checks if the projected point lies between the line segment
    endpoints. If not, calculates distance to the endpoints

    Parameters
    ----------
    point : np.ndarray
        1x2 array of specifying the point
    lines : np.ndarray
        Nx2x2 array of line segments

    Returns
    -------
    index : int
        Integer index of the closest line
    location : float
        Normalized location of intersection of the distance normal to the line
        closest. Less than 0 means an intersection before the line segment
        starts. Between 0 and 1 means an intersection inside the line segment.
        Greater than 1 means an intersection after the line segment ends
    """

    # shift and normalize vectors
    lines_vectors = lines[:, 1] - lines[:, 0]
    point_vectors = point - lines[:, 0]
    end_point_vectors = point - lines[:, 1]
    norm_lines = np.linalg.norm(lines_vectors, axis=1, keepdims=True)
    reject = (norm_lines == 0).squeeze()
    norm_lines[reject] = 1
    unit_lines = lines_vectors / norm_lines

    # calculate distance to line
    line_dist = abs(np.cross(unit_lines, point_vectors))

    # calculate scale
    line_loc = (unit_lines * point_vectors).sum(axis=1) / norm_lines.squeeze()

    # for points not falling inside segment calculate distance to appropriate
    # endpoint
    line_dist[line_loc < 0] = np.linalg.norm(
        point_vectors[line_loc < 0], axis=1
    )
    line_dist[line_loc > 1] = np.linalg.norm(
        end_point_vectors[line_loc > 1], axis=1
    )
    line_dist[reject] = np.linalg.norm(point_vectors[reject], axis=1)
    line_loc[reject] = 0.5

    # calculate closet line
    index = np.argmin(line_dist)
    location = line_loc[index]

    return index, location


def create_box(data: npt.NDArray) -> npt.NDArray:
    """Creates the axis aligned interaction box of a list of points

    Parameters
    ----------
    data : np.ndarray
        Nx2 array of points whose interaction box is to be found

    Returns
    -------
    box : np.ndarray
        9x2 array of vertices of the interaction box. The first 8 points are
        the corners and midpoints of the box in clockwise order starting in the
        upper-left corner. The last point is the center of the box
    """
    min_val = [data[:, 0].min(axis=0), data[:, 1].min(axis=0)]
    max_val = [data[:, 0].max(axis=0), data[:, 1].max(axis=0)]
    tl = np.array([min_val[0], min_val[1]])
    tr = np.array([max_val[0], min_val[1]])
    br = np.array([max_val[0], max_val[1]])
    bl = np.array([min_val[0], max_val[1]])
    box = np.array(
        [
            tl,
            (tl + tr) / 2,
            tr,
            (tr + br) / 2,
            br,
            (br + bl) / 2,
            bl,
            (bl + tl) / 2,
            (tl + tr + br + bl) / 4,
        ]
    )
    return box


def rectangle_to_box(data: npt.NDArray) -> npt.NDArray:
    """Converts the four corners of a rectangle into a interaction box like
    representation. If the rectangle is not axis aligned the resulting box
    representation will not be axis aligned either

    Parameters
    ----------
    data : np.ndarray
        4xD array of corner points to be converted to a box like representation

    Returns
    -------
    box : np.ndarray
        9xD array of vertices of the interaction box. The first 8 points are
        the corners and midpoints of the box in clockwise order starting in the
        upper-left corner. The last point is the center of the box
    """
    if not data.shape[0] == 4:
        raise ValueError(
            trans._(
                'Data shape does not match expected `[4, D]` shape specifying corners for the rectangle',
                deferred=True,
            )
        )
    box = np.array(
        [
            data[0],
            (data[0] + data[1]) / 2,
            data[1],
            (data[1] + data[2]) / 2,
            data[2],
            (data[2] + data[3]) / 2,
            data[3],
            (data[3] + data[0]) / 2,
            data.mean(axis=0),
        ]
    )
    return box


def find_corners(data: npt.NDArray) -> npt.NDArray:
    """Finds the four corners of the interaction box defined by an array of
    points

    Parameters
    ----------
    data : np.ndarray
        Nx2 array of points whose interaction box is to be found

    Returns
    -------
    corners : np.ndarray
        4x2 array of corners of the bounding box
    """
    min_val = data.min(axis=0)
    max_val = data.max(axis=0)
    tl = np.array([min_val[0], min_val[1]])
    tr = np.array([max_val[0], min_val[1]])
    br = np.array([max_val[0], max_val[1]])
    bl = np.array([min_val[0], max_val[1]])
    corners = np.array([tl, tr, br, bl])
    return corners


def center_radii_to_corners(
    center: npt.NDArray, radii: npt.NDArray
) -> npt.NDArray:
    """Expands a center and radii into a four corner rectangle

    Parameters
    ----------
    center : np.ndarray
        Length 2 array of the center coordinates.
    radii : np.ndarray
        Length 2 array of the two radii.

    Returns
    -------
    corners : np.ndarray
        4x2 array of corners of the bounding box.
    """
    data = np.array([center + radii, center - radii])
    corners = find_corners(data)
    return corners


def triangulate_ellipse(
    corners: npt.NDArray, num_segments: int = 100
) -> tuple[npt.NDArray, npt.NDArray]:
    """Determines the triangulation of a path. The resulting `offsets` can
    multiplied by a `width` scalar and be added to the resulting `centers`
    to generate the vertices of the triangles for the triangulation, i.e.
    `vertices = centers + width*offsets`. Using the `centers` and `offsets`
    representation thus allows for the computed triangulation to be
    independent of the line width.

    Parameters
    ----------
    corners : np.ndarray
        4xD array of four bounding corners of the ellipse. The ellipse will
        still be computed properly even if the rectangle determined by the
        corners is not axis aligned. D in {2,3}
    num_segments : int
        Integer determining the number of segments to use when triangulating
        the ellipse

    Returns
    -------
    vertices : np.ndarray
        Mx2/Mx3 array coordinates of vertices for triangulating an ellipse.
        Includes the center vertex of the ellipse, followed by `num_segments`
        vertices around the boundary of the ellipse (M = `num_segments`+1)
    triangles : np.ndarray
        Px3 array of the indices of the vertices for the triangles of the
        triangulation. Has length (P) given by `num_segments`,
        (P = M-1 = num_segments)

    Notes
    -----
    Despite it's name the ellipse will have num_segments-1 segments on their outline.
    That is to say num_segments=7 will lead to ellipses looking like hexagons.

    The behavior of this function is not well defined if the ellipse is degenerate
    in the current plane/volume you are currently observing.


    """
    if not corners.shape[0] == 4:
        raise ValueError(
            trans._(
                'Data shape does not match expected `[4, D]` shape specifying corners for the ellipse',
                deferred=True,
            )
        )
    assert corners.shape in {(4, 2), (4, 3)}
    center = corners.mean(axis=0)
    adjusted = corners - center

    # Take to consecutive corners difference
    # that give us the 1/2 minor and major axes.
    ax1 = (adjusted[1] - adjusted[0]) / 2
    ax2 = (adjusted[2] - adjusted[1]) / 2
    # Compute the transformation matrix from the unit circle
    # to our current ellipse.
    # ... it's easy just the 1/2 minor/major axes for the two column
    # note that our transform shape will depends on wether we are 2D-> 2D (matrix, 2 by 2),
    # or 2D -> 3D (matrix 2 by 3).
    transform = np.stack((ax1, ax2))
    if corners.shape == (4, 2):
        assert transform.shape == (2, 2)
    else:
        assert transform.shape == (2, 3)

    # we discretize the unit circle always in 2D.
    v2d = np.zeros((num_segments + 1, 2), dtype=np.float32)
    theta = np.linspace(0, np.deg2rad(360), num_segments)
    v2d[1:, 0] = np.cos(theta)
    v2d[1:, 1] = np.sin(theta)

    # ! vertices shape can be 2,M or 3,M depending on the transform.
    vertices = np.matmul(v2d, transform)

    # Shift back to center
    vertices = vertices + center

    triangles = (
        np.arange(num_segments) + np.array([[0], [1], [2]])
    ).T * np.array([0, 1, 1])
    triangles[-1, 2] = 1

    return vertices, triangles


<<<<<<< HEAD
def _generate_triangle_constraints(vertices):
    """Get list of edges that must be in a triangulation for a given polygon.

    Parameters
    ----------
    vertices: np.ndarray[np.floating], shape (N, 2)
        The 2D coordinates of the polygon's vertices. They are expected to be
        in the order in which they appear in the polygon: that is, vertices
        that follow each other are expected to be connected to each other. The
        exception is if the same edge is visited twice (in any direction): such
        edges are removed.

        Holes are expected to be represented by a polygon embedded within the
        larger polygon but winding in the opposite direction.

    Returns
    -------
    new_vertices: np.ndarray[np.floating], shape (M, 2)
        Vertices with duplicate nodes removed.
    edges: np.ndarray[np.intp], shape (P, 2)
        List of edges in the polygon, expressed as an array of pairs of vertex
        indices. This is usually [(0, 1), (1, 2), ... (N-1, 0)], but edges
        that are visited twice are removed.
    """
    if tuple(vertices[0]) == tuple(vertices[-1]):  # closed polygon
        vertices = vertices[:-1]  # make closing implicit
    len_data = len(vertices)
    edges_raw = np.empty((len_data, 2), dtype=np.uint32)
    edges_raw[:, 0] = np.arange(len_data)
    edges_raw[:, 1] = np.arange(1, len_data + 1)
    # connect last with first vertex
    edges_raw[-1, 1] = 0
    new_vertices, inv = np.unique(vertices, axis=0, return_inverse=True)
    edges_unique_nodes = inv[edges_raw]
    edges, ct = np.unique(
        np.sort(edges_unique_nodes, axis=1), axis=0, return_counts=True
    )
    return new_vertices, edges[ct == 1]


def _cull_triangles_not_in_poly(vertices, triangles, poly):
    """Remove triangles that are not inside the polygon.

    Parameters
    ----------
    vertices: np.ndarray[np.floating], shape (N, 2)
        The vertices of the triangulation. Holes in the polygon are defined by
        an embedded polygon that starts from an arbitrary point in the
        enclosing polygon and wind in the opposite direction.
    triangles: np.ndarray[np.intp], shape (M, 3)
        Triangles in the triangulation, defined by three indices into the
        vertex array.
    poly: np.ndarray[np.floating], shape (P, 2)
        The vertices of the polygon. Holes in the polygon are defined by
        an embedded polygon that starts from an arbitrary point in the
        enclosing polygon and wind in the opposite direction.

    Returns
    -------
    culled_triangles: np.ndarray[np.intp], shape (P, 3), P ≤ M
        A subset of the input triangles.
    """
    centers = np.mean(vertices[triangles], axis=1)
    in_poly = measure.points_in_poly(centers, poly)
    return triangles[in_poly]


def triangulate_face(polygon_vertices):
=======
def triangulate_face(data: npt.NDArray) -> tuple[npt.NDArray, npt.NDArray]:
>>>>>>> 35c79879
    """Determines the triangulation of the face of a shape.

    Parameters
    ----------
    polygon_vertices : np.ndarray
        Nx2 array of vertices of shape to be triangulated

    Returns
    -------
    vertices : np.ndarray
        Mx2 array vertices of the triangles.
    triangles : np.ndarray
        Px3 array of the indices of the vertices that will form the
        triangles of the triangulation
    """
    if triangulate is not None:
<<<<<<< HEAD
        raw_vertices, edges = _generate_triangle_constraints(polygon_vertices)
        res = triangulate(
            {'vertices': raw_vertices, 'segments': edges}, opts='p'
        )
        vertices = res['vertices']
        raw_triangles = res['triangles']
        triangles = _cull_triangles_not_in_poly(
            vertices, raw_triangles, polygon_vertices
        )
=======
        len_data = len(data)

        edges = np.empty((len_data, 2), dtype=np.uint32)
        edges[:, 0] = np.arange(len_data)
        edges[:, 1] = np.arange(1, len_data + 1)
        # connect last with first vertex
        edges[-1, 1] = 0

        res = triangulate({'vertices': data, 'segments': edges}, 'p')
        vertices, triangles = res['vertices'], res['triangles']
>>>>>>> 35c79879
    else:
        vertices, triangles = PolygonData(
            vertices=polygon_vertices
        ).triangulate()

    triangles = triangles.astype(np.uint32)

    return vertices, triangles


def triangulate_edge(
    path: npt.NDArray, closed: bool = False
) -> tuple[npt.NDArray, npt.NDArray, npt.NDArray]:
    """Determines the triangulation of a path. The resulting `offsets` can
    multiplied by a `width` scalar and be added to the resulting `centers`
    to generate the vertices of the triangles for the triangulation, i.e.
    `vertices = centers + width*offsets`. Using the `centers` and `offsets`
    representation thus allows for the computed triangulation to be
    independent of the line width.

    Parameters
    ----------
    path : np.ndarray
        Nx2 or Nx3 array of central coordinates of path to be triangulated
    closed : bool
        Bool which determines if the path is closed or not.

    Returns
    -------
    centers : np.ndarray
        Mx2 or Mx3 array central coordinates of path triangles.
    offsets : np.ndarray
        Mx2 or Mx3 array of the offsets to the central coordinates that need to
        be scaled by the line width and then added to the centers to
        generate the actual vertices of the triangulation
    triangles : np.ndarray
        Px3 array of the indices of the vertices that will form the
        triangles of the triangulation
    """

    path = np.asanyarray(path)

    # Remove any equal adjacent points
    if len(path) > 2:
        idx = np.concatenate([[True], ~np.all(path[1:] == path[:-1], axis=-1)])
        clean_path = path[idx].copy()

        if clean_path.shape[0] == 1:
            clean_path = np.concatenate((clean_path, clean_path), axis=0)
    else:
        clean_path = path

    if clean_path.shape[-1] == 2:
        centers, offsets, triangles = generate_2D_edge_meshes(
            clean_path, closed=closed
        )
    else:
        centers, offsets, triangles = generate_tube_meshes(
            clean_path, closed=closed
        )

    return centers, offsets, triangles


def _mirror_point(x, y):
    return 2 * y - x


def _sign_nonzero(x):
    y = np.sign(x).astype(int)
    y[y == 0] = 1
    return y


def _sign_cross(x, y):
    """sign of cross product (faster for 2d)"""
    if x.shape[1] == y.shape[1] == 2:
        return _sign_nonzero(x[:, 0] * y[:, 1] - x[:, 1] * y[:, 0])
    if x.shape[1] == y.shape[1] == 3:
        return _sign_nonzero(np.cross(x, y))

    raise ValueError(x.shape[1], y.shape[1])


def generate_2D_edge_meshes(path, closed=False, limit=3, bevel=False):
    """Determines the triangulation of a path in 2D. The resulting `offsets`
    can be multiplied by a `width` scalar and be added to the resulting
    `centers` to generate the vertices of the triangles for the triangulation,
    i.e. `vertices = centers + width*offsets`. Using the `centers` and
    `offsets` representation thus allows for the computed triangulation to be
    independent of the line width.

    Parameters
    ----------
    path : np.ndarray
        Nx2 or Nx3 array of central coordinates of path to be triangulated
    closed : bool
        Bool which determines if the path is closed or not
    limit : float
        Miter limit which determines when to switch from a miter join to a
        bevel join
    bevel : bool
        Bool which if True causes a bevel join to always be used. If False
        a bevel join will only be used when the miter limit is exceeded

    Returns
    -------
    centers : np.ndarray
        Mx2 or Mx3 array central coordinates of path triangles.
    offsets : np.ndarray
        Mx2 or Mx3 array of the offsets to the central coordinates that need to
        be scaled by the line width and then added to the centers to
        generate the actual vertices of the triangulation
    triangles : np.ndarray
        Px3 array of the indices of the vertices that will form the
        triangles of the triangulation
    """

    path = np.asarray(path, dtype=float)

    # add first vertex to the end if closed
    if closed:
        path = np.concatenate((path, [path[0]]))

    # extend path by adding a vertex at beginning and end
    # to get the mean normals correct
    if closed:
        _ext_point1 = path[-2]
        _ext_point2 = path[1]
    else:
        _ext_point1 = _mirror_point(path[1], path[0])
        _ext_point2 = _mirror_point(path[-2], path[-1])

    full_path = np.concatenate(([_ext_point1], path, [_ext_point2]), axis=0)

    # full_normals[:-1], full_normals[1:] are normals left and right of each path vertex
    full_normals = segment_normal(full_path[:-1], full_path[1:])

    # miters per vertex are the average of left and right normals
    miters = 0.5 * (full_normals[:-1] + full_normals[1:])

    # scale miters such that their dot product with normals is 1
    _mf_dot = np.expand_dims(
        np.einsum('ij,ij->i', miters, full_normals[:-1]), -1
    )

    miters = np.divide(
        miters,
        _mf_dot,
        where=np.abs(_mf_dot) > 1e-10,
    )

    miter_lengths_squared = (miters**2).sum(axis=1)

    # miter_signs -> +1 if edges turn clockwise, -1 if anticlockwise
    # used later to discern bevel positions
    miter_signs = _sign_cross(full_normals[1:], full_normals[:-1])
    miters = 0.5 * miters

    # generate centers/offsets
    centers = np.repeat(path, 2, axis=0)
    offsets = np.repeat(miters, 2, axis=0)
    offsets[::2] *= -1

    triangles0 = np.tile(np.array([[0, 1, 3], [0, 3, 2]]), (len(path) - 1, 1))
    triangles = triangles0 + 2 * np.repeat(
        np.arange(len(path) - 1)[:, np.newaxis], 2, 0
    )

    # get vertex indices that are to be beveled
    idx_bevel = np.where(
        np.bitwise_or(bevel, miter_lengths_squared > (limit**2))
    )[0]

    if len(idx_bevel) > 0:
        # only the 'outwards sticking' offsets should be changed
        # TODO: This is not entirely true as in extreme cases both can go to infinity
        idx_offset = (miter_signs[idx_bevel] < 0).astype(int)
        idx_bevel_full = 2 * idx_bevel + idx_offset
        sign_bevel = np.expand_dims(miter_signs[idx_bevel], -1)

        # adjust offset of outer "left" vertex
        offsets[idx_bevel_full] = (
            -0.5 * full_normals[:-1][idx_bevel] * sign_bevel
        )

        # special cases for the last vertex
        _nonspecial = idx_bevel != len(path) - 1

        idx_bevel = idx_bevel[_nonspecial]
        idx_bevel_full = idx_bevel_full[_nonspecial]
        sign_bevel = sign_bevel[_nonspecial]
        idx_offset = idx_offset[_nonspecial]

        # create new "right" bevel vertices to be added later
        centers_bevel = path[idx_bevel]
        offsets_bevel = -0.5 * full_normals[1:][idx_bevel] * sign_bevel

        n_centers = len(centers)
        # change vertices of triangles to the newly added right vertices
        triangles[2 * idx_bevel, idx_offset] = len(centers) + np.arange(
            len(idx_bevel)
        )
        triangles[2 * idx_bevel + (1 - idx_offset), idx_offset] = (
            n_centers + np.arange(len(idx_bevel))
        )

        # add center triangle
        triangles0 = np.tile(np.array([[0, 1, 2]]), (len(idx_bevel), 1))

        triangles_bevel = np.array(
            [
                2 * idx_bevel + idx_offset,
                2 * idx_bevel + (1 - idx_offset),
                n_centers + np.arange(len(idx_bevel)),
            ]
        ).T

        # add all new centers, offsets, and triangles
        centers = np.concatenate([centers, centers_bevel])
        offsets = np.concatenate([offsets, offsets_bevel])
        triangles = np.concatenate([triangles, triangles_bevel])

    # extracting vectors (~4x faster than np.moveaxis)
    a, b, c = tuple((centers + offsets)[triangles][:, i] for i in range(3))
    # flip negative oriented triangles
    flip_idx = _sign_cross(b - a, c - a) < 0
    triangles[flip_idx] = np.flip(triangles[flip_idx], axis=-1)

    return centers, offsets, triangles


def generate_tube_meshes(path, closed=False, tube_points=10):
    """Generates list of mesh vertices and triangles from a path

    Adapted from vispy.visuals.TubeVisual
    https://github.com/vispy/vispy/blob/main/vispy/visuals/tube.py

    Parameters
    ----------
    path : (N, 3) array
        Vertices specifying the path.
    closed : bool
        Bool which determines if the path is closed or not.
    tube_points : int
        The number of points in the circle-approximating polygon of the
        tube's cross section.

    Returns
    -------
    centers : (M, 3) array
        Vertices of all triangles for the lines
    offsets : (M, D) array
        offsets of all triangles for the lines
    triangles : (P, 3) array
        Vertex indices that form the mesh triangles
    """
    points = np.array(path).astype(float)

    if closed and not np.array_equal(points[0], points[-1]):
        points = np.concatenate([points, [points[0]]], axis=0)

    tangents, normals, binormals = _frenet_frames(points, closed)

    segments = len(points) - 1

    # get the positions of each vertex
    grid = np.zeros((len(points), tube_points, 3))
    grid_off = np.zeros((len(points), tube_points, 3))
    for i in range(len(points)):
        pos = points[i]
        normal = normals[i]
        binormal = binormals[i]

        # Add a vertex for each point on the circle
        v = np.arange(tube_points, dtype=float) / tube_points * 2 * np.pi
        cx = -1.0 * np.cos(v)
        cy = np.sin(v)
        grid[i] = pos
        grid_off[i] = cx[:, np.newaxis] * normal + cy[:, np.newaxis] * binormal

    # construct the mesh
    indices = []
    for i in range(segments):
        for j in range(tube_points):
            ip = (i + 1) % segments if closed else i + 1
            jp = (j + 1) % tube_points

            index_a = i * tube_points + j
            index_b = ip * tube_points + j
            index_c = ip * tube_points + jp
            index_d = i * tube_points + jp

            indices.append([index_a, index_b, index_d])
            indices.append([index_b, index_c, index_d])
    triangles = np.array(indices, dtype=np.uint32)

    centers = grid.reshape(grid.shape[0] * grid.shape[1], 3)
    offsets = grid_off.reshape(grid_off.shape[0] * grid_off.shape[1], 3)

    return centers, offsets, triangles


def path_to_mask(
    mask_shape: npt.NDArray, vertices: npt.NDArray
) -> npt.NDArray[np.bool_]:
    """Converts a path to a boolean mask with `True` for points lying along
    each edge.

    Parameters
    ----------
    mask_shape : array (2,)
        Shape of mask to be generated.
    vertices : array (N, 2)
        Vertices of the path.

    Returns
    -------
    mask : np.ndarray
        Boolean array with `True` for points along the path

    """
    mask_shape = np.asarray(mask_shape, dtype=int)
    mask = np.zeros(mask_shape, dtype=bool)

    vertices = np.round(np.clip(vertices, 0, mask_shape - 1)).astype(int)

    # remove identical, consecutive vertices
    duplicates = np.all(np.diff(vertices, axis=0) == 0, axis=-1)
    duplicates = np.concatenate(([False], duplicates))
    vertices = vertices[~duplicates]

    iis, jjs = [], []
    for v1, v2 in zip(vertices, vertices[1:]):
        ii, jj = line(*v1, *v2)
        iis.extend(ii.tolist())
        jjs.extend(jj.tolist())

    mask[iis, jjs] = 1

    return mask


def poly_to_mask(
    mask_shape: npt.ArrayLike, vertices: npt.ArrayLike
) -> npt.NDArray[np.bool_]:
    """Converts a polygon to a boolean mask with `True` for points
    lying inside the shape. Uses the bounding box of the vertices to reduce
    computation time.

    Parameters
    ----------
    mask_shape : np.ndarray | tuple
        1x2 array of shape of mask to be generated.
    vertices : np.ndarray
        Nx2 array of the vertices of the polygon.

    Returns
    -------
    mask : np.ndarray
        Boolean array with `True` for points inside the polygon
    """
    return polygon2mask(mask_shape, vertices)


def grid_points_in_poly(shape, vertices):
    """Converts a polygon to a boolean mask with `True` for points
    lying inside the shape. Loops through all indices in the grid

    Parameters
    ----------
    shape : np.ndarray | tuple
        1x2 array of shape of mask to be generated.
    vertices : np.ndarray
        Nx2 array of the vertices of the polygon.

    Returns
    -------
    mask : np.ndarray
        Boolean array with `True` for points inside the polygon
    """
    points = np.array(
        [(x, y) for x in range(shape[0]) for y in range(shape[1])], dtype=int
    )
    inside = points_in_poly(points, vertices)
    mask = inside.reshape(shape)
    return mask


def points_in_poly(points, vertices):
    """Tests points for being inside a polygon using the ray casting algorithm

    Parameters
    ----------
    points : np.ndarray
        Mx2 array of points to be tested
    vertices : np.ndarray
        Nx2 array of the vertices of the polygon.

    Returns
    -------
    inside : np.ndarray
        Length M boolean array with `True` for points inside the polygon
    """
    n_verts = len(vertices)
    inside = np.zeros(len(points), dtype=bool)
    j = n_verts - 1
    for i in range(n_verts):
        # Determine if a horizontal ray emanating from the point crosses the
        # line defined by vertices i-1 and vertices i.
        cond_1 = np.logical_and(
            vertices[i, 1] <= points[:, 1], points[:, 1] < vertices[j, 1]
        )
        cond_2 = np.logical_and(
            vertices[j, 1] <= points[:, 1], points[:, 1] < vertices[i, 1]
        )
        cond_3 = np.logical_or(cond_1, cond_2)
        d = vertices[j] - vertices[i]
        # Prevents floating point imprecision from generating false positives
        tolerance = 1e-12
        d = np.where(abs(d) < tolerance, 0, d)
        if d[1] == 0:
            # If y vertices are aligned avoid division by zero
            cond_4 = d[0] * (points[:, 1] - vertices[i, 1]) > 0
        else:
            cond_4 = points[:, 0] < (
                d[0] * (points[:, 1] - vertices[i, 1]) / d[1] + vertices[i, 0]
            )
        cond_5 = np.logical_and(cond_3, cond_4)
        inside[cond_5] = 1 - inside[cond_5]
        j = i

    # If the number of crossings is even then the point is outside the polygon,
    # if the number of crossings is odd then the point is inside the polygon

    return inside


def extract_shape_type(data, shape_type=None):
    """Separates shape_type from data if present, and returns both.

    Parameters
    ----------
    data : Array | Tuple(Array,str) | List[Array | Tuple(Array, str)] | Tuple(List[Array], str)
        list or array of vertices belonging to each shape, optionally containing shape type strings
    shape_type : str | None
        metadata shape type string, or None if none was passed

    Returns
    -------
    data : Array | List[Array]
        list or array of vertices belonging to each shape
    shape_type : List[str] | None
        type of each shape in data, or None if none was passed
    """
    # Tuple for one shape or list of shapes with shape_type
    if isinstance(data, tuple):
        shape_type = data[1]
        data = data[0]
    # List of (vertices, shape_type) tuples
    elif len(data) != 0 and all(isinstance(datum, tuple) for datum in data):
        shape_type = [datum[1] for datum in data]
        data = [datum[0] for datum in data]
    return data, shape_type


def get_default_shape_type(current_type):
    """If all shapes in current_type are of identical shape type,
       return this shape type, else "polygon" as lowest common
       denominator type.

    Parameters
    ----------
    current_type : list of str
        list of current shape types

    Returns
    -------
    default_type : str
        default shape type
    """
    default = 'polygon'
    if not current_type:
        return default
    first_type = current_type[0]
    if all(shape_type == first_type for shape_type in current_type):
        return first_type
    return default


def get_shape_ndim(data):
    """Checks whether data is a list of the same type of shape, one shape, or
    a list of different shapes and returns the dimensionality of the shape/s.

    Parameters
    ----------
    data : (N, ) list of array
        List of shape data, where each element is an (N, D) array of the
        N vertices of a shape in D dimensions.

    Returns
    -------
    ndim : int
        Dimensionality of the shape/s in data
    """
    # list of all the same shapes
    if np.array(data, dtype=object).ndim == 3:
        ndim = np.array(data).shape[2]
    # just one shape
    elif np.array(data[0]).ndim == 1:
        ndim = np.array(data).shape[1]
    # list of different shapes
    else:
        ndim = np.array(data[0]).shape[1]
    return ndim


def number_of_shapes(data):
    """Determine number of shapes in the data.

    Parameters
    ----------
    data : list or np.ndarray
        Can either be no shapes, if empty, a
        single shape or a list of shapes.

    Returns
    -------
    n_shapes : int
        Number of new shapes
    """
    if len(data) == 0:
        # If no new shapes
        n_shapes = 0
    elif np.array(data[0]).ndim == 1:
        # If a single array for a shape
        n_shapes = 1
    else:
        n_shapes = len(data)

    return n_shapes


def validate_num_vertices(
    data, shape_type, min_vertices=None, valid_vertices=None
):
    """Raises error if a shape in data has invalid number of vertices.

    Checks whether all shapes in data have a valid number of vertices
    for the given shape type and vertex information. Rectangles and
    ellipses can have either 2 or 4 vertices per shape,
    lines can have only 2, while paths and polygons have a minimum
    number of vertices, but no maximum.

    One of valid_vertices or min_vertices must be passed to the
    function.

    Parameters
    ----------
    data : Array | Tuple(Array,str) | List[Array | Tuple(Array, str)] | Tuple(List[Array], str)
        List of shape data, where each element is either an (N, D) array of the
        N vertices of a shape in D dimensions or a tuple containing an array of
        the N vertices and the shape_type string. Can be an 3-dimensional array
        if each shape has the same number of vertices.
    shape_type : str
        Type of shape being validated (for detailed error message)
    min_vertices : int or None
        Minimum number of vertices for the shape type, by default None
    valid_vertices : Tuple(int) or None
        Valid number of vertices for the shape type in data, by default None

    Raises
    ------
    ValueError
        Raised if a shape is found with invalid number of vertices
    """
    n_shapes = number_of_shapes(data)
    # single array of vertices
    if n_shapes == 1 and len(np.array(data).shape) == 2:
        # wrap in extra dimension so we can iterate through shape not vertices
        data = [data]
    for shape in data:
        if (valid_vertices and len(shape) not in valid_vertices) or (
            min_vertices and len(shape) < min_vertices
        ):
            raise ValueError(
                trans._(
                    '{shape_type} {shape} has invalid number of vertices: {shape_length}.',
                    deferred=True,
                    shape_type=shape_type,
                    shape=shape,
                    shape_length=len(shape),
                )
            )


def perpendicular_distance(
    point: npt.NDArray, line_start: npt.NDArray, line_end: npt.NDArray
) -> float:
    """Calculate the perpendicular distance of a point to a given euclidean line.

    Calculates the shortest distance of a point to a euclidean line defined by a line_start point and a line_end point.
    Works up to any dimension.

    Parameters
    ---------
    point : np.ndarray
        A point defined by a numpy array of shape (viewer.ndims,)  which is part of a polygon shape.
    line_start : np.ndarray
        A point defined by a numpy array of shape (viewer.ndims,)  used to define the starting point of a line.
    line_end : np.ndarray
        A point defined by a numpy array of shape (viewer.ndims,)  used to define the end point of a line.

    Returns
    -------
    float
        A float number representing the distance of point to a euclidean line defined by line_start and line_end.
    """

    if np.array_equal(line_start, line_end):
        return float(np.linalg.norm(point - line_start))

    t = np.dot(point - line_end, line_start - line_end) / np.dot(
        line_start - line_end, line_start - line_end
    )
    return float(
        np.linalg.norm(t * (line_start - line_end) + line_end - point)
    )


def rdp(vertices: npt.NDArray, epsilon: float) -> npt.NDArray:
    """Reduce the number of vertices that make up a polygon.

    Implementation of the Ramer-Douglas-Peucker algorithm based on:
    https://github.com/fhirschmann/rdp/blob/master/rdp. This algorithm reduces the amounts of points in a polyline or
    in this case reduces the number of vertices in a polygon shape.

    Parameters
    ----------
    vertices : np.ndarray
        A numpy array of shape (n, viewer.ndims) containing the vertices of a polygon shape.
    epsilon : float
        A float representing the maximum distance threshold. When the perpendicular distance of a point to a given line
        is higher, subsequent refinement occurs.

    Returns
    -------
    np.ndarray
        A numpy array of shape (n, viewer.ndims) containing the vertices of a polygon shape.
    """
    max_distance_index = -1
    max_distance = 0.0

    for i in range(1, vertices.shape[0]):
        d = perpendicular_distance(vertices[i], vertices[0], vertices[-1])
        if d > max_distance:
            max_distance_index = i
            max_distance = d

    if epsilon != 0:
        if max_distance > epsilon and epsilon:
            l1 = rdp(vertices[: max_distance_index + 1], epsilon)
            l2 = rdp(vertices[max_distance_index:], epsilon)
            return np.vstack((l1[:-1], l2))

        # This part of the algorithm is actually responsible for removing the datapoints.
        return np.vstack((vertices[0], vertices[-1]))

    # When epsilon is 0, avoid removing datapoints
    return vertices<|MERGE_RESOLUTION|>--- conflicted
+++ resolved
@@ -536,7 +536,6 @@
     return vertices, triangles
 
 
-<<<<<<< HEAD
 def _generate_triangle_constraints(vertices):
     """Get list of edges that must be in a triangulation for a given polygon.
 
@@ -604,10 +603,9 @@
     return triangles[in_poly]
 
 
-def triangulate_face(polygon_vertices):
-=======
-def triangulate_face(data: npt.NDArray) -> tuple[npt.NDArray, npt.NDArray]:
->>>>>>> 35c79879
+def triangulate_face(
+    polygon_vertices: npt.NDArray,
+) -> tuple[npt.NDArray, npt.NDArray]:
     """Determines the triangulation of the face of a shape.
 
     Parameters
@@ -624,7 +622,6 @@
         triangles of the triangulation
     """
     if triangulate is not None:
-<<<<<<< HEAD
         raw_vertices, edges = _generate_triangle_constraints(polygon_vertices)
         res = triangulate(
             {'vertices': raw_vertices, 'segments': edges}, opts='p'
@@ -634,18 +631,6 @@
         triangles = _cull_triangles_not_in_poly(
             vertices, raw_triangles, polygon_vertices
         )
-=======
-        len_data = len(data)
-
-        edges = np.empty((len_data, 2), dtype=np.uint32)
-        edges[:, 0] = np.arange(len_data)
-        edges[:, 1] = np.arange(1, len_data + 1)
-        # connect last with first vertex
-        edges[-1, 1] = 0
-
-        res = triangulate({'vertices': data, 'segments': edges}, 'p')
-        vertices, triangles = res['vertices'], res['triangles']
->>>>>>> 35c79879
     else:
         vertices, triangles = PolygonData(
             vertices=polygon_vertices
