import numpy as np

from napari.layers.shapes._shapes_constants import Box, Mode
from napari.layers.shapes._shapes_mouse_bindings import _move
from napari.layers.shapes.shapes import Shapes


<<<<<<< HEAD
def hold_to_pan_zoom(layer: Shapes):
    """Hold to pan and zoom in the viewer."""
    if layer._mode != Mode.PAN_ZOOM:
        # on key press
        prev_mode = layer.mode
        prev_selected = layer.selected_data.copy()
        layer.mode = Mode.PAN_ZOOM

        yield

        # on key release
        layer.mode = prev_mode
        layer.selected_data = prev_selected
        layer._set_highlight()


=======
@Shapes.bind_key(KeyCode.Shift)
>>>>>>> ada343a5
def hold_to_lock_aspect_ratio(layer: Shapes):
    """Hold to lock aspect ratio when resizing a shape."""
    # on key press
    layer._fixed_aspect = True
    box = layer._selected_box
    if box is not None:
        size = box[Box.BOTTOM_RIGHT] - box[Box.TOP_LEFT]
        if not np.any(size == np.zeros(2)):
            layer._aspect_ratio = abs(size[1] / size[0])
        else:
            layer._aspect_ratio = 1
    else:
        layer._aspect_ratio = 1
    if layer._is_moving:
        assert layer._moving_coordinates is not None, layer
        _move(layer, layer._moving_coordinates)

    yield

    # on key release
    layer._fixed_aspect = False
    if layer._is_moving:
        _move(layer, layer._moving_coordinates)


<<<<<<< HEAD
=======
def register_shapes_action(description: str, repeatable: bool = False):
    return register_layer_action(Shapes, description, repeatable)


def register_shapes_mode_action(description):
    return register_layer_attr_action(Shapes, description, 'mode')


@register_shapes_mode_action(trans._('Transform'))
def activate_shapes_transform_mode(layer):
    layer.mode = Mode.TRANSFORM


@register_shapes_mode_action(trans._('Pan/zoom'))
def activate_shapes_pan_zoom_mode(layer):
    layer.mode = Mode.PAN_ZOOM


@register_shapes_mode_action(trans._('Add rectangles'))
>>>>>>> ada343a5
def activate_add_rectangle_mode(layer: Shapes):
    """Activate add rectangle tool."""
    layer.mode = Mode.ADD_RECTANGLE


def activate_add_ellipse_mode(layer: Shapes):
    """Activate add ellipse tool."""
    layer.mode = Mode.ADD_ELLIPSE


def activate_add_line_mode(layer: Shapes):
    """Activate add line tool."""
    layer.mode = Mode.ADD_LINE


def activate_add_path_mode(layer: Shapes):
    """Activate add path tool."""
    layer.mode = Mode.ADD_PATH


def activate_add_polygon_mode(layer: Shapes):
    """Activate add polygon tool."""
    layer.mode = Mode.ADD_POLYGON


def activate_direct_mode(layer: Shapes):
    """Activate vertex selection tool."""
    layer.mode = Mode.DIRECT


def activate_select_mode(layer: Shapes):
    """Activate shape selection tool."""
    layer.mode = Mode.SELECT


<<<<<<< HEAD
def activate_shape_pan_zoom_mode(layer: Shapes):
    """Activate pan and zoom mode."""
    layer.mode = Mode.PAN_ZOOM


=======
@register_shapes_mode_action(trans._('Insert vertex'))
>>>>>>> ada343a5
def activate_vertex_insert_mode(layer: Shapes):
    """Activate vertex insertion tool."""
    layer.mode = Mode.VERTEX_INSERT


def activate_vertex_remove_mode(layer: Shapes):
    """Activate vertex deletion tool."""
    layer.mode = Mode.VERTEX_REMOVE


shapes_fun_to_mode = [
    (activate_shapes_pan_zoom_mode, Mode.PAN_ZOOM),
    (activate_shapes_transform_mode, Mode.TRANSFORM),
    (activate_add_rectangle_mode, Mode.ADD_RECTANGLE),
    (activate_add_ellipse_mode, Mode.ADD_ELLIPSE),
    (activate_add_line_mode, Mode.ADD_LINE),
    (activate_add_path_mode, Mode.ADD_PATH),
    (activate_add_polygon_mode, Mode.ADD_POLYGON),
    (activate_direct_mode, Mode.DIRECT),
    (activate_select_mode, Mode.SELECT),
    (activate_vertex_insert_mode, Mode.VERTEX_INSERT),
    (activate_vertex_remove_mode, Mode.VERTEX_REMOVE),
]


def copy_selected_shapes(layer: Shapes):
    """Copy any selected shapes."""
    if layer._mode in (Mode.DIRECT, Mode.SELECT):
        layer._copy_data()


def paste_shape(layer: Shapes):
    """Paste any copied shapes."""
    if layer._mode in (Mode.DIRECT, Mode.SELECT):
        layer._paste_data()


def select_all_shapes(layer: Shapes):
    """Select all shapes in the current view slice."""
    if layer._mode in (Mode.DIRECT, Mode.SELECT):
        layer.selected_data = set(np.nonzero(layer._data_view._displayed)[0])
        layer._set_highlight()


def delete_selected_shapes(layer: Shapes):
    """."""

    if not layer._is_creating:
        layer.remove_selected()


def move_shapes_selection_to_front(layer: Shapes):
    layer.move_to_front()


def move_shapes_selection_to_back(layer: Shapes):
    layer.move_to_back()


def finish_drawing_shape(layer: Shapes):
    """Finish any drawing, for example when using the path or polygon tool."""
    layer._finish_drawing()<|MERGE_RESOLUTION|>--- conflicted
+++ resolved
@@ -5,26 +5,6 @@
 from napari.layers.shapes.shapes import Shapes
 
 
-<<<<<<< HEAD
-def hold_to_pan_zoom(layer: Shapes):
-    """Hold to pan and zoom in the viewer."""
-    if layer._mode != Mode.PAN_ZOOM:
-        # on key press
-        prev_mode = layer.mode
-        prev_selected = layer.selected_data.copy()
-        layer.mode = Mode.PAN_ZOOM
-
-        yield
-
-        # on key release
-        layer.mode = prev_mode
-        layer.selected_data = prev_selected
-        layer._set_highlight()
-
-
-=======
-@Shapes.bind_key(KeyCode.Shift)
->>>>>>> ada343a5
 def hold_to_lock_aspect_ratio(layer: Shapes):
     """Hold to lock aspect ratio when resizing a shape."""
     # on key press
@@ -50,28 +30,14 @@
         _move(layer, layer._moving_coordinates)
 
 
-<<<<<<< HEAD
-=======
-def register_shapes_action(description: str, repeatable: bool = False):
-    return register_layer_action(Shapes, description, repeatable)
-
-
-def register_shapes_mode_action(description):
-    return register_layer_attr_action(Shapes, description, 'mode')
-
-
-@register_shapes_mode_action(trans._('Transform'))
 def activate_shapes_transform_mode(layer):
     layer.mode = Mode.TRANSFORM
 
 
-@register_shapes_mode_action(trans._('Pan/zoom'))
 def activate_shapes_pan_zoom_mode(layer):
     layer.mode = Mode.PAN_ZOOM
 
 
-@register_shapes_mode_action(trans._('Add rectangles'))
->>>>>>> ada343a5
 def activate_add_rectangle_mode(layer: Shapes):
     """Activate add rectangle tool."""
     layer.mode = Mode.ADD_RECTANGLE
@@ -107,15 +73,6 @@
     layer.mode = Mode.SELECT
 
 
-<<<<<<< HEAD
-def activate_shape_pan_zoom_mode(layer: Shapes):
-    """Activate pan and zoom mode."""
-    layer.mode = Mode.PAN_ZOOM
-
-
-=======
-@register_shapes_mode_action(trans._('Insert vertex'))
->>>>>>> ada343a5
 def activate_vertex_insert_mode(layer: Shapes):
     """Activate vertex insertion tool."""
     layer.mode = Mode.VERTEX_INSERT
