--- conflicted
+++ resolved
@@ -53,11 +53,7 @@
 
 
 @register_shapes_mode_action(trans._('Transform'))
-<<<<<<< HEAD
-def activate_shapes_transform_mode(layer: Shapes):
-=======
 def activate_shapes_transform_mode(layer: Shapes) -> None:
->>>>>>> f9709d8a
     layer.mode = Mode.TRANSFORM
 
 
