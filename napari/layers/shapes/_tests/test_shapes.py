from copy import copy
from itertools import cycle, islice
from unittest.mock import Mock

import numpy as np
import pandas as pd
import pytest

from napari._pydantic_compat import ValidationError
from napari._tests.utils import (
    assert_colors_equal,
    check_layer_world_data_extent,
)
from napari.components import ViewerModel
from napari.components.dims import Dims
from napari.layers import Shapes
from napari.layers.base._base_constants import ActionType
from napari.layers.utils._text_constants import Anchor
from napari.layers.utils.color_encoding import ConstantColorEncoding
from napari.utils._test_utils import (
    validate_all_params_in_docstring,
    validate_kwargs_sorted,
)
from napari.utils.colormaps.standardize_color import transform_color


def _make_cycled_properties(values, length):
    """Helper function to make property values

    Parameters
    ----------
    values
        The values to be cycled.
    length : int
        The length of the resulting property array

    Returns
    -------
    cycled_properties : np.ndarray
        The property array comprising the cycled values.
    """
    cycled_properties = np.array(list(islice(cycle(values), 0, length)))
    return cycled_properties


def test_empty_shapes():
    shp = Shapes()
    assert shp.ndim == 2


def test_update_thumbnail_empty_shapes():
    """Test updating the thumbnail with an empty shapes layer."""
    layer = Shapes()
    layer._allow_thumbnail_update = True
    layer._update_thumbnail()


def test_empty_shapes_with_features():
    """See the following for the points issues this covers:
    https://github.com/napari/napari/issues/5632
    https://github.com/napari/napari/issues/5634
    """
    shapes = Shapes(
        features={'a': np.empty(0, int)},
        feature_defaults={'a': 0},
        face_color='a',
        face_color_cycle=list('rgb'),
    )

    shapes.add_rectangles([[0, 0], [1, 1]])
    shapes.feature_defaults['a'] = 1
    shapes.add_rectangles([[1, 1], [2, 2]])
    shapes.feature_defaults = {'a': 2}
    shapes.add_rectangles([[2, 2], [3, 3]])

    assert_colors_equal(shapes.face_color, list('rgb'))


properties_array = {'shape_type': _make_cycled_properties(['A', 'B'], 10)}
properties_list = {'shape_type': list(_make_cycled_properties(['A', 'B'], 10))}


@pytest.mark.parametrize('properties', [properties_array, properties_list])
def test_properties(properties):
    shape = (10, 4, 2)
    np.random.seed(0)
    data = 20 * np.random.random(shape)
    layer = Shapes(data, properties=copy(properties))
    np.testing.assert_equal(layer.properties, properties)

    current_prop = {'shape_type': np.array(['B'])}
    assert layer.current_properties == current_prop

    # test removing shapes
    layer.selected_data = {0, 1}
    layer.remove_selected()
    remove_properties = properties['shape_type'][2::]
    assert len(layer.properties['shape_type']) == (shape[0] - 2)
    assert np.array_equal(layer.properties['shape_type'], remove_properties)

    # test selection of properties
    layer.selected_data = {0}
    selected_annotation = layer.current_properties['shape_type']
    assert len(selected_annotation) == 1
    assert selected_annotation[0] == 'A'

    # test adding shapes with properties
    new_data = np.random.random((1, 4, 2))
    new_shape_type = ['rectangle']
    layer.add(new_data, shape_type=new_shape_type)
    add_properties = np.concatenate((remove_properties, ['A']), axis=0)
    assert np.array_equal(layer.properties['shape_type'], add_properties)

    # test copy/paste
    layer.selected_data = {0, 1}
    layer._copy_data()
    assert np.array_equal(
        layer._clipboard['features']['shape_type'], ['A', 'B']
    )

    layer._paste_data()
    paste_properties = np.concatenate((add_properties, ['A', 'B']), axis=0)
    assert np.array_equal(layer.properties['shape_type'], paste_properties)

    # test updating a property
    layer.mode = 'select'
    layer.selected_data = {0}
    new_property = {'shape_type': np.array(['B'])}
    layer.current_properties = new_property
    updated_properties = layer.properties
    assert updated_properties['shape_type'][0] == 'B'


@pytest.mark.parametrize('attribute', ['edge', 'face'])
def test_adding_properties(attribute):
    """Test adding properties to an existing layer"""
    shape = (10, 4, 2)
    np.random.seed(0)
    data = 20 * np.random.random(shape)
    layer = Shapes(data)

    # add properties
    properties = {'shape_type': _make_cycled_properties(['A', 'B'], shape[0])}
    layer.properties = properties
    np.testing.assert_equal(layer.properties, properties)

    # add properties as a dataframe
    properties_df = pd.DataFrame(properties)
    layer.properties = properties_df
    np.testing.assert_equal(layer.properties, properties)

    # add properties as a dictionary with list values
    properties_list = {
        'shape_type': list(_make_cycled_properties(['A', 'B'], shape[0]))
    }
    layer.properties = properties_list
    assert isinstance(layer.properties['shape_type'], np.ndarray)

    # removing a property that was the _*_color_property should give a warning
    setattr(layer, f'_{attribute}_color_property', 'shape_type')
    properties_2 = {
        'not_shape_type': _make_cycled_properties(['A', 'B'], shape[0])
    }
    with pytest.warns(RuntimeWarning):
        layer.properties = properties_2


def test_colormap_scale_change():
    data = 20 * np.random.random((10, 4, 2))
    properties = {'a': np.linspace(0, 1, 10), 'b': np.linspace(0, 100000, 10)}
    layer = Shapes(data, properties=properties, edge_color='b')

    assert not np.allclose(
        layer.edge_color[0], layer.edge_color[1], atol=0.001
    )

    layer.edge_color = 'a'

    # note that VisPy colormaps linearly interpolate by default, so
    # non-rescaled colors are not identical, but they are closer than 24-bit
    # color precision can distinguish!
    assert not np.allclose(
        layer.edge_color[0], layer.edge_color[1], atol=0.001
    )


def test_data_setter_with_properties():
    """Test layer data on a layer with properties via the data setter"""
    shape = (10, 4, 2)
    np.random.seed(0)
    data = 20 * np.random.random(shape)
    properties = {'shape_type': _make_cycled_properties(['A', 'B'], shape[0])}
    layer = Shapes(data, properties=properties)
    layer.events.data = Mock()

    # test setting to data with fewer shapes
    n_new_shapes = 4
    new_data = 20 * np.random.random((n_new_shapes, 4, 2))
    layer.data = new_data
    assert len(layer.properties['shape_type']) == n_new_shapes

    # test setting to data with more shapes
    n_new_shapes_2 = 6
    new_data_2 = 20 * np.random.random((n_new_shapes_2, 4, 2))
    layer.data = new_data_2
    assert len(layer.properties['shape_type']) == n_new_shapes_2

    # test setting to data with same shapes
    new_data_3 = 20 * np.random.random((n_new_shapes_2, 4, 2))
    layer.data = new_data_3
    assert len(layer.properties['shape_type']) == n_new_shapes_2


def test_properties_dataframe():
    """Test if properties can be provided as a DataFrame"""
    shape = (10, 4, 2)
    np.random.seed(0)
    data = 20 * np.random.random(shape)
    properties = {'shape_type': _make_cycled_properties(['A', 'B'], shape[0])}
    properties_df = pd.DataFrame(properties)
    properties_df = properties_df.astype(properties['shape_type'].dtype)
    layer = Shapes(data, properties=properties_df)
    np.testing.assert_equal(layer.properties, properties)


def test_setting_current_properties():
    shape = (2, 4, 2)
    np.random.seed(0)
    data = 20 * np.random.random(shape)
    properties = {
        'annotation': ['paw', 'leg'],
        'confidence': [0.5, 0.75],
        'annotator': ['jane', 'ash'],
        'model': ['worst', 'best'],
    }
    layer = Shapes(data, properties=copy(properties))
    current_properties = {
        'annotation': ['leg'],
        'confidence': 1,
        'annotator': 'ash',
        'model': np.array(['best']),
    }
    layer.current_properties = current_properties

    expected_current_properties = {
        'annotation': np.array(['leg']),
        'confidence': np.array([1]),
        'annotator': np.array(['ash']),
        'model': np.array(['best']),
    }

    coerced_current_properties = layer.current_properties
    for k in coerced_current_properties:
        value = coerced_current_properties[k]
        assert isinstance(value, np.ndarray)
        np.testing.assert_equal(value, expected_current_properties[k])


def test_empty_layer_with_text_property_choices():
    """Test initializing an empty layer with text defined"""
    default_properties = {'shape_type': np.array([1.5], dtype=float)}
    text_kwargs = {'string': 'shape_type', 'color': 'red'}
    layer = Shapes(
        property_choices=default_properties,
        text=text_kwargs,
    )
    assert layer.text.values.size == 0
    np.testing.assert_allclose(layer.text.color.constant, [1, 0, 0, 1])

    # add a shape and check that the appropriate text value was added
    layer.add(np.random.random((1, 4, 2)))
    np.testing.assert_equal(layer.text.values, ['1.5'])
    np.testing.assert_allclose(layer.text.color.constant, [1, 0, 0, 1])


def test_empty_layer_with_text_formatted():
    """Test initializing an empty layer with text defined"""
    default_properties = {'shape_type': np.array([1.5], dtype=float)}
    layer = Shapes(
        property_choices=default_properties,
        text='shape_type: {shape_type:.2f}',
    )
    assert layer.text.values.size == 0

    # add a shape and check that the appropriate text value was added
    layer.add(np.random.random((1, 4, 2)))
    np.testing.assert_equal(layer.text.values, ['shape_type: 1.50'])


@pytest.mark.parametrize('properties', [properties_array, properties_list])
def test_text_from_property_value(properties):
    """Test setting text from a property value"""
    shape = (10, 4, 2)
    np.random.seed(0)
    data = 20 * np.random.random(shape)
    layer = Shapes(data, properties=copy(properties), text='shape_type')

    np.testing.assert_equal(layer.text.values, properties['shape_type'])


@pytest.mark.parametrize('properties', [properties_array, properties_list])
def test_text_from_property_fstring(properties):
    """Test setting text with an f-string from the property value"""
    shape = (10, 4, 2)
    np.random.seed(0)
    data = 20 * np.random.random(shape)
    layer = Shapes(
        data, properties=copy(properties), text='type: {shape_type}'
    )

    expected_text = ['type: ' + v for v in properties['shape_type']]
    np.testing.assert_equal(layer.text.values, expected_text)

    # test updating the text
    layer.text = 'type-ish: {shape_type}'
    expected_text_2 = ['type-ish: ' + v for v in properties['shape_type']]
    np.testing.assert_equal(layer.text.values, expected_text_2)

    # copy/paste
    layer.selected_data = {0}
    layer._copy_data()
    layer._paste_data()
    expected_text_3 = [*expected_text_2, 'type-ish: A']
    np.testing.assert_equal(layer.text.values, expected_text_3)

    # add shape
    layer.selected_data = {0}
    new_shape = np.random.random((1, 4, 2))
    layer.add(new_shape)
    expected_text_4 = [*expected_text_3, 'type-ish: A']
    np.testing.assert_equal(layer.text.values, expected_text_4)


@pytest.mark.parametrize('properties', [properties_array, properties_list])
def test_set_text_with_kwarg_dict(properties):
    text_kwargs = {
        'string': 'type: {shape_type}',
        'color': ConstantColorEncoding(constant=[0, 0, 0, 1]),
        'rotation': 10,
        'translation': [5, 5],
        'anchor': Anchor.UPPER_LEFT,
        'size': 10,
        'visible': True,
    }
    shape = (10, 4, 2)
    np.random.seed(0)
    data = 20 * np.random.random(shape)
    layer = Shapes(data, properties=copy(properties), text=text_kwargs)

    expected_text = ['type: ' + v for v in properties['shape_type']]
    np.testing.assert_equal(layer.text.values, expected_text)

    for property_, value in text_kwargs.items():
        if property_ == 'string':
            continue
        layer_value = getattr(layer._text, property_)
        np.testing.assert_equal(layer_value, value)


@pytest.mark.parametrize('properties', [properties_array, properties_list])
def test_text_error(properties):
    """creating a layer with text as the wrong type should raise an error"""
    shape = (10, 4, 2)
    np.random.seed(0)
    data = 20 * np.random.random(shape)
    # try adding text as the wrong type
    with pytest.raises(ValidationError):
        Shapes(data, properties=copy(properties), text=123)


def test_select_properties_object_dtype():
    """selecting points when they have a property of object dtype should not fail"""
    # pandas uses object as dtype for strings by default
    properties = pd.DataFrame({'color': ['red', 'green']})
    pl = Shapes(np.ones((2, 2, 2)), properties=properties)
    selection = {0, 1}
    pl.selected_data = selection
    assert pl.selected_data == selection


def test_refresh_text():
    """Test refreshing the text after setting new properties"""
    shape = (10, 4, 2)
    np.random.seed(0)
    data = 20 * np.random.random(shape)
    properties = {'shape_type': ['A'] * shape[0]}
    layer = Shapes(data, properties=copy(properties), text='shape_type')

    new_properties = {'shape_type': ['B'] * shape[0]}
    layer.properties = new_properties
    np.testing.assert_equal(layer.text.values, new_properties['shape_type'])


@pytest.mark.parametrize('prepend', [(), (7,), (8, 9)])
def test_nd_text(prepend):
    """Test slicing of text coords with nD shapes

    We can prepend as many dimensions as we want it should not change the result
    """
    shapes_data = [
        [
            prepend + (0, 10, 10, 10),
            prepend + (0, 10, 20, 20),
            prepend + (0, 10, 10, 20),
            prepend + (0, 10, 20, 10),
        ],
        [
            prepend + (1, 20, 30, 30),
            prepend + (1, 20, 50, 50),
            prepend + (1, 20, 50, 30),
            prepend + (1, 20, 30, 50),
        ],
    ]
    layer = Shapes(shapes_data)
    assert layer.ndim == 4 + len(prepend)

    layer._slice_dims(
        Dims(
            ndim=layer.ndim,
            ndisplay=2,
            range=((0, 100, 1),) * layer.ndim,
            point=prepend + (0, 10, 0, 0),
        )
    )
    np.testing.assert_equal(layer._indices_view, [0])
    np.testing.assert_equal(layer._view_text_coords[0], [[15, 15]])

    # TODO: 1st bug #6205, ndisplay 3 is buggy in 5+ dimensions
    # may need to call _update_dims
    layer._slice_dims(
        Dims(
            ndim=layer.ndim,
            ndisplay=3,
            range=((0, 100, 1),) * layer.ndim,
            point=prepend + (1, 0, 0, 0),
        )
    )
    np.testing.assert_equal(layer._indices_view, [1])
    np.testing.assert_equal(layer._view_text_coords[0], [[20, 40, 40]])


@pytest.mark.parametrize('properties', [properties_array, properties_list])
def test_data_setter_with_text(properties):
    """Test layer data on a layer with text via the data setter"""
    shape = (10, 4, 2)
    np.random.seed(0)
    data = 20 * np.random.random(shape)
    layer = Shapes(data, properties=copy(properties), text='shape_type')

    # test setting to data with fewer shapes
    n_new_shapes = 4
    new_data = 20 * np.random.random((n_new_shapes, 4, 2))
    layer.data = new_data
    assert len(layer.text.values) == n_new_shapes

    # test setting to data with more shapes
    n_new_shapes_2 = 6
    new_data_2 = 20 * np.random.random((n_new_shapes_2, 4, 2))
    layer.data = new_data_2
    assert len(layer.text.values) == n_new_shapes_2

    # test setting to data with same shapes
    new_data_3 = 20 * np.random.random((n_new_shapes_2, 4, 2))
    layer.data = new_data_3
    assert len(layer.text.values) == n_new_shapes_2


def test_rectangles(two_and_four_corners):
    """Test instantiating Shapes layer with a random 2D rectangles."""
    # Test instantiating with data
<<<<<<< HEAD
    np.random.seed(0)
    data = 20 * np.random.random(shape).astype(np.float32)
    layer = Shapes(data)
    assert layer.nshapes == shape[0]
=======
    layer = Shapes(two_and_four_corners)
    assert layer.nshapes == len(two_and_four_corners)
>>>>>>> e94bdf16
    # 4 corner rectangle(s) passed, assert vertices the same
    if two_and_four_corners[0].shape[0] == 4:
        assert np.all(
            [
                layer.data[i] == two_and_four_corners[i]
                for i in range(layer.nshapes)
            ]
        )
    # 2 corner rectangle(s) passed, assert 4 vertices in layer
    else:
        assert [len(rect) == 4 for rect in layer.data]
    assert layer.ndim == two_and_four_corners[0].shape[1]
    assert np.all([s == 'rectangle' for s in layer.shape_type])


def test_rectangles_add_method(two_and_four_corners):
    # Test adding via add_rectangles method
    layer = Shapes(two_and_four_corners)
    layer2 = Shapes()
    layer2.add_rectangles(two_and_four_corners)
    assert layer.nshapes == layer2.nshapes
    assert np.allclose(layer2.data, layer.data)
    assert np.all([s == 'rectangle' for s in layer2.shape_type])


def test_add_rectangles_raises_errors():
    """Test input validation for add_rectangles method"""
    layer = Shapes()

    np.random.seed(0)
    # single rectangle, 3 vertices
    data = 20 * np.random.random((1, 3, 2))
    with pytest.raises(ValueError, match='invalid number of vertices'):
        layer.add_rectangles(data)
    # multiple rectangles, 5 vertices
    data = 20 * np.random.random((5, 5, 2))
    with pytest.raises(ValueError, match='invalid number of vertices'):
        layer.add_rectangles(data)


def test_rectangle_with_shape_type(single_four_corner: list[np.ndarray]):
    """Test instantiating rectangles with shape_type in data"""
    # Test (rectangle, shape_type) tuple
<<<<<<< HEAD
    shape = (1, 4, 2)
    np.random.seed(0)
    vertices = 20 * np.random.random(shape).astype(np.float32)
    data = (vertices, 'rectangle')
=======
    data = (single_four_corner, 'rectangle')
>>>>>>> e94bdf16
    layer = Shapes(data)
    assert layer.nshapes == 1
    assert np.array_equiv(layer.data[0], data[0])
    assert layer.ndim == 2
    assert np.all([s == 'rectangle' for s in layer.shape_type])


def test_rectangles_with_shape_type(ten_four_corner: list[np.ndarray]):
    # Test (list of rectangles, shape_type) tuple
<<<<<<< HEAD
    shape = (10, 4, 2)
    vertices = 20 * np.random.random(shape).astype(np.float32)
    data = (vertices, 'rectangle')
=======
    data = (ten_four_corner, 'rectangle')
>>>>>>> e94bdf16
    layer = Shapes(data)
    assert layer.nshapes == len(ten_four_corner)
    assert np.all(
        [np.array_equal(ld, d) for ld, d in zip(layer.data, ten_four_corner)]
    )
    assert layer.ndim == ten_four_corner[0].shape[1]
    assert np.all([s == 'rectangle' for s in layer.shape_type])


def test_rectangles_with_shape_type_per_element(
    ten_four_corner: list[np.ndarray],
):
    # Test list of (rectangle, shape_type) tuples
    data = [(el, 'rectangle') for el in ten_four_corner]
    layer = Shapes(data)
    assert layer.nshapes == len(ten_four_corner)
    assert np.all(
        [np.array_equal(ld, d) for ld, d in zip(layer.data, ten_four_corner)]
    )
    assert layer.ndim == ten_four_corner[0].shape[1]
    assert np.all([s == 'rectangle' for s in layer.shape_type])


def test_rectangles_roundtrip():
    """Test a full roundtrip with rectangles data."""
    shape = (10, 4, 2)
    np.random.seed(0)
    data = 20 * np.random.random(shape)
    layer = Shapes(data)
    new_layer = Shapes(layer.data)
    assert np.all([nd == d for nd, d in zip(new_layer.data, layer.data)])


def test_integer_rectangle():
    """Test instantiating rectangles with integer data."""
    shape = (10, 2, 2)
    np.random.seed(1)
    data = np.random.randint(20, size=shape)
    layer = Shapes(data)
    assert layer.nshapes == shape[0]
    assert np.all([len(ld) == 4 for ld in layer.data])
    assert layer.ndim == shape[2]
    assert np.all([s == 'rectangle' for s in layer.shape_type])


def test_negative_rectangle(ten_four_corner):
    """Test instantiating rectangles with negative data."""
<<<<<<< HEAD
    shape = (10, 4, 2)
    np.random.seed(0)
    data = 20 * np.random.random(shape).astype(np.float32) - 10
=======
    data = [x - 10 for x in ten_four_corner]
>>>>>>> e94bdf16
    layer = Shapes(data)
    assert layer.nshapes == len(data)
    assert np.all([np.array_equal(ld, d) for ld, d in zip(layer.data, data)])
    assert layer.ndim == data[0].shape[1]
    assert np.all([s == 'rectangle' for s in layer.shape_type])


def test_empty_rectangle():
    """Test instantiating rectangles with empty data."""
    shape = (0, 0, 2)
    data = np.empty(shape)
    layer = Shapes(data)
    assert layer.nshapes == 0
    assert len(layer.data) == 0
    assert layer.ndim == 2


def test_3D_rectangles():
    """Test instantiating Shapes layer with 3D planar rectangles."""
    # Test a single four corner rectangle
    np.random.seed(0)
    planes = np.tile(np.arange(10).reshape((10, 1, 1)), (1, 4, 1))
    corners = np.random.uniform(0, 10, size=(10, 4, 2))
<<<<<<< HEAD
    data = np.concatenate((planes, corners), axis=2).astype(np.float32)
=======
    data = np.concatenate((planes, corners), axis=2, dtype=np.float32)
>>>>>>> e94bdf16
    layer = Shapes(data)
    assert layer.nshapes == len(data)
    assert np.all([np.array_equal(ld, d) for ld, d in zip(layer.data, data)])
    assert layer.ndim == 3
    assert np.all([s == 'rectangle' for s in layer.shape_type])

    # test adding with add_rectangles
    layer2 = Shapes()
    layer2.add_rectangles(data)
    assert layer2.nshapes == layer.nshapes
    assert np.all(
        [np.array_equal(ld, ld2) for ld, ld2 in zip(layer.data, layer2.data)]
    )
    assert np.all([s == 'rectangle' for s in layer2.shape_type])


def test_ellipses(two_and_four_corners):
    """Test instantiating Shapes layer with 2D ellipses."""
    # Test instantiating with data
<<<<<<< HEAD
    np.random.seed(0)
    data = 20 * np.random.random(shape).astype(np.float32)
    layer = Shapes(data, shape_type='ellipse')
    assert layer.nshapes == shape[0]
=======
    layer = Shapes(two_and_four_corners, shape_type='ellipse')
    assert layer.nshapes == len(two_and_four_corners)
>>>>>>> e94bdf16
    # 4 corner bounding box passed, assert vertices the same
    if two_and_four_corners[0].shape[0] == 4:
        assert np.all(
            [
                layer.data[i] == two_and_four_corners[i]
                for i in range(layer.nshapes)
            ]
        )
    # (center, radii) passed, assert 4 vertices in layer
    else:
        assert [len(rect) == 4 for rect in layer.data]
    assert layer.ndim == two_and_four_corners[0].shape[1]
    assert np.all([s == 'ellipse' for s in layer.shape_type])


def test_ellipses_add_method(two_and_four_corners):
    # Test adding via add_ellipses method
    layer = Shapes(two_and_four_corners, shape_type='ellipse')
    layer2 = Shapes()
    layer2.add_ellipses(two_and_four_corners)
    assert layer.nshapes == layer2.nshapes
    assert np.allclose(layer2.data, layer.data)
    assert np.all([s == 'ellipse' for s in layer2.shape_type])


def test_add_ellipses_raises_error():
    """Test input validation for add_ellipses method"""
    layer = Shapes()

    np.random.seed(0)
    # single ellipse, 3 vertices
    data = 20 * np.random.random((1, 3, 2))
    with pytest.raises(ValueError, match='invalid number of vertices'):
        layer.add_ellipses(data)
    # multiple ellipses, 5 vertices
    data = 20 * np.random.random((5, 5, 2))
    with pytest.raises(ValueError, match='invalid number of vertices'):
        layer.add_ellipses(data)


<<<<<<< HEAD
def test_ellipses_with_shape_type1():
    """Test instantiating ellipses with shape_type in data"""
    # Test single four corner (vertices, shape_type) tuple
    shape = (1, 4, 2)
    np.random.seed(0)
    vertices = 20 * np.random.random(shape).astype(np.float32)
    data = (vertices, 'ellipse')
=======
def test_single_ellipses_with_shape_type(single_four_corner):
    """Test instantiating ellipses with shape_type in data"""
    # Test single four corner (vertices, shape_type) tuple
    data = (single_four_corner, 'ellipse')
>>>>>>> e94bdf16
    layer = Shapes(data)
    assert layer.nshapes == len(single_four_corner)
    assert np.array_equiv(layer.data[0], data[0])
    assert layer.ndim == single_four_corner[0].shape[1]
    assert np.all([s == 'ellipse' for s in layer.shape_type])


<<<<<<< HEAD
def test_ellipses_with_shape_type2():
    # Test multiple four corner (list of vertices, shape_type) tuple
    shape = (10, 4, 2)
    np.random.seed(0)
    vertices = 20 * np.random.random(shape).astype(np.float32)
    data = (vertices, 'ellipse')
=======
def test_ten_ellipses_with_shape_type(ten_four_corner):
    # Test multiple four corner (list of vertices, shape_type) tuple
    data = (ten_four_corner, 'ellipse')
>>>>>>> e94bdf16
    layer = Shapes(data)
    assert layer.nshapes == len(ten_four_corner)
    assert np.all(
        [np.array_equal(ld, d) for ld, d in zip(layer.data, ten_four_corner)]
    )
    assert layer.ndim == ten_four_corner[0].shape[1]
    assert np.all([s == 'ellipse' for s in layer.shape_type])


<<<<<<< HEAD
def test_ellipses_with_shape_type3():
    # Test list of four corner (vertices, shape_type) tuples
    shape = (10, 4, 2)
    np.random.seed(0)
    vertices = 20 * np.random.random(shape).astype(np.float32)
    data = [(vertices[i], 'ellipse') for i in range(shape[0])]
=======
def test_ten_ellipses_with_shape_type_per_shape(ten_four_corner):
    # Test list of four corner (vertices, shape_type) tuples
    data = [(el, 'ellipse') for el in ten_four_corner]
>>>>>>> e94bdf16
    layer = Shapes(data)
    assert layer.nshapes == len(ten_four_corner)
    assert np.all(
        [np.array_equal(ld, d) for ld, d in zip(layer.data, ten_four_corner)]
    )
    assert layer.ndim == ten_four_corner[0].shape[1]
    assert np.all([s == 'ellipse' for s in layer.shape_type])


<<<<<<< HEAD
def test_ellipses_with_shape_type4():
    # Test single (center-radii, shape_type) ellipse
    shape = (1, 2, 2)
    np.random.seed(0)
    data = (20 * np.random.random(shape).astype(np.float32), 'ellipse')
=======
def test_single_ellipses_two_corner_with_shape_type(single_two_corners):
    # Test single (center-radii, shape_type) ellipse
    data = (single_two_corners, 'ellipse')
>>>>>>> e94bdf16
    layer = Shapes(data)
    assert layer.nshapes == 1
    assert len(layer.data[0]) == 4
    assert layer.ndim == single_two_corners[0].shape[1]
    assert np.all([s == 'ellipse' for s in layer.shape_type])


<<<<<<< HEAD
def test_ellipses_with_shape_type5():
    # Test (list of center-radii, shape_type) tuple
    shape = (10, 2, 2)
    np.random.seed(0)
    center_radii = 20 * np.random.random(shape).astype(np.float32)
    data = (center_radii, 'ellipse')
=======
def test_ellipses_two_corner_with_shape_type(ten_two_corners):
    # Test (list of center-radii, shape_type) tuple
    data = (ten_two_corners, 'ellipse')
>>>>>>> e94bdf16
    layer = Shapes(data)
    assert layer.nshapes == len(ten_two_corners)
    assert np.all([len(ld) == 4 for ld in layer.data])
    assert layer.ndim == ten_two_corners[0].shape[1]
    assert np.all([s == 'ellipse' for s in layer.shape_type])


<<<<<<< HEAD
def test_ellipses_with_shape_type6():
    # Test list of (center-radii, shape_type) tuples
    shape = (10, 2, 2)
    np.random.seed(0)
    center_radii = 20 * np.random.random(shape).astype(np.float32)
    data = [(center_radii[i], 'ellipse') for i in range(shape[0])]
=======
def test_ellipses_two_corner_with_shape_type_per_shape(ten_two_corners):
    # Test list of (center-radii, shape_type) tuples
    data = [(el, 'ellipse') for el in ten_two_corners]
>>>>>>> e94bdf16
    layer = Shapes(data)
    assert layer.nshapes == len(ten_two_corners)
    assert np.all([len(ld) == 4 for ld in layer.data])
    assert layer.ndim == ten_two_corners[0].shape[1]
    assert np.all([s == 'ellipse' for s in layer.shape_type])


def test_4D_ellispse():
    """Test instantiating Shapes layer with 4D planar ellipse."""
    # Test a single 4D ellipse
    np.random.seed(0)
    data = [
        [
            [3, 5, 108, 108],
            [3, 5, 108, 148],
            [3, 5, 148, 148],
            [3, 5, 148, 108],
        ]
    ]
    layer = Shapes(data, shape_type='ellipse')
    assert layer.nshapes == len(data)
    assert np.all([np.array_equal(ld, d) for ld, d in zip(layer.data, data)])
    assert layer.ndim == 4
    assert np.all([s == 'ellipse' for s in layer.shape_type])

    # test adding via add_ellipses
    layer2 = Shapes(ndim=4)
    layer2.add_ellipses(data)
    assert layer.nshapes == layer2.nshapes
    assert np.all(
        [np.array_equal(ld, ld2) for ld, ld2 in zip(layer.data, layer2.data)]
    )
    assert layer.ndim == 4
    assert np.all([s == 'ellipse' for s in layer2.shape_type])


def test_ellipses_roundtrip():
    """Test a full roundtrip with ellipss data."""
    shape = (10, 4, 2)
    np.random.seed(0)
    data = 20 * np.random.random(shape)
    layer = Shapes(data, shape_type='ellipse')
    new_layer = Shapes(layer.data, shape_type='ellipse')
    assert np.all([nd == d for nd, d in zip(new_layer.data, layer.data)])


def test_lines(two_corners):
    """Test instantiating Shapes layer with a random 2D lines."""
    # Test instantiating with data
<<<<<<< HEAD
    np.random.seed(0)
    data = 20 * np.random.random(shape).astype(np.float32)
    layer = Shapes(data, shape_type='line')
    assert layer.nshapes == shape[0]
    assert np.all([np.array_equal(ld, d) for ld, d in zip(layer.data, data)])
    assert layer.ndim == shape[2]
=======
    layer = Shapes(two_corners, shape_type='line')
    assert layer.nshapes == len(two_corners)
    assert np.all(
        [np.array_equal(ld, d) for ld, d in zip(layer.data, two_corners)]
    )
    assert layer.ndim == two_corners[0].shape[1]
>>>>>>> e94bdf16
    assert np.all([s == 'line' for s in layer.shape_type])


def test_lines_add_method(two_corners):
    # Test adding using add_lines
    layer = Shapes(two_corners, shape_type='line')
    layer2 = Shapes()
    layer2.add_lines(two_corners)
    assert layer.nshapes == layer2.nshapes
    assert np.allclose(layer2.data, layer.data)
    assert np.all([s == 'line' for s in layer2.shape_type])


def test_add_lines_raises_error():
    """Test adding lines with incorrect vertices raise error"""

    # single line
    shape = (1, 3, 2)
    data = 20 * np.random.random(shape)
    layer = Shapes()
    with pytest.raises(ValueError, match='invalid number of vertices'):
        layer.add_lines(data)

    # multiple lines
    data = [
        20 * np.random.random((np.random.randint(3, 10), 2)) for _ in range(10)
    ]
    with pytest.raises(ValueError, match='invalid number of vertices'):
        layer.add_lines(data)


<<<<<<< HEAD
def test_lines_with_shape_type1():
    """Test instantiating lines with shape_type"""
    # Test (single line, shape_type) tuple
    shape = (1, 2, 2)
    np.random.seed(0)
    end_points = 20 * np.random.random(shape).astype(np.float32)
    data = (end_points, 'line')
=======
def test_single_lines_with_shape_type(single_two_corners):
    """Test instantiating lines with shape_type"""
    # Test (single line, shape_type) tuple
    data = (single_two_corners, 'line')
>>>>>>> e94bdf16
    layer = Shapes(data)
    assert layer.nshapes == len(single_two_corners)
    assert np.array_equal(layer.data[0], single_two_corners[0])
    assert layer.ndim == single_two_corners[0].shape[1]
    assert np.all([s == 'line' for s in layer.shape_type])


<<<<<<< HEAD
def test_lines_with_shape_type2():
    # Test (multiple lines, shape_type) tuple
    shape = (10, 2, 2)
    np.random.seed(0)
    end_points = 20 * np.random.random(shape).astype(np.float32)
    data = (end_points, 'line')
=======
def test_ten_lines_with_shape_type(ten_two_corners):
    # Test (multiple lines, shape_type) tuple
    data = (ten_two_corners, 'line')
>>>>>>> e94bdf16
    layer = Shapes(data)
    assert layer.nshapes == len(ten_two_corners)
    assert np.all(
        [np.array_equal(ld, d) for ld, d in zip(layer.data, ten_two_corners)]
    )
    assert layer.ndim == ten_two_corners[0].shape[1]
    assert np.all([s == 'line' for s in layer.shape_type])


<<<<<<< HEAD
def test_lines_with_shape_type3():
    # Test list of (line, shape_type) tuples
    shape = (10, 2, 2)
    np.random.seed(0)
    end_points = 20 * np.random.random(shape).astype(np.float32)
    data = [(end_points[i], 'line') for i in range(shape[0])]
=======
def test_ten_lines_with_shape_type_per_shape(ten_two_corners):
    # Test list of (line, shape_type) tuples
    data = [(el, 'line') for el in ten_two_corners]
>>>>>>> e94bdf16
    layer = Shapes(data)
    assert layer.nshapes == len(ten_two_corners)
    assert np.all(
        [np.array_equal(ld, d) for ld, d in zip(layer.data, ten_two_corners)]
    )
    assert layer.ndim == ten_two_corners[0].shape[1]
    assert np.all([s == 'line' for s in layer.shape_type])


def test_lines_roundtrip():
    """Test a full roundtrip with line data."""
    shape = (10, 2, 2)
    np.random.seed(0)
    data = 20 * np.random.random(shape)
    layer = Shapes(data, shape_type='line')
    new_layer = Shapes(layer.data, shape_type='line')
    assert np.all([nd == d for nd, d in zip(new_layer.data, layer.data)])


@pytest.mark.parametrize(
    'shape',
    [
        # single path, six points
        (6, 2),
    ]
    + [
        # multiple 2D paths with different numbers of points
        (np.random.randint(2, 12), 2)
        for _ in range(10)
    ],
)
def test_paths(shape):
    """Test instantiating Shapes layer with random 2D paths."""

    # Test instantiating with data
    data = [20 * np.random.random(shape).astype(np.float32)]
    layer = Shapes(data, shape_type='path')
    assert layer.nshapes == len(data)
    assert np.all([np.array_equal(ld, d) for ld, d in zip(layer.data, data)])
    assert layer.ndim == 2
    assert np.all([s == 'path' for s in layer.shape_type])

    # Test adding to layer via add_paths
    layer2 = Shapes()
    layer2.add_paths(data)
    assert layer.nshapes == layer2.nshapes
    assert np.allclose(layer2.data, layer.data)
    assert np.all([s == 'path' for s in layer2.shape_type])


def test_add_paths_raises_error():
    """Test adding paths with incorrect vertices raise error"""

    # single path
    shape = (1, 1, 2)
    data = 20 * np.random.random(shape)
    layer = Shapes()
    with pytest.raises(ValueError, match='invalid number of vertices'):
        layer.add_paths(data)

    # multiple paths
    data = 20 * np.random.random((10, 1, 2))
    with pytest.raises(ValueError, match='invalid number of vertices'):
        layer.add_paths(data)


def test_paths_with_shape_type():
    """Test instantiating paths with shape_type in data"""
    # Test (single path, shape_type) tuple
    shape = (1, 6, 2)
    np.random.seed(0)
    path_points = 20 * np.random.random(shape).astype(np.float32)
    data = (path_points, 'path')
    layer = Shapes(data)
    assert layer.nshapes == shape[0]
    assert np.array_equal(layer.data[0], path_points[0])
    assert layer.ndim == shape[2]
    assert np.all([s == 'path' for s in layer.shape_type])

    # Test (list of paths, shape_type) tuple
    path_points = [
        20 * np.random.random((np.random.randint(2, 12), 2)).astype(np.float32)
        for i in range(10)
    ]
    data = (path_points, 'path')
    layer = Shapes(data)
    assert layer.nshapes == len(path_points)
    assert np.all(
        [np.array_equal(ld, d) for ld, d in zip(layer.data, path_points)]
    )
    assert layer.ndim == 2
    assert np.all([s == 'path' for s in layer.shape_type])

    # Test list of  (path, shape_type) tuples
    data = [(path_points[i], 'path') for i in range(len(path_points))]
    layer = Shapes(data)
    assert layer.nshapes == len(data)
    assert np.all(
        [np.array_equal(ld, d) for ld, d in zip(layer.data, path_points)]
    )
    assert layer.ndim == 2
    assert np.all([s == 'path' for s in layer.shape_type])


def test_paths_roundtrip():
    """Test a full roundtrip with path data."""
    np.random.seed(0)
    data = [
        20 * np.random.random((np.random.randint(2, 12), 2)) for i in range(10)
    ]
    layer = Shapes(data, shape_type='path')
    new_layer = Shapes(layer.data, shape_type='path')
    assert np.all(
        [np.array_equal(nd, d) for nd, d in zip(new_layer.data, layer.data)]
    )


@pytest.mark.parametrize(
    'shape',
    [
        # single 2D polygon, six points
        (6, 2),
    ]
    + [
        # multiple 2D polygons with different numbers of points
        (np.random.randint(3, 12), 2)
        for _ in range(10)
    ],
)
def test_polygons(shape):
    """Test instantiating Shapes layer with a random 2D polygons."""

    # Test instantiating with data
    data = [20 * np.random.random(shape).astype(np.float32)]
    layer = Shapes(data, shape_type='polygon')
    assert layer.nshapes == len(data)
    assert np.all([np.array_equal(ld, d) for ld, d in zip(layer.data, data)])
    assert layer.ndim == 2
    assert np.all([s == 'polygon' for s in layer.shape_type])

    # Test adding via add_polygons
    layer2 = Shapes()
    layer2.events.data = Mock()

    layer2.add_polygons(data)
    assert layer.nshapes == layer2.nshapes
    assert np.allclose(layer2.data, layer.data)
    assert np.all([s == 'polygon' for s in layer2.shape_type])

    # Avoid a.any(), a.all()
    assert layer2.events.data.call_args_list[0][1] == {
        'value': [],
        'action': ActionType.ADDING,
        'data_indices': (-1,),
        'vertex_indices': ((),),
    }

    assert np.array_equal(
        layer2.events.data.call_args_list[1][1]['value'], layer.data
    )
    assert (
        layer2.events.data.call_args_list[0][1]['action'] == ActionType.ADDING
    )
    assert layer2.events.data.call_args_list[0][1]['data_indices'] == (-1,)
    assert layer2.events.data.call_args_list[0][1]['vertex_indices'] == ((),)


def test_add_polygons_raises_error():
    """Test input validation for add_polygons method"""
    layer = Shapes()

    np.random.seed(0)
    # single polygon, 2 vertices
    data = 20 * np.random.random((1, 2, 2))
    with pytest.raises(ValueError, match='invalid number of vertices'):
        layer.add_polygons(data)
    # multiple polygons, only some with 2 vertices
    data = [20 * np.random.random((5, 2)) for _ in range(5)] + [
        20 * np.random.random((2, 2)) for _ in range(2)
    ]
    with pytest.raises(ValueError, match='invalid number of vertices'):
        layer.add_polygons(data)


def test_polygons_with_shape_type():
    """Test 2D polygons with shape_type in data"""

    # Test single (polygon, shape_type) tuple
    shape = (1, 6, 2)
    np.random.seed(0)
    vertices = 20 * np.random.random(shape).astype(np.float32)
    data = (vertices, 'polygon')
    layer = Shapes(data)
    assert layer.nshapes == shape[0]
    assert np.array_equal(layer.data[0], vertices[0])
    assert layer.ndim == shape[2]
    assert np.all([s == 'polygon' for s in layer.shape_type])

    # Test (list of polygons, shape_type) tuple
    polygons = [
        20 * np.random.random((np.random.randint(2, 12), 2)).astype(np.float32)
        for i in range(10)
    ]
    data = (polygons, 'polygon')
    layer = Shapes(data)
    assert layer.nshapes == len(polygons)
    assert np.all(
        [np.array_equal(ld, d) for ld, d in zip(layer.data, polygons)]
    )
    assert layer.ndim == 2
    assert np.all([s == 'polygon' for s in layer.shape_type])

    # Test list of (polygon, shape_type) tuples
    data = [(polygons[i], 'polygon') for i in range(len(polygons))]
    layer = Shapes(data)
    assert layer.nshapes == len(polygons)
    assert np.all(
        [np.array_equal(ld, d) for ld, d in zip(layer.data, polygons)]
    )
    assert layer.ndim == 2
    assert np.all([s == 'polygon' for s in layer.shape_type])


def test_polygon_roundtrip():
    """Test a full roundtrip with polygon data."""
    np.random.seed(0)
    data = [
        20 * np.random.random((np.random.randint(2, 12), 2)) for i in range(10)
    ]
    layer = Shapes(data, shape_type='polygon')
    new_layer = Shapes(layer.data, shape_type='polygon')
    assert np.all(
        [np.array_equal(nd, d) for nd, d in zip(new_layer.data, layer.data)]
    )


def test_mixed_shapes():
    """Test instantiating Shapes layer with a mix of random 2D shapes."""
    # Test multiple polygons with different numbers of points
    np.random.seed(0)
    shape_vertices = [
        20 * np.random.random((np.random.randint(2, 12), 2)).astype(np.float32)
        for i in range(5)
    ] + list(np.random.random((5, 4, 2)).astype(np.float32))
    shape_type = ['polygon'] * 5 + ['rectangle'] * 3 + ['ellipse'] * 2
    layer = Shapes(shape_vertices, shape_type=shape_type)
    assert layer.nshapes == len(shape_vertices)
    assert np.all(
        [np.array_equal(ld, d) for ld, d in zip(layer.data, shape_vertices)]
    )
    assert layer.ndim == 2
    assert np.all([s == so for s, so in zip(layer.shape_type, shape_type)])

    # Test roundtrip with mixed data
    new_layer = Shapes(layer.data, shape_type=layer.shape_type)
    assert np.all(
        [np.array_equal(nd, d) for nd, d in zip(new_layer.data, layer.data)]
    )
    assert np.all(
        [ns == s for ns, s in zip(new_layer.shape_type, layer.shape_type)]
    )


def test_mixed_shapes_with_shape_type():
    """Test adding mixed shapes with shape_type in data"""
    np.random.seed(0)
    shape_vertices = [
        20 * np.random.random((np.random.randint(2, 12), 2)).astype(np.float32)
        for i in range(5)
    ] + list(np.random.random((5, 4, 2)).astype(np.float32))
    shape_type = ['polygon'] * 5 + ['rectangle'] * 3 + ['ellipse'] * 2

    # Test multiple (shape, shape_type) tuples
    data = list(zip(shape_vertices, shape_type))
    layer = Shapes(data)
    assert layer.nshapes == len(shape_vertices)
    assert np.all(
        [np.array_equal(ld, d) for ld, d in zip(layer.data, shape_vertices)]
    )
    assert layer.ndim == 2
    assert np.all([s == so for s, so in zip(layer.shape_type, shape_type)])


def test_data_shape_type_overwrites_meta():
    """Test shape type passed through data property overwrites metadata shape type"""
    shape = (10, 4, 2)
    np.random.seed(0)
    vertices = 20 * np.random.random(shape)
    data = (vertices, 'ellipse')
    layer = Shapes(data, shape_type='rectangle')
    assert np.all([s == 'ellipse' for s in layer.shape_type])

    data = [(vertices[i], 'ellipse') for i in range(shape[0])]
    layer = Shapes(data, shape_type='rectangle')
    assert np.all([s == 'ellipse' for s in layer.shape_type])


def test_changing_shapes(ten_four_corner, twenty_four_corner):
    """Test changing Shapes data."""
<<<<<<< HEAD
    shape_a = (10, 4, 2)
    shape_b = (20, 4, 2)
    np.random.seed(0)
    vertices_a = 20 * np.random.random(shape_a).astype(np.float32)
    vertices_b = 20 * np.random.random(shape_b).astype(np.float32)
    layer = Shapes(vertices_a)
    assert layer.nshapes == shape_a[0]
    layer.data = vertices_b
    assert layer.nshapes == shape_b[0]
=======
    layer = Shapes(ten_four_corner)
    assert layer.nshapes == len(ten_four_corner)
    layer.data = twenty_four_corner
    assert layer.nshapes == len(twenty_four_corner)
>>>>>>> e94bdf16
    assert np.all(
        [
            np.array_equal(ld, d)
            for ld, d in zip(layer.data, twenty_four_corner)
        ]
    )
    assert layer.ndim == twenty_four_corner[0].shape[1]
    assert np.all([s == 'rectangle' for s in layer.shape_type])

    # setting data with shape type
    data_a = (ten_four_corner, 'ellipse')
    layer.data = data_a
    assert layer.nshapes == len(ten_four_corner)
    assert np.all(
        [np.array_equal(ld, d) for ld, d in zip(layer.data, ten_four_corner)]
    )
    assert layer.ndim == ten_four_corner[0].shape[1]
    assert np.all([s == 'ellipse' for s in layer.shape_type])

    # setting data with fewer shapes
    smaller_data = ten_four_corner[:5]
    current_edge_color = layer._data_view.edge_color
    current_edge_width = layer._data_view.edge_widths
    current_face_color = layer._data_view.face_color
    current_z = layer._data_view.z_indices

    layer.data = smaller_data
    assert layer.nshapes == len(smaller_data)
    assert np.allclose(layer._data_view.edge_color, current_edge_color[:5])
    assert np.allclose(layer._data_view.face_color, current_face_color[:5])
    assert np.allclose(layer._data_view.edge_widths, current_edge_width[:5])
    assert np.allclose(layer._data_view.z_indices, current_z[:5])

    # setting data with added shapes
    current_edge_color = layer._data_view.edge_color
    current_edge_width = layer._data_view.edge_widths
    current_face_color = layer._data_view.face_color
    current_z = layer._data_view.z_indices

    bigger_data = twenty_four_corner
    layer.data = bigger_data
    assert layer.nshapes == len(bigger_data)
    assert np.allclose(layer._data_view.edge_color[:5], current_edge_color)
    assert np.allclose(layer._data_view.face_color[:5], current_face_color)
    assert np.allclose(layer._data_view.edge_widths[:5], current_edge_width)
    assert np.allclose(layer._data_view.z_indices[:5], current_z)


def test_changing_shape_type():
    """Test changing shape type"""
    np.random.seed(0)
    rectangles = 20 * np.random.random((10, 4, 2))
    layer = Shapes(rectangles, shape_type='rectangle')
    layer.shape_type = 'ellipse'
    assert np.all([s == 'ellipse' for s in layer.shape_type])


def test_adding_shapes(polygons, ten_four_corner):
    """Test adding shapes."""
    # Start with polygons with different numbers of points
    # shape_type = ['polygon'] * 5 + ['rectangle'] * 3 + ['ellipse'] * 2
    layer = Shapes(polygons, shape_type='polygon')
    new_shape_type = ['rectangle'] * 6 + ['ellipse'] * 4
    layer.add(ten_four_corner, shape_type=new_shape_type)
    all_data = polygons + ten_four_corner
    all_shape_type = ['polygon'] * len(polygons) + new_shape_type
    assert layer.nshapes == len(all_data)
    assert np.all(
        [np.array_equal(ld, d) for ld, d in zip(layer.data, all_data)]
    )
    assert layer.ndim == 2
    assert np.all([s == so for s, so in zip(layer.shape_type, all_shape_type)])


def test_adding_shapes_per_shape(polygons, ten_four_corner):
    # test adding data with shape_type
<<<<<<< HEAD
    new_vertices = np.random.random((5, 4, 2)).astype(np.float32)
    new_shape_type2 = ['ellipse'] * 3 + ['rectangle'] * 2
    new_data2 = list(zip(new_vertices, new_shape_type2))
    layer.add(new_data2)
    all_vertices = all_data + list(new_vertices)
    all_shape_type = all_shape_type + new_shape_type2
=======
    layer = Shapes(polygons, shape_type='polygon')
    new_shape_type = ['ellipse'] * 6 + ['rectangle'] * 4
    new_data = list(zip(ten_four_corner, new_shape_type))
    layer.add(new_data)
    all_vertices = polygons + ten_four_corner
    all_shape_type = ['polygon'] * len(polygons) + new_shape_type
>>>>>>> e94bdf16
    assert layer.nshapes == len(all_vertices)
    assert np.all(
        [np.array_equal(ld, d) for ld, d in zip(layer.data, all_vertices)]
    )
    assert layer.ndim == 2
    assert np.all([s == so for s, so in zip(layer.shape_type, all_shape_type)])


def test_adding_shapes_to_empty():
    """Test adding shapes to empty."""
    data = np.empty((0, 0, 2))
    np.random.seed(0)
    layer = Shapes(np.empty((0, 0, 2)))
    assert len(layer.data) == 0

    data = [
        20 * np.random.random((np.random.randint(2, 12), 2)).astype(np.float32)
        for i in range(5)
    ] + list(np.random.random((5, 4, 2)).astype(np.float32))
    shape_type = ['path'] * 5 + ['rectangle'] * 3 + ['ellipse'] * 2

    layer.add(data, shape_type=shape_type)
    assert layer.nshapes == len(data)
    assert np.all([np.array_equal(ld, d) for ld, d in zip(layer.data, data)])
    assert layer.ndim == 2
    assert np.all([s == so for s, so in zip(layer.shape_type, shape_type)])


def test_selecting_shapes():
    """Test selecting shapes."""
    data = 20 * np.random.random((10, 4, 2))
    np.random.seed(0)
    layer = Shapes(data)
    layer.selected_data = {0, 1}
    assert layer.selected_data == {0, 1}

    layer.selected_data = {9}
    assert layer.selected_data == {9}

    layer.selected_data = set()
    assert layer.selected_data == set()


def test_removing_all_shapes_empty_list():
    """Test removing all shapes with an empty list."""
    data = 20 * np.random.random((10, 4, 2))
    np.random.seed(0)
    layer = Shapes(data)
    layer.events.data = Mock()
    old_data = layer.data
    assert layer.nshapes == 10

    layer.data = []
    assert layer.nshapes == 0
    assert layer.events.data.call_args_list[0][1] == {
        'value': old_data,
        'action': ActionType.REMOVING,
        'data_indices': tuple(i for i in range(len(old_data))),
        'vertex_indices': ((),),
    }
    assert layer.events.data.call_args_list[1][1] == {
        'value': layer.data,
        'action': ActionType.REMOVED,
        'data_indices': (),
        'vertex_indices': ((),),
    }


def test_removing_all_shapes_empty_array():
    """Test removing all shapes with an empty list."""
    data = 20 * np.random.random((10, 4, 2))
    np.random.seed(0)
    layer = Shapes(data)
    layer.events.data = Mock()
    old_data = layer.data
    assert layer.nshapes == 10

    layer.data = np.empty((0, 2))
    assert layer.nshapes == 0
    assert layer.events.data.call_args_list[0][1] == {
        'value': old_data,
        'action': ActionType.REMOVING,
        'data_indices': tuple(i for i in range(len(old_data))),
        'vertex_indices': ((),),
    }
    assert layer.events.data.call_args_list[1][1] == {
        'value': layer.data,
        'action': ActionType.REMOVED,
        'data_indices': (),
        'vertex_indices': ((),),
    }


def test_removing_selected_shapes():
    """Test removing selected shapes."""
    np.random.seed(0)
    data = [
        20 * np.random.random((np.random.randint(2, 12), 2)).astype(np.float32)
        for i in range(5)
    ] + list(np.random.random((5, 4, 2)).astype(np.float32))
    shape_type = ['polygon'] * 5 + ['rectangle'] * 3 + ['ellipse'] * 2
    layer = Shapes(data, shape_type=shape_type)
    layer.events.data = Mock()
    old_data = layer.data
    # With nothing selected no points should be removed
    layer.remove_selected()
    layer.events.data.assert_not_called()
    assert len(layer.data) == len(data)

    # Select three shapes and remove them
    selection = {1, 7, 8}
    layer.selected_data = selection
    layer.remove_selected()
    assert layer.events.data.call_args_list[0][1] == {
        'value': old_data,
        'action': ActionType.REMOVING,
        'data_indices': tuple(
            selection,
        ),
        'vertex_indices': ((),),
    }
    assert layer.events.data.call_args_list[1][1] == {
        'value': layer.data,
        'action': ActionType.REMOVED,
        'data_indices': tuple(
            selection,
        ),
        'vertex_indices': ((),),
    }

    keep = [0, *range(2, 7)] + [9]
    data_keep = [data[i] for i in keep]
    shape_type_keep = [shape_type[i] for i in keep]
    assert len(layer.data) == len(data_keep)
    assert len(layer.selected_data) == 0
    assert np.all(
        [np.array_equal(ld, d) for ld, d in zip(layer.data, data_keep)]
    )
    assert layer.ndim == 2
    assert np.all(
        [s == so for s, so in zip(layer.shape_type, shape_type_keep)]
    )


def test_changing_modes():
    """Test changing modes."""
    np.random.seed(0)
    data = 20 * np.random.random((10, 4, 2))
    layer = Shapes(data)
    assert layer.mode == 'pan_zoom'
    assert layer.mouse_pan is True

    layer.mode = 'select'
    assert layer.mode == 'select'
    assert layer.mouse_pan is False

    layer.mode = 'direct'
    assert layer.mode == 'direct'
    assert layer.mouse_pan is False

    layer.mode = 'vertex_insert'
    assert layer.mode == 'vertex_insert'
    assert layer.mouse_pan is False

    layer.mode = 'vertex_remove'
    assert layer.mode == 'vertex_remove'
    assert layer.mouse_pan is False

    layer.mode = 'add_rectangle'
    assert layer.mode == 'add_rectangle'
    assert layer.mouse_pan is False

    layer.mode = 'add_ellipse'
    assert layer.mode == 'add_ellipse'
    assert layer.mouse_pan is False

    layer.mode = 'add_line'
    assert layer.mode == 'add_line'
    assert layer.mouse_pan is False

    layer.mode = 'add_path'
    assert layer.mode == 'add_path'
    assert layer.mouse_pan is False

    layer.mode = 'add_polygon'
    assert layer.mode == 'add_polygon'
    assert layer.mouse_pan is False

    layer.mode = 'pan_zoom'
    assert layer.mode == 'pan_zoom'
    assert layer.mouse_pan is True


def test_name():
    """Test setting layer name."""
    np.random.seed(0)
    data = 20 * np.random.random((10, 4, 2))
    layer = Shapes(data)
    assert layer.name == 'Shapes'

    layer = Shapes(data, name='random')
    assert layer.name == 'random'

    layer.name = 'shps'
    assert layer.name == 'shps'


def test_visiblity():
    """Test setting layer visibility."""
    np.random.seed(0)
    data = 20 * np.random.random((10, 4, 2))
    layer = Shapes(data)
    assert layer.visible is True

    layer.visible = False
    assert layer.visible is False

    layer = Shapes(data, visible=False)
    assert layer.visible is False

    layer.visible = True
    assert layer.visible is True


def test_opacity():
    """Test setting opacity."""
    shape = (10, 4, 2)
    np.random.seed(0)
    data = 20 * np.random.random(shape)
    layer = Shapes(data)
    # Check default opacity value of 0.7
    assert layer.opacity == 0.7

    # Select data and change opacity of selection
    layer.selected_data = {0, 1}
    assert layer.opacity == 0.7
    layer.opacity = 0.5
    assert layer.opacity == 0.5

    # Add new shape and test its width
    new_shape = np.random.random((1, 4, 2))
    layer.selected_data = set()
    layer.add(new_shape)
    assert layer.opacity == 0.5

    # Instantiate with custom opacity
    layer2 = Shapes(data, opacity=0.2)
    assert layer2.opacity == 0.2

    # Check removing data shouldn't change opacity
    layer2.selected_data = {0, 2}
    layer2.remove_selected()
    assert len(layer2.data) == shape[0] - 2
    assert layer2.opacity == 0.2


def test_blending():
    """Test setting layer blending."""
    np.random.seed(0)
    data = 20 * np.random.random((10, 4, 2))
    layer = Shapes(data)
    assert layer.blending == 'translucent'

    layer.blending = 'additive'
    assert layer.blending == 'additive'

    layer = Shapes(data, blending='additive')
    assert layer.blending == 'additive'

    layer.blending = 'opaque'
    assert layer.blending == 'opaque'


@pytest.mark.parametrize('attribute', ['edge', 'face'])
def test_switch_color_mode(attribute):
    """Test switching between color modes"""
    shape = (10, 4, 2)
    np.random.seed(0)
    data = 20 * np.random.random(shape)
    # create a continuous property with a known value in the last element
    continuous_prop = np.random.random((shape[0],))
    continuous_prop[-1] = 1
    properties = {
        'shape_truthiness': continuous_prop,
        'shape_type': _make_cycled_properties(['A', 'B'], shape[0]),
    }
    initial_color = [1, 0, 0, 1]
    color_cycle = ['red', 'blue']
    color_kwarg = f'{attribute}_color'
    colormap_kwarg = f'{attribute}_colormap'
    color_cycle_kwarg = f'{attribute}_color_cycle'
    args = {
        color_kwarg: initial_color,
        colormap_kwarg: 'gray',
        color_cycle_kwarg: color_cycle,
    }
    layer = Shapes(data, properties=properties, **args)

    layer_color_mode = getattr(layer, f'{attribute}_color_mode')
    layer_color = getattr(layer, f'{attribute}_color')
    assert layer_color_mode == 'direct'
    np.testing.assert_allclose(
        layer_color, np.repeat([initial_color], shape[0], axis=0)
    )

    # there should not be an edge_color_property
    color_property = getattr(layer, f'_{attribute}_color_property')
    assert color_property == ''

    # transitioning to colormap should raise a warning
    # because there isn't an edge color property yet and
    # the first property in shapes.properties is being automatically selected
    with pytest.warns(UserWarning):
        setattr(layer, f'{attribute}_color_mode', 'colormap')
    color_property = getattr(layer, f'_{attribute}_color_property')
    assert color_property == next(iter(properties))
    layer_color = getattr(layer, f'{attribute}_color')
    np.testing.assert_allclose(layer_color[-1], [1, 1, 1, 1])

    # switch to color cycle
    setattr(layer, f'{attribute}_color_mode', 'cycle')
    setattr(layer, f'{attribute}_color', 'shape_type')
    color = getattr(layer, f'{attribute}_color')
    layer_color = transform_color(color_cycle * int(shape[0] / 2))
    np.testing.assert_allclose(color, layer_color)

    # switch back to direct, edge_colors shouldn't change
    setattr(layer, f'{attribute}_color_mode', 'direct')
    new_edge_color = getattr(layer, f'{attribute}_color')
    np.testing.assert_allclose(new_edge_color, color)


@pytest.mark.parametrize('attribute', ['edge', 'face'])
def test_color_direct(attribute: str):
    """Test setting face/edge color directly."""
    shape = (10, 4, 2)
    np.random.seed(0)
    data = 20 * np.random.random(shape)
    layer_kwargs = {f'{attribute}_color': 'black'}
    layer = Shapes(data, **layer_kwargs)
    color_array = transform_color(['black'] * shape[0])

    current_color = getattr(layer, f'current_{attribute}_color')
    layer_color = getattr(layer, f'{attribute}_color')
    assert current_color == 'black'
    assert len(layer.edge_color) == shape[0]
    np.testing.assert_allclose(color_array, layer_color)

    # With no data selected changing color has no effect
    setattr(layer, f'current_{attribute}_color', 'blue')
    current_color = getattr(layer, f'current_{attribute}_color')
    assert current_color == 'blue'
    np.testing.assert_allclose(color_array, layer_color)

    # Select data and change edge color of selection
    selected_data = {0, 1}
    layer.selected_data = {0, 1}
    current_color = getattr(layer, f'current_{attribute}_color')
    assert current_color == 'black'
    setattr(layer, f'current_{attribute}_color', 'green')
    colorarray_green = transform_color(['green'] * len(layer.selected_data))
    color_array[list(selected_data)] = colorarray_green
    layer_color = getattr(layer, f'{attribute}_color')
    np.testing.assert_allclose(color_array, layer_color)
    # Add new shape and test its color
    new_shape = np.random.random((1, 4, 2))
    layer.selected_data = set()
    setattr(layer, f'current_{attribute}_color', 'blue')
    layer.add(new_shape)
    color_array = np.vstack([color_array, transform_color('blue')])
    layer_color = getattr(layer, f'{attribute}_color')
    assert len(layer_color) == shape[0] + 1
    np.testing.assert_allclose(color_array, layer_color)

    # Check removing data adjusts colors correctly
    layer.selected_data = {0, 2}
    layer.remove_selected()
    assert len(layer.data) == shape[0] - 1

    layer_color = getattr(layer, f'{attribute}_color')
    assert len(layer_color) == shape[0] - 1
    np.testing.assert_allclose(
        layer_color,
        np.vstack((color_array[1], color_array[3:])),
    )

    # set the color directly
    setattr(layer, f'{attribute}_color', 'black')
    color_array = np.tile([[0, 0, 0, 1]], (len(layer.data), 1))
    layer_color = getattr(layer, f'{attribute}_color')
    np.testing.assert_allclose(color_array, layer_color)


@pytest.mark.parametrize('attribute', ['edge', 'face'])
def test_single_shape_properties(attribute):
    """Test creating single shape with properties"""
    shape = (4, 2)
    np.random.seed(0)
    data = 20 * np.random.random(shape)
    layer_kwargs = {f'{attribute}_color': 'red'}
    layer = Shapes(data, **layer_kwargs)
    layer_color = getattr(layer, f'{attribute}_color')
    assert len(layer_color) == 1
    np.testing.assert_allclose([1, 0, 0, 1], layer_color[0])


color_cycle_str = ['red', 'blue']
color_cycle_rgb = [[1, 0, 0], [0, 0, 1]]
color_cycle_rgba = [[1, 0, 0, 1], [0, 0, 1, 1]]


@pytest.mark.parametrize('attribute', ['edge', 'face'])
@pytest.mark.parametrize(
    'color_cycle',
    [color_cycle_str, color_cycle_rgb, color_cycle_rgba],
)
def test_color_cycle(attribute, color_cycle):
    """Test setting edge/face color with a color cycle list"""
    # create Shapes using list color cycle
    shape = (10, 4, 2)
    np.random.seed(0)
    data = 20 * np.random.random(shape)
    properties = {'shape_type': _make_cycled_properties(['A', 'B'], shape[0])}
    shapes_kwargs = {
        'properties': properties,
        f'{attribute}_color': 'shape_type',
        f'{attribute}_color_cycle': color_cycle,
    }
    layer = Shapes(data, **shapes_kwargs)

    np.testing.assert_equal(layer.properties, properties)
    color_array = transform_color(
        list(islice(cycle(color_cycle), 0, shape[0]))
    )
    layer_color = getattr(layer, f'{attribute}_color')
    np.testing.assert_allclose(layer_color, color_array)

    # Add new shape and test its color
    new_shape = np.random.random((1, 4, 2))
    layer.selected_data = {0}
    layer.add(new_shape)
    layer_color = getattr(layer, f'{attribute}_color')
    assert len(layer_color) == shape[0] + 1
    np.testing.assert_allclose(
        layer_color,
        np.vstack((color_array, transform_color('red'))),
    )

    # Check removing data adjusts colors correctly
    layer.selected_data = {0, 2}
    layer.remove_selected()
    assert len(layer.data) == shape[0] - 1

    layer_color = getattr(layer, f'{attribute}_color')
    assert len(layer_color) == shape[0] - 1
    np.testing.assert_allclose(
        layer_color,
        np.vstack((color_array[1], color_array[3:], transform_color('red'))),
    )

    # refresh colors
    layer.refresh_colors(update_color_mapping=True)

    # test adding a shape with a new property value
    layer.selected_data = {}
    current_properties = layer.current_properties
    current_properties['shape_type'] = np.array(['new'])
    layer.current_properties = current_properties
    new_shape_2 = np.random.random((1, 4, 2))
    layer.add(new_shape_2)
    color_cycle_map = getattr(layer, f'{attribute}_color_cycle_map')

    assert 'new' in color_cycle_map
    np.testing.assert_allclose(
        color_cycle_map['new'], np.squeeze(transform_color(color_cycle[0]))
    )


@pytest.mark.parametrize('attribute', ['edge', 'face'])
def test_add_color_cycle_to_empty_layer(attribute):
    """Test adding a shape to an empty layer when edge/face color is a color cycle

    See: https://github.com/napari/napari/pull/1069
    """
    default_properties = {'shape_type': np.array(['A'])}
    color_cycle = ['red', 'blue']
    shapes_kwargs = {
        'property_choices': default_properties,
        f'{attribute}_color': 'shape_type',
        f'{attribute}_color_cycle': color_cycle,
    }
    layer = Shapes(**shapes_kwargs)

    # verify the current_edge_color is correct
    expected_color = transform_color(color_cycle[0])
    current_color = getattr(layer, f'_current_{attribute}_color')
    np.testing.assert_allclose(current_color, expected_color)

    # add a shape
    np.random.seed(0)
    new_shape = 20 * np.random.random((1, 4, 2))
    layer.add(new_shape)
    props = {'shape_type': np.array(['A'])}
    expected_color = np.array([[1, 0, 0, 1]])
    np.testing.assert_equal(layer.properties, props)
    attribute_color = getattr(layer, f'{attribute}_color')
    np.testing.assert_allclose(attribute_color, expected_color)

    # add a shape with a new property
    layer.selected_data = []
    layer.current_properties = {'shape_type': np.array(['B'])}
    new_shape_2 = 20 * np.random.random((1, 4, 2))
    layer.add(new_shape_2)
    new_color = np.array([0, 0, 1, 1])
    expected_color = np.vstack((expected_color, new_color))
    new_properties = {'shape_type': np.array(['A', 'B'])}
    attribute_color = getattr(layer, f'{attribute}_color')
    np.testing.assert_allclose(attribute_color, expected_color)
    np.testing.assert_equal(layer.properties, new_properties)


@pytest.mark.parametrize('attribute', ['edge', 'face'])
def test_adding_value_color_cycle(attribute):
    """Test that adding values to properties used to set a color cycle
    and then calling Shapes.refresh_colors() performs the update and adds the
    new value to the face/edge_color_cycle_map.
    """
    shape = (10, 4, 2)
    np.random.seed(0)
    data = 20 * np.random.random(shape)
    properties = {'shape_type': _make_cycled_properties(['A', 'B'], shape[0])}
    color_cycle = ['red', 'blue']
    shapes_kwargs = {
        'properties': properties,
        f'{attribute}_color': 'shape_type',
        f'{attribute}_color_cycle': color_cycle,
    }
    layer = Shapes(data, **shapes_kwargs)

    # make shape 0 shape_type C
    shape_types = layer.properties['shape_type']
    shape_types[0] = 'C'
    layer.properties['shape_type'] = shape_types
    layer.refresh_colors(update_color_mapping=False)

    color_cycle_map = getattr(layer, f'{attribute}_color_cycle_map')
    color_map_keys = [*color_cycle_map]
    assert 'C' in color_map_keys


@pytest.mark.parametrize('attribute', ['edge', 'face'])
def test_color_colormap(attribute):
    """Test setting edge/face color with a colormap"""
    # create Shapes using with a colormap
    shape = (10, 4, 2)
    np.random.seed(0)
    data = 20 * np.random.random(shape)
    properties = {'shape_type': _make_cycled_properties([0, 1.5], shape[0])}
    shapes_kwargs = {
        'properties': properties,
        f'{attribute}_color': 'shape_type',
        f'{attribute}_colormap': 'gray',
    }
    layer = Shapes(data, **shapes_kwargs)
    np.testing.assert_equal(layer.properties, properties)
    color_mode = getattr(layer, f'{attribute}_color_mode')
    assert color_mode == 'colormap'
    color_array = transform_color(['black', 'white'] * int(shape[0] / 2))
    attribute_color = getattr(layer, f'{attribute}_color')
    assert np.array_equal(attribute_color, color_array)

    # change the color cycle - face_color should not change
    setattr(layer, f'{attribute}_color_cycle', ['red', 'blue'])
    attribute_color = getattr(layer, f'{attribute}_color')
    assert np.array_equal(attribute_color, color_array)

    # Add new shape and test its color
    new_shape = np.random.random((1, 4, 2))
    layer.selected_data = {0}
    layer.add(new_shape)
    attribute_color = getattr(layer, f'{attribute}_color')
    assert len(attribute_color) == shape[0] + 1
    np.testing.assert_allclose(
        attribute_color,
        np.vstack((color_array, transform_color('black'))),
    )

    # Check removing data adjusts colors correctly
    layer.selected_data = {0, 2}
    layer.remove_selected()
    assert len(layer.data) == shape[0] - 1
    attribute_color = getattr(layer, f'{attribute}_color')
    assert len(attribute_color) == shape[0] - 1
    np.testing.assert_allclose(
        attribute_color,
        np.vstack(
            (
                color_array[1],
                color_array[3:],
                transform_color('black'),
            )
        ),
    )

    # adjust the clims
    setattr(layer, f'{attribute}_contrast_limits', (0, 3))
    layer.refresh_colors(update_color_mapping=False)
    attribute_color = getattr(layer, f'{attribute}_color')
    np.testing.assert_allclose(attribute_color[-2], [0.5, 0.5, 0.5, 1])

    # change the colormap
    new_colormap = 'viridis'
    setattr(layer, f'{attribute}_colormap', new_colormap)
    attribute_colormap = getattr(layer, f'{attribute}_colormap')
    assert attribute_colormap.name == new_colormap


@pytest.mark.parametrize('attribute', ['edge', 'face'])
def test_colormap_without_properties(attribute):
    """Setting the colormode to colormap should raise an exception"""
    shape = (10, 4, 2)
    np.random.seed(0)
    data = 20 * np.random.random(shape)
    layer = Shapes(data)

    with pytest.raises(ValueError, match='must be a valid Shapes.properties'):
        setattr(layer, f'{attribute}_color_mode', 'colormap')


@pytest.mark.parametrize('attribute', ['edge', 'face'])
def test_colormap_with_categorical_properties(attribute):
    """Setting the colormode to colormap should raise an exception"""
    shape = (10, 4, 2)
    np.random.seed(0)
    data = 20 * np.random.random(shape)
    properties = {'shape_type': _make_cycled_properties(['A', 'B'], shape[0])}
    layer = Shapes(data, properties=properties)

    with pytest.raises(TypeError), pytest.warns(UserWarning):
        setattr(layer, f'{attribute}_color_mode', 'colormap')


@pytest.mark.parametrize('attribute', ['edge', 'face'])
def test_add_colormap(attribute):
    """Test  directly adding a vispy Colormap object"""
    shape = (10, 4, 2)
    np.random.seed(0)
    data = 20 * np.random.random(shape)
    annotations = {'shape_type': _make_cycled_properties([0, 1.5], shape[0])}
    color_kwarg = f'{attribute}_color'
    colormap_kwarg = f'{attribute}_colormap'
    args = {color_kwarg: 'shape_type', colormap_kwarg: 'viridis'}
    layer = Shapes(data, properties=annotations, **args)

    setattr(layer, f'{attribute}_colormap', 'gray')
    layer_colormap = getattr(layer, f'{attribute}_colormap')
    assert layer_colormap.name == 'gray'


def test_edge_width():
    """Test setting edge width."""
    shape = (10, 4, 2)
    np.random.seed(0)
    data = 20 * np.random.random(shape)
    layer = Shapes(data)
    assert layer.current_edge_width == 1
    assert len(layer.edge_width) == shape[0]
    assert layer.edge_width == [1] * shape[0]

    # With no data selected changing edge width has no effect
    layer.current_edge_width = 2
    assert layer.current_edge_width == 2
    assert layer.edge_width == [1] * shape[0]

    # Select data and change edge color of selection
    layer.selected_data = {0, 1}
    assert layer.current_edge_width == 1
    layer.current_edge_width = 3
    assert layer.edge_width == [3] * 2 + [1] * (shape[0] - 2)

    # Add new shape and test its width
    new_shape = np.random.random((1, 4, 2))
    layer.selected_data = set()
    layer.current_edge_width = 4
    layer.add(new_shape)
    assert layer.edge_width == [3] * 2 + [1] * (shape[0] - 2) + [4]

    # Instantiate with custom edge width
    layer = Shapes(data, edge_width=5)
    assert layer.current_edge_width == 5

    # Instantiate with custom edge width list
    width_list = [2, 3] * 5
    layer = Shapes(data, edge_width=width_list)
    assert layer.current_edge_width == 1
    assert layer.edge_width == width_list

    # Add new shape and test its color
    layer.current_edge_width = 4
    layer.add(new_shape)
    assert len(layer.edge_width) == shape[0] + 1
    assert layer.edge_width == [*width_list, 4]

    # Check removing data adjusts colors correctly
    layer.selected_data = {0, 2}
    layer.remove_selected()
    assert len(layer.data) == shape[0] - 1
    assert len(layer.edge_width) == shape[0] - 1
    assert layer.edge_width == [width_list[1]] + width_list[3:] + [4]

    # Test setting edge width with number
    layer.edge_width = 4
    assert all(width == 4 for width in layer.edge_width)

    # Test setting edge width with list
    new_widths = [2] * 5 + [3] * 4
    layer.edge_width = new_widths
    assert layer.edge_width == new_widths

    # Test setting with incorrect size list throws error
    new_widths = [2, 3]
    with pytest.raises(ValueError, match='does not match number of shapes'):
        layer.edge_width = new_widths


def test_z_index():
    """Test setting z-index during instantiation."""
    shape = (10, 4, 2)
    np.random.seed(0)
    data = 20 * np.random.random(shape)
    layer = Shapes(data)
    assert layer.z_index == [0] * shape[0]

    # Instantiate with custom z-index
    layer = Shapes(data, z_index=4)
    assert layer.z_index == [4] * shape[0]

    # Instantiate with custom z-index list
    z_index_list = [2, 3] * 5
    layer = Shapes(data, z_index=z_index_list)
    assert layer.z_index == z_index_list

    # Add new shape and its z-index
    new_shape = np.random.random((1, 4, 2))
    layer.add(new_shape)
    assert len(layer.z_index) == shape[0] + 1
    assert layer.z_index == [*z_index_list, 4]

    # Check removing data adjusts colors correctly
    layer.selected_data = {0, 2}
    layer.remove_selected()
    assert len(layer.data) == shape[0] - 1
    assert len(layer.z_index) == shape[0] - 1
    assert layer.z_index == [z_index_list[1]] + z_index_list[3:] + [4]

    # Test setting index with number
    layer.z_index = 4
    assert all(idx == 4 for idx in layer.z_index)

    # Test setting index with list
    new_z_indices = [2] * 5 + [3] * 4
    layer.z_index = new_z_indices
    assert layer.z_index == new_z_indices

    # Test setting with incorrect size list throws error
    new_z_indices = [2, 3]
    with pytest.raises(ValueError, match='does not match number of shapes'):
        layer.z_index = new_z_indices


def test_move_to_front():
    """Test moving shapes to front."""
    shape = (10, 4, 2)
    np.random.seed(0)
    data = 20 * np.random.random(shape)
    z_index_list = [2, 3] * 5
    layer = Shapes(data, z_index=z_index_list)
    assert layer.z_index == z_index_list

    # Move selected shapes to front
    layer.selected_data = {0, 2}
    layer.move_to_front()
    assert layer.z_index == [4] + [z_index_list[1]] + [4] + z_index_list[3:]


def test_move_to_back():
    """Test moving shapes to back."""
    shape = (10, 4, 2)
    np.random.seed(0)
    data = 20 * np.random.random(shape)
    z_index_list = [2, 3] * 5
    layer = Shapes(data, z_index=z_index_list)
    assert layer.z_index == z_index_list

    # Move selected shapes to front
    layer.selected_data = {0, 2}
    layer.move_to_back()
    assert layer.z_index == [1] + [z_index_list[1]] + [1] + z_index_list[3:]


def test_interaction_box():
    """Test the creation of the interaction box."""
    shape = (10, 4, 2)
    np.random.seed(0)
    data = 20 * np.random.random(shape)
    layer = Shapes(data)
    assert layer._selected_box is None

    layer.selected_data = {0}
    assert len(layer._selected_box) == 10

    layer.selected_data = {0, 1}
    assert len(layer._selected_box) == 10

    layer.selected_data = set()
    assert layer._selected_box is None


def test_copy_and_paste():
    """Test copying and pasting selected shapes."""
    shape = (10, 4, 2)
    np.random.seed(0)
    data = 20 * np.random.random(shape)
    layer = Shapes(data)
    # Clipboard starts empty
    assert layer._clipboard == {}

    # Pasting empty clipboard doesn't change data
    layer._paste_data()
    assert len(layer.data) == 10

    # Copying with nothing selected leave clipboard empty
    layer._copy_data()
    assert layer._clipboard == {}

    # Copying and pasting with two shapes selected adds to clipboard and data
    layer.selected_data = {0, 1}
    layer._copy_data()
    layer._paste_data()
    assert len(layer._clipboard) > 0
    assert len(layer.data) == shape[0] + 2
    assert np.all(
        [np.array_equal(a, b) for a, b in zip(layer.data[:2], layer.data[-2:])]
    )

    # Pasting again adds two more shapes to data
    layer._paste_data()
    assert len(layer.data) == shape[0] + 4
    assert np.all(
        [np.array_equal(a, b) for a, b in zip(layer.data[:2], layer.data[-2:])]
    )

    # Unselecting everything and copying and pasting will empty the clipboard
    # and add no new data
    layer.selected_data = set()
    layer._copy_data()
    layer._paste_data()
    assert layer._clipboard == {}
    assert len(layer.data) == shape[0] + 4


def test_value():
    """Test getting the value of the data at the current coordinates."""
    shape = (10, 4, 2)
    np.random.seed(0)
    data = 20 * np.random.random(shape)
    data[-1, :] = [[0, 0], [0, 10], [10, 0], [10, 10]]
    assert Shapes([]).get_value((0,) * 2) == (None, None)
    layer = Shapes(data)
    value = layer.get_value((0,) * 2)
    assert value == (9, None)

    layer.mode = 'select'
    layer.selected_data = {9}
    value = layer.get_value((0,) * 2)
    assert value == (9, 7)

    layer = Shapes(data + 5)
    value = layer.get_value((0,) * 2)
    assert value == (None, None)


def test_value_non_convex():
    """Test getting the value of the data at the current coordinates."""
    data = [
        [[0, 0], [10, 10], [20, 0], [10, 5]],
    ]
    layer = Shapes(data, shape_type='polygon')
    assert layer.get_value((1,) * 2) == (0, None)
    assert layer.get_value((10, 3)) == (None, None)


@pytest.mark.parametrize(
    (
        'position',
        'view_direction',
        'dims_displayed',
        'world',
        'scale',
        'expected',
    ),
    [
        ((0, 5, 15, 15), [0, 1, 0, 0], [1, 2, 3], False, (1, 1, 1, 1), 2),
        ((0, 5, 15, 15), [0, -1, 0, 0], [1, 2, 3], False, (1, 1, 1, 1), 0),
        ((0, 5, 0, 0), [0, 1, 0, 0], [1, 2, 3], False, (1, 1, 1, 1), None),
        ((0, 5, 15, 15), [0, 1, 0, 0], [1, 2, 3], True, (1, 1, 2, 1), None),
        ((0, 5, 15, 15), [0, -1, 0, 0], [1, 2, 3], True, (1, 1, 2, 1), None),
        ((0, 5, 21, 15), [0, 1, 0, 0], [1, 2, 3], True, (1, 1, 2, 1), 2),
        ((0, 5, 21, 15), [0, -1, 0, 0], [1, 2, 3], True, (1, 1, 2, 1), 0),
        ((0, 5, 0, 0), [0, 1, 0, 0], [1, 2, 3], True, (1, 1, 2, 1), None),
    ],
)
def test_value_3d(
    position, view_direction, dims_displayed, world, scale, expected
):
    """Test get_value in 3D with and without scale"""
    data = np.array(
        [
            [
                [0, 10, 10, 10],
                [0, 10, 10, 30],
                [0, 10, 30, 30],
                [0, 10, 30, 10],
            ],
            [[0, 7, 10, 10], [0, 7, 10, 30], [0, 7, 30, 30], [0, 7, 30, 10]],
            [[0, 5, 10, 10], [0, 5, 10, 30], [0, 5, 30, 30], [0, 5, 30, 10]],
        ]
    )
    layer = Shapes(data, scale=scale)
    layer._slice_dims(Dims(ndim=4, ndisplay=3, point=(0, 0, 0, 0)))
    value, _ = layer.get_value(
        position,
        view_direction=view_direction,
        dims_displayed=dims_displayed,
        world=world,
    )
    if expected is None:
        assert value is None
    else:
        assert value == expected


def test_message():
    """Test converting values and coords to message."""
    shape = (10, 4, 2)
    np.random.seed(0)
    data = 20 * np.random.random(shape)
    layer = Shapes(data)
    msg = layer.get_status((0,) * 2)
    assert isinstance(msg, dict)


def test_message_3d():
    """Test converting values and coords to message in 3D."""
    shape = (10, 4, 3)
    np.random.seed(0)
    data = 20 * np.random.random(shape)
    layer = Shapes(data)
    msg = layer.get_status(
        (0, 0, 0), view_direction=[1, 0, 0], dims_displayed=[0, 1, 2]
    )
    assert isinstance(msg, dict)


def test_thumbnail():
    """Test the image thumbnail for square data."""
    shape = (10, 4, 2)
    np.random.seed(0)
    data = 20 * np.random.random(shape)
    data[-1, :] = [[0, 0], [0, 20], [20, 0], [20, 20]]
    layer = Shapes(data)
    layer._update_thumbnail()
    assert layer.thumbnail.shape == layer._thumbnail_shape


def test_to_masks():
    """Test the mask generation."""
    shape = (10, 4, 2)
    np.random.seed(0)
    data = 20 * np.random.random(shape)
    layer = Shapes(data)
    masks = layer.to_masks()
    assert masks.ndim == 3
    assert len(masks) == shape[0]

    masks = layer.to_masks(mask_shape=[20, 20])
    assert masks.shape == (shape[0], 20, 20)


def test_to_masks_default_shape():
    """Test that labels data generation preserves origin at (0, 0).

    See https://github.com/napari/napari/issues/3401
    """
    shape = (10, 4, 2)
    np.random.seed(0)
    data = 20 * np.random.random(shape) + [50, 100]
    layer = Shapes(data)
    masks = layer.to_masks()
    assert len(masks) == 10
    assert 50 <= masks[0].shape[0] <= 71
    assert 100 <= masks[0].shape[1] <= 121


def test_to_labels():
    """Test the labels generation."""
    shape = (10, 4, 2)
    np.random.seed(0)
    data = 20 * np.random.random(shape)
    layer = Shapes(data)
    labels = layer.to_labels()
    assert labels.ndim == 2
    assert len(np.unique(labels)) <= 11

    labels = layer.to_labels(labels_shape=[20, 20])
    assert labels.shape == (20, 20)
    assert len(np.unique(labels)) <= 11


def test_to_labels_default_shape():
    """Test that labels data generation preserves origin at (0, 0).

    See https://github.com/napari/napari/issues/3401
    """
    shape = (10, 4, 2)
    np.random.seed(0)
    data = 20 * np.random.random(shape) + [50, 100]
    layer = Shapes(data)
    labels = layer.to_labels()
    assert labels.ndim == 2
    assert 1 < len(np.unique(labels)) <= 11
    assert 50 <= labels.shape[0] <= 71
    assert 100 <= labels.shape[1] <= 121


def test_to_labels_3D():
    """Test label generation for 3D data"""
    data = [
        [[0, 100, 100], [0, 100, 200], [0, 200, 200], [0, 200, 100]],
        [[1, 125, 125], [1, 125, 175], [1, 175, 175], [1, 175, 125]],
        [[2, 100, 100], [2, 100, 200], [2, 200, 200], [2, 200, 100]],
    ]
    labels_shape = (3, 300, 300)
    layer = Shapes(np.array(data), shape_type='polygon')
    labels = layer.to_labels(labels_shape=labels_shape)
    assert np.array_equal(labels.shape, labels_shape)
    assert np.array_equal(np.unique(labels), [0, 1, 2, 3])


def test_add_single_shape_consistent_properties():
    """Test adding a single shape ensures correct number of added properties"""
    data = [
        np.array([[100, 200], [200, 300]]),
        np.array([[300, 400], [400, 500]]),
    ]
    properties = {'index': [1, 2]}
    layer = Shapes(
        np.array(data), shape_type='rectangle', properties=properties
    )

    layer.add(np.array([[500, 600], [700, 800]]))
    assert len(layer.properties['index']) == 3
    assert layer.properties['index'][2] == 2


def test_add_shapes_consistent_properties():
    """Test adding multiple shapes ensures correct number of added properties"""
    data = [
        np.array([[100, 200], [200, 300]]),
        np.array([[300, 400], [400, 500]]),
    ]
    properties = {'index': [1, 2]}
    layer = Shapes(
        np.array(data), shape_type='rectangle', properties=properties
    )

    layer.add(
        [
            np.array([[500, 600], [700, 800]]),
            np.array([[700, 800], [800, 900]]),
        ]
    )
    assert len(layer.properties['index']) == 4
    assert layer.properties['index'][2] == 2
    assert layer.properties['index'][3] == 2


def test_world_data_extent():
    """Test extent after applying transforms."""
    data = [(7, -5, 0), (-2, 0, 15), (4, 30, 12)]
    layer = Shapes([data, np.add(data, [2, -3, 0])], shape_type='polygon')
    min_val = (-2, -8, 0)
    max_val = (9, 30, 15)
    extent = np.array((min_val, max_val))
    check_layer_world_data_extent(layer, extent, (3, 1, 1), (10, 20, 5))


def test_set_data_3d():
    """Test to reproduce https://github.com/napari/napari/issues/4527"""
    lines = [
        np.array([[0, 0, 0], [500, 0, 0]]),
        np.array([[0, 0, 0], [0, 300, 0]]),
        np.array([[0, 0, 0], [0, 0, 200]]),
    ]
    shapes = Shapes(lines, shape_type='line')
    shapes._slice_dims(Dims(ndim=3, ndisplay=3))
    shapes.data = lines


def test_editing_4d():
    viewer = ViewerModel()
    viewer.add_shapes(
        ndim=4,
        name='rois',
        edge_color='red',
        face_color=np.array([0, 0, 0, 0]),
        edge_width=1,
    )

    viewer.layers['rois'].add(
        [
            np.array(
                [
                    [1, 4, 1.7, 4.9],
                    [1, 4, 1.7, 13.1],
                    [1, 4, 13.5, 13.1],
                    [1, 4, 13.5, 4.9],
                ]
            )
        ]
    )
    # check if set data doe not end with an exception
    # https://github.com/napari/napari/issues/5379
    viewer.layers['rois'].data = [
        np.around(x) for x in viewer.layers['rois'].data
    ]


def test_shapes_data_setter_emits_event():
    data = np.random.random((4, 2))
    emitted_events = Mock()
    layer = Shapes(data)
    layer.events.data.connect(emitted_events)
    layer.data = np.random.random((4, 2))
    assert emitted_events.call_count == 2


def test_shapes_add_delete_only_emit_two_events():
    data = np.random.random((4, 2))
    emitted_events = Mock()
    layer = Shapes(data)
    layer.events.data.connect(emitted_events)
    layer.add(np.random.random((4, 2)))
    assert emitted_events.call_count == 2
    layer.selected_data = {1}
    layer.remove_selected()
    assert emitted_events.call_count == 4


def test_clean_selection_on_set_data():
    data = [[[0, 0], (10, 10)], [[0, 15], [10, 25]]]
    layer = Shapes(data)
    layer.selected_data = {0}
    layer.data = [[[0, 0], (10, 10)]]
    assert layer.selected_data == set()


def test_docstring():
    validate_all_params_in_docstring(Shapes)
    validate_kwargs_sorted(Shapes)<|MERGE_RESOLUTION|>--- conflicted
+++ resolved
@@ -468,15 +468,8 @@
 def test_rectangles(two_and_four_corners):
     """Test instantiating Shapes layer with a random 2D rectangles."""
     # Test instantiating with data
-<<<<<<< HEAD
-    np.random.seed(0)
-    data = 20 * np.random.random(shape).astype(np.float32)
-    layer = Shapes(data)
-    assert layer.nshapes == shape[0]
-=======
     layer = Shapes(two_and_four_corners)
     assert layer.nshapes == len(two_and_four_corners)
->>>>>>> e94bdf16
     # 4 corner rectangle(s) passed, assert vertices the same
     if two_and_four_corners[0].shape[0] == 4:
         assert np.all(
@@ -520,14 +513,7 @@
 def test_rectangle_with_shape_type(single_four_corner: list[np.ndarray]):
     """Test instantiating rectangles with shape_type in data"""
     # Test (rectangle, shape_type) tuple
-<<<<<<< HEAD
-    shape = (1, 4, 2)
-    np.random.seed(0)
-    vertices = 20 * np.random.random(shape).astype(np.float32)
-    data = (vertices, 'rectangle')
-=======
     data = (single_four_corner, 'rectangle')
->>>>>>> e94bdf16
     layer = Shapes(data)
     assert layer.nshapes == 1
     assert np.array_equiv(layer.data[0], data[0])
@@ -537,13 +523,7 @@
 
 def test_rectangles_with_shape_type(ten_four_corner: list[np.ndarray]):
     # Test (list of rectangles, shape_type) tuple
-<<<<<<< HEAD
-    shape = (10, 4, 2)
-    vertices = 20 * np.random.random(shape).astype(np.float32)
-    data = (vertices, 'rectangle')
-=======
     data = (ten_four_corner, 'rectangle')
->>>>>>> e94bdf16
     layer = Shapes(data)
     assert layer.nshapes == len(ten_four_corner)
     assert np.all(
@@ -591,13 +571,7 @@
 
 def test_negative_rectangle(ten_four_corner):
     """Test instantiating rectangles with negative data."""
-<<<<<<< HEAD
-    shape = (10, 4, 2)
-    np.random.seed(0)
-    data = 20 * np.random.random(shape).astype(np.float32) - 10
-=======
     data = [x - 10 for x in ten_four_corner]
->>>>>>> e94bdf16
     layer = Shapes(data)
     assert layer.nshapes == len(data)
     assert np.all([np.array_equal(ld, d) for ld, d in zip(layer.data, data)])
@@ -621,11 +595,7 @@
     np.random.seed(0)
     planes = np.tile(np.arange(10).reshape((10, 1, 1)), (1, 4, 1))
     corners = np.random.uniform(0, 10, size=(10, 4, 2))
-<<<<<<< HEAD
-    data = np.concatenate((planes, corners), axis=2).astype(np.float32)
-=======
     data = np.concatenate((planes, corners), axis=2, dtype=np.float32)
->>>>>>> e94bdf16
     layer = Shapes(data)
     assert layer.nshapes == len(data)
     assert np.all([np.array_equal(ld, d) for ld, d in zip(layer.data, data)])
@@ -645,15 +615,8 @@
 def test_ellipses(two_and_four_corners):
     """Test instantiating Shapes layer with 2D ellipses."""
     # Test instantiating with data
-<<<<<<< HEAD
-    np.random.seed(0)
-    data = 20 * np.random.random(shape).astype(np.float32)
-    layer = Shapes(data, shape_type='ellipse')
-    assert layer.nshapes == shape[0]
-=======
     layer = Shapes(two_and_four_corners, shape_type='ellipse')
     assert layer.nshapes == len(two_and_four_corners)
->>>>>>> e94bdf16
     # 4 corner bounding box passed, assert vertices the same
     if two_and_four_corners[0].shape[0] == 4:
         assert np.all(
@@ -694,20 +657,10 @@
         layer.add_ellipses(data)
 
 
-<<<<<<< HEAD
-def test_ellipses_with_shape_type1():
-    """Test instantiating ellipses with shape_type in data"""
-    # Test single four corner (vertices, shape_type) tuple
-    shape = (1, 4, 2)
-    np.random.seed(0)
-    vertices = 20 * np.random.random(shape).astype(np.float32)
-    data = (vertices, 'ellipse')
-=======
 def test_single_ellipses_with_shape_type(single_four_corner):
     """Test instantiating ellipses with shape_type in data"""
     # Test single four corner (vertices, shape_type) tuple
     data = (single_four_corner, 'ellipse')
->>>>>>> e94bdf16
     layer = Shapes(data)
     assert layer.nshapes == len(single_four_corner)
     assert np.array_equiv(layer.data[0], data[0])
@@ -715,18 +668,9 @@
     assert np.all([s == 'ellipse' for s in layer.shape_type])
 
 
-<<<<<<< HEAD
-def test_ellipses_with_shape_type2():
-    # Test multiple four corner (list of vertices, shape_type) tuple
-    shape = (10, 4, 2)
-    np.random.seed(0)
-    vertices = 20 * np.random.random(shape).astype(np.float32)
-    data = (vertices, 'ellipse')
-=======
 def test_ten_ellipses_with_shape_type(ten_four_corner):
     # Test multiple four corner (list of vertices, shape_type) tuple
     data = (ten_four_corner, 'ellipse')
->>>>>>> e94bdf16
     layer = Shapes(data)
     assert layer.nshapes == len(ten_four_corner)
     assert np.all(
@@ -736,18 +680,9 @@
     assert np.all([s == 'ellipse' for s in layer.shape_type])
 
 
-<<<<<<< HEAD
-def test_ellipses_with_shape_type3():
-    # Test list of four corner (vertices, shape_type) tuples
-    shape = (10, 4, 2)
-    np.random.seed(0)
-    vertices = 20 * np.random.random(shape).astype(np.float32)
-    data = [(vertices[i], 'ellipse') for i in range(shape[0])]
-=======
 def test_ten_ellipses_with_shape_type_per_shape(ten_four_corner):
     # Test list of four corner (vertices, shape_type) tuples
     data = [(el, 'ellipse') for el in ten_four_corner]
->>>>>>> e94bdf16
     layer = Shapes(data)
     assert layer.nshapes == len(ten_four_corner)
     assert np.all(
@@ -757,17 +692,9 @@
     assert np.all([s == 'ellipse' for s in layer.shape_type])
 
 
-<<<<<<< HEAD
-def test_ellipses_with_shape_type4():
-    # Test single (center-radii, shape_type) ellipse
-    shape = (1, 2, 2)
-    np.random.seed(0)
-    data = (20 * np.random.random(shape).astype(np.float32), 'ellipse')
-=======
 def test_single_ellipses_two_corner_with_shape_type(single_two_corners):
     # Test single (center-radii, shape_type) ellipse
     data = (single_two_corners, 'ellipse')
->>>>>>> e94bdf16
     layer = Shapes(data)
     assert layer.nshapes == 1
     assert len(layer.data[0]) == 4
@@ -775,18 +702,9 @@
     assert np.all([s == 'ellipse' for s in layer.shape_type])
 
 
-<<<<<<< HEAD
-def test_ellipses_with_shape_type5():
-    # Test (list of center-radii, shape_type) tuple
-    shape = (10, 2, 2)
-    np.random.seed(0)
-    center_radii = 20 * np.random.random(shape).astype(np.float32)
-    data = (center_radii, 'ellipse')
-=======
 def test_ellipses_two_corner_with_shape_type(ten_two_corners):
     # Test (list of center-radii, shape_type) tuple
     data = (ten_two_corners, 'ellipse')
->>>>>>> e94bdf16
     layer = Shapes(data)
     assert layer.nshapes == len(ten_two_corners)
     assert np.all([len(ld) == 4 for ld in layer.data])
@@ -794,18 +712,9 @@
     assert np.all([s == 'ellipse' for s in layer.shape_type])
 
 
-<<<<<<< HEAD
-def test_ellipses_with_shape_type6():
-    # Test list of (center-radii, shape_type) tuples
-    shape = (10, 2, 2)
-    np.random.seed(0)
-    center_radii = 20 * np.random.random(shape).astype(np.float32)
-    data = [(center_radii[i], 'ellipse') for i in range(shape[0])]
-=======
 def test_ellipses_two_corner_with_shape_type_per_shape(ten_two_corners):
     # Test list of (center-radii, shape_type) tuples
     data = [(el, 'ellipse') for el in ten_two_corners]
->>>>>>> e94bdf16
     layer = Shapes(data)
     assert layer.nshapes == len(ten_two_corners)
     assert np.all([len(ld) == 4 for ld in layer.data])
@@ -855,21 +764,12 @@
 def test_lines(two_corners):
     """Test instantiating Shapes layer with a random 2D lines."""
     # Test instantiating with data
-<<<<<<< HEAD
-    np.random.seed(0)
-    data = 20 * np.random.random(shape).astype(np.float32)
-    layer = Shapes(data, shape_type='line')
-    assert layer.nshapes == shape[0]
-    assert np.all([np.array_equal(ld, d) for ld, d in zip(layer.data, data)])
-    assert layer.ndim == shape[2]
-=======
     layer = Shapes(two_corners, shape_type='line')
     assert layer.nshapes == len(two_corners)
     assert np.all(
         [np.array_equal(ld, d) for ld, d in zip(layer.data, two_corners)]
     )
     assert layer.ndim == two_corners[0].shape[1]
->>>>>>> e94bdf16
     assert np.all([s == 'line' for s in layer.shape_type])
 
 
@@ -901,20 +801,10 @@
         layer.add_lines(data)
 
 
-<<<<<<< HEAD
-def test_lines_with_shape_type1():
-    """Test instantiating lines with shape_type"""
-    # Test (single line, shape_type) tuple
-    shape = (1, 2, 2)
-    np.random.seed(0)
-    end_points = 20 * np.random.random(shape).astype(np.float32)
-    data = (end_points, 'line')
-=======
 def test_single_lines_with_shape_type(single_two_corners):
     """Test instantiating lines with shape_type"""
     # Test (single line, shape_type) tuple
     data = (single_two_corners, 'line')
->>>>>>> e94bdf16
     layer = Shapes(data)
     assert layer.nshapes == len(single_two_corners)
     assert np.array_equal(layer.data[0], single_two_corners[0])
@@ -922,18 +812,9 @@
     assert np.all([s == 'line' for s in layer.shape_type])
 
 
-<<<<<<< HEAD
-def test_lines_with_shape_type2():
-    # Test (multiple lines, shape_type) tuple
-    shape = (10, 2, 2)
-    np.random.seed(0)
-    end_points = 20 * np.random.random(shape).astype(np.float32)
-    data = (end_points, 'line')
-=======
 def test_ten_lines_with_shape_type(ten_two_corners):
     # Test (multiple lines, shape_type) tuple
     data = (ten_two_corners, 'line')
->>>>>>> e94bdf16
     layer = Shapes(data)
     assert layer.nshapes == len(ten_two_corners)
     assert np.all(
@@ -943,18 +824,9 @@
     assert np.all([s == 'line' for s in layer.shape_type])
 
 
-<<<<<<< HEAD
-def test_lines_with_shape_type3():
-    # Test list of (line, shape_type) tuples
-    shape = (10, 2, 2)
-    np.random.seed(0)
-    end_points = 20 * np.random.random(shape).astype(np.float32)
-    data = [(end_points[i], 'line') for i in range(shape[0])]
-=======
 def test_ten_lines_with_shape_type_per_shape(ten_two_corners):
     # Test list of (line, shape_type) tuples
     data = [(el, 'line') for el in ten_two_corners]
->>>>>>> e94bdf16
     layer = Shapes(data)
     assert layer.nshapes == len(ten_two_corners)
     assert np.all(
@@ -1254,22 +1126,10 @@
 
 def test_changing_shapes(ten_four_corner, twenty_four_corner):
     """Test changing Shapes data."""
-<<<<<<< HEAD
-    shape_a = (10, 4, 2)
-    shape_b = (20, 4, 2)
-    np.random.seed(0)
-    vertices_a = 20 * np.random.random(shape_a).astype(np.float32)
-    vertices_b = 20 * np.random.random(shape_b).astype(np.float32)
-    layer = Shapes(vertices_a)
-    assert layer.nshapes == shape_a[0]
-    layer.data = vertices_b
-    assert layer.nshapes == shape_b[0]
-=======
     layer = Shapes(ten_four_corner)
     assert layer.nshapes == len(ten_four_corner)
     layer.data = twenty_four_corner
     assert layer.nshapes == len(twenty_four_corner)
->>>>>>> e94bdf16
     assert np.all(
         [
             np.array_equal(ld, d)
@@ -1346,21 +1206,12 @@
 
 def test_adding_shapes_per_shape(polygons, ten_four_corner):
     # test adding data with shape_type
-<<<<<<< HEAD
-    new_vertices = np.random.random((5, 4, 2)).astype(np.float32)
-    new_shape_type2 = ['ellipse'] * 3 + ['rectangle'] * 2
-    new_data2 = list(zip(new_vertices, new_shape_type2))
-    layer.add(new_data2)
-    all_vertices = all_data + list(new_vertices)
-    all_shape_type = all_shape_type + new_shape_type2
-=======
     layer = Shapes(polygons, shape_type='polygon')
     new_shape_type = ['ellipse'] * 6 + ['rectangle'] * 4
     new_data = list(zip(ten_four_corner, new_shape_type))
     layer.add(new_data)
     all_vertices = polygons + ten_four_corner
     all_shape_type = ['polygon'] * len(polygons) + new_shape_type
->>>>>>> e94bdf16
     assert layer.nshapes == len(all_vertices)
     assert np.all(
         [np.array_equal(ld, d) for ld, d in zip(layer.data, all_vertices)]
