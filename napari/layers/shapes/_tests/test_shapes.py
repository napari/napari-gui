--- conflicted
+++ resolved
@@ -387,7 +387,7 @@
     np.testing.assert_equal(layer.text.values, new_properties['shape_type'])
 
 
-@pytest.mark.parametrize('prepend', [[], [7], [8, 9]])
+@pytest.mark.parametrize('prepend', [(), (7,), (8, 9)])
 def test_nd_text(prepend):
     """Test slicing of text coords with nD shapes
 
@@ -395,43 +395,36 @@
     """
     shapes_data = [
         [
-            prepend + [0, 10, 10, 10],
-            prepend + [0, 10, 20, 20],
-            prepend + [0, 10, 10, 20],
-            prepend + [0, 10, 20, 10],
+            prepend + (0, 10, 10, 10),
+            prepend + (0, 10, 20, 20),
+            prepend + (0, 10, 10, 20),
+            prepend + (0, 10, 20, 10),
         ],
         [
-            prepend + [1, 20, 30, 30],
-            prepend + [1, 20, 50, 50],
-            prepend + [1, 20, 50, 30],
-            prepend + [1, 20, 30, 50],
+            prepend + (1, 20, 30, 30),
+            prepend + (1, 20, 50, 50),
+            prepend + (1, 20, 50, 30),
+            prepend + (1, 20, 30, 50),
         ],
     ]
     layer = Shapes(shapes_data)
     assert layer.ndim == 4 + len(prepend)
 
-<<<<<<< HEAD
     layer._slice_dims(
         Dims(
-            ndim=4,
+            ndim=layer.ndim,
             ndisplay=2,
-            range=((0, 2, 1), (0, 10, 1), (0, 2, 1), (0, 2, 1)),
-            point=(0, 10, 0, 0),
+            range=((0, 2, 1),) * len(prepend)
+            + ((0, 2, 1), (0, 10, 1), (0, 2, 1), (0, 2, 1)),
+            point=prepend + (0, 10, 0, 0),
         )
     )
     np.testing.assert_equal(layer._indices_view, [0])
     np.testing.assert_equal(layer._view_text_coords[0], [[15, 15]])
 
-    layer._slice_dims(Dims(ndim=4, ndisplay=3, point=(1, 0, 0, 0)))
-=======
-    layer._slice_dims(point=prepend + [0, 10, 0, 0], ndisplay=2)
-    np.testing.assert_equal(layer._indices_view, [0])
-    np.testing.assert_equal(layer._view_text_coords[0], [[15, 15]])
-
     # TODO: 1st bug #6205, ndisplay 3 is buggy in 5+ dimensions
     # may need to call _update_dims
-    layer._slice_dims(point=prepend + [1, 0, 0, 0], ndisplay=3)
->>>>>>> cc8d3ec9
+    layer._slice_dims(Dims(ndim=4, ndisplay=3, point=prepend + (0, 0, 0, 0)))
     np.testing.assert_equal(layer._indices_view, [1])
     np.testing.assert_equal(layer._view_text_coords[0], [[20, 40, 40]])
 
@@ -2320,7 +2313,7 @@
         np.array([[0, 0, 0], [0, 0, 200]]),
     ]
     shapes = Shapes(lines, shape_type='line')
-    shapes._slice_dims(Dims(ndim=3, ndisplay=3))
+    shapes._slice_dims(ndisplay=3)
     shapes.data = lines
 
 
