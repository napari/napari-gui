import collections
from unittest.mock import Mock

import numpy as np
import pytest

from napari.layers import Shapes
from napari.layers.base._base_constants import ActionType
from napari.layers.shapes.shapes import Mode
from napari.settings import get_settings
from napari.utils._proxies import ReadOnlyWrapper
from napari.utils.interactions import (
    mouse_double_click_callbacks,
    mouse_move_callbacks,
    mouse_press_callbacks,
    mouse_release_callbacks,
)


@pytest.fixture
def Event():
    """Create a subclass for simulating vispy mouse events.

    Returns
    -------
    Event : Type
        A new tuple subclass named Event that can be used to create a
        NamedTuple object with fields "type", "is_dragging", and "modifiers".
    """
    return collections.namedtuple(
        'Event',
        field_names=['type', 'is_dragging', 'modifiers', 'position', 'pos'],
    )


@pytest.fixture
def create_known_shapes_layer():
    """Create shapes layer with known coordinates

    Returns
    -------
    layer : napari.layers.Shapes
        Shapes layer.
    n_shapes : int
        Number of shapes in the shapes layer
    known_non_shape : list
        Data coordinates that are known to contain no shapes. Useful during
        testing when needing to guarantee no shape is clicked on.
    """
    data = [[[1, 3], [8, 4]], [[10, 10], [15, 4]]]
    known_non_shape = [20, 30]
    n_shapes = len(data)

    layer = Shapes(data)
    # very zoomed in, guaranteed no overlap between vertices
    layer.scale_factor = 0.001
    assert layer.ndim == 2
    assert len(layer.data) == n_shapes
    assert len(layer.selected_data) == 0

    return layer, n_shapes, known_non_shape


def test_not_adding_or_selecting_shape(create_known_shapes_layer, Event):
    """Don't add or select a shape by clicking on one in pan_zoom mode."""
    layer, n_shapes, _ = create_known_shapes_layer
    layer.mode = 'pan_zoom'

    # Simulate click
    event = ReadOnlyWrapper(
        Event(
            type='mouse_press',
            is_dragging=False,
            modifiers=[],
            position=(0, 0),
            pos=(0, 0),
        )
    )
    mouse_press_callbacks(layer, event)

    # Simulate release
    event = ReadOnlyWrapper(
        Event(
            type='mouse_release',
            is_dragging=False,
            modifiers=[],
            position=(0, 0),
            pos=(0, 0),
        )
    )
    mouse_release_callbacks(layer, event)

    # Check no new shape added and non selected
    assert len(layer.data) == n_shapes
    assert len(layer.selected_data) == 0


@pytest.mark.parametrize('shape_type', ['rectangle', 'ellipse', 'line'])
def test_add_simple_shape(shape_type, create_known_shapes_layer, Event):
    """Add simple shape by clicking in add mode."""
    layer, n_shapes, known_non_shape = create_known_shapes_layer

    # Add shape at location where non exists
    layer.mode = 'add_' + shape_type

    # Simulate click
    event = ReadOnlyWrapper(
        Event(
            type='mouse_press',
            is_dragging=False,
            modifiers=[],
            position=known_non_shape,
            pos=known_non_shape,
        )
    )
    mouse_press_callbacks(layer, event)

    known_non_shape_end = [40, 60]
    # Simulate drag end
    event = ReadOnlyWrapper(
        Event(
            type='mouse_move',
            is_dragging=True,
            modifiers=[],
            position=known_non_shape_end,
            pos=known_non_shape_end,
        )
    )
    mouse_move_callbacks(layer, event)

    # Simulate release
    event = ReadOnlyWrapper(
        Event(
            type='mouse_release',
            is_dragging=False,
            modifiers=[],
            position=known_non_shape_end,
            pos=known_non_shape_end,
        )
    )
    mouse_release_callbacks(layer, event)

    # Check new shape added at coordinates
    assert len(layer.data) == n_shapes + 1
    np.testing.assert_allclose(layer.data[-1][0], known_non_shape)
    new_shape_max = np.max(layer.data[-1], axis=0)
    np.testing.assert_allclose(new_shape_max, known_non_shape_end)
    assert layer.shape_type[-1] == shape_type


def test_polygon_lasso_tablet(create_known_shapes_layer, Event):
    """Draw polygon with tablet simulated by mouse drag event."""
    layer, n_shapes, known_non_shape = create_known_shapes_layer
    desired_shape = np.array([[20, 30], [10, 50], [60, 40], [80, 20]])

    get_settings().experimental.rdp_epsilon = 0
    layer.mode = 'add_polygon_lasso'

    event = ReadOnlyWrapper(
        Event(
            type='mouse_press',
            is_dragging=True,
            modifiers=[],
            position=desired_shape[0],
            pos=desired_shape[0],
        )
    )
    mouse_press_callbacks(layer, event)

    assert layer.shape_type[-1] != 'polygon'

    for coord in desired_shape[1:]:
        event = ReadOnlyWrapper(
            Event(
                type='mouse_move',
                is_dragging=True,
                modifiers=[],
                position=coord,
                pos=coord,
            )
        )
        mouse_move_callbacks(layer, event)

    event = ReadOnlyWrapper(
        Event(
            type='mouse_release',
            is_dragging=True,
            modifiers=[],
            position=desired_shape[-1],
            pos=desired_shape[-1],
        )
    )
    mouse_release_callbacks(layer, event)

    assert len(layer.data) == n_shapes + 1
    assert np.array_equal(desired_shape, layer.data[-1])
    assert layer.shape_type[-1] == 'polygon'
    assert not layer._is_creating


def test_polygon_lasso_mouse(create_known_shapes_layer, Event):
    """Draw polygon with mouse. Events in sequence are mouse press, release, move, press, release"""
    layer, n_shapes, known_non_shape = create_known_shapes_layer
    desired_shape = np.array([[20, 30], [10, 50], [60, 40], [80, 20]])

    get_settings().experimental.rdp_epsilon = 0
    layer.mode = 'add_polygon_lasso'

    event = ReadOnlyWrapper(
        Event(
            type='mouse_press',
            is_dragging=False,
            modifiers=[],
            position=desired_shape[0],
            pos=desired_shape[0],
        )
    )
    mouse_press_callbacks(layer, event)
    assert layer.shape_type[-1] != 'polygon'

    for coord in desired_shape[1:]:
        event = ReadOnlyWrapper(
            Event(
                type='mouse_move',
                is_dragging=False,
                modifiers=[],
                position=coord,
                pos=coord,
            )
        )
        mouse_move_callbacks(layer, event)
    event = ReadOnlyWrapper(
        Event(
            type='mouse_press',
            is_dragging=False,
            modifiers=[],
            position=desired_shape[-1],
            pos=desired_shape[-1],
        )
    )
    mouse_press_callbacks(layer, event)

    assert len(layer.data) == n_shapes + 1
    assert np.array_equal(desired_shape, layer.data[-1])
    assert layer.shape_type[-1] == 'polygon'
    assert not layer._is_creating


def test_distance_polygon_creating(create_known_shapes_layer, Event):
    """Test that distance threshold in polygon creating works as intended"""
    layer, n_shapes, known_non_shape = create_known_shapes_layer

    # While drawing only 2 of the vertices should be added to shape data because distance threshold is 10
    vertices = [[x, 0] for x in range(11)]
    layer.mode = 'add_polygon_lasso'

    event = ReadOnlyWrapper(
        Event(
            type='mouse_press',
            is_dragging=False,
            modifiers=[],
            position=vertices[0],
            pos=vertices[0],
        )
    )
    mouse_press_callbacks(layer, event)
    for coord in vertices[1:]:
        event = ReadOnlyWrapper(
            Event(
                type='mouse_move',
                is_dragging=False,
                modifiers=[],
                position=coord,
                pos=coord,
            )
        )
        mouse_move_callbacks(layer, event)

    assert len(layer.data[-1] == 2)


@pytest.mark.parametrize('shape_type', ['path', 'polygon'])
def test_add_complex_shape(shape_type, create_known_shapes_layer, Event):
    """Add simple shape by clicking in add mode."""
    layer, n_shapes, known_non_shape = create_known_shapes_layer

    desired_shape = [[20, 30], [10, 50], [60, 40], [80, 20]]
    # Add shape at location where non exists
    layer.mode = 'add_' + shape_type

    for coord in desired_shape:
        # Simulate move, click, and release
        event = ReadOnlyWrapper(
            Event(
                type='mouse_move',
                is_dragging=False,
                modifiers=[],
                position=coord,
                pos=coord,
            )
        )
        mouse_move_callbacks(layer, event)
        event = ReadOnlyWrapper(
            Event(
                type='mouse_press',
                is_dragging=False,
                modifiers=[],
                position=coord,
                pos=coord,
            )
        )
        mouse_press_callbacks(layer, event)
        event = ReadOnlyWrapper(
            Event(
                type='mouse_release',
                is_dragging=False,
                modifiers=[],
                position=coord,
                pos=coord,
            )
        )
        mouse_release_callbacks(layer, event)

    # finish drawing
    end_click = ReadOnlyWrapper(
        Event(
            type='mouse_double_click',
            is_dragging=False,
            modifiers=[],
            position=coord,
            pos=coord,
        )
    )
    assert layer.mouse_double_click_callbacks
    mouse_double_click_callbacks(layer, end_click)

    # Check new shape added at coordinates
    assert len(layer.data) == n_shapes + 1
    assert layer.data[-1].shape, desired_shape.shape
    np.testing.assert_allclose(layer.data[-1], desired_shape)
    assert layer.shape_type[-1] == shape_type


def test_vertex_insert(create_known_shapes_layer, Event):
    """Add vertex to shape."""
    layer, n_shapes, known_non_shape = create_known_shapes_layer

    layer.events.data = Mock()
    n_coord = len(layer.data[0])
    layer.mode = 'vertex_insert'
    layer.selected_data = {0}

    # Simulate click
    event = ReadOnlyWrapper(
        Event(
            type='mouse_press',
            is_dragging=False,
            modifiers=[],
            position=known_non_shape,
            pos=known_non_shape,
        )
    )
    mouse_press_callbacks(layer, event)

    # Simulate drag end
    event = ReadOnlyWrapper(
        Event(
            type='mouse_move',
            is_dragging=True,
            modifiers=[],
            position=known_non_shape,
            pos=known_non_shape,
        )
    )
    mouse_move_callbacks(layer, event)

    # Check new shape added at coordinates
    assert len(layer.data) == n_shapes
    assert len(layer.data[0]) == n_coord + 1
    assert layer.events.data.call_args[1] == {
        "value": layer.data,
        "action": ActionType.CHANGE.value,
        "data_indices": tuple(layer.selected_data),
        "vertex_indices": ((2,),),
    }
    np.testing.assert_allclose(
        np.min(abs(layer.data[0] - known_non_shape), axis=0), [0, 0]
    )


def test_vertex_remove(create_known_shapes_layer, Event):
    """Remove vertex from shape."""
    layer, n_shapes, known_non_shape = create_known_shapes_layer
    layer.events.data = Mock()
    n_coord = len(layer.data[0])
    layer.mode = 'vertex_remove'
    select = {0}
    layer.selected_data = select
    position = tuple(layer.data[0][0])

    # Simulate click
    event = ReadOnlyWrapper(
        Event(
            type='mouse_press',
            is_dragging=False,
            modifiers=[],
            position=position,
            pos=position,
        )
    )
    mouse_press_callbacks(layer, event)

    # Simulate drag end
    event = ReadOnlyWrapper(
        Event(
            type='mouse_move',
            is_dragging=True,
            modifiers=[],
            position=position,
            pos=position,
        )
    )
    mouse_move_callbacks(layer, event)
    assert layer.events.data.call_args[1] == {
        "value": layer.data,
        "action": ActionType.CHANGE.value,
        "data_indices": tuple(
            select,
        ),
        "vertex_indices": ((3,),),
    }
    # Check new shape added at coordinates
    assert len(layer.data) == n_shapes
    assert len(layer.data[0]) == n_coord - 1


@pytest.mark.parametrize('mode', ['select', 'direct'])
def test_select_shape(mode, create_known_shapes_layer, Event):
    """Select a shape by clicking on one in select mode."""
    layer, n_shapes, _ = create_known_shapes_layer

    layer.mode = mode
    position = tuple(layer.data[0][0])

    # Simulate click
    event = ReadOnlyWrapper(
        Event(
            type='mouse_press',
            is_dragging=False,
            modifiers=[],
            position=position,
            pos=position,
        )
    )
    mouse_press_callbacks(layer, event)

    # Simulate release
    event = ReadOnlyWrapper(
        Event(
            type='mouse_release',
            is_dragging=False,
            modifiers=[],
            position=position,
            pos=position,
        )
    )
    mouse_release_callbacks(layer, event)

    # Check clicked shape selected
    assert len(layer.selected_data) == 1
    assert layer.selected_data == {0}


def test_drag_shape(create_known_shapes_layer, Event):
    """Select and drag vertex."""
    layer, n_shapes, _ = create_known_shapes_layer
    layer.events.data = Mock()

    layer.mode = 'select'
    # Zoom in so as to not select any vertices
    layer.scale_factor = 0.01
    orig_data = layer.data[0].copy()
    assert len(layer.selected_data) == 0

    position = tuple(np.mean(layer.data[0], axis=0))

    # Check shape under cursor
    value = layer.get_value(position, world=True)
    assert value == (0, None)

    # Simulate click
    event = ReadOnlyWrapper(
        Event(
            type='mouse_press',
            is_dragging=False,
            modifiers=[],
            position=position,
            pos=position,
        )
    )
    mouse_press_callbacks(layer, event)
    # Simulate release
    event = ReadOnlyWrapper(
        Event(
            type='mouse_release',
            is_dragging=False,
            modifiers=[],
            position=position,
            pos=position,
        )
    )
    mouse_release_callbacks(layer, event)

    assert len(layer.selected_data) == 1
    assert layer.selected_data == {0}

    # Check shape but not vertex under cursor
    value = layer.get_value(event.position, world=True)
    assert value == (0, None)

    # Simulate click
    event = ReadOnlyWrapper(
        Event(
            type='mouse_press',
            is_dragging=True,
            modifiers=[],
            position=position,
            pos=position,
        )
    )
    mouse_press_callbacks(layer, event)
    # start drag event
    event = ReadOnlyWrapper(
        Event(
            type='mouse_move',
            is_dragging=True,
            modifiers=[],
            position=position,
            pos=position,
        )
    )
    mouse_move_callbacks(layer, event)
    position = tuple(np.add(position, [10, 5]))
    # Simulate move, click, and release
    event = ReadOnlyWrapper(
        Event(
            type='mouse_move',
            is_dragging=True,
            modifiers=[],
            position=position,
            pos=position,
        )
    )
    mouse_move_callbacks(layer, event)
    # Simulate release
    event = ReadOnlyWrapper(
        Event(
            type='mouse_release',
            is_dragging=True,
            modifiers=[],
            position=position,
            pos=position,
        )
    )
    mouse_release_callbacks(layer, event)

    # Check clicked shape selected
    vertex_indices = (tuple(range(len(layer.data[0]))),)
    assert len(layer.selected_data) == 1
    assert layer.selected_data == {0}
    assert layer.events.data.call_args[1] == {
        "value": layer.data,
        "action": ActionType.CHANGE.value,
        "data_indices": (0,),
        "vertex_indices": vertex_indices,
    }
    np.testing.assert_allclose(layer.data[0], orig_data + np.array([10, 5]))


def test_rotate_shape(create_known_shapes_layer, Event):
    """Select and drag handle to rotate shape."""
    layer, n_shapes, _ = create_known_shapes_layer

    layer.mode = 'select'
    layer.selected_data = {1}
    # get the position of the rotation handle
    position = tuple(layer._selected_box[9])
    # get the vertexes
    original_data = layer.data[1].copy()

    # Simulate click
    event = ReadOnlyWrapper(
        Event(
            type='mouse_press',
            is_dragging=True,
            modifiers=[],
            position=position,
            pos=position,
        )
    )
    mouse_press_callbacks(layer, event)
    # start drag event
    event = ReadOnlyWrapper(
        Event(
            type='mouse_move',
            is_dragging=True,
            modifiers=[],
            position=position,
            pos=position,
        )
    )
    mouse_move_callbacks(layer, event)

    # drag in the handle to bottom midpoint vertex to rotate 180 degrees
    position = tuple(layer._selected_box[3])
    # Simulate move, click, and release
    event = ReadOnlyWrapper(
        Event(
            type='mouse_move',
            is_dragging=True,
            modifiers=[],
            position=position,
            pos=position,
        )
    )
    mouse_move_callbacks(layer, event)
    # Simulate release
    event = ReadOnlyWrapper(
        Event(
            type='mouse_release',
            is_dragging=True,
            modifiers=[],
            position=position,
            pos=position,
        )
    )
    mouse_release_callbacks(layer, event)

    # Check shape was rotated
    np.testing.assert_allclose(layer.data[1][2], original_data[0])


def test_drag_vertex(create_known_shapes_layer, Event):
    """Select and drag vertex."""
    layer, n_shapes, _ = create_known_shapes_layer
    layer.events.data = Mock()
    layer.mode = 'direct'
    layer.selected_data = {0}
    old_position = tuple(layer.data[0][0])

    # Simulate click
    event = ReadOnlyWrapper(
        Event(
            type='mouse_press',
            is_dragging=False,
            modifiers=[],
            position=old_position,
            pos=old_position,
        )
    )
    mouse_press_callbacks(layer, event)

    new_position = [0, 0]
    assert np.all(new_position != old_position)

    # Simulate move, click, and release
    event = ReadOnlyWrapper(
        Event(
            type='mouse_move',
            is_dragging=True,
            modifiers=[],
            position=new_position,
            pos=new_position,
        )
    )
    mouse_move_callbacks(layer, event)

    # Simulate release
    event = ReadOnlyWrapper(
        Event(
            type='mouse_release',
            is_dragging=True,
            modifiers=[],
            position=new_position,
            pos=new_position,
        )
    )
    mouse_release_callbacks(layer, event)

    # Check clicked shape selected
    vertex_indices = (tuple(range(len(layer.data[0]))),)
    assert len(layer.selected_data) == 1
    assert layer.selected_data == {0}
<<<<<<< HEAD
    np.testing.assert_allclose(layer.data[0][0], new_position)
=======
    assert layer.events.data.call_args[1] == {
        "value": layer.data,
        "action": ActionType.CHANGE.value,
        "data_indices": (0,),
        "vertex_indices": vertex_indices,
    }
    np.testing.assert_allclose(layer.data[0][-1], [0, 0])
>>>>>>> 0a6dc460


@pytest.mark.parametrize(
    'mode',
    [
        'select',
        'direct',
        'add_rectangle',
        'add_ellipse',
        'add_line',
        'add_polygon',
        'add_path',
        'vertex_insert',
        'vertex_remove',
    ],
)
def test_after_in_add_mode_shape(mode, create_known_shapes_layer, Event):
    """Don't add or select a shape by clicking on one in pan_zoom mode."""
    layer, n_shapes, _ = create_known_shapes_layer

    layer.mode = mode
    layer.mode = 'pan_zoom'
    position = tuple(layer.data[0][0])

    # Simulate click
    event = ReadOnlyWrapper(
        Event(
            type='mouse_press',
            is_dragging=False,
            modifiers=[],
            position=position,
            pos=position,
        )
    )
    mouse_press_callbacks(layer, event)

    # Simulate release
    event = ReadOnlyWrapper(
        Event(
            type='mouse_release',
            is_dragging=False,
            modifiers=[],
            position=position,
            pos=position,
        )
    )
    mouse_release_callbacks(layer, event)

    # Check no new shape added and non selected
    assert len(layer.data) == n_shapes
    assert len(layer.selected_data) == 0


@pytest.mark.parametrize('mode', ['select', 'direct'])
def test_unselect_select_shape(mode, create_known_shapes_layer, Event):
    """Select a shape by clicking on one in select mode."""
    layer, n_shapes, _ = create_known_shapes_layer

    layer.mode = mode
    position = tuple(layer.data[0][0])
    layer.selected_data = {1}

    # Simulate click
    event = ReadOnlyWrapper(
        Event(
            type='mouse_press',
            is_dragging=False,
            modifiers=[],
            position=position,
            pos=position,
        )
    )
    mouse_press_callbacks(layer, event)

    # Simulate release
    event = ReadOnlyWrapper(
        Event(
            type='mouse_release',
            is_dragging=False,
            modifiers=[],
            position=position,
            pos=position,
        )
    )
    mouse_release_callbacks(layer, event)

    # Check clicked shape selected
    assert len(layer.selected_data) == 1
    assert layer.selected_data == {0}


@pytest.mark.parametrize('mode', ['select', 'direct'])
def test_not_selecting_shape(mode, create_known_shapes_layer, Event):
    """Don't select a shape by not clicking on one in select mode."""
    layer, n_shapes, known_non_shape = create_known_shapes_layer

    layer.mode = mode

    # Simulate click
    event = ReadOnlyWrapper(
        Event(
            type='mouse_press',
            is_dragging=False,
            modifiers=[],
            position=known_non_shape,
            pos=known_non_shape,
        )
    )
    mouse_press_callbacks(layer, event)

    # Simulate release
    event = ReadOnlyWrapper(
        Event(
            type='mouse_release',
            is_dragging=False,
            modifiers=[],
            position=known_non_shape,
            pos=known_non_shape,
        )
    )
    mouse_release_callbacks(layer, event)

    # Check clicked shape selected
    assert len(layer.selected_data) == 0


@pytest.mark.parametrize('mode', ['select', 'direct'])
def test_unselecting_shapes(mode, create_known_shapes_layer, Event):
    """Unselect shapes by not clicking on one in select mode."""
    layer, n_shapes, known_non_shape = create_known_shapes_layer

    layer.mode = mode
    layer.selected_data = {0, 1}
    assert len(layer.selected_data) == 2

    # Simulate click
    event = ReadOnlyWrapper(
        Event(
            type='mouse_press',
            is_dragging=False,
            modifiers=[],
            position=known_non_shape,
            pos=known_non_shape,
        )
    )
    mouse_press_callbacks(layer, event)

    # Simulate release
    event = ReadOnlyWrapper(
        Event(
            type='mouse_release',
            is_dragging=False,
            modifiers=[],
            position=known_non_shape,
            pos=known_non_shape,
        )
    )
    mouse_release_callbacks(layer, event)

    # Check clicked shape selected
    assert len(layer.selected_data) == 0


@pytest.mark.parametrize('mode', ['select', 'direct'])
def test_selecting_shapes_with_drag(mode, create_known_shapes_layer, Event):
    """Select all shapes when drag box includes all of them."""
    layer, n_shapes, known_non_shape = create_known_shapes_layer

    layer.mode = mode

    # Simulate click
    event = ReadOnlyWrapper(
        Event(
            type='mouse_press',
            is_dragging=False,
            modifiers=[],
            position=known_non_shape,
            pos=known_non_shape,
        )
    )
    mouse_press_callbacks(layer, event)

    # Simulate drag start
    event = ReadOnlyWrapper(
        Event(
            type='mouse_move',
            is_dragging=True,
            modifiers=[],
            position=known_non_shape,
            pos=known_non_shape,
        )
    )
    mouse_move_callbacks(layer, event)

    # Simulate drag end
    event = ReadOnlyWrapper(
        Event(
            type='mouse_move',
            is_dragging=True,
            modifiers=[],
            position=(0, 0),
            pos=(0, 0),
        )
    )
    mouse_move_callbacks(layer, event)

    # Simulate release
    event = ReadOnlyWrapper(
        Event(
            type='mouse_release',
            is_dragging=True,
            modifiers=[],
            position=(0, 0),
            pos=(0, 0),
        )
    )
    mouse_release_callbacks(layer, event)

    # Check all shapes selected as drag box contains them
    assert len(layer.selected_data) == n_shapes


@pytest.mark.parametrize('mode', ['select', 'direct'])
def test_selecting_no_shapes_with_drag(mode, create_known_shapes_layer, Event):
    """Select all shapes when drag box includes all of them."""
    layer, n_shapes, known_non_shape = create_known_shapes_layer

    layer.mode = mode

    # Simulate click
    event = ReadOnlyWrapper(
        Event(
            type='mouse_press',
            is_dragging=False,
            modifiers=[],
            position=known_non_shape,
            pos=known_non_shape,
        )
    )
    mouse_press_callbacks(layer, event)

    # Simulate drag start
    event = ReadOnlyWrapper(
        Event(
            type='mouse_move',
            is_dragging=True,
            modifiers=[],
            position=known_non_shape,
            pos=known_non_shape,
        )
    )
    mouse_move_callbacks(layer, event)

    # Simulate drag end
    event = ReadOnlyWrapper(
        Event(
            type='mouse_move',
            is_dragging=True,
            modifiers=[],
            position=(50, 60),
            pos=(50, 60),
        )
    )
    mouse_move_callbacks(layer, event)

    # Simulate release
    event = ReadOnlyWrapper(
        Event(
            type='mouse_release',
            is_dragging=True,
            modifiers=[],
            position=(50, 60),
            pos=(50, 60),
        )
    )
    mouse_release_callbacks(layer, event)

    # Check no shapes selected as drag box doesn't contain them
    assert len(layer.selected_data) == 0


@pytest.mark.parametrize(
    'attr', ('_move_modes', '_drag_modes', '_cursor_modes')
)
def test_all_modes_covered(attr):
    """
    Test that all dictionaries modes have all the keys, this simplify the handling logic
    As we do not need to test whether a key is in a dict or not.
    """
    mode_dict = getattr(Shapes, attr)
    assert {k.value for k in mode_dict} == set(Mode.keys())


@pytest.mark.parametrize(
    'pre_selection,on_point,modifier',
    [
        (set(), True, []),
        ({1}, True, []),
    ],
)
def test_drag_start_selection(
    create_known_shapes_layer, Event, pre_selection, on_point, modifier
):
    """Check layer drag start and drag box behave as expected."""
    layer, n_points, known_non_point = create_known_shapes_layer
    layer.mode = 'select'
    layer.selected_data = pre_selection

    if on_point:
        initial_position = tuple(layer.data[0].mean(axis=0))
    else:
        initial_position = tuple(known_non_point)
    zero_pos = [0, 0]

    value = layer.get_value(initial_position, world=True)
    assert value[0] == 0
    assert layer._drag_start is None
    assert layer._drag_box is None
    assert layer.selected_data == pre_selection

    # Simulate click
    event = ReadOnlyWrapper(
        Event(
            type='mouse_press',
            position=initial_position,
            pos=initial_position,
            modifiers=modifier,
            is_dragging=True,
        )
    )
    mouse_press_callbacks(layer, event)

    if modifier:
        if not on_point:
            assert layer.selected_data == pre_selection
        elif 0 in pre_selection:
            assert layer.selected_data == pre_selection - {0}
        else:
            assert layer.selected_data == pre_selection | {0}
    elif not on_point:
        assert layer.selected_data == set()
    elif 0 in pre_selection:
        assert layer.selected_data == pre_selection
    else:
        assert layer.selected_data == {0}

    if len(layer.selected_data) > 0:
        center_list = []
        for idx in layer.selected_data:
            center_list.append(layer.data[idx].mean(axis=0))
        center = np.mean(center_list, axis=0)
    else:
        center = [0, 0]

    if not modifier:
        start_position = [
            initial_position[0] - center[0],
            initial_position[1] - center[1],
        ]
    else:
        start_position = initial_position

    is_point_move = len(layer.selected_data) > 0 and on_point and not modifier

    np.testing.assert_array_equal(layer._drag_start, start_position)

    # Simulate drag start on a different position
    offset_position = [initial_position[0] + 20, initial_position[1] + 20]
    event = ReadOnlyWrapper(
        Event(
            type='mouse_move',
            is_dragging=True,
            position=offset_position,
            pos=offset_position,
            modifiers=modifier,
        )
    )
    mouse_move_callbacks(layer, event)

    # Initial mouse_move is already considered a move and not a press.
    # Therefore, the _drag_start value should be identical and the data or drag_box should reflect
    # the mouse position.
    np.testing.assert_array_equal(layer._drag_start, start_position)
    if is_point_move:
        if 0 in layer.selected_data:
            np.testing.assert_array_equal(
                layer.data[0].mean(axis=0),
                [offset_position[0], offset_position[1]],
            )
        else:
            raise AssertionError("Unreachable code")  # pragma: no cover
    else:
        np.testing.assert_array_equal(
            layer._drag_box, [initial_position, offset_position]
        )

    # Simulate drag start on new different position
    offset_position = zero_pos
    event = ReadOnlyWrapper(
        Event(
            type='mouse_move',
            is_dragging=True,
            position=offset_position,
            pos=offset_position,
            modifiers=modifier,
        )
    )
    mouse_move_callbacks(layer, event)

    # Initial mouse_move is already considered a move and not a press.
    # Therefore, the _drag_start value should be identical and the data or drag_box should reflect
    # the mouse position.
    np.testing.assert_array_equal(layer._drag_start, start_position)
    if is_point_move:
        if 0 in layer.selected_data:
            np.testing.assert_array_equal(
                layer.data[0].mean(axis=0),
                [offset_position[0], offset_position[1]],
            )
        else:
            raise AssertionError("Unreachable code")  # pragma: no cover
    else:
        np.testing.assert_array_equal(
            layer._drag_box, [initial_position, offset_position]
        )

    # Simulate release
    event = ReadOnlyWrapper(
        Event(
            type='mouse_release',
            is_dragging=True,
            modifiers=modifier,
            position=offset_position,
            pos=offset_position,
        )
    )
    mouse_release_callbacks(layer, event)

    if on_point and 0 in pre_selection and modifier:
        assert layer.selected_data == pre_selection - {0}
    elif on_point and 0 in pre_selection and not modifier:
        assert layer.selected_data == pre_selection
    elif on_point and 0 not in pre_selection and modifier:
        assert layer.selected_data == pre_selection | {0}
    elif on_point and 0 not in pre_selection and not modifier:
        assert layer.selected_data == {0}
    elif 0 in pre_selection and modifier:
        assert 0 not in layer.selected_data
        assert layer.selected_data == (set(range(n_points)) - pre_selection)
    elif 0 in pre_selection and not modifier:
        assert 0 in layer.selected_data
        assert layer.selected_data == set(range(n_points))
    elif 0 not in pre_selection and modifier:
        assert 0 in layer.selected_data
        assert layer.selected_data == (set(range(n_points)) - pre_selection)
    elif 0 not in pre_selection and not modifier:
        assert 0 in layer.selected_data
        assert layer.selected_data == set(range(n_points))
    else:
        assert False, 'Unreachable code'  # pragma: no cover
    assert layer._drag_box is None
    assert layer._drag_start is None<|MERGE_RESOLUTION|>--- conflicted
+++ resolved
@@ -691,17 +691,13 @@
     vertex_indices = (tuple(range(len(layer.data[0]))),)
     assert len(layer.selected_data) == 1
     assert layer.selected_data == {0}
-<<<<<<< HEAD
-    np.testing.assert_allclose(layer.data[0][0], new_position)
-=======
     assert layer.events.data.call_args[1] == {
         "value": layer.data,
         "action": ActionType.CHANGE.value,
         "data_indices": (0,),
         "vertex_indices": vertex_indices,
     }
-    np.testing.assert_allclose(layer.data[0][-1], [0, 0])
->>>>>>> 0a6dc460
+    np.testing.assert_allclose(layer.data[0][0], [0, 0])
 
 
 @pytest.mark.parametrize(
