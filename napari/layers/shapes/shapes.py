import warnings
from contextlib import contextmanager
from copy import copy, deepcopy
from itertools import cycle
from typing import Any, Callable, ClassVar, Dict, List, Set, Tuple, Union

import numpy as np
import pandas as pd
from vispy.color import get_color_names

from napari.layers.base import Layer, no_op
from napari.layers.base._base_constants import ActionType
from napari.layers.base._base_mouse_bindings import (
    highlight_box_handles,
    transform_with_box,
)
from napari.layers.shapes._shape_list import ShapeList
from napari.layers.shapes._shapes_constants import (
    Box,
    ColorMode,
    Mode,
    ShapeType,
    shape_classes,
)
from napari.layers.shapes._shapes_mouse_bindings import (
    add_ellipse,
    add_line,
    add_path_polygon,
    add_path_polygon_lasso,
    add_rectangle,
    finish_drawing_shape,
    highlight,
    polygon_creating,
    select,
    vertex_insert,
    vertex_remove,
)
from napari.layers.shapes._shapes_utils import (
    create_box,
    extract_shape_type,
    get_default_shape_type,
    get_shape_ndim,
    number_of_shapes,
    rdp,
    validate_num_vertices,
)
from napari.layers.utils.color_manager_utils import (
    guess_continuous,
    map_property,
)
from napari.layers.utils.color_transformations import (
    normalize_and_broadcast_colors,
    transform_color_cycle,
    transform_color_with_defaults,
)
from napari.layers.utils.interactivity_utils import (
    nd_line_segment_to_displayed_data_ray,
)
from napari.layers.utils.layer_utils import _FeatureTable, _unique_element
from napari.layers.utils.text_manager import TextManager
from napari.settings import get_settings
from napari.utils.colormaps import Colormap, ValidColormapArg, ensure_colormap
from napari.utils.colormaps.colormap_utils import ColorType
from napari.utils.colormaps.standardize_color import (
    hex_to_name,
    rgb_to_hex,
    transform_color,
)
from napari.utils.events import Event
from napari.utils.events.custom_types import Array
from napari.utils.misc import ensure_iterable
from napari.utils.translations import trans

DEFAULT_COLOR_CYCLE = np.array([[1, 0, 1, 1], [0, 1, 0, 1]])


class Shapes(Layer):
    """Shapes layer.

    Parameters
    ----------
    data : list or array
        List of shape data, where each element is an (N, D) array of the
        N vertices of a shape in D dimensions. Can be an 3-dimensional
        array if each shape has the same number of vertices.
    ndim : int
        Number of dimensions for shapes. When data is not None, ndim must be D.
        An empty shapes layer can be instantiated with arbitrary ndim.
    features : dict[str, array-like] or Dataframe-like
        Features table where each row corresponds to a shape and each column
        is a feature.
    feature_defaults : dict[str, Any] or Dataframe-like
        The default value of each feature in a table with one row.
    properties : dict {str: array (N,)}, DataFrame
        Properties for each shape. Each property should be an array of length N,
        where N is the number of shapes.
    property_choices : dict {str: array (N,)}
        possible values for each property.
    text : str, dict
        Text to be displayed with the shapes. If text is set to a key in properties,
        the value of that property will be displayed. Multiple properties can be
        composed using f-string-like syntax (e.g., '{property_1}, {float_property:.2f}).
        A dictionary can be provided with keyword arguments to set the text values
        and display properties. See TextManager.__init__() for the valid keyword arguments.
        For example usage, see /napari/examples/add_shapes_with_text.py.
    shape_type : string or list
        String of shape shape_type, must be one of "{'line', 'rectangle',
        'ellipse', 'path', 'polygon'}". If a list is supplied it must be
        the same length as the length of `data` and each element will be
        applied to each shape otherwise the same value will be used for all
        shapes.
    edge_width : float or list
        Thickness of lines and edges. If a list is supplied it must be the
        same length as the length of `data` and each element will be
        applied to each shape otherwise the same value will be used for all
        shapes.
    edge_color : str, array-like
        If string can be any color name recognized by vispy or hex value if
        starting with `#`. If array-like must be 1-dimensional array with 3
        or 4 elements. If a list is supplied it must be the same length as
        the length of `data` and each element will be applied to each shape
        otherwise the same value will be used for all shapes.
    edge_color_cycle : np.ndarray, list
        Cycle of colors (provided as string name, RGB, or RGBA) to map to edge_color if a
        categorical attribute is used color the vectors.
    edge_colormap : str, napari.utils.Colormap
        Colormap to set edge_color if a continuous attribute is used to set face_color.
    edge_contrast_limits : None, (float, float)
        clims for mapping the property to a color map. These are the min and max value
        of the specified property that are mapped to 0 and 1, respectively.
        The default value is None. If set the none, the clims will be set to
        (property.min(), property.max())
    face_color : str, array-like
        If string can be any color name recognized by vispy or hex value if
        starting with `#`. If array-like must be 1-dimensional array with 3
        or 4 elements. If a list is supplied it must be the same length as
        the length of `data` and each element will be applied to each shape
        otherwise the same value will be used for all shapes.
    face_color_cycle : np.ndarray, list
        Cycle of colors (provided as string name, RGB, or RGBA) to map to face_color if a
        categorical attribute is used color the vectors.
    face_colormap : str, napari.utils.Colormap
        Colormap to set face_color if a continuous attribute is used to set face_color.
    face_contrast_limits : None, (float, float)
        clims for mapping the property to a color map. These are the min and max value
        of the specified property that are mapped to 0 and 1, respectively.
        The default value is None. If set the none, the clims will be set to
        (property.min(), property.max())
    z_index : int or list
        Specifier of z order priority. Shapes with higher z order are
        displayed ontop of others. If a list is supplied it must be the
        same length as the length of `data` and each element will be
        applied to each shape otherwise the same value will be used for all
        shapes.
    name : str
        Name of the layer.
    metadata : dict
        Layer metadata.
    scale : tuple of float
        Scale factors for the layer.
    translate : tuple of float
        Translation values for the layer.
    rotate : float, 3-tuple of float, or n-D array.
        If a float convert into a 2D rotation matrix using that value as an
        angle. If 3-tuple convert into a 3D rotation matrix, using a yaw,
        pitch, roll convention. Otherwise assume an nD rotation. Angles are
        assumed to be in degrees. They can be converted from radians with
        np.degrees if needed.
    shear : 1-D array or n-D array
        Either a vector of upper triangular values, or an nD shear matrix with
        ones along the main diagonal.
    affine : n-D array or napari.utils.transforms.Affine
        (N+1, N+1) affine transformation matrix in homogeneous coordinates.
        The first (N, N) entries correspond to a linear transform and
        the final column is a length N translation vector and a 1 or a napari
        `Affine` transform object. Applied as an extra transform on top of the
        provided scale, rotate, and shear values.
    opacity : float
        Opacity of the layer visual, between 0.0 and 1.0.
    blending : str
        One of a list of preset blending modes that determines how RGB and
        alpha values of the layer visual get mixed. Allowed values are
        {'opaque', 'translucent', and 'additive'}.
    visible : bool
        Whether the layer visual is currently being displayed.
    cache : bool
        Whether slices of out-of-core datasets should be cached upon retrieval.
        Currently, this only applies to dask arrays.

    Attributes
    ----------
    data : (N, ) list of array
        List of shape data, where each element is an (N, D) array of the
        N vertices of a shape in D dimensions.
    features : Dataframe-like
        Features table where each row corresponds to a shape and each column
        is a feature.
    feature_defaults : DataFrame-like
        Stores the default value of each feature in a table with one row.
    properties : dict {str: array (N,)}, DataFrame
        Properties for each shape. Each property should be an array of length N,
        where N is the number of shapes.
    text : str, dict
        Text to be displayed with the shapes. If text is set to a key in properties,
        the value of that property will be displayed. Multiple properties can be
        composed using f-string-like syntax (e.g., '{property_1}, {float_property:.2f}).
        For example usage, see /napari/examples/add_shapes_with_text.py.
    shape_type : (N, ) list of str
        Name of shape type for each shape.
    edge_color : str, array-like
        Color of the shape border. Numeric color values should be RGB(A).
    face_color : str, array-like
        Color of the shape face. Numeric color values should be RGB(A).
    edge_width : (N, ) list of float
        Edge width for each shape.
    z_index : (N, ) list of int
        z-index for each shape.
    current_edge_width : float
        Thickness of lines and edges of the next shape to be added or the
        currently selected shape.
    current_edge_color : str
        Color of the edge of the next shape to be added or the currently
        selected shape.
    current_face_color : str
        Color of the face of the next shape to be added or the currently
        selected shape.
    selected_data : set
        List of currently selected shapes.
    nshapes : int
        Total number of shapes.
    mode : Mode
        Interactive mode. The normal, default mode is PAN_ZOOM, which
        allows for normal interactivity with the canvas.

        The SELECT mode allows for entire shapes to be selected, moved and
        resized.

        The DIRECT mode allows for shapes to be selected and their individual
        vertices to be moved.

        The VERTEX_INSERT and VERTEX_REMOVE modes allow for individual
        vertices either to be added to or removed from shapes that are already
        selected. Note that shapes cannot be selected in this mode.

        The ADD_RECTANGLE, ADD_ELLIPSE, ADD_LINE, ADD_PATH, and ADD_POLYGON
        modes all allow for their corresponding shape type to be added.

    Notes
    -----
    _data_dict : Dict of ShapeList
        Dictionary containing all the shape data indexed by slice tuple
    _data_view : ShapeList
        Object containing the currently viewed shape data.
    _selected_data_history : set
        Set of currently selected captured on press of <space>.
    _selected_data_stored : set
        Set of selected previously displayed. Used to prevent rerendering the
        same highlighted shapes when no data has changed.
    _selected_box : None | np.ndarray
        `None` if no shapes are selected, otherwise a 10x2 array of vertices of
        the interaction box. The first 8 points are the corners and midpoints
        of the box. The 9th point is the center of the box, and the last point
        is the location of the rotation handle that can be used to rotate the
        box.
    _drag_start : None | np.ndarray
        If a drag has been started and is in progress then a length 2 array of
        the initial coordinates of the drag. `None` otherwise.
    _drag_box : None | np.ndarray
        If a drag box is being created to select shapes then this is a 2x2
        array of the two extreme corners of the drag. `None` otherwise.
    _drag_box_stored : None | np.ndarray
        If a drag box is being created to select shapes then this is a 2x2
        array of the two extreme corners of the drag that have previously been
        rendered. `None` otherwise. Used to prevent rerendering the same
        drag box when no data has changed.
    _is_moving : bool
        Bool indicating if any shapes are currently being moved.
    _is_selecting : bool
        Bool indicating if a drag box is currently being created in order to
        select shapes.
    _is_creating : bool
        Bool indicating if any shapes are currently being created.
    _fixed_aspect : bool
        Bool indicating if aspect ratio of shapes should be preserved on
        resizing.
    _aspect_ratio : float
        Value of aspect ratio to be preserved if `_fixed_aspect` is `True`.
    _fixed_vertex : None | np.ndarray
        If a scaling or rotation is in progress then a length 2 array of the
        coordinates that are remaining fixed during the move. `None` otherwise.
    _fixed_index : int
        If a scaling or rotation is in progress then the index of the vertex of
        the bounding box that is remaining fixed during the move. `None`
        otherwise.
    _update_properties : bool
        Bool indicating if properties are to allowed to update the selected
        shapes when they are changed. Blocking this prevents circular loops
        when shapes are selected and the properties are changed based on that
        selection
    _allow_thumbnail_update : bool
        Flag set to true to allow the thumbnail to be updated. Blocking the thumbnail
        can be advantageous where responsiveness is critical.
    _clipboard : dict
        Dict of shape objects that are to be used during a copy and paste.
    _colors : list
        List of supported vispy color names.
    _vertex_size : float
        Size of the vertices of the shapes and bounding box in Canvas
        coordinates.
    _rotation_handle_length : float
        Length of the rotation handle of the bounding box in Canvas
        coordinates.
    _input_ndim : int
        Dimensions of shape data.
    _thumbnail_update_thresh : int
        If there are more than this number of shapes, the thumbnail
        won't update during interactive events
    """

    _modeclass = Mode
    _colors = get_color_names()
    _vertex_size = 10
    _rotation_handle_length = 20
    _highlight_color = (0, 0.6, 1)
    _highlight_width = 1.5

    # If more shapes are present then they are randomly subsampled
    # in the thumbnail
    _max_shapes_thumbnail = 100

    _drag_modes: ClassVar[Dict[Mode, Callable[["Shapes", Event], Any]]] = {
        Mode.PAN_ZOOM: no_op,
        Mode.TRANSFORM: transform_with_box,
        Mode.SELECT: select,
        Mode.DIRECT: select,
        Mode.VERTEX_INSERT: vertex_insert,
        Mode.VERTEX_REMOVE: vertex_remove,
        Mode.ADD_RECTANGLE: add_rectangle,
        Mode.ADD_ELLIPSE: add_ellipse,
        Mode.ADD_LINE: add_line,
        Mode.ADD_PATH: add_path_polygon,
        Mode.ADD_POLYGON: add_path_polygon,
        Mode.ADD_POLYGON_LASSO: add_path_polygon_lasso,
    }

    _move_modes: ClassVar[Dict[Mode, Callable[["Shapes", Event], Any]]] = {
        Mode.PAN_ZOOM: no_op,
        Mode.TRANSFORM: highlight_box_handles,
        Mode.SELECT: highlight,
        Mode.DIRECT: highlight,
        Mode.VERTEX_INSERT: highlight,
        Mode.VERTEX_REMOVE: highlight,
        Mode.ADD_RECTANGLE: no_op,
        Mode.ADD_ELLIPSE: no_op,
        Mode.ADD_LINE: no_op,
        Mode.ADD_PATH: polygon_creating,
        Mode.ADD_POLYGON: polygon_creating,
        Mode.ADD_POLYGON_LASSO: polygon_creating,
    }

    _double_click_modes: ClassVar[
        Dict[Mode, Callable[["Shapes", Event], Any]]
    ] = {
        Mode.PAN_ZOOM: no_op,
        Mode.TRANSFORM: no_op,
        Mode.SELECT: no_op,
        Mode.DIRECT: no_op,
        Mode.VERTEX_INSERT: no_op,
        Mode.VERTEX_REMOVE: no_op,
        Mode.ADD_RECTANGLE: no_op,
        Mode.ADD_ELLIPSE: no_op,
        Mode.ADD_LINE: no_op,
        Mode.ADD_PATH: finish_drawing_shape,
        Mode.ADD_POLYGON: finish_drawing_shape,
        Mode.ADD_POLYGON_LASSO: no_op,
    }

    _cursor_modes: ClassVar[Dict[Mode, str]] = {
        Mode.PAN_ZOOM: 'standard',
        Mode.TRANSFORM: 'standard',
        Mode.SELECT: 'pointing',
        Mode.DIRECT: 'pointing',
        Mode.VERTEX_INSERT: 'cross',
        Mode.VERTEX_REMOVE: 'cross',
        Mode.ADD_RECTANGLE: 'cross',
        Mode.ADD_ELLIPSE: 'cross',
        Mode.ADD_LINE: 'cross',
        Mode.ADD_PATH: 'cross',
        Mode.ADD_POLYGON: 'cross',
        Mode.ADD_POLYGON_LASSO: 'cross',
    }

    _interactive_modes: ClassVar[Set[Mode]] = {
        Mode.PAN_ZOOM,
    }

    def __init__(
        self,
        data=None,
        *,
        ndim=None,
        features=None,
        feature_defaults=None,
        properties=None,
        property_choices=None,
        text=None,
        shape_type='rectangle',
        edge_width=1,
        edge_color='#777777',
        edge_color_cycle=None,
        edge_colormap='viridis',
        edge_contrast_limits=None,
        face_color='white',
        face_color_cycle=None,
        face_colormap='viridis',
        face_contrast_limits=None,
        z_index=0,
        name=None,
        metadata=None,
        scale=None,
        translate=None,
        rotate=None,
        shear=None,
        affine=None,
        opacity=0.7,
        blending='translucent',
        visible=True,
        cache=True,
        experimental_clipping_planes=None,
        projection_mode='none',
    ) -> None:
        if data is None or len(data) == 0:
            if ndim is None:
                ndim = 2
            data = np.empty((0, 0, ndim))
        else:
            data, shape_type = extract_shape_type(data, shape_type)
            data_ndim = get_shape_ndim(data)
            if ndim is not None and ndim != data_ndim:
                raise ValueError(
                    trans._(
                        "Shape dimensions must be equal to ndim",
                        deferred=True,
                    )
                )
            ndim = data_ndim

        super().__init__(
            data,
            ndim=ndim,
            name=name,
            metadata=metadata,
            scale=scale,
            translate=translate,
            rotate=rotate,
            shear=shear,
            affine=affine,
            opacity=opacity,
            blending=blending,
            visible=visible,
            cache=cache,
            experimental_clipping_planes=experimental_clipping_planes,
            projection_mode=projection_mode,
        )

        self.events.add(
            edge_width=Event,
            edge_color=Event,
            face_color=Event,
            properties=Event,
            current_edge_color=Event,
            current_face_color=Event,
            current_properties=Event,
            highlight=Event,
            features=Event,
            feature_defaults=Event,
        )

        # Flag set to false to block thumbnail refresh
        self._allow_thumbnail_update = True

        self._display_order_stored = []
        self._ndisplay_stored = self._slice_input.ndisplay

        self._feature_table = _FeatureTable.from_layer(
            features=features,
            feature_defaults=feature_defaults,
            properties=properties,
            property_choices=property_choices,
            num_data=number_of_shapes(data),
        )

        # The following shape properties are for the new shapes that will
        # be drawn. Each shape has a corresponding property with the
        # value for itself
        if np.isscalar(edge_width):
            self._current_edge_width = edge_width
        else:
            self._current_edge_width = 1

        self._data_view = ShapeList(ndisplay=self._slice_input.ndisplay)
        self._data_view.slice_key = np.array(self._data_slice.point)[
            self._slice_input.not_displayed
        ]

        self._value = (None, None)
        self._value_stored = (None, None)
        self._moving_value = (None, None)
        self._selected_data = set()
        self._selected_data_stored = set()
        self._selected_data_history = set()
        self._selected_box = None
        self._last_cursor_position = None

        self._drag_start = None
        self._fixed_vertex = None
        self._fixed_aspect = False
        self._aspect_ratio = 1
        self._is_moving = False

        # _moving_coordinates are needed for fixing aspect ratio during
        # a resize, it stores the last pointer coordinate value that happened
        # during a mouse move to that pressing/releasing shift
        # can trigger a redraw of the shape with a fixed aspect ratio.
        self._moving_coordinates = None

        self._fixed_index = 0
        self._is_selecting = False
        self._drag_box = None
        self._drag_box_stored = None
        self._is_creating = False
        self._clipboard = {}

        self._status = self.mode

        self._init_shapes(
            data,
            shape_type=shape_type,
            edge_width=edge_width,
            edge_color=edge_color,
            edge_color_cycle=edge_color_cycle,
            edge_colormap=edge_colormap,
            edge_contrast_limits=edge_contrast_limits,
            face_color=face_color,
            face_color_cycle=face_color_cycle,
            face_colormap=face_colormap,
            face_contrast_limits=face_contrast_limits,
            z_index=z_index,
        )

        # set the current_* properties
        if len(data) > 0:
            self._current_edge_color = self.edge_color[-1]
            self._current_face_color = self.face_color[-1]
        elif len(data) == 0 and len(self.properties) > 0:
            self._initialize_current_color_for_empty_layer(edge_color, 'edge')
            self._initialize_current_color_for_empty_layer(face_color, 'face')
        elif len(data) == 0 and len(self.properties) == 0:
            self._current_edge_color = transform_color_with_defaults(
                num_entries=1,
                colors=edge_color,
                elem_name="edge_color",
                default="black",
            )
            self._current_face_color = transform_color_with_defaults(
                num_entries=1,
                colors=face_color,
                elem_name="face_color",
                default="black",
            )

        self._text = TextManager._from_layer(
            text=text,
            features=self.features,
        )

        # Trigger generation of view slice and thumbnail
        self.refresh()

    def _initialize_current_color_for_empty_layer(
        self, color: ColorType, attribute: str
    ):
        """Initialize current_{edge,face}_color when starting with empty layer.

        Parameters
        ----------
        color : (N, 4) array or str
            The value for setting edge or face_color
        attribute : str in {'edge', 'face'}
            The name of the attribute to set the color of.
            Should be 'edge' for edge_color or 'face' for face_color.
        """
        color_mode = getattr(self, f'_{attribute}_color_mode')
        if color_mode == ColorMode.DIRECT:
            curr_color = transform_color_with_defaults(
                num_entries=1,
                colors=color,
                elem_name=f'{attribute}_color',
                default="white",
            )

        elif color_mode == ColorMode.CYCLE:
            color_cycle = getattr(self, f'_{attribute}_color_cycle')
            curr_color = transform_color(next(color_cycle))

            # add the new color cycle mapping
            color_property = getattr(self, f'_{attribute}_color_property')
            prop_value = self.feature_defaults[color_property][0]
            color_cycle_map = getattr(self, f'{attribute}_color_cycle_map')
            color_cycle_map[prop_value] = np.squeeze(curr_color)
            setattr(self, f'{attribute}_color_cycle_map', color_cycle_map)

        elif color_mode == ColorMode.COLORMAP:
            color_property = getattr(self, f'_{attribute}_color_property')
            prop_value = self.feature_defaults[color_property][0]
            colormap = getattr(self, f'{attribute}_colormap')
            contrast_limits = getattr(self, f'_{attribute}_contrast_limits')
            curr_color, _ = map_property(
                prop=prop_value,
                colormap=colormap,
                contrast_limits=contrast_limits,
            )
        setattr(self, f'_current_{attribute}_color', curr_color)

    @property
    def data(self):
        """list: Each element is an (N, D) array of the vertices of a shape."""
        return self._data_view.data

    @data.setter
    def data(self, data):
        self._finish_drawing()
        prior_data = len(self.data) > 0
        data, shape_type = extract_shape_type(data)
        n_new_shapes = number_of_shapes(data)
        # not given a shape_type through data
        if shape_type is None:
            shape_type = self.shape_type

        edge_widths = self._data_view.edge_widths
        edge_color = self._data_view.edge_color
        face_color = self._data_view.face_color
        z_indices = self._data_view.z_indices

        # fewer shapes, trim attributes
        if self.nshapes > n_new_shapes:
            shape_type = shape_type[:n_new_shapes]
            edge_widths = edge_widths[:n_new_shapes]
            z_indices = z_indices[:n_new_shapes]
            edge_color = edge_color[:n_new_shapes]
            face_color = face_color[:n_new_shapes]
        # more shapes, add attributes
        elif self.nshapes < n_new_shapes:
            n_shapes_difference = n_new_shapes - self.nshapes
            shape_type = (
                shape_type
                + [get_default_shape_type(shape_type)] * n_shapes_difference
            )
            edge_widths = edge_widths + [1] * n_shapes_difference
            z_indices = z_indices + [0] * n_shapes_difference
            edge_color = np.concatenate(
                (
                    edge_color,
                    self._get_new_shape_color(n_shapes_difference, 'edge'),
                )
            )
            face_color = np.concatenate(
                (
                    face_color,
                    self._get_new_shape_color(n_shapes_difference, 'face'),
                )
            )
        data_not_empty = (
            data is not None
            and (isinstance(data, np.ndarray) and data.size > 0)
            or (isinstance(data, list) and len(data) > 0)
        )
        kwargs = {
            "value": self.data,
            "vertex_indices": ((),),
            "data_indices": tuple(i for i in range(len(self.data))),
        }
        if prior_data and data_not_empty:
            kwargs["action"] = ActionType.CHANGING
        elif data_not_empty:
            kwargs["action"] = ActionType.ADDING
            kwargs["data_indices"] = tuple(i for i in range(len(data)))
        else:
            kwargs["action"] = ActionType.REMOVING

        self.events.data(**kwargs)
        self._data_view = ShapeList(ndisplay=self._slice_input.ndisplay)
        self._data_view.slice_key = np.array(self._data_slice.point)[
            self._slice_input.not_displayed
        ]
        self._add_shapes(
            data,
            shape_type=shape_type,
            edge_width=edge_widths,
            edge_color=edge_color,
            face_color=face_color,
            z_index=z_indices,
            n_new_shapes=n_new_shapes,
        )
        self._update_dims()

        kwargs["data_indices"] = tuple(i for i in range(len(data)))
        kwargs["value"] = self.data
        if prior_data and data_not_empty:
            kwargs["action"] = ActionType.CHANGED
        elif data_not_empty:
            kwargs["action"] = ActionType.ADDED
        else:
            kwargs["action"] = ActionType.REMOVED
        self.events.data(**kwargs)

        self._reset_editable()

    def _on_selection(self, selected: bool):
        # this method is slated for removal.  don't add anything new.
        if not selected:
            self._finish_drawing()

    @property
    def features(self):
        """Dataframe-like features table.

        It is an implementation detail that this is a `pandas.DataFrame`. In the future,
        we will target the currently-in-development Data API dataframe protocol [1].
        This will enable us to use alternate libraries such as xarray or cuDF for
        additional features without breaking existing usage of this.

        If you need to specifically rely on the pandas API, please coerce this to a
        `pandas.DataFrame` using `features_to_pandas_dataframe`.

        References
        ----------
        .. [1]: https://data-apis.org/dataframe-protocol/latest/API.html
        """
        return self._feature_table.values

    @features.setter
    def features(
        self,
        features: Union[Dict[str, np.ndarray], pd.DataFrame],
    ) -> None:
        self._feature_table.set_values(features, num_data=self.nshapes)
        if self._face_color_property and (
            self._face_color_property not in self.features
        ):
            self._face_color_property = ''
            warnings.warn(
                trans._(
                    'property used for face_color dropped',
                    deferred=True,
                ),
                RuntimeWarning,
            )

        if self._edge_color_property and (
            self._edge_color_property not in self.features
        ):
            self._edge_color_property = ''
            warnings.warn(
                trans._(
                    'property used for edge_color dropped',
                    deferred=True,
                ),
                RuntimeWarning,
            )

        self.text.refresh(self.features)

        self.events.properties()
        self.events.features()

    @property
    def feature_defaults(self):
        """Dataframe-like with one row of feature default values.

        See `features` for more details on the type of this property.
        """
        return self._feature_table.defaults

    @feature_defaults.setter
    def feature_defaults(
        self, defaults: Union[Dict[str, Any], pd.DataFrame]
    ) -> None:
        self._feature_table.set_defaults(defaults)
        self.events.current_properties()
        self.events.feature_defaults()

    @property
    def properties(self) -> Dict[str, np.ndarray]:
        """dict {str: np.ndarray (N,)}, DataFrame: Annotations for each shape"""
        return self._feature_table.properties()

    @properties.setter
    def properties(self, properties: Dict[str, Array]):
        self.features = properties

    @property
    def property_choices(self) -> Dict[str, np.ndarray]:
        return self._feature_table.choices()

    def _get_ndim(self):
        """Determine number of dimensions of the layer."""
        ndim = self.ndim if self.nshapes == 0 else self.data[0].shape[1]
        return ndim

    @property
    def _extent_data(self) -> np.ndarray:
        """Extent of layer in data coordinates.

        Returns
        -------
        extent_data : array, shape (2, D)
        """
        if len(self.data) == 0:
            extrema = np.full((2, self.ndim), np.nan)
        else:
            maxs = np.max([np.max(d, axis=0) for d in self.data], axis=0)
            mins = np.min([np.min(d, axis=0) for d in self.data], axis=0)
            extrema = np.vstack([mins, maxs])
        return extrema

    @property
    def nshapes(self):
        """int: Total number of shapes."""
        return len(self._data_view.shapes)

    @property
    def current_edge_width(self):
        """float: Width of shape edges including lines and paths."""
        return self._current_edge_width

    @current_edge_width.setter
    def current_edge_width(self, edge_width):
        self._current_edge_width = edge_width
        if self._update_properties:
            for i in self.selected_data:
                self._data_view.update_edge_width(i, edge_width)
        self.events.edge_width()

    @property
    def current_edge_color(self):
        """str: color of shape edges including lines and paths."""
        hex_ = rgb_to_hex(self._current_edge_color)[0]
        return hex_to_name.get(hex_, hex_)

    @current_edge_color.setter
    def current_edge_color(self, edge_color):
        self._current_edge_color = transform_color(edge_color)
        if self._update_properties:
            for i in self.selected_data:
                self._data_view.update_edge_color(i, self._current_edge_color)
            self.events.edge_color()
            self._update_thumbnail()
        self.events.current_edge_color()

    @property
    def current_face_color(self):
        """str: color of shape faces."""
        hex_ = rgb_to_hex(self._current_face_color)[0]
        return hex_to_name.get(hex_, hex_)

    @current_face_color.setter
    def current_face_color(self, face_color):
        self._current_face_color = transform_color(face_color)
        if self._update_properties:
            for i in self.selected_data:
                self._data_view.update_face_color(i, self._current_face_color)
            self.events.face_color()
            self._update_thumbnail()
        self.events.current_face_color()

    @property
    def current_properties(self) -> Dict[str, np.ndarray]:
        """dict{str: np.ndarray(1,)}: properties for the next added shape."""
        return self._feature_table.currents()

    @current_properties.setter
    def current_properties(self, current_properties):
        update_indices = None
        if (
            self._update_properties
            and len(self.selected_data) > 0
            and self._mode in [Mode.SELECT, Mode.PAN_ZOOM]
        ):
            update_indices = list(self.selected_data)
        self._feature_table.set_currents(
            current_properties, update_indices=update_indices
        )
        if update_indices is not None:
            self.refresh_colors()
            self.events.properties()
            self.events.features()
        self.events.current_properties()
        self.events.feature_defaults()

    @property
    def shape_type(self):
        """list of str: name of shape type for each shape."""
        return self._data_view.shape_types

    @shape_type.setter
    def shape_type(self, shape_type):
        self._finish_drawing()

        new_data_view = ShapeList()
        shape_inputs = zip(
            self._data_view.data,
            ensure_iterable(shape_type),
            self._data_view.edge_widths,
            self._data_view.edge_color,
            self._data_view.face_color,
            self._data_view.z_indices,
        )

        self._add_shapes_to_view(shape_inputs, new_data_view)

        self._data_view = new_data_view
        self._update_dims()

    @property
    def edge_color(self):
        """(N x 4) np.ndarray: Array of RGBA face colors for each shape"""
        return self._data_view.edge_color

    @edge_color.setter
    def edge_color(self, edge_color):
        self._set_color(edge_color, 'edge')
        self.events.edge_color()
        self._update_thumbnail()

    @property
    def edge_color_cycle(self) -> np.ndarray:
        """Union[list, np.ndarray] :  Color cycle for edge_color.

        Can be a list of colors defined by name, RGB or RGBA
        """
        return self._edge_color_cycle_values

    @edge_color_cycle.setter
    def edge_color_cycle(self, edge_color_cycle: Union[list, np.ndarray]):
        self._set_color_cycle(edge_color_cycle, 'edge')

    @property
    def edge_colormap(self) -> Tuple[str, Colormap]:
        """Return the colormap to be applied to a property to get the edge color.

        Returns
        -------
        colormap : napari.utils.Colormap
            The Colormap object.
        """
        return self._edge_colormap

    @edge_colormap.setter
    def edge_colormap(self, colormap: ValidColormapArg):
        self._edge_colormap = ensure_colormap(colormap)

    @property
    def edge_contrast_limits(self) -> Tuple[float, float]:
        """None, (float, float): contrast limits for mapping
        the edge_color colormap property to 0 and 1
        """
        return self._edge_contrast_limits

    @edge_contrast_limits.setter
    def edge_contrast_limits(
        self, contrast_limits: Union[None, Tuple[float, float]]
    ):
        self._edge_contrast_limits = contrast_limits

    @property
    def edge_color_mode(self) -> str:
        """str: Edge color setting mode

        DIRECT (default mode) allows each shape color to be set arbitrarily

        CYCLE allows the color to be set via a color cycle over an attribute

        COLORMAP allows color to be set via a color map over an attribute
        """
        return str(self._edge_color_mode)

    @edge_color_mode.setter
    def edge_color_mode(self, edge_color_mode: Union[str, ColorMode]):
        self._set_color_mode(edge_color_mode, 'edge')

    @property
    def face_color(self):
        """(N x 4) np.ndarray: Array of RGBA face colors for each shape"""
        return self._data_view.face_color

    @face_color.setter
    def face_color(self, face_color):
        self._set_color(face_color, 'face')
        self.events.face_color()
        self._update_thumbnail()

    @property
    def face_color_cycle(self) -> np.ndarray:
        """Union[np.ndarray, cycle]:  Color cycle for face_color
        Can be a list of colors defined by name, RGB or RGBA
        """
        return self._face_color_cycle_values

    @face_color_cycle.setter
    def face_color_cycle(self, face_color_cycle: Union[np.ndarray, cycle]):
        self._set_color_cycle(face_color_cycle, 'face')

    @property
    def face_colormap(self) -> Tuple[str, Colormap]:
        """Return the colormap to be applied to a property to get the face color.

        Returns
        -------
        colormap : napari.utils.Colormap
            The Colormap object.
        """
        return self._face_colormap

    @face_colormap.setter
    def face_colormap(self, colormap: ValidColormapArg):
        self._face_colormap = ensure_colormap(colormap)

    @property
    def face_contrast_limits(self) -> Union[None, Tuple[float, float]]:
        """None, (float, float) : clims for mapping the face_color
        colormap property to 0 and 1
        """
        return self._face_contrast_limits

    @face_contrast_limits.setter
    def face_contrast_limits(
        self, contrast_limits: Union[None, Tuple[float, float]]
    ):
        self._face_contrast_limits = contrast_limits

    @property
    def face_color_mode(self) -> str:
        """str: Face color setting mode

        DIRECT (default mode) allows each shape color to be set arbitrarily

        CYCLE allows the color to be set via a color cycle over an attribute

        COLORMAP allows color to be set via a color map over an attribute
        """
        return str(self._face_color_mode)

    @face_color_mode.setter
    def face_color_mode(self, face_color_mode):
        self._set_color_mode(face_color_mode, 'face')

    def _set_color_mode(
        self, color_mode: Union[ColorMode, str], attribute: str
    ):
        """Set the face_color_mode or edge_color_mode property

        Parameters
        ----------
        color_mode : str, ColorMode
            The value for setting edge or face_color_mode. If color_mode is a string,
            it should be one of: 'direct', 'cycle', or 'colormap'
        attribute : str in {'edge', 'face'}
            The name of the attribute to set the color of.
            Should be 'edge' for edge_colo_moder or 'face' for face_color_mode.
        """
        color_mode = ColorMode(color_mode)

        if color_mode == ColorMode.DIRECT:
            setattr(self, f'_{attribute}_color_mode', color_mode)
        elif color_mode in (ColorMode.CYCLE, ColorMode.COLORMAP):
            color_property = getattr(self, f'_{attribute}_color_property')
            if color_property == '':
                if self.properties:
                    new_color_property = next(iter(self.properties))
                    setattr(
                        self,
                        f'_{attribute}_color_property',
                        new_color_property,
                    )
                    warnings.warn(
                        trans._(
                            '_{attribute}_color_property was not set, setting to: {new_color_property}',
                            deferred=True,
                            attribute=attribute,
                            new_color_property=new_color_property,
                        )
                    )
                else:
                    raise ValueError(
                        trans._(
                            'There must be a valid Shapes.properties to use {color_mode}',
                            deferred=True,
                            color_mode=color_mode,
                        )
                    )

            # ColorMode.COLORMAP can only be applied to numeric properties
            color_property = getattr(self, f'_{attribute}_color_property')
            if (color_mode == ColorMode.COLORMAP) and not issubclass(
                self.properties[color_property].dtype.type, np.number
            ):
                raise TypeError(
                    trans._(
                        'selected property must be numeric to use ColorMode.COLORMAP',
                        deferred=True,
                    )
                )
            setattr(self, f'_{attribute}_color_mode', color_mode)
            self.refresh_colors()

    def _set_color_cycle(self, color_cycle: np.ndarray, attribute: str):
        """Set the face_color_cycle or edge_color_cycle property

        Parameters
        ----------
        color_cycle : (N, 4) or (N, 1) array
            The value for setting edge or face_color_cycle
        attribute : str in {'edge', 'face'}
            The name of the attribute to set the color of.
            Should be 'edge' for edge_color or 'face' for face_color.
        """
        transformed_color_cycle, transformed_colors = transform_color_cycle(
            color_cycle=color_cycle,
            elem_name=f'{attribute}_color_cycle',
            default="white",
        )
        setattr(self, f'_{attribute}_color_cycle_values', transformed_colors)
        setattr(self, f'_{attribute}_color_cycle', transformed_color_cycle)

        if self._update_properties is True:
            color_mode = getattr(self, f'_{attribute}_color_mode')
            if color_mode == ColorMode.CYCLE:
                self.refresh_colors(update_color_mapping=True)

    @property
    def edge_width(self):
        """list of float: edge width for each shape."""
        return self._data_view.edge_widths

    @edge_width.setter
    def edge_width(self, width):
        """Set edge width of shapes using float or list of float.

        If list of float, must be of equal length to n shapes

        Parameters
        ----------
        width : float or list of float
            width of all shapes, or each shape if list
        """
        if isinstance(width, list):
            if not len(width) == self.nshapes:
                raise ValueError(
                    trans._('Length of list does not match number of shapes')
                )

            widths = width
        else:
            widths = [width for _ in range(self.nshapes)]

        for i, width in enumerate(widths):
            self._data_view.update_edge_width(i, width)

    @property
    def z_index(self):
        """list of int: z_index for each shape."""
        return self._data_view.z_indices

    @z_index.setter
    def z_index(self, z_index):
        """Set z_index of shape using either int or list of int.

        When list of int is provided, must be of equal length to n shapes.

        Parameters
        ----------
        z_index : int or list of int
            z-index of shapes
        """
        if isinstance(z_index, list):
            if not len(z_index) == self.nshapes:
                raise ValueError(
                    trans._('Length of list does not match number of shapes')
                )

            z_indices = z_index
        else:
            z_indices = [z_index for _ in range(self.nshapes)]

        for i, z_idx in enumerate(z_indices):
            self._data_view.update_z_index(i, z_idx)

    @property
    def selected_data(self):
        """set: set of currently selected shapes."""
        return self._selected_data

    @selected_data.setter
    def selected_data(self, selected_data):
        self._selected_data = set(selected_data)
        self._selected_box = self.interaction_box(self._selected_data)

        # Update properties based on selected shapes
        if len(selected_data) > 0:
            selected_data_indices = list(selected_data)
            selected_face_colors = self._data_view._face_color[
                selected_data_indices
            ]
            if (
                unique_face_color := _unique_element(selected_face_colors)
            ) is not None:
                with self.block_update_properties():
                    self.current_face_color = unique_face_color

            selected_edge_colors = self._data_view._edge_color[
                selected_data_indices
            ]
            if (
                unique_edge_color := _unique_element(selected_edge_colors)
            ) is not None:
                with self.block_update_properties():
                    self.current_edge_color = unique_edge_color

            unique_edge_width = _unique_element(
                np.array(
                    [
                        self._data_view.shapes[i].edge_width
                        for i in selected_data
                    ]
                )
            )
            if unique_edge_width is not None:
                with self.block_update_properties():
                    self.current_edge_width = unique_edge_width

            unique_properties = {}
            for k, v in self.properties.items():
                unique_properties[k] = _unique_element(
                    v[selected_data_indices]
                )

            if all(p is not None for p in unique_properties.values()):
                with self.block_update_properties():
                    self.current_properties = unique_properties

    def _set_color(self, color, attribute: str):
        """Set the face_color or edge_color property

        Parameters
        ----------
        color : (N, 4) array or str
            The value for setting edge or face_color
        attribute : str in {'edge', 'face'}
            The name of the attribute to set the color of.
            Should be 'edge' for edge_color or 'face' for face_color.
        """
        if self._is_color_mapped(color):
            if guess_continuous(self.properties[color]):
                setattr(self, f'_{attribute}_color_mode', ColorMode.COLORMAP)
            else:
                setattr(self, f'_{attribute}_color_mode', ColorMode.CYCLE)
            setattr(self, f'_{attribute}_color_property', color)
            self.refresh_colors(update_color_mapping=True)

        else:
            if len(self.data) > 0:
                transformed_color = transform_color_with_defaults(
                    num_entries=len(self.data),
                    colors=color,
                    elem_name="face_color",
                    default="white",
                )
                colors = normalize_and_broadcast_colors(
                    len(self.data), transformed_color
                )
            else:
                colors = np.empty((0, 4))

            setattr(self._data_view, f'{attribute}_color', colors)
            setattr(self, f'_{attribute}_color_mode', ColorMode.DIRECT)

            color_event = getattr(self.events, f'{attribute}_color')
            color_event()

    def refresh_colors(self, update_color_mapping: bool = False):
        """Calculate and update face and edge colors if using a cycle or color map

        Parameters
        ----------
        update_color_mapping : bool
            If set to True, the function will recalculate the color cycle map
            or colormap (whichever is being used). If set to False, the function
            will use the current color cycle map or color map. For example, if you
            are adding/modifying shapes and want them to be colored with the same
            mapping as the other shapes (i.e., the new shapes shouldn't affect
            the color cycle map or colormap), set update_color_mapping=False.
            Default value is False.
        """
        self._refresh_color('face', update_color_mapping)
        self._refresh_color('edge', update_color_mapping)

    def _refresh_color(
        self, attribute: str, update_color_mapping: bool = False
    ):
        """Calculate and update face or edge colors if using a cycle or color map

        Parameters
        ----------
        attribute : str  in {'edge', 'face'}
            The name of the attribute to set the color of.
            Should be 'edge' for edge_color or 'face' for face_color.
        update_color_mapping : bool
            If set to True, the function will recalculate the color cycle map
            or colormap (whichever is being used). If set to False, the function
            will use the current color cycle map or color map. For example, if you
            are adding/modifying shapes and want them to be colored with the same
            mapping as the other shapes (i.e., the new shapes shouldn't affect
            the color cycle map or colormap), set update_color_mapping=False.
            Default value is False.
        """
        if self._update_properties:
            color_mode = getattr(self, f'_{attribute}_color_mode')
            if color_mode in [ColorMode.CYCLE, ColorMode.COLORMAP]:
                colors = self._map_color(attribute, update_color_mapping)
                setattr(self._data_view, f'{attribute}_color', colors)
                color_event = getattr(self.events, f'{attribute}_color')
                color_event()

    def _initialize_color(self, color, attribute: str, n_shapes: int):
        """Get the face/edge colors the Shapes layer will be initialized with

        Parameters
        ----------
        color : (N, 4) array or str
            The value for setting edge or face_color
        attribute : str in {'edge', 'face'}
            The name of the attribute to set the color of.
            Should be 'edge' for edge_color or 'face' for face_color.

        Returns
        -------
        init_colors : (N, 4) array or str
            The calculated values for setting edge or face_color
        """
        if self._is_color_mapped(color):
            if guess_continuous(self.properties[color]):
                setattr(self, f'_{attribute}_color_mode', ColorMode.COLORMAP)
            else:
                setattr(self, f'_{attribute}_color_mode', ColorMode.CYCLE)
            setattr(self, f'_{attribute}_color_property', color)
            init_colors = self._map_color(
                attribute, update_color_mapping=False
            )

        else:
            if n_shapes > 0:
                transformed_color = transform_color_with_defaults(
                    num_entries=n_shapes,
                    colors=color,
                    elem_name="face_color",
                    default="white",
                )
                init_colors = normalize_and_broadcast_colors(
                    n_shapes, transformed_color
                )
            else:
                init_colors = np.empty((0, 4))

            setattr(self, f'_{attribute}_color_mode', ColorMode.DIRECT)

        return init_colors

    def _map_color(self, attribute: str, update_color_mapping: bool = False):
        """Calculate the mapping for face or edge colors if using a cycle or color map

        Parameters
        ----------
        attribute : str  in {'edge', 'face'}
            The name of the attribute to set the color of.
            Should be 'edge' for edge_color or 'face' for face_color.
        update_color_mapping : bool
            If set to True, the function will recalculate the color cycle map
            or colormap (whichever is being used). If set to False, the function
            will use the current color cycle map or color map. For example, if you
            are adding/modifying shapes and want them to be colored with the same
            mapping as the other shapes (i.e., the new shapes shouldn't affect
            the color cycle map or colormap), set update_color_mapping=False.
            Default value is False.

        Returns
        -------
        colors : (N, 4) array or str
            The calculated values for setting edge or face_color
        """
        color_mode = getattr(self, f'_{attribute}_color_mode')
        if color_mode == ColorMode.CYCLE:
            color_property = getattr(self, f'_{attribute}_color_property')
            color_properties = self.properties[color_property]
            if update_color_mapping:
                color_cycle = getattr(self, f'_{attribute}_color_cycle')
                color_cycle_map = {
                    k: np.squeeze(transform_color(c))
                    for k, c in zip(np.unique(color_properties), color_cycle)
                }
                setattr(self, f'{attribute}_color_cycle_map', color_cycle_map)

            else:
                # add properties if they are not in the colormap
                # and update_color_mapping==False
                color_cycle_map = getattr(self, f'{attribute}_color_cycle_map')
                color_cycle_keys = [*color_cycle_map]
                props_in_map = np.in1d(color_properties, color_cycle_keys)
                if not np.all(props_in_map):
                    props_to_add = np.unique(
                        color_properties[np.logical_not(props_in_map)]
                    )
                    color_cycle = getattr(self, f'_{attribute}_color_cycle')
                    for prop in props_to_add:
                        color_cycle_map[prop] = np.squeeze(
                            transform_color(next(color_cycle))
                        )
                    setattr(
                        self,
                        f'{attribute}_color_cycle_map',
                        color_cycle_map,
                    )
            colors = np.array([color_cycle_map[x] for x in color_properties])
            if len(colors) == 0:
                colors = np.empty((0, 4))

        elif color_mode == ColorMode.COLORMAP:
            color_property = getattr(self, f'_{attribute}_color_property')
            color_properties = self.properties[color_property]
            if len(color_properties) > 0:
                contrast_limits = getattr(self, f'{attribute}_contrast_limits')
                colormap = getattr(self, f'{attribute}_colormap')
                if update_color_mapping or contrast_limits is None:
                    colors, contrast_limits = map_property(
                        prop=color_properties, colormap=colormap
                    )
                    setattr(
                        self,
                        f'{attribute}_contrast_limits',
                        contrast_limits,
                    )
                else:
                    colors, _ = map_property(
                        prop=color_properties,
                        colormap=colormap,
                        contrast_limits=contrast_limits,
                    )
            else:
                colors = np.empty((0, 4))

        return colors

    def _get_new_shape_color(self, adding: int, attribute: str):
        """Get the color for the shape(s) to be added.

        Parameters
        ----------
        adding : int
            the number of shapes that were added
            (and thus the number of color entries to add)
        attribute : str in {'edge', 'face'}
            The name of the attribute to set the color of.
            Should be 'edge' for edge_color_mode or 'face' for face_color_mode.

        Returns
        -------
        new_colors : (N, 4) array
            (Nx4) RGBA array of colors for the N new shapes
        """
        color_mode = getattr(self, f'_{attribute}_color_mode')
        if color_mode == ColorMode.DIRECT:
            current_face_color = getattr(self, f'_current_{attribute}_color')
            new_colors = np.tile(current_face_color, (adding, 1))
        elif color_mode == ColorMode.CYCLE:
            property_name = getattr(self, f'_{attribute}_color_property')
            color_property_value = self.current_properties[property_name][0]

            # check if the new color property is in the cycle map
            # and add it if it is not
            color_cycle_map = getattr(self, f'{attribute}_color_cycle_map')
            color_cycle_keys = [*color_cycle_map]
            if color_property_value not in color_cycle_keys:
                color_cycle = getattr(self, f'_{attribute}_color_cycle')
                color_cycle_map[color_property_value] = np.squeeze(
                    transform_color(next(color_cycle))
                )

                setattr(self, f'{attribute}_color_cycle_map', color_cycle_map)

            new_colors = np.tile(
                color_cycle_map[color_property_value], (adding, 1)
            )
        elif color_mode == ColorMode.COLORMAP:
            property_name = getattr(self, f'_{attribute}_color_property')
            color_property_value = self.current_properties[property_name][0]
            colormap = getattr(self, f'{attribute}_colormap')
            contrast_limits = getattr(self, f'_{attribute}_contrast_limits')

            fc, _ = map_property(
                prop=color_property_value,
                colormap=colormap,
                contrast_limits=contrast_limits,
            )
            new_colors = np.tile(fc, (adding, 1))

        return new_colors

    def _is_color_mapped(self, color):
        """determines if the new color argument is for directly setting or cycle/colormap"""
        if isinstance(color, str):
            return color in self.properties
        if isinstance(color, (list, np.ndarray)):
            return False

        raise ValueError(
            trans._(
                'face_color should be the name of a color, an array of colors, or the name of an property',
                deferred=True,
            )
        )

    def _get_state(self):
        """Get dictionary of layer state.

        Returns
        -------
        state : dict
            Dictionary of layer state.
        """
        state = self._get_base_state()
        face_color = self.face_color
        edge_color = self.edge_color
        if not face_color.size:
            face_color = self._current_face_color
        if not edge_color.size:
            edge_color = self._current_edge_color
        state.update(
            {
                'ndim': self.ndim,
                'properties': self.properties,
                'property_choices': self.property_choices,
                'text': self.text.dict(),
                'shape_type': self.shape_type,
                'opacity': self.opacity,
                'z_index': self.z_index,
                'edge_width': self.edge_width,
                'face_color': face_color,
                'face_color_cycle': self.face_color_cycle,
                'face_colormap': self.face_colormap.dict(),
                'face_contrast_limits': self.face_contrast_limits,
                'edge_color': edge_color,
                'edge_color_cycle': self.edge_color_cycle,
                'edge_colormap': self.edge_colormap.dict(),
                'edge_contrast_limits': self.edge_contrast_limits,
                'data': self.data,
                'features': self.features,
                'feature_defaults': self.feature_defaults,
            }
        )
        return state

    @property
    def _indices_view(self):
        return np.where(self._data_view._displayed)[0]

    @property
    def _view_text(self) -> np.ndarray:
        """Get the values of the text elements in view

        Returns
        -------
        text : (N x 1) np.ndarray
            Array of text strings for the N text elements in view
        """
        # This may be triggered when the string encoding instance changed,
        # in which case it has no cached values, so generate them here.
        self.text.string._apply(self.features)
        return self.text.view_text(self._indices_view)

    @property
    def _view_text_coords(self) -> Tuple[np.ndarray, str, str]:
        """Get the coordinates of the text elements in view

        Returns
        -------
        text_coords : (N x D) np.ndarray
            Array of coordinates for the N text elements in view
        anchor_x : str
            The vispy text anchor for the x axis
        anchor_y : str
            The vispy text anchor for the y axis
        """
        ndisplay = self._slice_input.ndisplay
        order = self._slice_input.order

        # get the coordinates of the vertices for the shapes in view
        in_view_shapes_coords = [
            self._data_view.data[i] for i in self._indices_view
        ]

        # get the coordinates for the dimensions being displayed
        sliced_in_view_coords = [
            position[:, self._slice_input.displayed]
            for position in in_view_shapes_coords
        ]

        return self.text.compute_text_coords(
            sliced_in_view_coords, ndisplay, order
        )

    @property
    def _view_text_color(self) -> np.ndarray:
        """Get the colors of the text elements at the given indices."""
        self.text.color._apply(self.features)
        return self.text._view_color(self._indices_view)

    @Layer.mode.getter
    def mode(self):
        """MODE: Interactive mode. The normal, default mode is PAN_ZOOM, which
        allows for normal interactivity with the canvas.

        The SELECT mode allows for entire shapes to be selected, moved and
        resized.

        The DIRECT mode allows for shapes to be selected and their individual
        vertices to be moved.

        The VERTEX_INSERT and VERTEX_REMOVE modes allow for individual
        vertices either to be added to or removed from shapes that are already
        selected. Note that shapes cannot be selected in this mode.

        The ADD_RECTANGLE, ADD_ELLIPSE, ADD_LINE, ADD_PATH, and ADD_POLYGON
        modes all allow for their corresponding shape type to be added.
        """
        return str(self._mode)

    @mode.setter
    def mode(self, mode: Union[str, Mode]):
        mode = self._mode_setter_helper(mode)
        if mode == self._mode:
            return

        self._mode = mode
        self.events.mode(mode=mode)

        draw_modes = {
            Mode.SELECT,
            Mode.DIRECT,
            Mode.VERTEX_INSERT,
            Mode.VERTEX_REMOVE,
        }

        # don't update thumbnail on mode changes
        with self.block_thumbnail_update():
            if not (mode in draw_modes and self._mode in draw_modes):
                # Shapes._finish_drawing() calls Shapes.refresh()
                self._finish_drawing()
            else:
                self.refresh()

    def _reset_editable(self) -> None:
        self.editable = self._slice_input.ndisplay == 2

    def _on_editable_changed(self) -> None:
        if not self.editable:
            self.mode = Mode.PAN_ZOOM

    def add_rectangles(
        self,
        data,
        *,
        edge_width=None,
        edge_color=None,
        face_color=None,
        z_index=None,
    ):
        """Add rectangles to the current layer.

        Parameters
        ----------
        data : Array | List[Array]
            List of rectangle data where each element is a (4, D) array of 4 vertices
            in D dimensions, or a (2, D) array of 2 vertices in D dimensions, where
            the vertices are top-left and bottom-right corners.
            Can be a 3-dimensional array for multiple shapes, or list of 2 or 4
            vertices for a single shape.
        edge_width : float | list
            thickness of lines and edges. If a list is supplied it must be the
            same length as the length of `data` and each element will be
            applied to each shape otherwise the same value will be used for all
            shapes.
        edge_color : str | tuple | list
            If string can be any color name recognized by vispy or hex value if
            starting with `#`. If array-like must be 1-dimensional array with 3
            or 4 elements. If a list is supplied it must be the same length as
            the length of `data` and each element will be applied to each shape
            otherwise the same value will be used for all shapes.
        face_color : str | tuple | list
            If string can be any color name recognized by vispy or hex value if
            starting with `#`. If array-like must be 1-dimensional array with 3
            or 4 elements. If a list is supplied it must be the same length as
            the length of `data` and each element will be applied to each shape
            otherwise the same value will be used for all shapes.
        z_index : int | list
            Specifier of z order priority. Shapes with higher z order are
            displayed ontop of others. If a list is supplied it must be the
            same length as the length of `data` and each element will be
            applied to each shape otherwise the same value will be used for all
            shapes.
        """
        # rectangles can have either 4 vertices or (top left, bottom right)
        valid_vertices_per_shape = (2, 4)
        validate_num_vertices(
            data, 'rectangle', valid_vertices=valid_vertices_per_shape
        )

        self.add(
            data,
            shape_type='rectangle',
            edge_width=edge_width,
            edge_color=edge_color,
            face_color=face_color,
            z_index=z_index,
        )

    def add_ellipses(
        self,
        data,
        *,
        edge_width=None,
        edge_color=None,
        face_color=None,
        z_index=None,
    ):
        """Add ellipses to the current layer.

        Parameters
        ----------
        data : Array | List[Array]
            List of ellipse data where each element is a (4, D) array of 4 vertices
            in D dimensions representing a bounding box, or a (2, D) array of
            center position and radii magnitudes in D dimensions.
            Can be a 3-dimensional array for multiple shapes, or list of 2 or 4
            vertices for a single shape.
        edge_width : float | list
            thickness of lines and edges. If a list is supplied it must be the
            same length as the length of `data` and each element will be
            applied to each shape otherwise the same value will be used for all
            shapes.
        edge_color : str | tuple | list
            If string can be any color name recognized by vispy or hex value if
            starting with `#`. If array-like must be 1-dimensional array with 3
            or 4 elements. If a list is supplied it must be the same length as
            the length of `data` and each element will be applied to each shape
            otherwise the same value will be used for all shapes.
        face_color : str | tuple | list
            If string can be any color name recognized by vispy or hex value if
            starting with `#`. If array-like must be 1-dimensional array with 3
            or 4 elements. If a list is supplied it must be the same length as
            the length of `data` and each element will be applied to each shape
            otherwise the same value will be used for all shapes.
        z_index : int | list
            Specifier of z order priority. Shapes with higher z order are
            displayed ontop of others. If a list is supplied it must be the
            same length as the length of `data` and each element will be
            applied to each shape otherwise the same value will be used for all
            shapes.
        """

        valid_elem_per_shape = (2, 4)
        validate_num_vertices(
            data, 'ellipse', valid_vertices=valid_elem_per_shape
        )

        self.add(
            data,
            shape_type='ellipse',
            edge_width=edge_width,
            edge_color=edge_color,
            face_color=face_color,
            z_index=z_index,
        )

    def add_polygons(
        self,
        data,
        *,
        edge_width=None,
        edge_color=None,
        face_color=None,
        z_index=None,
    ):
        """Add polygons to the current layer.

        Parameters
        ----------
        data : Array | List[Array]
            List of polygon data where each element is a (V, D) array of V vertices
            in D dimensions representing a polygon. Can be a 3-dimensional array if
            polygons have same number of vertices, or a list of V vertices for a
            single polygon.
        edge_width : float | list
            thickness of lines and edges. If a list is supplied it must be the
            same length as the length of `data` and each element will be
            applied to each shape otherwise the same value will be used for all
            shapes.
        edge_color : str | tuple | list
            If string can be any color name recognized by vispy or hex value if
            starting with `#`. If array-like must be 1-dimensional array with 3
            or 4 elements. If a list is supplied it must be the same length as
            the length of `data` and each element will be applied to each shape
            otherwise the same value will be used for all shapes.
        face_color : str | tuple | list
            If string can be any color name recognized by vispy or hex value if
            starting with `#`. If array-like must be 1-dimensional array with 3
            or 4 elements. If a list is supplied it must be the same length as
            the length of `data` and each element will be applied to each shape
            otherwise the same value will be used for all shapes.
        z_index : int | list
            Specifier of z order priority. Shapes with higher z order are
            displayed ontop of others. If a list is supplied it must be the
            same length as the length of `data` and each element will be
            applied to each shape otherwise the same value will be used for all
            shapes.
        """

        min_vertices = 3
        validate_num_vertices(data, 'polygon', min_vertices=min_vertices)

        self.add(
            data,
            shape_type='polygon',
            edge_width=edge_width,
            edge_color=edge_color,
            face_color=face_color,
            z_index=z_index,
        )

    def add_lines(
        self,
        data,
        *,
        edge_width=None,
        edge_color=None,
        face_color=None,
        z_index=None,
    ):
        """Add lines to the current layer.

        Parameters
        ----------
        data : Array | List[Array]
            List of line data where each element is a (2, D) array of 2 vertices
            in D dimensions representing a line. Can be a 3-dimensional array for
            multiple shapes, or list of 2 vertices for a single shape.
        edge_width : float | list
            thickness of lines and edges. If a list is supplied it must be the
            same length as the length of `data` and each element will be
            applied to each shape otherwise the same value will be used for all
            shapes.
        edge_color : str | tuple | list
            If string can be any color name recognized by vispy or hex value if
            starting with `#`. If array-like must be 1-dimensional array with 3
            or 4 elements. If a list is supplied it must be the same length as
            the length of `data` and each element will be applied to each shape
            otherwise the same value will be used for all shapes.
        face_color : str | tuple | list
            If string can be any color name recognized by vispy or hex value if
            starting with `#`. If array-like must be 1-dimensional array with 3
            or 4 elements. If a list is supplied it must be the same length as
            the length of `data` and each element will be applied to each shape
            otherwise the same value will be used for all shapes.
        z_index : int | list
            Specifier of z order priority. Shapes with higher z order are
            displayed ontop of others. If a list is supplied it must be the
            same length as the length of `data` and each element will be
            applied to each shape otherwise the same value will be used for all
            shapes.
        """

        valid_vertices_per_line = (2,)
        validate_num_vertices(
            data, 'line', valid_vertices=valid_vertices_per_line
        )

        self.add(
            data,
            shape_type='line',
            edge_width=edge_width,
            edge_color=edge_color,
            face_color=face_color,
            z_index=z_index,
        )

    def add_paths(
        self,
        data,
        *,
        edge_width=None,
        edge_color=None,
        face_color=None,
        z_index=None,
    ):
        """Add paths to the current layer.

        Parameters
        ----------
        data : Array | List[Array]
            List of path data where each element is a (V, D) array of V vertices
            in D dimensions representing a path. Can be a 3-dimensional array
            if all paths have same number of vertices, or a list of V vertices
            for a single path.
        edge_width : float | list
            thickness of lines and edges. If a list is supplied it must be the
            same length as the length of `data` and each element will be
            applied to each shape otherwise the same value will be used for all
            shapes.
        edge_color : str | tuple | list
            If string can be any color name recognized by vispy or hex value if
            starting with `#`. If array-like must be 1-dimensional array with 3
            or 4 elements. If a list is supplied it must be the same length as
            the length of `data` and each element will be applied to each shape
            otherwise the same value will be used for all shapes.
        face_color : str | tuple | list
            If string can be any color name recognized by vispy or hex value if
            starting with `#`. If array-like must be 1-dimensional array with 3
            or 4 elements. If a list is supplied it must be the same length as
            the length of `data` and each element will be applied to each shape
            otherwise the same value will be used for all shapes.
        z_index : int | list
            Specifier of z order priority. Shapes with higher z order are
            displayed ontop of others. If a list is supplied it must be the
            same length as the length of `data` and each element will be
            applied to each shape otherwise the same value will be used for all
            shapes.
        """

        min_vertices_per_path = 2
        validate_num_vertices(data, 'path', min_vertices=min_vertices_per_path)

        self.add(
            data,
            shape_type='path',
            edge_width=edge_width,
            edge_color=edge_color,
            face_color=face_color,
            z_index=z_index,
        )

    def add(
        self,
        data,
        *,
        shape_type='rectangle',
        edge_width=None,
        edge_color=None,
        face_color=None,
        z_index=None,
        gui=False,
    ):
        """Add shapes to the current layer.

        Parameters
        ----------
        data : Array | Tuple(Array,str) | List[Array | Tuple(Array, str)] | Tuple(List[Array], str)
            List of shape data, where each element is either an (N, D) array of the
            N vertices of a shape in D dimensions or a tuple containing an array of
            the N vertices and the shape_type string. When a shape_type is present,
            it overrides keyword arg shape_type. Can be an 3-dimensional array
            if each shape has the same number of vertices.
        shape_type : string | list
            String of shape shape_type, must be one of "{'line', 'rectangle',
            'ellipse', 'path', 'polygon'}". If a list is supplied it must be
            the same length as the length of `data` and each element will be
            applied to each shape otherwise the same value will be used for all
            shapes. Overridden by data shape_type, if present.
        edge_width : float | list
            thickness of lines and edges. If a list is supplied it must be the
            same length as the length of `data` and each element will be
            applied to each shape otherwise the same value will be used for all
            shapes.
        edge_color : str | tuple | list
            If string can be any color name recognized by vispy or hex value if
            starting with `#`. If array-like must be 1-dimensional array with 3
            or 4 elements. If a list is supplied it must be the same length as
            the length of `data` and each element will be applied to each shape
            otherwise the same value will be used for all shapes.
        face_color : str | tuple | list
            If string can be any color name recognized by vispy or hex value if
            starting with `#`. If array-like must be 1-dimensional array with 3
            or 4 elements. If a list is supplied it must be the same length as
            the length of `data` and each element will be applied to each shape
            otherwise the same value will be used for all shapes.
        z_index : int | list
            Specifier of z order priority. Shapes with higher z order are
            displayed ontop of others. If a list is supplied it must be the
            same length as the length of `data` and each element will be
            applied to each shape otherwise the same value will be used for all
            shapes.
        gui: bool
            Whether the shape is drawn by drawing in the gui.
        """
        data, shape_type = extract_shape_type(data, shape_type)

        n_new_shapes = number_of_shapes(data)

        if n_new_shapes > 0:
            self.events.data(
                value=self.data,
                action=ActionType.ADDING,
                data_indices=(-1,),
                vertex_indices=((),),
            )
            self._add_shapes(
                data,
                shape_type=shape_type,
                edge_width=edge_width,
                edge_color=edge_color,
                face_color=face_color,
                z_index=z_index,
                n_new_shapes=n_new_shapes,
            )
            # This should only emit when programmatically adding as with drawing this leads to premature emit.
            if not gui:
                self.events.data(
                    value=self.data,
                    action=ActionType.ADDED,
                    data_indices=(-1,),
                    vertex_indices=((),),
                )

    def _init_shapes(
        self,
        data,
        *,
        shape_type='rectangle',
        edge_width=None,
        edge_color=None,
        edge_color_cycle,
        edge_colormap,
        edge_contrast_limits,
        face_color=None,
        face_color_cycle,
        face_colormap,
        face_contrast_limits,
        z_index=None,
    ):
        """Add shapes to the data view.

        Parameters
        ----------
        data : Array | Tuple(Array,str) | List[Array | Tuple(Array, str)] | Tuple(List[Array], str)
            List of shape data, where each element is either an (N, D) array of the
            N vertices of a shape in D dimensions or a tuple containing an array of
            the N vertices and the shape_type string. When a shape_type is present,
            it overrides keyword arg shape_type. Can be an 3-dimensional array
            if each shape has the same number of vertices.
        shape_type : string | list
            String of shape shape_type, must be one of "{'line', 'rectangle',
            'ellipse', 'path', 'polygon'}". If a list is supplied it must be
            the same length as the length of `data` and each element will be
            applied to each shape otherwise the same value will be used for all
            shapes. Overriden by data shape_type, if present.
        edge_width : float | list
            thickness of lines and edges. If a list is supplied it must be the
            same length as the length of `data` and each element will be
            applied to each shape otherwise the same value will be used for all
            shapes.
        edge_color : str | tuple | list
            If string can be any color name recognized by vispy or hex value if
            starting with `#`. If array-like must be 1-dimensional array with 3
            or 4 elements. If a list is supplied it must be the same length as
            the length of `data` and each element will be applied to each shape
            otherwise the same value will be used for all shapes.
        face_color : str | tuple | list
            If string can be any color name recognized by vispy or hex value if
            starting with `#`. If array-like must be 1-dimensional array with 3
            or 4 elements. If a list is supplied it must be the same length as
            the length of `data` and each element will be applied to each shape
            otherwise the same value will be used for all shapes.
        z_index : int | list
            Specifier of z order priority. Shapes with higher z order are
            displayed ontop of others. If a list is supplied it must be the
            same length as the length of `data` and each element will be
            applied to each shape otherwise the same value will be used for all
            shapes.
        """

        n_shapes = number_of_shapes(data)
        with self.block_update_properties():
            self._edge_color_property = ''
            self.edge_color_cycle_map = {}
            self.edge_colormap = edge_colormap
            self._edge_contrast_limits = edge_contrast_limits
            if edge_color_cycle is None:
                edge_color_cycle = deepcopy(DEFAULT_COLOR_CYCLE)
            self.edge_color_cycle = edge_color_cycle
            edge_color = self._initialize_color(
                edge_color, attribute='edge', n_shapes=n_shapes
            )

            self._face_color_property = ''
            self.face_color_cycle_map = {}
            self.face_colormap = face_colormap
            self._face_contrast_limits = face_contrast_limits
            if face_color_cycle is None:
                face_color_cycle = deepcopy(DEFAULT_COLOR_CYCLE)
            self.face_color_cycle = face_color_cycle
            face_color = self._initialize_color(
                face_color, attribute='face', n_shapes=n_shapes
            )

        with self.block_thumbnail_update():
            self._add_shapes(
                data,
                shape_type=shape_type,
                edge_width=edge_width,
                edge_color=edge_color,
                face_color=face_color,
                z_index=z_index,
                n_new_shapes=n_shapes,
            )
            self._data_view._update_z_order()
            self.refresh_colors()

    def _add_shapes(
        self,
        data,
        *,
        shape_type='rectangle',
        edge_width=None,
        edge_color=None,
        face_color=None,
        z_index=None,
        n_new_shapes=0,
    ):
        """Add shapes to the data view.

        Parameters
        ----------
        data : Array | Tuple(Array,str) | List[Array | Tuple(Array, str)] | Tuple(List[Array], str)
            List of shape data, where each element is either an (N, D) array of the
            N vertices of a shape in D dimensions or a tuple containing an array of
            the N vertices and the shape_type string. When a shape_type is present,
            it overrides keyword arg shape_type. Can be an 3-dimensional array
            if each shape has the same number of vertices.
        shape_type : string | list
            String of shape shape_type, must be one of "{'line', 'rectangle',
            'ellipse', 'path', 'polygon'}". If a list is supplied it must be
            the same length as the length of `data` and each element will be
            applied to each shape otherwise the same value will be used for all
            shapes. Overridden by data shape_type, if present.
        edge_width : float | list
            thickness of lines and edges. If a list is supplied it must be the
            same length as the length of `data` and each element will be
            applied to each shape otherwise the same value will be used for all
            shapes.
        edge_color : str | tuple | list
            If string can be any color name recognized by vispy or hex value if
            starting with `#`. If array-like must be 1-dimensional array with 3
            or 4 elements. If a list is supplied it must be the same length as
            the length of `data` and each element will be applied to each shape
            otherwise the same value will be used for all shapes.
        face_color : str | tuple | list
            If string can be any color name recognized by vispy or hex value if
            starting with `#`. If array-like must be 1-dimensional array with 3
            or 4 elements. If a list is supplied it must be the same length as
            the length of `data` and each element will be applied to each shape
            otherwise the same value will be used for all shapes.
        z_index : int | list
            Specifier of z order priority. Shapes with higher z order are
            displayed on top of others. If a list is supplied it must be the
            same length as the length of `data` and each element will be
            applied to each shape otherwise the same value will be used for all
            shapes.
        n_new_shapes: int
            The number of new shapes to be added to the Shapes layer.
        """
        if n_new_shapes > 0:
            total_shapes = n_new_shapes + self.nshapes
            self._feature_table.resize(total_shapes)
            if hasattr(self, "text"):
                self.text.apply(self.features)

        if edge_color is None:
            edge_color = self._get_new_shape_color(
                n_new_shapes, attribute='edge'
            )
        if face_color is None:
            face_color = self._get_new_shape_color(
                n_new_shapes, attribute='face'
            )

        if edge_width is None:
            edge_width = self.current_edge_width
        if edge_color is None:
            edge_color = self._current_edge_color
        if face_color is None:
            face_color = self._current_face_color
        if self._data_view is not None:
            z_index = z_index or max(self._data_view._z_index, default=-1) + 1
        else:
            z_index = z_index or 0

        if len(data) > 0:
            if np.array(data[0]).ndim == 1:
                # If a single array for a shape has been passed turn into list
                data = [data]

            # transform the colors
            transformed_ec = transform_color_with_defaults(
                num_entries=len(data),
                colors=edge_color,
                elem_name="edge_color",
                default="white",
            )
            transformed_edge_color = normalize_and_broadcast_colors(
                len(data), transformed_ec
            )
            transformed_fc = transform_color_with_defaults(
                num_entries=len(data),
                colors=face_color,
                elem_name="face_color",
                default="white",
            )
            transformed_face_color = normalize_and_broadcast_colors(
                len(data), transformed_fc
            )

            # Turn input arguments into iterables
            shape_inputs = zip(
                data,
                ensure_iterable(shape_type),
                ensure_iterable(edge_width),
                transformed_edge_color,
                transformed_face_color,
                ensure_iterable(z_index),
            )

            self._add_shapes_to_view(shape_inputs, self._data_view)

        self._display_order_stored = copy(self._slice_input.order)
        self._ndisplay_stored = copy(self._slice_input.ndisplay)
        self._update_dims()

    def _add_shapes_to_view(self, shape_inputs, data_view):
        """Build new shapes and add them to the _data_view"""

        shape_inputs = tuple(shape_inputs)

        # build all shapes
        sh_inp = tuple(
            (
                shape_classes[ShapeType(st)](
                    d,
                    edge_width=ew,
                    z_index=z,
                    dims_order=self._slice_input.order,
                    ndisplay=self._slice_input.ndisplay,
                ),
                ec,
                fc,
            )
            for d, st, ew, ec, fc, z in shape_inputs
        )

        shapes, edge_colors, face_colors = tuple(zip(*sh_inp))

        # Add all shapes at once (faster than adding them one by one)
        data_view.add(
            shape=shapes,
            edge_color=edge_colors,
            face_color=face_colors,
            z_refresh=False,
        )

        data_view._update_z_order()

    @property
    def text(self) -> TextManager:
        """TextManager: The TextManager object containing the text properties"""
        return self._text

    @text.setter
    def text(self, text):
        self._text._update_from_layer(
            text=text,
            features=self.features,
        )

    def refresh_text(self):
        """Refresh the text values.

        This is generally used if the properties were updated without changing the data
        """
        self.text.refresh(self.features)

    @property
    def _normalized_scale_factor(self):
        """Scale factor accounting for layer scale.

        This is often needed when calculating screen-space sizes and distances
        of vertices for interactivity (rescaling, adding vertices, etc).
        """
        return self.scale_factor / self.scale[-1]

    @property
    def _normalized_vertex_radius(self):
        """Vertex radius normalized to screen space."""
        return self._vertex_size * self._normalized_scale_factor / 2

    def _set_view_slice(self):
        """Set the view given the slicing indices."""
<<<<<<< HEAD
        ndisplay = self._slice_input.ndisplay
        if ndisplay != self._ndisplay_stored:
            self.selected_data = set()
            self._data_view.ndisplay = min(self.ndim, ndisplay)
            self._ndisplay_stored = ndisplay
            self._clipboard = {}

        if self._slice_input.order != self._display_order_stored:
            self.selected_data = set()
            self._data_view.update_dims_order(self._slice_input.order)
            self._display_order_stored = copy(self._slice_input.order)
            # Clear clipboard if dimensions swap
            self._clipboard = {}

        slice_key = np.array(self._data_slice.point)[
            self._slice_input.not_displayed
        ]
        if not np.array_equal(slice_key, self._data_view.slice_key):
            self.selected_data = set()
        self._data_view.slice_key = slice_key
=======
        with self._data_view.batched_updates():
            ndisplay = self._slice_input.ndisplay
            if ndisplay != self._ndisplay_stored:
                self.selected_data = set()
                self._data_view.ndisplay = min(self.ndim, ndisplay)
                self._ndisplay_stored = ndisplay
                self._clipboard = {}

            if self._slice_input.order != self._display_order_stored:
                self.selected_data = set()
                self._data_view.update_dims_order(self._slice_input.order)
                self._display_order_stored = copy(self._slice_input.order)
                # Clear clipboard if dimensions swap
                self._clipboard = {}

            slice_key = np.array(self._slice_indices)[
                self._slice_input.not_displayed
            ]
            if not np.array_equal(slice_key, self._data_view.slice_key):
                self.selected_data = set()
            self._data_view.slice_key = slice_key
>>>>>>> cc8d3ec9

    def interaction_box(self, index):
        """Create the interaction box around a shape or list of shapes.
        If a single index is passed then the boudning box will be inherited
        from that shapes interaction box. If list of indices is passed it will
        be computed directly.

        Parameters
        ----------
        index : int | list
            Index of a single shape, or a list of shapes around which to
            construct the interaction box

        Returns
        -------
        box : np.ndarray
            10x2 array of vertices of the interaction box. The first 8 points
            are the corners and midpoints of the box in clockwise order
            starting in the upper-left corner. The 9th point is the center of
            the box, and the last point is the location of the rotation handle
            that can be used to rotate the box
        """
        if isinstance(index, (list, np.ndarray, set)):
            if len(index) == 0:
                box = None
            elif len(index) == 1:
                box = copy(self._data_view.shapes[next(iter(index))]._box)
            else:
                indices = np.isin(self._data_view.displayed_index, list(index))
                box = create_box(self._data_view.displayed_vertices[indices])
        else:
            box = copy(self._data_view.shapes[index]._box)

        if box is not None:
            rot = box[Box.TOP_CENTER]
            length_box = np.linalg.norm(
                box[Box.BOTTOM_LEFT] - box[Box.TOP_LEFT]
            )
            if length_box > 0:
                r = (
                    self._rotation_handle_length
                    * self._normalized_scale_factor
                )
                rot = (
                    rot
                    - r
                    * (box[Box.BOTTOM_LEFT] - box[Box.TOP_LEFT])
                    / length_box
                )
            box = np.append(box, [rot], axis=0)

        return box

    def _outline_shapes(self):
        """Find outlines of any selected or hovered shapes.

        Returns
        -------
        vertices : None | np.ndarray
            Nx2 array of any vertices of outline or None
        triangles : None | np.ndarray
            Mx3 array of any indices of vertices for triangles of outline or
            None
        """
        if self._value is not None and (
            self._value[0] is not None or len(self.selected_data) > 0
        ):
            if len(self.selected_data) > 0:
                index = list(self.selected_data)
                if self._value[0] is not None:
                    if self._value[0] in index:
                        pass
                    else:
                        index.append(self._value[0])
                index.sort()
            else:
                index = self._value[0]

            centers, offsets, triangles = self._data_view.outline(index)
            vertices = centers + (
                self._normalized_scale_factor * self._highlight_width * offsets
            )
            vertices = vertices[:, ::-1]
        else:
            vertices = None
            triangles = None

        return vertices, triangles

    def _compute_vertices_and_box(self):
        """Compute location of highlight vertices and box for rendering.

        Returns
        -------
        vertices : np.ndarray
            Nx2 array of any vertices to be rendered as Markers
        face_color : str
            String of the face color of the Markers
        edge_color : str
            String of the edge color of the Markers and Line for the box
        pos : np.ndarray
            Nx2 array of vertices of the box that will be rendered using a
            Vispy Line
        width : float
            Width of the box edge
        """
        if len(self.selected_data) > 0:
            if self._mode == Mode.SELECT:
                # If in select mode just show the interaction boudning box
                # including its vertices and the rotation handle
                box = self._selected_box[Box.WITH_HANDLE]
                if self._value[0] is None or self._value[1] is None:
                    face_color = 'white'
                else:
                    face_color = self._highlight_color
                edge_color = self._highlight_color
                vertices = box[:, ::-1]
                # Use a subset of the vertices of the interaction_box to plot
                # the line around the edge
                pos = box[Box.LINE_HANDLE][:, ::-1]
                width = 1.5
            elif self._mode in (
                [
                    Mode.DIRECT,
                    Mode.ADD_PATH,
                    Mode.ADD_POLYGON,
                    Mode.ADD_POLYGON_LASSO,
                    Mode.ADD_RECTANGLE,
                    Mode.ADD_ELLIPSE,
                    Mode.ADD_LINE,
                    Mode.VERTEX_INSERT,
                    Mode.VERTEX_REMOVE,
                ]
            ):
                # If in one of these mode show the vertices of the shape itself
                inds = np.isin(
                    self._data_view.displayed_index, list(self.selected_data)
                )
                vertices = self._data_view.displayed_vertices[inds][:, ::-1]
                # If currently adding path don't show box over last vertex
                if self._mode == Mode.ADD_PATH:
                    vertices = vertices[:-1]

                if self._value[0] is None or self._value[1] is None:
                    face_color = 'white'
                else:
                    face_color = self._highlight_color
                edge_color = self._highlight_color
                pos = None
                width = 0
            else:
                # Otherwise show nothing
                vertices = np.empty((0, 2))
                face_color = 'white'
                edge_color = 'white'
                pos = None
                width = 0
        elif self._is_selecting:
            # If currently dragging a selection box just show an outline of
            # that box
            vertices = np.empty((0, 2))
            edge_color = self._highlight_color
            face_color = 'white'
            box = create_box(self._drag_box)
            width = 1.5
            # Use a subset of the vertices of the interaction_box to plot
            # the line around the edge
            pos = box[Box.LINE][:, ::-1]
        else:
            # Otherwise show nothing
            vertices = np.empty((0, 2))
            face_color = 'white'
            edge_color = 'white'
            pos = None
            width = 0

        return vertices, face_color, edge_color, pos, width

    def _set_highlight(self, force=False):
        """Render highlights of shapes.

        Includes boundaries, vertices, interaction boxes, and the drag
        selection box when appropriate.

        Parameters
        ----------
        force : bool
            Bool that forces a redraw to occur when `True`
        """
        # Check if any shape or vertex ids have changed since last call
        if (
            self.selected_data == self._selected_data_stored
            and np.array_equal(self._value, self._value_stored)
            and np.array_equal(self._drag_box, self._drag_box_stored)
        ) and not force:
            return
        self._selected_data_stored = copy(self.selected_data)
        self._value_stored = copy(self._value)
        self._drag_box_stored = copy(self._drag_box)
        self.events.highlight()

    def _finish_drawing(self, event=None):
        """Reset properties used in shape drawing."""
        index = copy(self._moving_value[0])
        self._is_moving = False
        self.selected_data = set()
        self._drag_start = None
        self._drag_box = None
        self._is_selecting = False
        self._fixed_vertex = None
        self._value = (None, None)
        self._moving_value = (None, None)
        if self._is_creating is True:
            if self._mode == Mode.ADD_PATH:
                vertices = self._data_view.shapes[index].data
                if len(vertices) <= 2:
                    self._data_view.remove(index)
                else:
                    self._data_view.edit(index, vertices[:-1])
            if self._mode in {Mode.ADD_POLYGON, Mode.ADD_POLYGON_LASSO}:
                vertices = self._data_view.shapes[index].data
                if len(vertices) <= 3:
                    self._data_view.remove(index)
                elif self._mode == Mode.ADD_POLYGON:
                    self._data_view.edit(index, vertices[:-1])
                else:
                    vertices = rdp(
                        vertices,
                        epsilon=get_settings().experimental.rdp_epsilon,
                    )
                    self._data_view.edit(
                        index,
                        vertices[:-1],
                        new_type=shape_classes[ShapeType.POLYGON],
                    )
        # handles the case that
        if index is not None:
            self.events.data(
                value=self.data,
                action=ActionType.ADDED,
                data_indices=(-1,),
                vertex_indices=((),),
            )
        self._is_creating = False
        self._update_dims()

    @contextmanager
    def block_thumbnail_update(self):
        """Use this context manager to block thumbnail updates"""
        previous = self._allow_thumbnail_update
        self._allow_thumbnail_update = False
        try:
            yield
        finally:
            self._allow_thumbnail_update = previous

    def _update_thumbnail(self, event=None):
        """Update thumbnail with current shapes and colors."""
        # Set the thumbnail to black, opacity 1
        colormapped = np.zeros(self._thumbnail_shape)
        colormapped[..., 3] = 1
        # if the shapes layer is empty, don't update, just leave it black
        if len(self.data) == 0:
            self.thumbnail = colormapped
        # don't update the thumbnail if dragging a shape
        elif self._is_moving is False and self._allow_thumbnail_update is True:
            # calculate min vals for the vertices and pad with 0.5
            # the offset is needed to ensure that the top left corner of the shapes
            # corresponds to the top left corner of the thumbnail
            de = self._extent_data
            offset = (
                np.array([de[0, d] for d in self._slice_input.displayed]) + 0.5
            )
            # calculate range of values for the vertices and pad with 1
            # padding ensures the entire shape can be represented in the thumbnail
            # without getting clipped
            shape = np.ceil(
                [de[1, d] - de[0, d] + 1 for d in self._slice_input.displayed]
            ).astype(int)
            zoom_factor = np.divide(
                self._thumbnail_shape[:2], shape[-2:]
            ).min()

            colormapped = self._data_view.to_colors(
                colors_shape=self._thumbnail_shape[:2],
                zoom_factor=zoom_factor,
                offset=offset[-2:],
                max_shapes=self._max_shapes_thumbnail,
            )

            self.thumbnail = colormapped

    def remove_selected(self):
        """Remove any selected shapes."""
        index = list(self.selected_data)
        to_remove = sorted(index, reverse=True)

        if len(index) > 0:
            self.events.data(
                value=self.data,
                action=ActionType.REMOVING,
                data_indices=tuple(
                    index,
                ),
                vertex_indices=((),),
            )
            for ind in to_remove:
                self._data_view.remove(ind)

            self._feature_table.remove(index)
            self.text.remove(index)
            self._data_view._edge_color = np.delete(
                self._data_view._edge_color, index, axis=0
            )
            self._data_view._face_color = np.delete(
                self._data_view._face_color, index, axis=0
            )
            self.events.data(
                value=self.data,
                action=ActionType.REMOVED,
                data_indices=tuple(
                    index,
                ),
                vertex_indices=((),),
            )
        self.selected_data.clear()
        self._finish_drawing()

    def _rotate_box(self, angle, center=(0, 0)):
        """Perform a rotation on the selected box.

        Parameters
        ----------
        angle : float
            angle specifying rotation of shapes in degrees.
        center : list
            coordinates of center of rotation.
        """
        theta = np.radians(angle)
        transform = np.array(
            [[np.cos(theta), np.sin(theta)], [-np.sin(theta), np.cos(theta)]]
        )
        box = self._selected_box - center
        self._selected_box = box @ transform.T + center

    def _scale_box(self, scale, center=(0, 0)):
        """Perform a scaling on the selected box.

        Parameters
        ----------
        scale : float, list
            scalar or list specifying rescaling of shape.
        center : list
            coordinates of center of rotation.
        """
        if not isinstance(scale, (list, np.ndarray)):
            scale = [scale, scale]
        box = self._selected_box - center
        box = np.array(box * scale)
        if not np.array_equal(box[Box.TOP_CENTER], box[Box.HANDLE]):
            r = self._rotation_handle_length * self._normalized_scale_factor
            handle_vec = box[Box.HANDLE] - box[Box.TOP_CENTER]
            cur_len = np.linalg.norm(handle_vec)
            box[Box.HANDLE] = box[Box.TOP_CENTER] + r * handle_vec / cur_len
        self._selected_box = box + center

    def _transform_box(self, transform, center=(0, 0)):
        """Perform a linear transformation on the selected box.

        Parameters
        ----------
        transform : np.ndarray
            2x2 array specifying linear transform.
        center : list
            coordinates of center of rotation.
        """
        box = self._selected_box - center
        box = box @ transform.T
        if not np.array_equal(box[Box.TOP_CENTER], box[Box.HANDLE]):
            r = self._rotation_handle_length * self._normalized_scale_factor
            handle_vec = box[Box.HANDLE] - box[Box.TOP_CENTER]
            cur_len = np.linalg.norm(handle_vec)
            box[Box.HANDLE] = box[Box.TOP_CENTER] + r * handle_vec / cur_len
        self._selected_box = box + center

    def _update_draw(
        self, scale_factor, corner_pixels_displayed, shape_threshold
    ):
        super()._update_draw(
            scale_factor, corner_pixels_displayed, shape_threshold
        )
        self._set_highlight(force=True)

    def _get_value(self, position):
        """Value of the data at a position in data coordinates.

        Parameters
        ----------
        position : tuple
            Position in data coordinates.

        Returns
        -------
        shape : int | None
            Index of shape if any that is at the coordinates. Returns `None`
            if no shape is found.
        vertex : int | None
            Index of vertex if any that is at the coordinates. Returns `None`
            if no vertex is found.
        """
        if self._slice_input.ndisplay == 3:
            return (None, None)

        if self._is_moving:
            return self._moving_value

        coord = [position[i] for i in self._slice_input.displayed]

        # Check selected shapes
        value = None
        selected_index = list(self.selected_data)

        if len(selected_index) > 0:
            self.scale[self._slice_input.displayed]
            # Get the vertex sizes. They need to be rescaled by a few parameters:
            # - scale_factor, because vertex sizes are zoom-invariant
            # - scale, because vertex sizes are not affected by scale (unlike in Points)
            # - 2, because the radius is what we need

            if self._mode == Mode.SELECT:
                # Check if inside vertex of interaction box or rotation handle
                box = self._selected_box[Box.WITH_HANDLE]
                distances = abs(box - coord)

                # Check if any matching vertices
                matches = np.all(
                    distances <= self._normalized_vertex_radius, axis=1
                ).nonzero()
                if len(matches[0]) > 0:
                    value = (selected_index[0], matches[0][-1])
            elif self._mode in (
                [Mode.DIRECT, Mode.VERTEX_INSERT, Mode.VERTEX_REMOVE]
            ):
                # Check if inside vertex of shape
                inds = np.isin(self._data_view.displayed_index, selected_index)
                vertices = self._data_view.displayed_vertices[inds]
                distances = abs(vertices - coord)

                # Check if any matching vertices
                matches = np.all(
                    distances <= self._normalized_vertex_radius, axis=1
                ).nonzero()[0]
                if len(matches) > 0:
                    index = inds.nonzero()[0][matches[-1]]
                    shape = self._data_view.displayed_index[index]
                    vals, idx = np.unique(
                        self._data_view.displayed_index, return_index=True
                    )
                    shape_in_list = list(vals).index(shape)
                    value = (shape, index - idx[shape_in_list])

        if value is None:
            # Check if mouse inside shape
            shape = self._data_view.inside(coord)
            value = (shape, None)

        return value

    def _get_value_3d(
        self,
        start_point: np.ndarray,
        end_point: np.ndarray,
        dims_displayed: List[int],
    ) -> Tuple[Union[float, int], None]:
        """Get the layer data value along a ray

        Parameters
        ----------
        start_point : np.ndarray
            The start position of the ray used to interrogate the data.
        end_point : np.ndarray
            The end position of the ray used to interrogate the data.
        dims_displayed : List[int]
            The indices of the dimensions currently displayed in the Viewer.

        Returns
        -------
        value
            The data value along the supplied ray.
        vertex : None
            Index of vertex if any that is at the coordinates. Always returns `None`.
        """
        value, _ = self._get_index_and_intersection(
            start_point=start_point,
            end_point=end_point,
            dims_displayed=dims_displayed,
        )

        return value, None

    def _get_index_and_intersection(
        self,
        start_point: np.ndarray,
        end_point: np.ndarray,
        dims_displayed: List[int],
    ) -> Tuple[Union[None, float, int], Union[None, np.ndarray]]:
        """Get the shape index and intersection point of the first shape
        (i.e., closest to start_point) along the specified 3D line segment.

        Note: this method is meant to be used for 3D intersection and returns
        (None, None) when used in 2D (i.e., len(dims_displayed) is 2).

        Parameters
        ----------
        start_point : np.ndarray
            The start position of the ray used to interrogate the data in
            layer coordinates.
        end_point : np.ndarray
            The end position of the ray used to interrogate the data in
            layer coordinates.
        dims_displayed : List[int]
            The indices of the dimensions currently displayed in the Viewer.

        Returns
        -------
        value Union[None, float, int]
            The data value along the supplied ray.
        intersection_point : Union[None, np.ndarray]
            (n,) array containing the point where the ray intersects the first shape
            (i.e., the shape most in the foreground). The coordinate is in layer
            coordinates.
        """
        if len(dims_displayed) != 3:
            # return None if in 2D mode
            return None, None
        if (start_point is None) or (end_point is None):
            # return None if the ray doesn't intersect the data bounding box
            return None, None

        # Get the normal vector of the click plane
        start_position, ray_direction = nd_line_segment_to_displayed_data_ray(
            start_point=start_point,
            end_point=end_point,
            dims_displayed=dims_displayed,
        )
        value, intersection = self._data_view._inside_3d(
            start_position, ray_direction
        )

        # add the full nD coords to intersection
        intersection_point = start_point.copy()
        intersection_point[dims_displayed] = intersection

        return value, intersection_point

    def get_index_and_intersection(
        self,
        position: np.ndarray,
        view_direction: np.ndarray,
        dims_displayed: List[int],
    ) -> Tuple[Union[float, int], None]:
        """Get the shape index and intersection point of the first shape
        (i.e., closest to start_point) "under" a mouse click.

        See examples/add_points_on_nD_shapes.py for example usage.

        Parameters
        ----------
        position : tuple
            Position in either data or world coordinates.
        view_direction : Optional[np.ndarray]
            A unit vector giving the direction of the ray in nD world coordinates.
            The default value is None.
        dims_displayed : Optional[List[int]]
            A list of the dimensions currently being displayed in the viewer.
            The default value is None.

        Returns
        -------
        value
            The data value along the supplied ray.
        intersection_point : np.ndarray
            (n,) array containing the point where the ray intersects the first shape
            (i.e., the shape most in the foreground). The coordinate is in layer
            coordinates.
        """
        start_point, end_point = self.get_ray_intersections(
            position, view_direction, dims_displayed
        )
        if (start_point is not None) and (end_point is not None):
            shape_index, intersection_point = self._get_index_and_intersection(
                start_point=start_point,
                end_point=end_point,
                dims_displayed=dims_displayed,
            )
        else:
            shape_index = (None,)
            intersection_point = None
        return shape_index, intersection_point

    def move_to_front(self):
        """Moves selected objects to be displayed in front of all others."""
        if len(self.selected_data) == 0:
            return
        new_z_index = max(self._data_view._z_index) + 1
        for index in self.selected_data:
            self._data_view.update_z_index(index, new_z_index)
        self.refresh()

    def move_to_back(self):
        """Moves selected objects to be displayed behind all others."""
        if len(self.selected_data) == 0:
            return
        new_z_index = min(self._data_view._z_index) - 1
        for index in self.selected_data:
            self._data_view.update_z_index(index, new_z_index)
        self.refresh()

    def _copy_data(self):
        """Copy selected shapes to clipboard."""
        if len(self.selected_data) > 0:
            index = list(self.selected_data)
            self._clipboard = {
                'data': [
                    deepcopy(self._data_view.shapes[i])
                    for i in self._selected_data
                ],
                'edge_color': deepcopy(self._data_view._edge_color[index]),
                'face_color': deepcopy(self._data_view._face_color[index]),
                'features': deepcopy(self.features.iloc[index]),
                'indices': self._data_slice.point,
                'text': self.text._copy(index),
            }
        else:
            self._clipboard = {}

    def _paste_data(self):
        """Paste any shapes from clipboard and then selects them."""
        cur_shapes = self.nshapes
        if len(self._clipboard.keys()) > 0:
            # Calculate offset based on dimension shifts
            offset = [
                self._data_slice.point[i] - self._clipboard['indices'][i]
                for i in self._slice_input.not_displayed
            ]

            self._feature_table.append(self._clipboard['features'])
            self.text._paste(**self._clipboard['text'])

            # Add new shape data
            for i, s in enumerate(self._clipboard['data']):
                shape = deepcopy(s)
                data = copy(shape.data)
                not_disp = self._slice_input.not_displayed
                data[:, not_disp] = data[:, not_disp] + np.array(offset)
                shape.data = data
                face_color = self._clipboard['face_color'][i]
                edge_color = self._clipboard['edge_color'][i]
                self._data_view.add(
                    shape, face_color=face_color, edge_color=edge_color
                )

            self.selected_data = set(
                range(cur_shapes, cur_shapes + len(self._clipboard['data']))
            )

            self.move_to_front()

    def to_masks(self, mask_shape=None):
        """Return an array of binary masks, one for each shape.

        Parameters
        ----------
        mask_shape : np.ndarray | tuple | None
            tuple defining shape of mask to be generated. If non specified,
            takes the max of all the vertices

        Returns
        -------
        masks : np.ndarray
            Array where there is one binary mask for each shape
        """
        if mask_shape is None:
            # See https://github.com/napari/napari/issues/2778
            # Point coordinates land on pixel centers. We want to find the
            # smallest shape that will hold the largest point in the data,
            # using rounding.
            mask_shape = np.round(self._extent_data[1]) + 1

        mask_shape = np.ceil(mask_shape).astype('int')
        masks = self._data_view.to_masks(mask_shape=mask_shape)

        return masks

    def to_labels(self, labels_shape=None):
        """Return an integer labels image.

        Parameters
        ----------
        labels_shape : np.ndarray | tuple | None
            Tuple defining shape of labels image to be generated. If non
            specified, takes the max of all the vertiecs

        Returns
        -------
        labels : np.ndarray
            Integer array where each value is either 0 for background or an
            integer up to N for points inside the shape at the index value - 1.
            For overlapping shapes z-ordering will be respected.
        """
        if labels_shape is None:
            # See https://github.com/napari/napari/issues/2778
            # Point coordinates land on pixel centers. We want to find the
            # smallest shape that will hold the largest point in the data,
            # using rounding.
            labels_shape = np.round(self._extent_data[1]) + 1

        labels_shape = np.ceil(labels_shape).astype('int')
        labels = self._data_view.to_labels(labels_shape=labels_shape)

        return labels<|MERGE_RESOLUTION|>--- conflicted
+++ resolved
@@ -2321,28 +2321,6 @@
 
     def _set_view_slice(self):
         """Set the view given the slicing indices."""
-<<<<<<< HEAD
-        ndisplay = self._slice_input.ndisplay
-        if ndisplay != self._ndisplay_stored:
-            self.selected_data = set()
-            self._data_view.ndisplay = min(self.ndim, ndisplay)
-            self._ndisplay_stored = ndisplay
-            self._clipboard = {}
-
-        if self._slice_input.order != self._display_order_stored:
-            self.selected_data = set()
-            self._data_view.update_dims_order(self._slice_input.order)
-            self._display_order_stored = copy(self._slice_input.order)
-            # Clear clipboard if dimensions swap
-            self._clipboard = {}
-
-        slice_key = np.array(self._data_slice.point)[
-            self._slice_input.not_displayed
-        ]
-        if not np.array_equal(slice_key, self._data_view.slice_key):
-            self.selected_data = set()
-        self._data_view.slice_key = slice_key
-=======
         with self._data_view.batched_updates():
             ndisplay = self._slice_input.ndisplay
             if ndisplay != self._ndisplay_stored:
@@ -2358,13 +2336,12 @@
                 # Clear clipboard if dimensions swap
                 self._clipboard = {}
 
-            slice_key = np.array(self._slice_indices)[
+            slice_key = np.array(self._data_slice.point)[
                 self._slice_input.not_displayed
             ]
             if not np.array_equal(slice_key, self._data_view.slice_key):
                 self.selected_data = set()
             self._data_view.slice_key = slice_key
->>>>>>> cc8d3ec9
 
     def interaction_box(self, index):
         """Create the interaction box around a shape or list of shapes.
