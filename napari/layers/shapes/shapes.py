import warnings
from contextlib import contextmanager
from copy import copy, deepcopy
from itertools import cycle
from typing import Dict, List, Tuple, Union

import numpy as np
import pandas as pd
from vispy.color import get_color_names

from ...utils.colormaps import Colormap, ValidColormapArg, ensure_colormap
from ...utils.colormaps.colormap_utils import ColorType
from ...utils.colormaps.standardize_color import (
    hex_to_name,
    rgb_to_hex,
    transform_color,
)
from ...utils.events import Event
from ...utils.events.custom_types import Array
from ...utils.misc import ensure_iterable
from ...utils.translations import trans
from ..base import Layer, no_op
from ..utils.color_manager_utils import guess_continuous, map_property
from ..utils.color_transformations import (
    normalize_and_broadcast_colors,
    transform_color_cycle,
    transform_color_with_defaults,
)
from ..utils.layer_utils import (
    _append_features,
    _features_from_properties,
    _features_to_choices,
    _features_to_properties,
    _remove_features,
    _resize_features,
    _validate_features,
    coerce_current_properties,
    get_current_properties,
)
from ..utils.text_manager import TextManager
from ._shape_list import ShapeList
from ._shapes_constants import (
    BACKSPACE,
    Box,
    ColorMode,
    Mode,
    ShapeType,
    shape_classes,
)
from ._shapes_mouse_bindings import (
    add_ellipse,
    add_line,
    add_path_polygon,
    add_path_polygon_creating,
    add_rectangle,
    finish_drawing_shape,
    highlight,
    select,
    vertex_insert,
    vertex_remove,
)
from ._shapes_utils import (
    create_box,
    extract_shape_type,
    get_default_shape_type,
    get_shape_ndim,
    number_of_shapes,
    validate_num_vertices,
)

DEFAULT_COLOR_CYCLE = np.array([[1, 0, 1, 1], [0, 1, 0, 1]])


_REV_SHAPE_HELP = {
    trans._('hold <space> to pan/zoom'): {
        Mode.VERTEX_INSERT,
        Mode.VERTEX_REMOVE,
        Mode.ADD_RECTANGLE,
        Mode.ADD_ELLIPSE,
        Mode.ADD_LINE,
        Mode.TRANSFORM,
    },
    trans._(
        'hold <space> to pan/zoom, press <esc>, or double click to finish drawing'
    ): {
        Mode.ADD_PATH,
        Mode.ADD_POLYGON,
    },
    trans._(
        'hold <space> to pan/zoom, press <{BACKSPACE}> to remove selected',
        BACKSPACE=BACKSPACE,
    ): {Mode.SELECT, Mode.DIRECT},
    trans._('enter a selection mode to edit shape properties'): {
        Mode.PAN_ZOOM
    },
}


# This avoid duplicating the trans._ help messages above
# as some modes have the same help.
# while most tooling will recognise identical messages,
# this can lead to human error.
_FWD_SHAPE_HELP = {}
for t, modes in _REV_SHAPE_HELP.items():
    for m in modes:
        _FWD_SHAPE_HELP[m] = t


class Shapes(Layer):
    """Shapes layer.

    Parameters
    ----------
    data : list or array
        List of shape data, where each element is an (N, D) array of the
        N vertices of a shape in D dimensions. Can be an 3-dimensional
        array if each shape has the same number of vertices.
    ndim : int
        Number of dimensions for shapes. When data is not None, ndim must be D.
        An empty shapes layer can be instantiated with arbitrary ndim.
    features : dict[str, array-like] or Dataframe-like
        Features table where each row corresponds to a shape and each column
        is a feature.
    properties : dict {str: array (N,)}, DataFrame
        Properties for each shape. Each property should be an array of length N,
        where N is the number of shapes.
    property_choices : dict {str: array (N,)}
        possible values for each property.
    text : str, dict
        Text to be displayed with the shapes. If text is set to a key in properties,
        the value of that property will be displayed. Multiple properties can be
        composed using f-string-like syntax (e.g., '{property_1}, {float_property:.2f}).
        A dictionary can be provided with keyword arguments to set the text values
        and display properties. See TextManager.__init__() for the valid keyword arguments.
        For example usage, see /napari/examples/add_shapes_with_text.py.
    shape_type : string or list
        String of shape shape_type, must be one of "{'line', 'rectangle',
        'ellipse', 'path', 'polygon'}". If a list is supplied it must be
        the same length as the length of `data` and each element will be
        applied to each shape otherwise the same value will be used for all
        shapes.
    edge_width : float or list
        Thickness of lines and edges. If a list is supplied it must be the
        same length as the length of `data` and each element will be
        applied to each shape otherwise the same value will be used for all
        shapes.
    edge_color : str, array-like
        If string can be any color name recognized by vispy or hex value if
        starting with `#`. If array-like must be 1-dimensional array with 3
        or 4 elements. If a list is supplied it must be the same length as
        the length of `data` and each element will be applied to each shape
        otherwise the same value will be used for all shapes.
    edge_color_cycle : np.ndarray, list
        Cycle of colors (provided as string name, RGB, or RGBA) to map to edge_color if a
        categorical attribute is used color the vectors.
    edge_colormap : str, napari.utils.Colormap
        Colormap to set edge_color if a continuous attribute is used to set face_color.
    edge_contrast_limits : None, (float, float)
        clims for mapping the property to a color map. These are the min and max value
        of the specified property that are mapped to 0 and 1, respectively.
        The default value is None. If set the none, the clims will be set to
        (property.min(), property.max())
    face_color : str, array-like
        If string can be any color name recognized by vispy or hex value if
        starting with `#`. If array-like must be 1-dimensional array with 3
        or 4 elements. If a list is supplied it must be the same length as
        the length of `data` and each element will be applied to each shape
        otherwise the same value will be used for all shapes.
    face_color_cycle : np.ndarray, list
        Cycle of colors (provided as string name, RGB, or RGBA) to map to face_color if a
        categorical attribute is used color the vectors.
    face_colormap : str, napari.utils.Colormap
        Colormap to set face_color if a continuous attribute is used to set face_color.
    face_contrast_limits : None, (float, float)
        clims for mapping the property to a color map. These are the min and max value
        of the specified property that are mapped to 0 and 1, respectively.
        The default value is None. If set the none, the clims will be set to
        (property.min(), property.max())
    z_index : int or list
        Specifier of z order priority. Shapes with higher z order are
        displayed ontop of others. If a list is supplied it must be the
        same length as the length of `data` and each element will be
        applied to each shape otherwise the same value will be used for all
        shapes.
    name : str
        Name of the layer.
    metadata : dict
        Layer metadata.
    scale : tuple of float
        Scale factors for the layer.
    translate : tuple of float
        Translation values for the layer.
    rotate : float, 3-tuple of float, or n-D array.
        If a float convert into a 2D rotation matrix using that value as an
        angle. If 3-tuple convert into a 3D rotation matrix, using a yaw,
        pitch, roll convention. Otherwise assume an nD rotation. Angles are
        assumed to be in degrees. They can be converted from radians with
        np.degrees if needed.
    shear : 1-D array or n-D array
        Either a vector of upper triangular values, or an nD shear matrix with
        ones along the main diagonal.
    affine : n-D array or napari.utils.transforms.Affine
        (N+1, N+1) affine transformation matrix in homogeneous coordinates.
        The first (N, N) entries correspond to a linear transform and
        the final column is a length N translation vector and a 1 or a napari
        `Affine` transform object. Applied as an extra transform on top of the
        provided scale, rotate, and shear values.
    opacity : float
        Opacity of the layer visual, between 0.0 and 1.0.
    blending : str
        One of a list of preset blending modes that determines how RGB and
        alpha values of the layer visual get mixed. Allowed values are
        {'opaque', 'translucent', and 'additive'}.
    visible : bool
        Whether the layer visual is currently being displayed.
    cache : bool
        Whether slices of out-of-core datasets should be cached upon retrieval.
        Currently, this only applies to dask arrays.

    Attributes
    ----------
    data : (N, ) list of array
        List of shape data, where each element is an (N, D) array of the
        N vertices of a shape in D dimensions.
    features : Dataframe-like
        Features table where each row corresponds to a shape and each column
        is a feature.
    properties : dict {str: array (N,)}, DataFrame
        Properties for each shape. Each property should be an array of length N,
        where N is the number of shapes.
    text : str, dict
        Text to be displayed with the shapes. If text is set to a key in properties,
        the value of that property will be displayed. Multiple properties can be
        composed using f-string-like syntax (e.g., '{property_1}, {float_property:.2f}).
        For example usage, see /napari/examples/add_shapes_with_text.py.
    shape_type : (N, ) list of str
        Name of shape type for each shape.
    edge_color : str, array-like
        Color of the shape border. Numeric color values should be RGB(A).
    face_color : str, array-like
        Color of the shape face. Numeric color values should be RGB(A).
    edge_width : (N, ) list of float
        Edge width for each shape.
    z_index : (N, ) list of int
        z-index for each shape.
    current_edge_width : float
        Thickness of lines and edges of the next shape to be added or the
        currently selected shape.
    current_edge_color : str
        Color of the edge of the next shape to be added or the currently
        selected shape.
    current_face_color : str
        Color of the face of the next shape to be added or the currently
        selected shape.
    selected_data : set
        List of currently selected shapes.
    nshapes : int
        Total number of shapes.
    mode : Mode
        Interactive mode. The normal, default mode is PAN_ZOOM, which
        allows for normal interactivity with the canvas.

        The SELECT mode allows for entire shapes to be selected, moved and
        resized.

        The DIRECT mode allows for shapes to be selected and their individual
        vertices to be moved.

        The VERTEX_INSERT and VERTEX_REMOVE modes allow for individual
        vertices either to be added to or removed from shapes that are already
        selected. Note that shapes cannot be selected in this mode.

        The ADD_RECTANGLE, ADD_ELLIPSE, ADD_LINE, ADD_PATH, and ADD_POLYGON
        modes all allow for their corresponding shape type to be added.

    Notes
    -----
    _data_dict : Dict of ShapeList
        Dictionary containing all the shape data indexed by slice tuple
    _data_view : ShapeList
        Object containing the currently viewed shape data.
    _selected_data_history : set
        Set of currently selected captured on press of <space>.
    _selected_data_stored : set
        Set of selected previously displayed. Used to prevent rerendering the
        same highlighted shapes when no data has changed.
    _selected_box : None | np.ndarray
        `None` if no shapes are selected, otherwise a 10x2 array of vertices of
        the interaction box. The first 8 points are the corners and midpoints
        of the box. The 9th point is the center of the box, and the last point
        is the location of the rotation handle that can be used to rotate the
        box.
    _drag_start : None | np.ndarray
        If a drag has been started and is in progress then a length 2 array of
        the initial coordinates of the drag. `None` otherwise.
    _drag_box : None | np.ndarray
        If a drag box is being created to select shapes then this is a 2x2
        array of the two extreme corners of the drag. `None` otherwise.
    _drag_box_stored : None | np.ndarray
        If a drag box is being created to select shapes then this is a 2x2
        array of the two extreme corners of the drag that have previously been
        rendered. `None` otherwise. Used to prevent rerendering the same
        drag box when no data has changed.
    _is_moving : bool
        Bool indicating if any shapes are currently being moved.
    _is_selecting : bool
        Bool indicating if a drag box is currently being created in order to
        select shapes.
    _is_creating : bool
        Bool indicating if any shapes are currently being created.
    _fixed_aspect : bool
        Bool indicating if aspect ratio of shapes should be preserved on
        resizing.
    _aspect_ratio : float
        Value of aspect ratio to be preserved if `_fixed_aspect` is `True`.
    _fixed_vertex : None | np.ndarray
        If a scaling or rotation is in progress then a length 2 array of the
        coordinates that are remaining fixed during the move. `None` otherwise.
    _fixed_index : int
        If a scaling or rotation is in progress then the index of the vertex of
        the bounding box that is remaining fixed during the move. `None`
        otherwise.
    _update_properties : bool
        Bool indicating if properties are to allowed to update the selected
        shapes when they are changed. Blocking this prevents circular loops
        when shapes are selected and the properties are changed based on that
        selection
    _allow_thumbnail_update : bool
        Flag set to true to allow the thumbnail to be updated. Blocking the thumbnail
        can be advantageous where responsiveness is critical.
    _clipboard : dict
        Dict of shape objects that are to be used during a copy and paste.
    _colors : list
        List of supported vispy color names.
    _vertex_size : float
        Size of the vertices of the shapes and bounding box in Canvas
        coordinates.
    _rotation_handle_length : float
        Length of the rotation handle of the bounding box in Canvas
        coordinates.
    _input_ndim : int
        Dimensions of shape data.
    _thumbnail_update_thresh : int
        If there are more than this number of shapes, the thumbnail
        won't update during interactive events
    """

    _colors = get_color_names()
    _vertex_size = 10
    _rotation_handle_length = 20
    _highlight_color = (0, 0.6, 1)
    _highlight_width = 1.5

    # If more shapes are present then they are randomly subsampled
    # in the thumbnail
    _max_shapes_thumbnail = 100

    _drag_modes = {
        Mode.PAN_ZOOM: no_op,
        Mode.SELECT: select,
        Mode.DIRECT: select,
        Mode.VERTEX_INSERT: vertex_insert,
        Mode.VERTEX_REMOVE: vertex_remove,
        Mode.ADD_RECTANGLE: add_rectangle,
        Mode.ADD_ELLIPSE: add_ellipse,
        Mode.ADD_LINE: add_line,
        Mode.ADD_PATH: add_path_polygon,
        Mode.ADD_POLYGON: add_path_polygon,
        Mode.TRANSFORM: no_op,
    }

    _move_modes = {
        Mode.PAN_ZOOM: no_op,
        Mode.SELECT: highlight,
        Mode.DIRECT: highlight,
        Mode.VERTEX_INSERT: highlight,
        Mode.VERTEX_REMOVE: highlight,
        Mode.ADD_RECTANGLE: no_op,
        Mode.ADD_ELLIPSE: no_op,
        Mode.ADD_LINE: no_op,
        Mode.ADD_PATH: add_path_polygon_creating,
        Mode.ADD_POLYGON: add_path_polygon_creating,
        Mode.TRANSFORM: no_op,
    }

    _double_click_modes = {
        Mode.PAN_ZOOM: no_op,
        Mode.SELECT: no_op,
        Mode.DIRECT: no_op,
        Mode.VERTEX_INSERT: no_op,
        Mode.VERTEX_REMOVE: no_op,
        Mode.ADD_RECTANGLE: no_op,
        Mode.ADD_ELLIPSE: no_op,
        Mode.ADD_LINE: no_op,
        Mode.ADD_PATH: finish_drawing_shape,
        Mode.ADD_POLYGON: finish_drawing_shape,
        Mode.TRANSFORM: no_op,
    }

    _cursor_modes = {
        Mode.PAN_ZOOM: 'standard',
        Mode.SELECT: 'pointing',
        Mode.DIRECT: 'pointing',
        Mode.VERTEX_INSERT: 'cross',
        Mode.VERTEX_REMOVE: 'cross',
        Mode.ADD_RECTANGLE: 'cross',
        Mode.ADD_ELLIPSE: 'cross',
        Mode.ADD_LINE: 'cross',
        Mode.ADD_PATH: 'cross',
        Mode.ADD_POLYGON: 'cross',
        Mode.TRANSFORM: 'standard',
    }

    _interactive_modes = {
        Mode.PAN_ZOOM,
    }

    def __init__(
        self,
        data=None,
        *,
        ndim=None,
        features=None,
        properties=None,
        property_choices=None,
        text=None,
        shape_type='rectangle',
        edge_width=1,
        edge_color='#777777',
        edge_color_cycle=None,
        edge_colormap='viridis',
        edge_contrast_limits=None,
        face_color='white',
        face_color_cycle=None,
        face_colormap='viridis',
        face_contrast_limits=None,
        z_index=0,
        name=None,
        metadata=None,
        scale=None,
        translate=None,
        rotate=None,
        shear=None,
        affine=None,
        opacity=0.7,
        blending='translucent',
        visible=True,
        cache=True,
        experimental_clipping_planes=None,
    ):
        if data is None:
            if ndim is None:
                ndim = 2
            data = np.empty((0, 0, ndim))
        else:
            data, shape_type = extract_shape_type(data, shape_type)
            data_ndim = get_shape_ndim(data)
            if ndim is not None and ndim != data_ndim:
                raise ValueError(
                    trans._(
                        "Shape dimensions must be equal to ndim",
                        deferred=True,
                    )
                )
            ndim = data_ndim

        super().__init__(
            data,
            ndim=ndim,
            name=name,
            metadata=metadata,
            scale=scale,
            translate=translate,
            rotate=rotate,
            shear=shear,
            affine=affine,
            opacity=opacity,
            blending=blending,
            visible=visible,
            cache=cache,
            experimental_clipping_planes=experimental_clipping_planes,
        )

        self.events.add(
            mode=Event,
            edge_width=Event,
            edge_color=Event,
            face_color=Event,
            properties=Event,
            current_edge_color=Event,
            current_face_color=Event,
            current_properties=Event,
            highlight=Event,
        )

        # Flag set to false to block thumbnail refresh
        self._allow_thumbnail_update = True

        self._display_order_stored = []
        self._ndisplay_stored = self._ndisplay

        if properties is not None or property_choices is not None:
            self._features = _features_from_properties(
                properties=properties,
                property_choices=property_choices,
                num_data=number_of_shapes(data),
            )
        else:
            self._features = _validate_features(
                features, num_data=number_of_shapes(data)
            )

        # The following shape properties are for the new shapes that will
        # be drawn. Each shape has a corresponding property with the
        # value for itself
        if np.isscalar(edge_width):
            self._current_edge_width = edge_width
        else:
            self._current_edge_width = 1

        self._data_view = ShapeList(ndisplay=self._ndisplay)
        self._data_view.slice_key = np.array(self._slice_indices)[
            list(self._dims_not_displayed)
        ]

        self._value = (None, None)
        self._value_stored = (None, None)
        self._moving_value = (None, None)
        self._selected_data = set()
        self._selected_data_stored = set()
        self._selected_data_history = set()
        self._selected_box = None

        self._drag_start = None
        self._fixed_vertex = None
        self._fixed_aspect = False
        self._aspect_ratio = 1
        self._is_moving = False

        # _moving_coordinates are needed for fixing aspect ratio during
        # a resize, it stores the last pointer coordinate value that happened
        # during a mouse move to that pressing/releasing shift
        # can trigger a redraw of the shape with a fixed aspect ratio.
        self._moving_coordinates = None

        self._fixed_index = 0
        self._is_selecting = False
        self._drag_box = None
        self._drag_box_stored = None
        self._is_creating = False
        self._clipboard = {}

        # change mode once to trigger the
        # Mode setting logic
        self._mode = Mode.SELECT
        self.mode = Mode.PAN_ZOOM
        self._status = self.mode

        self._init_shapes(
            data,
            shape_type=shape_type,
            edge_width=edge_width,
            edge_color=edge_color,
            edge_color_cycle=edge_color_cycle,
            edge_colormap=edge_colormap,
            edge_contrast_limits=edge_contrast_limits,
            face_color=face_color,
            face_color_cycle=face_color_cycle,
            face_colormap=face_colormap,
            face_contrast_limits=face_contrast_limits,
            z_index=z_index,
        )

        # set the current_* properties
        if len(data) > 0:
            self._current_edge_color = self.edge_color[-1]
            self._current_face_color = self.face_color[-1]
        elif len(data) == 0 and len(self.properties) > 0:
            self._initialize_current_color_for_empty_layer(edge_color, 'edge')
            self._initialize_current_color_for_empty_layer(face_color, 'face')
        elif len(data) == 0 and len(self.properties) == 0:
            self._current_edge_color = transform_color_with_defaults(
                num_entries=1,
                colors=edge_color,
                elem_name="edge_color",
                default="black",
            )
            self._current_face_color = transform_color_with_defaults(
                num_entries=1,
                colors=face_color,
                elem_name="face_color",
                default="black",
            )

        self.current_properties = get_current_properties(
            self.properties, self.property_choices, len(data)
        )

        self._text = TextManager._from_layer(
            text=text,
            n_text=self.nshapes,
            properties=self.properties,
        )

        # Trigger generation of view slice and thumbnail
        self._update_dims()

    def _initialize_current_color_for_empty_layer(
        self, color: ColorType, attribute: str
    ):
        """Initialize current_{edge,face}_color when starting with empty layer.

        Parameters
        ----------
        color : (N, 4) array or str
            The value for setting edge or face_color
        attribute : str in {'edge', 'face'}
            The name of the attribute to set the color of.
            Should be 'edge' for edge_color or 'face' for face_color.
        """
        color_mode = getattr(self, f'_{attribute}_color_mode')
        if color_mode == ColorMode.DIRECT:
            curr_color = transform_color_with_defaults(
                num_entries=1,
                colors=color,
                elem_name=f'{attribute}_color',
                default="white",
            )

        elif color_mode == ColorMode.CYCLE:
            color_cycle = getattr(self, f'_{attribute}_color_cycle')
            curr_color = transform_color(next(color_cycle))

            # add the new color cycle mapping
            color_property = getattr(self, f'_{attribute}_color_property')
            prop_value = self.property_choices[color_property][0]
            color_cycle_map = getattr(self, f'{attribute}_color_cycle_map')
            color_cycle_map[prop_value] = np.squeeze(curr_color)
            setattr(self, f'{attribute}_color_cycle_map', color_cycle_map)

        elif color_mode == ColorMode.COLORMAP:
            color_property = getattr(self, f'_{attribute}_color_property')
            prop_value = self.property_choices[color_property][0]
            colormap = getattr(self, f'{attribute}_colormap')
            contrast_limits = getattr(self, f'_{attribute}_contrast_limits')
            curr_color, _ = map_property(
                prop=prop_value,
                colormap=colormap,
                contrast_limits=contrast_limits,
            )
        setattr(self, f'_current_{attribute}_color', curr_color)

    @property
    def data(self):
        """list: Each element is an (N, D) array of the vertices of a shape."""
        return self._data_view.data

    @data.setter
    def data(self, data):
        self._finish_drawing()

        data, shape_type = extract_shape_type(data)
        n_new_shapes = number_of_shapes(data)
        # not given a shape_type through data
        if shape_type is None:
            shape_type = self.shape_type

        edge_widths = self._data_view.edge_widths
        edge_color = self._data_view.edge_color
        face_color = self._data_view.face_color
        z_indices = self._data_view.z_indices

        # fewer shapes, trim attributes
        if self.nshapes > n_new_shapes:
            shape_type = shape_type[:n_new_shapes]
            edge_widths = edge_widths[:n_new_shapes]
            z_indices = z_indices[:n_new_shapes]
            edge_color = edge_color[:n_new_shapes]
            face_color = face_color[:n_new_shapes]
        # more shapes, add attributes
        elif self.nshapes < n_new_shapes:
            n_shapes_difference = n_new_shapes - self.nshapes
            shape_type = (
                shape_type
                + [get_default_shape_type(shape_type)] * n_shapes_difference
            )
            edge_widths = edge_widths + [1] * n_shapes_difference
            z_indices = z_indices + [0] * n_shapes_difference
            edge_color = np.concatenate(
                (
                    edge_color,
                    self._get_new_shape_color(n_shapes_difference, 'edge'),
                )
            )
            face_color = np.concatenate(
                (
                    face_color,
                    self._get_new_shape_color(n_shapes_difference, 'face'),
                )
            )

        self._data_view = ShapeList()
        self.add(
            data,
            shape_type=shape_type,
            edge_width=edge_widths,
            edge_color=edge_color,
            face_color=face_color,
            z_index=z_indices,
        )

        self._update_dims()
        self.events.data(value=self.data)
        self._set_editable()

    def _on_selection(self, selected: bool):
        # this method is slated for removal.  don't add anything new.
        if not selected:
            self._finish_drawing()

    @property
    def features(self):
        """Dataframe-like features table.

        It is an implementation detail that this is a `pandas.DataFrame`. In the future,
        we will target the currently-in-development Data API dataframe protocol [1].
        This will enable us to use alternate libraries such as xarray or cuDF for
        additional features without breaking existing usage of this.

        If you need to specifically rely on the pandas API, please coerce this to a
        `pandas.DataFrame` using `features_to_pandas_dataframe`.

        References
        ----------
        .. [1]: https://data-apis.org/dataframe-protocol/latest/API.html
        """
        return self._features

    @features.setter
    def features(
        self,
        features: Union[Dict[str, np.ndarray], pd.DataFrame],
    ) -> None:
        self._features = _validate_features(features, num_data=self.nshapes)

    @property
    def properties(self) -> Dict[str, np.ndarray]:
        """dict {str: np.ndarray (N,)}, DataFrame: Annotations for each shape"""
        return _features_to_properties(self._features)

    @properties.setter
    def properties(self, properties: Dict[str, Array]):
        self._features = _features_from_properties(
            properties=properties, num_data=self.nshapes
        )
        if self._face_color_property and (
            self._face_color_property not in self.properties
        ):
            self._face_color_property = ''
            warnings.warn(
                trans._(
                    'property used for face_color dropped',
                    deferred=True,
                ),
                RuntimeWarning,
            )

        if self._edge_color_property and (
            self._edge_color_property not in self.properties
        ):
            self._edge_color_property = ''
            warnings.warn(
                trans._(
                    'property used for edge_color dropped',
                    deferred=True,
                ),
                RuntimeWarning,
            )

        self.refresh_text()

        self.events.properties()

    @property
    def property_choices(self) -> Dict[str, np.ndarray]:
        return _features_to_choices(self._features)

    def _get_ndim(self):
        """Determine number of dimensions of the layer."""
        if self.nshapes == 0:
            ndim = self.ndim
        else:
            ndim = self.data[0].shape[1]
        return ndim

    @property
    def _extent_data(self) -> np.ndarray:
        """Extent of layer in data coordinates.

        Returns
        -------
        extent_data : array, shape (2, D)
        """
        if len(self.data) == 0:
            extrema = np.full((2, self.ndim), np.nan)
        else:
            maxs = np.max([np.max(d, axis=0) for d in self.data], axis=0)
            mins = np.min([np.min(d, axis=0) for d in self.data], axis=0)
            extrema = np.vstack([mins, maxs])
        return extrema

    @property
    def nshapes(self):
        """int: Total number of shapes."""
        return len(self._data_view.shapes)

    @property
    def current_edge_width(self):
        """float: Width of shape edges including lines and paths."""
        return self._current_edge_width

    @current_edge_width.setter
    def current_edge_width(self, edge_width):
        self._current_edge_width = edge_width
        if self._update_properties:
            for i in self.selected_data:
                self._data_view.update_edge_width(i, edge_width)
        self.events.edge_width()

    @property
    def current_edge_color(self):
        """str: color of shape edges including lines and paths."""
        hex_ = rgb_to_hex(self._current_edge_color)[0]
        return hex_to_name.get(hex_, hex_)

    @current_edge_color.setter
    def current_edge_color(self, edge_color):
        self._current_edge_color = transform_color(edge_color)
        if self._update_properties:
            for i in self.selected_data:
                self._data_view.update_edge_color(i, self._current_edge_color)
            self.events.edge_color()
            self._update_thumbnail()
        self.events.current_edge_color()

    @property
    def current_face_color(self):
        """str: color of shape faces."""
        hex_ = rgb_to_hex(self._current_face_color)[0]
        return hex_to_name.get(hex_, hex_)

    @current_face_color.setter
    def current_face_color(self, face_color):
        self._current_face_color = transform_color(face_color)
        if self._update_properties:
            for i in self.selected_data:
                self._data_view.update_face_color(i, self._current_face_color)
            self.events.face_color()
            self._update_thumbnail()
        self.events.current_face_color()

    @property
    def current_properties(self) -> Dict[str, np.ndarray]:
        """dict{str: np.ndarray(1,)}: properties for the next added shape."""
        return self._current_properties

    @current_properties.setter
    def current_properties(self, current_properties):
        self._current_properties = coerce_current_properties(
            current_properties
        )
        if (
            self._update_properties
            and len(self.selected_data) > 0
            and self._mode in [Mode.SELECT, Mode.PAN_ZOOM]
        ):
            for k in current_properties:
                self.features[k][
                    list(self.selected_data)
                ] = current_properties[k]
            self.refresh_colors()
        self.events.current_properties()

    @property
    def shape_type(self):
        """list of str: name of shape type for each shape."""
        return self._data_view.shape_types

    @shape_type.setter
    def shape_type(self, shape_type):
        self._finish_drawing()

        new_data_view = ShapeList()
        shape_inputs = zip(
            self._data_view.data,
            ensure_iterable(shape_type),
            self._data_view.edge_widths,
            self._data_view.edge_color,
            self._data_view.face_color,
            self._data_view.z_indices,
        )

        self._add_shapes_to_view(shape_inputs, new_data_view)

        self._data_view = new_data_view
        self._update_dims()

    @property
    def edge_color(self):
        """(N x 4) np.ndarray: Array of RGBA face colors for each shape"""
        return self._data_view.edge_color

    @edge_color.setter
    def edge_color(self, edge_color):
        self._set_color(edge_color, 'edge')
        self.events.edge_color()
        self._update_thumbnail()

    @property
    def edge_color_cycle(self) -> np.ndarray:
        """Union[list, np.ndarray] :  Color cycle for edge_color.

        Can be a list of colors defined by name, RGB or RGBA
        """
        return self._edge_color_cycle_values

    @edge_color_cycle.setter
    def edge_color_cycle(self, edge_color_cycle: Union[list, np.ndarray]):
        self._set_color_cycle(edge_color_cycle, 'edge')

    @property
    def edge_colormap(self) -> Tuple[str, Colormap]:
        """Return the colormap to be applied to a property to get the edge color.

        Returns
        -------
        colormap : napari.utils.Colormap
            The Colormap object.
        """
        return self._edge_colormap

    @edge_colormap.setter
    def edge_colormap(self, colormap: ValidColormapArg):
        self._edge_colormap = ensure_colormap(colormap)

    @property
    def edge_contrast_limits(self) -> Tuple[float, float]:
        """None, (float, float): contrast limits for mapping
        the edge_color colormap property to 0 and 1
        """
        return self._edge_contrast_limits

    @edge_contrast_limits.setter
    def edge_contrast_limits(
        self, contrast_limits: Union[None, Tuple[float, float]]
    ):
        self._edge_contrast_limits = contrast_limits

    @property
    def edge_color_mode(self) -> str:
        """str: Edge color setting mode

        DIRECT (default mode) allows each shape color to be set arbitrarily

        CYCLE allows the color to be set via a color cycle over an attribute

        COLORMAP allows color to be set via a color map over an attribute
        """
        return str(self._edge_color_mode)

    @edge_color_mode.setter
    def edge_color_mode(self, edge_color_mode: Union[str, ColorMode]):
        self._set_color_mode(edge_color_mode, 'edge')

    @property
    def face_color(self):
        """(N x 4) np.ndarray: Array of RGBA face colors for each shape"""
        return self._data_view.face_color

    @face_color.setter
    def face_color(self, face_color):
        self._set_color(face_color, 'face')
        self.events.face_color()
        self._update_thumbnail()

    @property
    def face_color_cycle(self) -> np.ndarray:
        """Union[np.ndarray, cycle]:  Color cycle for face_color
        Can be a list of colors defined by name, RGB or RGBA
        """
        return self._face_color_cycle_values

    @face_color_cycle.setter
    def face_color_cycle(self, face_color_cycle: Union[np.ndarray, cycle]):
        self._set_color_cycle(face_color_cycle, 'face')

    @property
    def face_colormap(self) -> Tuple[str, Colormap]:
        """Return the colormap to be applied to a property to get the face color.

        Returns
        -------
        colormap : napari.utils.Colormap
            The Colormap object.
        """
        return self._face_colormap

    @face_colormap.setter
    def face_colormap(self, colormap: ValidColormapArg):
        self._face_colormap = ensure_colormap(colormap)

    @property
    def face_contrast_limits(self) -> Union[None, Tuple[float, float]]:
        """None, (float, float) : clims for mapping the face_color
        colormap property to 0 and 1
        """
        return self._face_contrast_limits

    @face_contrast_limits.setter
    def face_contrast_limits(
        self, contrast_limits: Union[None, Tuple[float, float]]
    ):
        self._face_contrast_limits = contrast_limits

    @property
    def face_color_mode(self) -> str:
        """str: Face color setting mode

        DIRECT (default mode) allows each shape color to be set arbitrarily

        CYCLE allows the color to be set via a color cycle over an attribute

        COLORMAP allows color to be set via a color map over an attribute
        """
        return str(self._face_color_mode)

    @face_color_mode.setter
    def face_color_mode(self, face_color_mode):
        self._set_color_mode(face_color_mode, 'face')

    def _set_color_mode(
        self, color_mode: Union[ColorMode, str], attribute: str
    ):
        """Set the face_color_mode or edge_color_mode property

        Parameters
        ----------
        color_mode : str, ColorMode
            The value for setting edge or face_color_mode. If color_mode is a string,
            it should be one of: 'direct', 'cycle', or 'colormap'
        attribute : str in {'edge', 'face'}
            The name of the attribute to set the color of.
            Should be 'edge' for edge_colo_moder or 'face' for face_color_mode.
        """
        color_mode = ColorMode(color_mode)

        if color_mode == ColorMode.DIRECT:
            setattr(self, f'_{attribute}_color_mode', color_mode)
        elif color_mode in (ColorMode.CYCLE, ColorMode.COLORMAP):
            color_property = getattr(self, f'_{attribute}_color_property')
            if color_property == '':
                if self.properties:
                    new_color_property = next(iter(self.properties))
                    setattr(
                        self,
                        f'_{attribute}_color_property',
                        new_color_property,
                    )
                    warnings.warn(
                        trans._(
                            '_{attribute}_color_property was not set, setting to: {new_color_property}',
                            deferred=True,
                            attribute=attribute,
                            new_color_property=new_color_property,
                        )
                    )
                else:
                    raise ValueError(
                        trans._(
                            'There must be a valid Shapes.properties to use {color_mode}',
                            deferred=True,
                            color_mode=color_mode,
                        )
                    )

            # ColorMode.COLORMAP can only be applied to numeric properties
            color_property = getattr(self, f'_{attribute}_color_property')
            if (color_mode == ColorMode.COLORMAP) and not issubclass(
                self.properties[color_property].dtype.type, np.number
            ):
                raise TypeError(
                    trans._(
                        'selected property must be numeric to use ColorMode.COLORMAP',
                        deferred=True,
                    )
                )
            setattr(self, f'_{attribute}_color_mode', color_mode)
            self.refresh_colors()

    def _set_color_cycle(self, color_cycle: np.ndarray, attribute: str):
        """Set the face_color_cycle or edge_color_cycle property

        Parameters
        ----------
        color_cycle : (N, 4) or (N, 1) array
            The value for setting edge or face_color_cycle
        attribute : str in {'edge', 'face'}
            The name of the attribute to set the color of.
            Should be 'edge' for edge_color or 'face' for face_color.
        """
        transformed_color_cycle, transformed_colors = transform_color_cycle(
            color_cycle=color_cycle,
            elem_name=f'{attribute}_color_cycle',
            default="white",
        )
        setattr(self, f'_{attribute}_color_cycle_values', transformed_colors)
        setattr(self, f'_{attribute}_color_cycle', transformed_color_cycle)

        if self._update_properties is True:
            color_mode = getattr(self, f'_{attribute}_color_mode')
            if color_mode == ColorMode.CYCLE:
                self.refresh_colors(update_color_mapping=True)

    @property
    def edge_width(self):
        """list of float: edge width for each shape."""
        return self._data_view.edge_widths

    @edge_width.setter
    def edge_width(self, width):
        """Set edge width of shapes using float or list of float.

        If list of float, must be of equal length to n shapes

        Parameters
        ----------
        width : float or list of float
            width of all shapes, or each shape if list
        """
        if isinstance(width, list):
            if not len(width) == self.nshapes:
                raise ValueError(
                    trans._('Length of list does not match number of shapes')
                )
            else:
                widths = width
        else:
            widths = [width for _ in range(self.nshapes)]

        for i, width in enumerate(widths):
            self._data_view.update_edge_width(i, width)

    @property
    def z_index(self):
        """list of int: z_index for each shape."""
        return self._data_view.z_indices

    @z_index.setter
    def z_index(self, z_index):
        """Set z_index of shape using either int or list of int.

        When list of int is provided, must be of equal length to n shapes.

        Parameters
        ----------
        z_index : int or list of int
            z-index of shapes
        """
        if isinstance(z_index, list):
            if not len(z_index) == self.nshapes:
                raise ValueError(
                    trans._('Length of list does not match number of shapes')
                )
            else:
                z_indices = z_index
        else:
            z_indices = [z_index for _ in range(self.nshapes)]

        for i, z_idx in enumerate(z_indices):
            self._data_view.update_z_index(i, z_idx)

    @property
    def selected_data(self):
        """set: set of currently selected shapes."""
        return self._selected_data

    @selected_data.setter
    def selected_data(self, selected_data):
        self._selected_data = set(selected_data)
        self._selected_box = self.interaction_box(self._selected_data)

        # Update properties based on selected shapes
        if len(selected_data) > 0:
            selected_data_indices = list(selected_data)
            selected_face_colors = self._data_view._face_color[
                selected_data_indices
            ]
            face_colors = np.unique(selected_face_colors, axis=0)
            if len(face_colors) == 1:
                face_color = face_colors[0]
                with self.block_update_properties():
                    self.current_face_color = face_color

            selected_edge_colors = self._data_view._edge_color[
                selected_data_indices
            ]
            edge_colors = np.unique(selected_edge_colors, axis=0)
            if len(edge_colors) == 1:
                edge_color = edge_colors[0]
                with self.block_update_properties():
                    self.current_edge_color = edge_color

            edge_width = list(
                {self._data_view.shapes[i].edge_width for i in selected_data}
            )
            if len(edge_width) == 1:
                edge_width = edge_width[0]
                with self.block_update_properties():
                    self.current_edge_width = edge_width

            properties = {}
            for k, v in self.properties.items():
                # pandas uses `object` as dtype for strings by default, which
                # combined with the axis argument breaks np.unique
                axis = 0 if v.ndim > 1 else None
                properties[k] = np.unique(v[selected_data_indices], axis=axis)

            n_unique_properties = np.array(
                [len(v) for v in properties.values()]
            )
            if np.all(n_unique_properties == 1):
                with self.block_update_properties():
                    self.current_properties = properties

    def _set_color(self, color, attribute: str):
        """Set the face_color or edge_color property

        Parameters
        ----------
        color : (N, 4) array or str
            The value for setting edge or face_color
        attribute : str in {'edge', 'face'}
            The name of the attribute to set the color of.
            Should be 'edge' for edge_color or 'face' for face_color.
        """
        if self._is_color_mapped(color):
            if guess_continuous(self.properties[color]):
                setattr(self, f'_{attribute}_color_mode', ColorMode.COLORMAP)
            else:
                setattr(self, f'_{attribute}_color_mode', ColorMode.CYCLE)
            setattr(self, f'_{attribute}_color_property', color)
            self.refresh_colors()

        else:
            if len(self.data) > 0:
                transformed_color = transform_color_with_defaults(
                    num_entries=len(self.data),
                    colors=color,
                    elem_name="face_color",
                    default="white",
                )
                colors = normalize_and_broadcast_colors(
                    len(self.data), transformed_color
                )
            else:
                colors = np.empty((0, 4))

            setattr(self._data_view, f'{attribute}_color', colors)
            setattr(self, f'_{attribute}_color_mode', ColorMode.DIRECT)

            color_event = getattr(self.events, f'{attribute}_color')
            color_event()

    def refresh_colors(self, update_color_mapping: bool = False):
        """Calculate and update face and edge colors if using a cycle or color map

        Parameters
        ----------
        update_color_mapping : bool
            If set to True, the function will recalculate the color cycle map
            or colormap (whichever is being used). If set to False, the function
            will use the current color cycle map or color map. For example, if you
            are adding/modifying shapes and want them to be colored with the same
            mapping as the other shapes (i.e., the new shapes shouldn't affect
            the color cycle map or colormap), set update_color_mapping=False.
            Default value is False.
        """

        self._refresh_color('face', update_color_mapping)
        self._refresh_color('edge', update_color_mapping)

    def _refresh_color(
        self, attribute: str, update_color_mapping: bool = False
    ):
        """Calculate and update face or edge colors if using a cycle or color map

        Parameters
        ----------
        attribute : str  in {'edge', 'face'}
            The name of the attribute to set the color of.
            Should be 'edge' for edge_color or 'face' for face_color.
        update_color_mapping : bool
            If set to True, the function will recalculate the color cycle map
            or colormap (whichever is being used). If set to False, the function
            will use the current color cycle map or color map. For example, if you
            are adding/modifying shapes and want them to be colored with the same
            mapping as the other shapes (i.e., the new shapes shouldn't affect
            the color cycle map or colormap), set update_color_mapping=False.
            Default value is False.
        """
        if self._update_properties:
            color_mode = getattr(self, f'_{attribute}_color_mode')
            if color_mode in [ColorMode.CYCLE, ColorMode.COLORMAP]:
                colors = self._map_color(attribute, update_color_mapping)
                setattr(self._data_view, f'{attribute}_color', colors)

                color_event = getattr(self.events, f'{attribute}_color')
                color_event()

    def _initialize_color(self, color, attribute: str, n_shapes: int):
        """Get the face/edge colors the Shapes layer will be initialized with

        Parameters
        ----------
        color : (N, 4) array or str
            The value for setting edge or face_color
        attribute : str in {'edge', 'face'}
            The name of the attribute to set the color of.
            Should be 'edge' for edge_color or 'face' for face_color.

        Returns
        -------
        init_colors : (N, 4) array or str
            The calculated values for setting edge or face_color
        """
        if self._is_color_mapped(color):
            if guess_continuous(self.properties[color]):
                setattr(self, f'_{attribute}_color_mode', ColorMode.COLORMAP)
            else:
                setattr(self, f'_{attribute}_color_mode', ColorMode.CYCLE)
            setattr(self, f'_{attribute}_color_property', color)
            init_colors = self._map_color(
                attribute, update_color_mapping=False
            )

        else:
            if n_shapes > 0:
                transformed_color = transform_color_with_defaults(
                    num_entries=n_shapes,
                    colors=color,
                    elem_name="face_color",
                    default="white",
                )
                init_colors = normalize_and_broadcast_colors(
                    n_shapes, transformed_color
                )
            else:
                init_colors = np.empty((0, 4))

            setattr(self, f'_{attribute}_color_mode', ColorMode.DIRECT)

        return init_colors

    def _map_color(self, attribute: str, update_color_mapping: bool = False):
        """Calculate the mapping for face or edge colors if using a cycle or color map

        Parameters
        ----------
        attribute : str  in {'edge', 'face'}
            The name of the attribute to set the color of.
            Should be 'edge' for edge_color or 'face' for face_color.
        update_color_mapping : bool
            If set to True, the function will recalculate the color cycle map
            or colormap (whichever is being used). If set to False, the function
            will use the current color cycle map or color map. For example, if you
            are adding/modifying shapes and want them to be colored with the same
            mapping as the other shapes (i.e., the new shapes shouldn't affect
            the color cycle map or colormap), set update_color_mapping=False.
            Default value is False.

        Returns
        -------
        colors : (N, 4) array or str
            The calculated values for setting edge or face_color
        """
        color_mode = getattr(self, f'_{attribute}_color_mode')
        if color_mode == ColorMode.CYCLE:
            color_property = getattr(self, f'_{attribute}_color_property')
            color_properties = self.properties[color_property]
            if update_color_mapping:
                color_cycle = getattr(self, f'_{attribute}_color_cycle')
                color_cycle_map = {
                    k: np.squeeze(transform_color(c))
                    for k, c in zip(np.unique(color_properties), color_cycle)
                }
                setattr(self, f'{attribute}_color_cycle_map', color_cycle_map)

            else:
                # add properties if they are not in the colormap
                # and update_color_mapping==False
                color_cycle_map = getattr(self, f'{attribute}_color_cycle_map')
                color_cycle_keys = [*color_cycle_map]
                props_in_map = np.in1d(color_properties, color_cycle_keys)
                if not np.all(props_in_map):
                    props_to_add = np.unique(
                        color_properties[np.logical_not(props_in_map)]
                    )
                    color_cycle = getattr(self, f'_{attribute}_color_cycle')
                    for prop in props_to_add:
                        color_cycle_map[prop] = np.squeeze(
                            transform_color(next(color_cycle))
                        )
                    setattr(
                        self,
                        f'{attribute}_color_cycle_map',
                        color_cycle_map,
                    )
            colors = np.array([color_cycle_map[x] for x in color_properties])
            if len(colors) == 0:
                colors = np.empty((0, 4))

        elif color_mode == ColorMode.COLORMAP:
            color_property = getattr(self, f'_{attribute}_color_property')
            color_properties = self.properties[color_property]
            if len(color_properties) > 0:
                contrast_limits = getattr(self, f'{attribute}_contrast_limits')
                colormap = getattr(self, f'{attribute}_colormap')
                if update_color_mapping or contrast_limits is None:

                    colors, contrast_limits = map_property(
                        prop=color_properties, colormap=colormap
                    )
                    setattr(
                        self,
                        f'{attribute}_contrast_limits',
                        contrast_limits,
                    )
                else:

                    colors, _ = map_property(
                        prop=color_properties,
                        colormap=colormap,
                        contrast_limits=contrast_limits,
                    )
            else:
                colors = np.empty((0, 4))

        return colors

    def _get_new_shape_color(self, adding: int, attribute: str):
        """Get the color for the shape(s) to be added.

        Parameters
        ----------
        adding : int
            the number of shapes that were added
            (and thus the number of color entries to add)
        attribute : str in {'edge', 'face'}
            The name of the attribute to set the color of.
            Should be 'edge' for edge_color_mode or 'face' for face_color_mode.

        Returns
        -------
        new_colors : (N, 4) array
            (Nx4) RGBA array of colors for the N new shapes
        """
        color_mode = getattr(self, f'_{attribute}_color_mode')
        if color_mode == ColorMode.DIRECT:
            current_face_color = getattr(self, f'_current_{attribute}_color')
            new_colors = np.tile(current_face_color, (adding, 1))
        elif color_mode == ColorMode.CYCLE:
            property_name = getattr(self, f'_{attribute}_color_property')
            color_property_value = self.current_properties[property_name][0]

            # check if the new color property is in the cycle map
            # and add it if it is not
            color_cycle_map = getattr(self, f'{attribute}_color_cycle_map')
            color_cycle_keys = [*color_cycle_map]
            if color_property_value not in color_cycle_keys:
                color_cycle = getattr(self, f'_{attribute}_color_cycle')
                color_cycle_map[color_property_value] = np.squeeze(
                    transform_color(next(color_cycle))
                )

                setattr(self, f'{attribute}_color_cycle_map', color_cycle_map)

            new_colors = np.tile(
                color_cycle_map[color_property_value], (adding, 1)
            )
        elif color_mode == ColorMode.COLORMAP:
            property_name = getattr(self, f'_{attribute}_color_property')
            color_property_value = self.current_properties[property_name][0]
            colormap = getattr(self, f'{attribute}_colormap')
            contrast_limits = getattr(self, f'_{attribute}_contrast_limits')

            fc, _ = map_property(
                prop=color_property_value,
                colormap=colormap,
                contrast_limits=contrast_limits,
            )
            new_colors = np.tile(fc, (adding, 1))

        return new_colors

    def _is_color_mapped(self, color):
        """determines if the new color argument is for directly setting or cycle/colormap"""
        if isinstance(color, str):
            if color in self.properties:
                return True
            else:
                return False
        elif isinstance(color, (list, np.ndarray)):
            return False
        else:
            raise ValueError(
                trans._(
                    'face_color should be the name of a color, an array of colors, or the name of an property',
                    deferred=True,
                )
            )

    def _get_state(self):
        """Get dictionary of layer state.

        Returns
        -------
        state : dict
            Dictionary of layer state.
        """
        state = self._get_base_state()
        state.update(
            {
                'ndim': self.ndim,
                'properties': self.properties,
                'property_choices': self.property_choices,
                'text': self.text.dict(),
                'shape_type': self.shape_type,
                'opacity': self.opacity,
                'z_index': self.z_index,
                'edge_width': self.edge_width,
                'face_color': self.face_color,
                'face_color_cycle': self.face_color_cycle,
                'face_colormap': self.face_colormap.name,
                'face_contrast_limits': self.face_contrast_limits,
                'edge_color': self.edge_color,
                'edge_color_cycle': self.edge_color_cycle,
                'edge_colormap': self.edge_colormap.name,
                'edge_contrast_limits': self.edge_contrast_limits,
                'data': self.data,
                'features': self.features,
            }
        )
        return state

    @property
    def _indices_view(self):
        return np.where(self._data_view._displayed)[0]

    @property
    def _view_text(self) -> np.ndarray:
        """Get the values of the text elements in view

        Returns
        -------
        text : (N x 1) np.ndarray
            Array of text strings for the N text elements in view
        """
        return self.text.string._get_array(
            self.properties, len(self.data), self._indices_view
        )

    @property
    def _view_text_coords(self) -> Tuple[np.ndarray, str, str]:
        """Get the coordinates of the text elements in view

        Returns
        -------
        text_coords : (N x D) np.ndarray
            Array of coordinates for the N text elements in view
        anchor_x : str
            The vispy text anchor for the x axis
        anchor_y : str
            The vispy text anchor for the y axis
        """
        # get the coordinates of the vertices for the shapes in view
        in_view_shapes_coords = [
            self._data_view.data[i] for i in self._indices_view
        ]

        # get the coordinates for the dimensions being displayed
        sliced_in_view_coords = [
            position[:, self._dims_displayed]
            for position in in_view_shapes_coords
        ]

        return self.text.compute_text_coords(
            sliced_in_view_coords, self._ndisplay
        )

    @property
    def mode(self):
        """MODE: Interactive mode. The normal, default mode is PAN_ZOOM, which
        allows for normal interactivity with the canvas.

        The SELECT mode allows for entire shapes to be selected, moved and
        resized.

        The DIRECT mode allows for shapes to be selected and their individual
        vertices to be moved.

        The VERTEX_INSERT and VERTEX_REMOVE modes allow for individual
        vertices either to be added to or removed from shapes that are already
        selected. Note that shapes cannot be selected in this mode.

        The ADD_RECTANGLE, ADD_ELLIPSE, ADD_LINE, ADD_PATH, and ADD_POLYGON
        modes all allow for their corresponding shape type to be added.
        """
        return str(self._mode)

    @mode.setter
    def mode(self, mode: Union[str, Mode]):
        old_mode = self._mode
        mode, changed = self._mode_setter_helper(mode, Mode)
        if not changed:
            return

        if mode.value not in Mode.keys():
            raise ValueError(
                trans._(
                    "Mode not recognized: {mode}", deferred=True, mode=mode
                )
            )

        old_mode = self._mode
        self._mode = mode

        self.help = _FWD_SHAPE_HELP[mode]

        draw_modes = {
            Mode.SELECT,
            Mode.DIRECT,
            Mode.VERTEX_INSERT,
            Mode.VERTEX_REMOVE,
        }

        self.events.mode(mode=mode)

        # don't update thumbnail on mode changes
        with self.block_thumbnail_update():
            if not (mode in draw_modes and old_mode in draw_modes):
                # Shapes._finish_drawing() calls Shapes.refresh()
                self._finish_drawing()
            else:
                self.refresh()

    def _set_editable(self, editable=None):
        """Set editable mode based on layer properties."""
        if editable is None:
            if self._ndisplay == 3:
                self.editable = False
            else:
                self.editable = True

        if not self.editable:
            self.mode = Mode.PAN_ZOOM

    def add_rectangles(
        self,
        data,
        *,
        edge_width=None,
        edge_color=None,
        face_color=None,
        z_index=None,
    ):
        """Add rectangles to the current layer.

        Parameters
        ----------
        data : Array | List[Array]
            List of rectangle data where each element is a (4, D) array of 4 vertices
            in D dimensions, or a (2, D) array of 2 vertices in D dimensions, where
            the vertices are top-left and bottom-right corners.
            Can be a 3-dimensional array for multiple shapes, or list of 2 or 4
            vertices for a single shape.
        edge_width : float | list
            thickness of lines and edges. If a list is supplied it must be the
            same length as the length of `data` and each element will be
            applied to each shape otherwise the same value will be used for all
            shapes.
        edge_color : str | tuple | list
            If string can be any color name recognized by vispy or hex value if
            starting with `#`. If array-like must be 1-dimensional array with 3
            or 4 elements. If a list is supplied it must be the same length as
            the length of `data` and each element will be applied to each shape
            otherwise the same value will be used for all shapes.
        face_color : str | tuple | list
            If string can be any color name recognized by vispy or hex value if
            starting with `#`. If array-like must be 1-dimensional array with 3
            or 4 elements. If a list is supplied it must be the same length as
            the length of `data` and each element will be applied to each shape
            otherwise the same value will be used for all shapes.
        z_index : int | list
            Specifier of z order priority. Shapes with higher z order are
            displayed ontop of others. If a list is supplied it must be the
            same length as the length of `data` and each element will be
            applied to each shape otherwise the same value will be used for all
            shapes.
        """
        # rectangles can have either 4 vertices or (top left, bottom right)
        valid_vertices_per_shape = (2, 4)
        validate_num_vertices(
            data, 'rectangle', valid_vertices=valid_vertices_per_shape
        )

        self.add(
            data,
            shape_type='rectangle',
            edge_width=edge_width,
            edge_color=edge_color,
            face_color=face_color,
            z_index=z_index,
        )

    def add_ellipses(
        self,
        data,
        *,
        edge_width=None,
        edge_color=None,
        face_color=None,
        z_index=None,
    ):
        """Add ellipses to the current layer.

        Parameters
        ----------
        data : Array | List[Array]
            List of ellipse data where each element is a (4, D) array of 4 vertices
            in D dimensions representing a bounding box, or a (2, D) array of
            center position and radii magnitudes in D dimensions.
            Can be a 3-dimensional array for multiple shapes, or list of 2 or 4
            vertices for a single shape.
        edge_width : float | list
            thickness of lines and edges. If a list is supplied it must be the
            same length as the length of `data` and each element will be
            applied to each shape otherwise the same value will be used for all
            shapes.
        edge_color : str | tuple | list
            If string can be any color name recognized by vispy or hex value if
            starting with `#`. If array-like must be 1-dimensional array with 3
            or 4 elements. If a list is supplied it must be the same length as
            the length of `data` and each element will be applied to each shape
            otherwise the same value will be used for all shapes.
        face_color : str | tuple | list
            If string can be any color name recognized by vispy or hex value if
            starting with `#`. If array-like must be 1-dimensional array with 3
            or 4 elements. If a list is supplied it must be the same length as
            the length of `data` and each element will be applied to each shape
            otherwise the same value will be used for all shapes.
        z_index : int | list
            Specifier of z order priority. Shapes with higher z order are
            displayed ontop of others. If a list is supplied it must be the
            same length as the length of `data` and each element will be
            applied to each shape otherwise the same value will be used for all
            shapes.
        """

        valid_elem_per_shape = (2, 4)
        validate_num_vertices(
            data, 'ellipse', valid_vertices=valid_elem_per_shape
        )

        self.add(
            data,
            shape_type='ellipse',
            edge_width=edge_width,
            edge_color=edge_color,
            face_color=face_color,
            z_index=z_index,
        )

    def add_polygons(
        self,
        data,
        *,
        edge_width=None,
        edge_color=None,
        face_color=None,
        z_index=None,
    ):
        """Add polygons to the current layer.

        Parameters
        ----------
        data : Array | List[Array]
            List of polygon data where each element is a (V, D) array of V vertices
            in D dimensions representing a polygon. Can be a 3-dimensional array if
            polygons have same number of vertices, or a list of V vertices for a
            single polygon.
        edge_width : float | list
            thickness of lines and edges. If a list is supplied it must be the
            same length as the length of `data` and each element will be
            applied to each shape otherwise the same value will be used for all
            shapes.
        edge_color : str | tuple | list
            If string can be any color name recognized by vispy or hex value if
            starting with `#`. If array-like must be 1-dimensional array with 3
            or 4 elements. If a list is supplied it must be the same length as
            the length of `data` and each element will be applied to each shape
            otherwise the same value will be used for all shapes.
        face_color : str | tuple | list
            If string can be any color name recognized by vispy or hex value if
            starting with `#`. If array-like must be 1-dimensional array with 3
            or 4 elements. If a list is supplied it must be the same length as
            the length of `data` and each element will be applied to each shape
            otherwise the same value will be used for all shapes.
        z_index : int | list
            Specifier of z order priority. Shapes with higher z order are
            displayed ontop of others. If a list is supplied it must be the
            same length as the length of `data` and each element will be
            applied to each shape otherwise the same value will be used for all
            shapes.
        """

        min_vertices = 3
        validate_num_vertices(data, 'polygon', min_vertices=min_vertices)

        self.add(
            data,
            shape_type='polygon',
            edge_width=edge_width,
            edge_color=edge_color,
            face_color=face_color,
            z_index=z_index,
        )

    def add_lines(
        self,
        data,
        *,
        edge_width=None,
        edge_color=None,
        face_color=None,
        z_index=None,
    ):
        """Add lines to the current layer.

        Parameters
        ----------
        data : Array | List[Array]
            List of line data where each element is a (2, D) array of 2 vertices
            in D dimensions representing a line. Can be a 3-dimensional array for
            multiple shapes, or list of 2 vertices for a single shape.
        edge_width : float | list
            thickness of lines and edges. If a list is supplied it must be the
            same length as the length of `data` and each element will be
            applied to each shape otherwise the same value will be used for all
            shapes.
        edge_color : str | tuple | list
            If string can be any color name recognized by vispy or hex value if
            starting with `#`. If array-like must be 1-dimensional array with 3
            or 4 elements. If a list is supplied it must be the same length as
            the length of `data` and each element will be applied to each shape
            otherwise the same value will be used for all shapes.
        face_color : str | tuple | list
            If string can be any color name recognized by vispy or hex value if
            starting with `#`. If array-like must be 1-dimensional array with 3
            or 4 elements. If a list is supplied it must be the same length as
            the length of `data` and each element will be applied to each shape
            otherwise the same value will be used for all shapes.
        z_index : int | list
            Specifier of z order priority. Shapes with higher z order are
            displayed ontop of others. If a list is supplied it must be the
            same length as the length of `data` and each element will be
            applied to each shape otherwise the same value will be used for all
            shapes.
        """

        valid_vertices_per_line = (2,)
        validate_num_vertices(
            data, 'line', valid_vertices=valid_vertices_per_line
        )

        self.add(
            data,
            shape_type='line',
            edge_width=edge_width,
            edge_color=edge_color,
            face_color=face_color,
            z_index=z_index,
        )

    def add_paths(
        self,
        data,
        *,
        edge_width=None,
        edge_color=None,
        face_color=None,
        z_index=None,
    ):
        """Add paths to the current layer.

        Parameters
        ----------
        data : Array | List[Array]
            List of path data where each element is a (V, D) array of V vertices
            in D dimensions representing a path. Can be a 3-dimensional array
            if all paths have same number of vertices, or a list of V vertices
            for a single path.
        edge_width : float | list
            thickness of lines and edges. If a list is supplied it must be the
            same length as the length of `data` and each element will be
            applied to each shape otherwise the same value will be used for all
            shapes.
        edge_color : str | tuple | list
            If string can be any color name recognized by vispy or hex value if
            starting with `#`. If array-like must be 1-dimensional array with 3
            or 4 elements. If a list is supplied it must be the same length as
            the length of `data` and each element will be applied to each shape
            otherwise the same value will be used for all shapes.
        face_color : str | tuple | list
            If string can be any color name recognized by vispy or hex value if
            starting with `#`. If array-like must be 1-dimensional array with 3
            or 4 elements. If a list is supplied it must be the same length as
            the length of `data` and each element will be applied to each shape
            otherwise the same value will be used for all shapes.
        z_index : int | list
            Specifier of z order priority. Shapes with higher z order are
            displayed ontop of others. If a list is supplied it must be the
            same length as the length of `data` and each element will be
            applied to each shape otherwise the same value will be used for all
            shapes.
        """

        min_vertices_per_path = 2
        validate_num_vertices(data, 'path', min_vertices=min_vertices_per_path)

        self.add(
            data,
            shape_type='path',
            edge_width=edge_width,
            edge_color=edge_color,
            face_color=face_color,
            z_index=z_index,
        )

    def add(
        self,
        data,
        *,
        shape_type='rectangle',
        edge_width=None,
        edge_color=None,
        face_color=None,
        z_index=None,
    ):
        """Add shapes to the current layer.

        Parameters
        ----------
        data : Array | Tuple(Array,str) | List[Array | Tuple(Array, str)] | Tuple(List[Array], str)
            List of shape data, where each element is either an (N, D) array of the
            N vertices of a shape in D dimensions or a tuple containing an array of
            the N vertices and the shape_type string. When a shape_type is present,
            it overrides keyword arg shape_type. Can be an 3-dimensional array
            if each shape has the same number of vertices.
        shape_type : string | list
            String of shape shape_type, must be one of "{'line', 'rectangle',
            'ellipse', 'path', 'polygon'}". If a list is supplied it must be
            the same length as the length of `data` and each element will be
            applied to each shape otherwise the same value will be used for all
            shapes. Overridden by data shape_type, if present.
        edge_width : float | list
            thickness of lines and edges. If a list is supplied it must be the
            same length as the length of `data` and each element will be
            applied to each shape otherwise the same value will be used for all
            shapes.
        edge_color : str | tuple | list
            If string can be any color name recognized by vispy or hex value if
            starting with `#`. If array-like must be 1-dimensional array with 3
            or 4 elements. If a list is supplied it must be the same length as
            the length of `data` and each element will be applied to each shape
            otherwise the same value will be used for all shapes.
        face_color : str | tuple | list
            If string can be any color name recognized by vispy or hex value if
            starting with `#`. If array-like must be 1-dimensional array with 3
            or 4 elements. If a list is supplied it must be the same length as
            the length of `data` and each element will be applied to each shape
            otherwise the same value will be used for all shapes.
        z_index : int | list
            Specifier of z order priority. Shapes with higher z order are
            displayed ontop of others. If a list is supplied it must be the
            same length as the length of `data` and each element will be
            applied to each shape otherwise the same value will be used for all
            shapes.
        """
        data, shape_type = extract_shape_type(data, shape_type)

        if edge_width is None:
            edge_width = self.current_edge_width

        n_new_shapes = number_of_shapes(data)

        if edge_color is None:
            edge_color = self._get_new_shape_color(
                n_new_shapes, attribute='edge'
            )
        if face_color is None:
            face_color = self._get_new_shape_color(
                n_new_shapes, attribute='face'
            )
        if self._data_view is not None:
            z_index = z_index or max(self._data_view._z_index, default=-1) + 1
        else:
            z_index = z_index or 0

        if n_new_shapes > 0:
            if len(self.properties) > 0:
                first_prop_key = next(iter(self.properties))
                n_prop_values = len(self.properties[first_prop_key])
            else:
                n_prop_values = 0
            total_shapes = n_new_shapes + self.nshapes
            self._features = _resize_features(
                self._features,
                total_shapes,
                current_values=self._current_properties,
            )
            if total_shapes > n_prop_values:
                n_props_to_add = total_shapes - n_prop_values
<<<<<<< HEAD
                for k in self.properties:
                    new_property = np.repeat(
                        self.current_properties[k], n_props_to_add, axis=0
                    )
                    self.properties[k] = np.concatenate(
                        (self.properties[k], new_property), axis=0
                    )
            if total_shapes < n_prop_values:
                for k in self.properties:
                    self.properties[k] = self.properties[k][:total_shapes]
                self.text.remove(range(total_shapes, n_prop_values))
=======
                self.text.add(self.current_properties, n_props_to_add)
            if total_shapes < n_prop_values:
                n_props_to_remove = n_prop_values - total_shapes
                indices_to_remove = np.arange(n_prop_values)[
                    -n_props_to_remove:
                ]
                self.text.remove(indices_to_remove)
>>>>>>> 12b8656d

            self._add_shapes(
                data,
                shape_type=shape_type,
                edge_width=edge_width,
                edge_color=edge_color,
                face_color=face_color,
                z_index=z_index,
            )
            self.events.data(value=self.data)

    def _init_shapes(
        self,
        data,
        *,
        shape_type='rectangle',
        edge_width=None,
        edge_color=None,
        edge_color_cycle,
        edge_colormap,
        edge_contrast_limits,
        face_color=None,
        face_color_cycle,
        face_colormap,
        face_contrast_limits,
        z_index=None,
    ):
        """Add shapes to the data view.

        Parameters
        ----------
        data : Array | Tuple(Array,str) | List[Array | Tuple(Array, str)] | Tuple(List[Array], str)
            List of shape data, where each element is either an (N, D) array of the
            N vertices of a shape in D dimensions or a tuple containing an array of
            the N vertices and the shape_type string. When a shape_type is present,
            it overrides keyword arg shape_type. Can be an 3-dimensional array
            if each shape has the same number of vertices.
        shape_type : string | list
            String of shape shape_type, must be one of "{'line', 'rectangle',
            'ellipse', 'path', 'polygon'}". If a list is supplied it must be
            the same length as the length of `data` and each element will be
            applied to each shape otherwise the same value will be used for all
            shapes. Overriden by data shape_type, if present.
        edge_width : float | list
            thickness of lines and edges. If a list is supplied it must be the
            same length as the length of `data` and each element will be
            applied to each shape otherwise the same value will be used for all
            shapes.
        edge_color : str | tuple | list
            If string can be any color name recognized by vispy or hex value if
            starting with `#`. If array-like must be 1-dimensional array with 3
            or 4 elements. If a list is supplied it must be the same length as
            the length of `data` and each element will be applied to each shape
            otherwise the same value will be used for all shapes.
        face_color : str | tuple | list
            If string can be any color name recognized by vispy or hex value if
            starting with `#`. If array-like must be 1-dimensional array with 3
            or 4 elements. If a list is supplied it must be the same length as
            the length of `data` and each element will be applied to each shape
            otherwise the same value will be used for all shapes.
        z_index : int | list
            Specifier of z order priority. Shapes with higher z order are
            displayed ontop of others. If a list is supplied it must be the
            same length as the length of `data` and each element will be
            applied to each shape otherwise the same value will be used for all
            shapes.
        """

        n_shapes = number_of_shapes(data)
        with self.block_update_properties():
            self._edge_color_property = ''
            self.edge_color_cycle_map = {}
            self.edge_colormap = edge_colormap
            self._edge_contrast_limits = edge_contrast_limits
            if edge_color_cycle is None:
                edge_color_cycle = deepcopy(DEFAULT_COLOR_CYCLE)
            self.edge_color_cycle = edge_color_cycle
            edge_color = self._initialize_color(
                edge_color, attribute='edge', n_shapes=n_shapes
            )

            self._face_color_property = ''
            self.face_color_cycle_map = {}
            self.face_colormap = face_colormap
            self._face_contrast_limits = face_contrast_limits
            if face_color_cycle is None:
                face_color_cycle = deepcopy(DEFAULT_COLOR_CYCLE)
            self.face_color_cycle = face_color_cycle
            face_color = self._initialize_color(
                face_color, attribute='face', n_shapes=n_shapes
            )

        with self.block_thumbnail_update():
            self._add_shapes(
                data,
                shape_type=shape_type,
                edge_width=edge_width,
                edge_color=edge_color,
                face_color=face_color,
                z_index=z_index,
                z_refresh=False,
            )
            self._data_view._update_z_order()
            self.refresh_colors()

    def _add_shapes(
        self,
        data,
        *,
        shape_type='rectangle',
        edge_width=None,
        edge_color=None,
        face_color=None,
        z_index=None,
        z_refresh=True,
    ):
        """Add shapes to the data view.

        Parameters
        ----------
        data : Array | Tuple(Array,str) | List[Array | Tuple(Array, str)] | Tuple(List[Array], str)
            List of shape data, where each element is either an (N, D) array of the
            N vertices of a shape in D dimensions or a tuple containing an array of
            the N vertices and the shape_type string. When a shape_type is present,
            it overrides keyword arg shape_type. Can be an 3-dimensional array
            if each shape has the same number of vertices.
        shape_type : string | list
            String of shape shape_type, must be one of "{'line', 'rectangle',
            'ellipse', 'path', 'polygon'}". If a list is supplied it must be
            the same length as the length of `data` and each element will be
            applied to each shape otherwise the same value will be used for all
            shapes. Overridden by data shape_type, if present.
        edge_width : float | list
            thickness of lines and edges. If a list is supplied it must be the
            same length as the length of `data` and each element will be
            applied to each shape otherwise the same value will be used for all
            shapes.
        edge_color : str | tuple | list
            If string can be any color name recognized by vispy or hex value if
            starting with `#`. If array-like must be 1-dimensional array with 3
            or 4 elements. If a list is supplied it must be the same length as
            the length of `data` and each element will be applied to each shape
            otherwise the same value will be used for all shapes.
        face_color : str | tuple | list
            If string can be any color name recognized by vispy or hex value if
            starting with `#`. If array-like must be 1-dimensional array with 3
            or 4 elements. If a list is supplied it must be the same length as
            the length of `data` and each element will be applied to each shape
            otherwise the same value will be used for all shapes.
        z_index : int | list
            Specifier of z order priority. Shapes with higher z order are
            displayed on top of others. If a list is supplied it must be the
            same length as the length of `data` and each element will be
            applied to each shape otherwise the same value will be used for all
            shapes.
        z_refresh : bool
            If set to true, the mesh elements are reindexed with the new z order.
            When shape_index is provided, z_refresh will be overwritten to false,
            as the z indices will not change.
            When adding a batch of shapes, set to false  and then call
            ShapesList._update_z_order() once at the end.
        """
        if edge_width is None:
            edge_width = self.current_edge_width
        if edge_color is None:
            edge_color = self._current_edge_color
        if face_color is None:
            face_color = self._current_face_color
        if self._data_view is not None:
            z_index = z_index or max(self._data_view._z_index, default=-1) + 1
        else:
            z_index = z_index or 0

        if len(data) > 0:
            if np.array(data[0]).ndim == 1:
                # If a single array for a shape has been passed turn into list
                data = [data]

            # transform the colors
            transformed_ec = transform_color_with_defaults(
                num_entries=len(data),
                colors=edge_color,
                elem_name="edge_color",
                default="white",
            )
            transformed_edge_color = normalize_and_broadcast_colors(
                len(data), transformed_ec
            )
            transformed_fc = transform_color_with_defaults(
                num_entries=len(data),
                colors=face_color,
                elem_name="face_color",
                default="white",
            )
            transformed_face_color = normalize_and_broadcast_colors(
                len(data), transformed_fc
            )

            # Turn input arguments into iterables
            shape_inputs = zip(
                data,
                ensure_iterable(shape_type),
                ensure_iterable(edge_width),
                transformed_edge_color,
                transformed_face_color,
                ensure_iterable(z_index),
            )

            self._add_shapes_to_view(shape_inputs, self._data_view)

        self._display_order_stored = copy(self._dims_order)
        self._ndisplay_stored = copy(self._ndisplay)
        self._update_dims()

    def _add_shapes_to_view(self, shape_inputs, data_view):
        """Build new shapes and add them to the _data_view"""
        for d, st, ew, ec, fc, z in shape_inputs:

            shape_cls = shape_classes[ShapeType(st)]
            shape = shape_cls(
                d,
                edge_width=ew,
                z_index=z,
                dims_order=self._dims_order,
                ndisplay=self._ndisplay,
            )

            # Add shape
            data_view.add(shape, edge_color=ec, face_color=fc, z_refresh=False)
        data_view._update_z_order()

    @property
    def text(self) -> TextManager:
        """TextManager: The TextManager object containing the text properties"""
        return self._text

    @text.setter
    def text(self, text):
        self._text._update_from_layer(
            text=text,
            n_text=self.nshapes,
            properties=self.properties,
        )

    def refresh_text(self):
        """Refresh the text values.

        This is generally used if the properties were updated without changing the data
        """
        self.text.refresh_text(self.properties)

    def _set_view_slice(self):
        """Set the view given the slicing indices."""
        if not self._ndisplay == self._ndisplay_stored:
            self.selected_data = set()
            self._data_view.ndisplay = min(self.ndim, self._ndisplay)
            self._ndisplay_stored = copy(self._ndisplay)
            self._clipboard = {}

        if not self._dims_order == self._display_order_stored:
            self.selected_data = set()
            self._data_view.update_dims_order(self._dims_order)
            self._display_order_stored = copy(self._dims_order)
            # Clear clipboard if dimensions swap
            self._clipboard = {}

        slice_key = np.array(self._slice_indices)[
            list(self._dims_not_displayed)
        ]
        if not np.all(slice_key == self._data_view.slice_key):
            self.selected_data = set()
        self._data_view.slice_key = slice_key

    def interaction_box(self, index):
        """Create the interaction box around a shape or list of shapes.
        If a single index is passed then the boudning box will be inherited
        from that shapes interaction box. If list of indices is passed it will
        be computed directly.

        Parameters
        ----------
        index : int | list
            Index of a single shape, or a list of shapes around which to
            construct the interaction box

        Returns
        -------
        box : np.ndarray
            10x2 array of vertices of the interaction box. The first 8 points
            are the corners and midpoints of the box in clockwise order
            starting in the upper-left corner. The 9th point is the center of
            the box, and the last point is the location of the rotation handle
            that can be used to rotate the box
        """
        if isinstance(index, (list, np.ndarray, set)):
            if len(index) == 0:
                box = None
            elif len(index) == 1:
                box = copy(self._data_view.shapes[list(index)[0]]._box)
            else:
                indices = np.isin(self._data_view.displayed_index, list(index))
                box = create_box(self._data_view.displayed_vertices[indices])
        else:
            box = copy(self._data_view.shapes[index]._box)

        if box is not None:
            rot = box[Box.TOP_CENTER]
            length_box = np.linalg.norm(
                box[Box.BOTTOM_LEFT] - box[Box.TOP_LEFT]
            )
            if length_box > 0:
                r = self._rotation_handle_length * self.scale_factor
                rot = (
                    rot
                    - r
                    * (box[Box.BOTTOM_LEFT] - box[Box.TOP_LEFT])
                    / length_box
                )
            box = np.append(box, [rot], axis=0)

        return box

    def _outline_shapes(self):
        """Find outlines of any selected or hovered shapes.

        Returns
        -------
        vertices : None | np.ndarray
            Nx2 array of any vertices of outline or None
        triangles : None | np.ndarray
            Mx3 array of any indices of vertices for triangles of outline or
            None
        """
        if self._value is not None and (
            self._value[0] is not None or len(self.selected_data) > 0
        ):
            if len(self.selected_data) > 0:
                index = list(self.selected_data)
                if self._value[0] is not None:
                    if self._value[0] in index:
                        pass
                    else:
                        index.append(self._value[0])
                index.sort()
            else:
                index = self._value[0]

            centers, offsets, triangles = self._data_view.outline(index)
            vertices = centers + (
                self.scale_factor * self._highlight_width * offsets
            )
            vertices = vertices[:, ::-1]
        else:
            vertices = None
            triangles = None

        return vertices, triangles

    def _compute_vertices_and_box(self):
        """Compute location of highlight vertices and box for rendering.

        Returns
        -------
        vertices : np.ndarray
            Nx2 array of any vertices to be rendered as Markers
        face_color : str
            String of the face color of the Markers
        edge_color : str
            String of the edge color of the Markers and Line for the box
        pos : np.ndarray
            Nx2 array of vertices of the box that will be rendered using a
            Vispy Line
        width : float
            Width of the box edge
        """
        if len(self.selected_data) > 0:
            if self._mode == Mode.SELECT:
                # If in select mode just show the interaction boudning box
                # including its vertices and the rotation handle
                box = self._selected_box[Box.WITH_HANDLE]
                if self._value[0] is None:
                    face_color = 'white'
                elif self._value[1] is None:
                    face_color = 'white'
                else:
                    face_color = self._highlight_color
                edge_color = self._highlight_color
                vertices = box[:, ::-1]
                # Use a subset of the vertices of the interaction_box to plot
                # the line around the edge
                pos = box[Box.LINE_HANDLE][:, ::-1]
                width = 1.5
            elif self._mode in (
                [
                    Mode.DIRECT,
                    Mode.ADD_PATH,
                    Mode.ADD_POLYGON,
                    Mode.ADD_RECTANGLE,
                    Mode.ADD_ELLIPSE,
                    Mode.ADD_LINE,
                    Mode.VERTEX_INSERT,
                    Mode.VERTEX_REMOVE,
                ]
            ):
                # If in one of these mode show the vertices of the shape itself
                inds = np.isin(
                    self._data_view.displayed_index, list(self.selected_data)
                )
                vertices = self._data_view.displayed_vertices[inds][:, ::-1]
                # If currently adding path don't show box over last vertex
                if self._mode == Mode.ADD_PATH:
                    vertices = vertices[:-1]

                if self._value[0] is None:
                    face_color = 'white'
                elif self._value[1] is None:
                    face_color = 'white'
                else:
                    face_color = self._highlight_color
                edge_color = self._highlight_color
                pos = None
                width = 0
            else:
                # Otherwise show nothing
                vertices = np.empty((0, 2))
                face_color = 'white'
                edge_color = 'white'
                pos = None
                width = 0
        elif self._is_selecting:
            # If currently dragging a selection box just show an outline of
            # that box
            vertices = np.empty((0, 2))
            edge_color = self._highlight_color
            face_color = 'white'
            box = create_box(self._drag_box)
            width = 1.5
            # Use a subset of the vertices of the interaction_box to plot
            # the line around the edge
            pos = box[Box.LINE][:, ::-1]
        else:
            # Otherwise show nothing
            vertices = np.empty((0, 2))
            face_color = 'white'
            edge_color = 'white'
            pos = None
            width = 0

        return vertices, face_color, edge_color, pos, width

    def _set_highlight(self, force=False):
        """Render highlights of shapes.

        Includes boundaries, vertices, interaction boxes, and the drag
        selection box when appropriate.

        Parameters
        ----------
        force : bool
            Bool that forces a redraw to occur when `True`
        """
        # Check if any shape or vertex ids have changed since last call
        if (
            self.selected_data == self._selected_data_stored
            and np.all(self._value == self._value_stored)
            and np.all(self._drag_box == self._drag_box_stored)
        ) and not force:
            return
        self._selected_data_stored = copy(self.selected_data)
        self._value_stored = copy(self._value)
        self._drag_box_stored = copy(self._drag_box)
        self.events.highlight()

    def _finish_drawing(self, event=None):
        """Reset properties used in shape drawing."""
        index = copy(self._moving_value[0])
        self._is_moving = False
        self.selected_data = set()
        self._drag_start = None
        self._drag_box = None
        self._is_selecting = False
        self._fixed_vertex = None
        self._value = (None, None)
        self._moving_value = (None, None)
        if self._is_creating is True and self._mode == Mode.ADD_PATH:
            vertices = self._data_view.shapes[index].data
            if len(vertices) <= 2:
                self._data_view.remove(index)
            else:
                self._data_view.edit(index, vertices[:-1])
        if self._is_creating is True and self._mode == Mode.ADD_POLYGON:
            vertices = self._data_view.shapes[index].data
            if len(vertices) <= 3:
                self._data_view.remove(index)
            else:
                self._data_view.edit(index, vertices[:-1])
        self._is_creating = False
        self._update_dims()

    @contextmanager
    def block_thumbnail_update(self):
        """Use this context manager to block thumbnail updates"""
        self._allow_thumbnail_update = False
        yield
        self._allow_thumbnail_update = True

    def _update_thumbnail(self, event=None):
        """Update thumbnail with current shapes and colors."""

        # don't update the thumbnail if dragging a shape
        if self._is_moving is False and self._allow_thumbnail_update is True:
            # calculate min vals for the vertices and pad with 0.5
            # the offset is needed to ensure that the top left corner of the shapes
            # corresponds to the top left corner of the thumbnail
            de = self._extent_data
            offset = np.array([de[0, d] for d in self._dims_displayed]) + 0.5
            # calculate range of values for the vertices and pad with 1
            # padding ensures the entire shape can be represented in the thumbnail
            # without getting clipped
            shape = np.ceil(
                [de[1, d] - de[0, d] + 1 for d in self._dims_displayed]
            ).astype(int)
            zoom_factor = np.divide(
                self._thumbnail_shape[:2], shape[-2:]
            ).min()

            colormapped = self._data_view.to_colors(
                colors_shape=self._thumbnail_shape[:2],
                zoom_factor=zoom_factor,
                offset=offset[-2:],
                max_shapes=self._max_shapes_thumbnail,
            )

            self.thumbnail = colormapped

    def remove_selected(self):
        """Remove any selected shapes."""
        index = list(self.selected_data)
        to_remove = sorted(index, reverse=True)
        for ind in to_remove:
            self._data_view.remove(ind)

        if len(index) > 0:
            self._features = _remove_features(self._features, index)
            self.text.remove(index)
            self._data_view._edge_color = np.delete(
                self._data_view._edge_color, index, axis=0
            )
            self._data_view._face_color = np.delete(
                self._data_view._face_color, index, axis=0
            )
        self.selected_data = set()
        self._finish_drawing()
        self.events.data(value=self.data)

    def _rotate_box(self, angle, center=[0, 0]):
        """Perform a rotation on the selected box.

        Parameters
        ----------
        angle : float
            angle specifying rotation of shapes in degrees.
        center : list
            coordinates of center of rotation.
        """
        theta = np.radians(angle)
        transform = np.array(
            [[np.cos(theta), np.sin(theta)], [-np.sin(theta), np.cos(theta)]]
        )
        box = self._selected_box - center
        self._selected_box = box @ transform.T + center

    def _scale_box(self, scale, center=[0, 0]):
        """Perform a scaling on the selected box.

        Parameters
        ----------
        scale : float, list
            scalar or list specifying rescaling of shape.
        center : list
            coordinates of center of rotation.
        """
        if not isinstance(scale, (list, np.ndarray)):
            scale = [scale, scale]
        box = self._selected_box - center
        box = np.array(box * scale)
        if not np.all(box[Box.TOP_CENTER] == box[Box.HANDLE]):
            r = self._rotation_handle_length * self.scale_factor
            handle_vec = box[Box.HANDLE] - box[Box.TOP_CENTER]
            cur_len = np.linalg.norm(handle_vec)
            box[Box.HANDLE] = box[Box.TOP_CENTER] + r * handle_vec / cur_len
        self._selected_box = box + center

    def _transform_box(self, transform, center=[0, 0]):
        """Perform a linear transformation on the selected box.

        Parameters
        ----------
        transform : np.ndarray
            2x2 array specifying linear transform.
        center : list
            coordinates of center of rotation.
        """
        box = self._selected_box - center
        box = box @ transform.T
        if not np.all(box[Box.TOP_CENTER] == box[Box.HANDLE]):
            r = self._rotation_handle_length * self.scale_factor
            handle_vec = box[Box.HANDLE] - box[Box.TOP_CENTER]
            cur_len = np.linalg.norm(handle_vec)
            box[Box.HANDLE] = box[Box.TOP_CENTER] + r * handle_vec / cur_len
        self._selected_box = box + center

    def _get_value(self, position):
        """Value of the data at a position in data coordinates.

        Parameters
        ----------
        position : tuple
            Position in data coordinates.

        Returns
        -------
        shape : int | None
            Index of shape if any that is at the coordinates. Returns `None`
            if no shape is found.
        vertex : int | None
            Index of vertex if any that is at the coordinates. Returns `None`
            if no vertex is found.
        """
        if self._ndisplay == 3:
            return (None, None)

        if self._is_moving:
            return self._moving_value

        coord = [position[i] for i in self._dims_displayed]

        # Check selected shapes
        value = None
        selected_index = list(self.selected_data)
        if len(selected_index) > 0:
            if self._mode == Mode.SELECT:
                # Check if inside vertex of interaction box or rotation handle
                box = self._selected_box[Box.WITH_HANDLE]
                distances = abs(box - coord)

                # Get the vertex sizes
                sizes = self._vertex_size * self.scale_factor / 2

                # Check if any matching vertices
                matches = np.all(distances <= sizes, axis=1).nonzero()
                if len(matches[0]) > 0:
                    value = (selected_index[0], matches[0][-1])
            elif self._mode in (
                [Mode.DIRECT, Mode.VERTEX_INSERT, Mode.VERTEX_REMOVE]
            ):
                # Check if inside vertex of shape
                inds = np.isin(self._data_view.displayed_index, selected_index)
                vertices = self._data_view.displayed_vertices[inds]
                distances = abs(vertices - coord)

                # Get the vertex sizes
                sizes = self._vertex_size * self.scale_factor / 2

                # Check if any matching vertices
                matches = np.all(distances <= sizes, axis=1).nonzero()[0]
                if len(matches) > 0:
                    index = inds.nonzero()[0][matches[-1]]
                    shape = self._data_view.displayed_index[index]
                    vals, idx = np.unique(
                        self._data_view.displayed_index, return_index=True
                    )
                    shape_in_list = list(vals).index(shape)
                    value = (shape, index - idx[shape_in_list])

        if value is None:
            # Check if mouse inside shape
            shape = self._data_view.inside(coord)
            value = (shape, None)

        return value

    def _get_value_3d(
        self,
        start_point: np.ndarray,
        end_point: np.ndarray,
        dims_displayed: List[int],
    ) -> Tuple[Union[float, int], None]:
        """Get the layer data value along a ray

        Parameters
        ----------
        start_point : np.ndarray
            The start position of the ray used to interrogate the data.
        end_point : np.ndarray
            The end position of the ray used to interrogate the data.
        dims_displayed : List[int]
            The indices of the dimensions currently displayed in the Viewer.

        Returns
        -------
        value
            The data value along the supplied ray.
        vertex : None
            Index of vertex if any that is at the coordinates. Always returns `None`.
        """
        value, _ = self._get_index_and_intersection(
            start_point=start_point,
            end_point=end_point,
            dims_displayed=dims_displayed,
        )

        return (value, None)

    def _get_index_and_intersection(
        self,
        start_point: np.ndarray,
        end_point: np.ndarray,
        dims_displayed: List[int],
    ) -> Tuple[Union[float, int], None]:
        """Get the shape index and intersection point of the first shape
        (i.e., closest to start_point) along the specified 3D line segment.

        Note: this method is meant to be used for 3D intersection and returns
        (None, None) when used in 2D (i.e., len(dims_displayed) is 2).

        Parameters
        ----------
        start_point : np.ndarray
            The start position of the ray used to interrogate the data in
            layer coordinates.
        end_point : np.ndarray
            The end position of the ray used to interrogate the data in
            layer coordinates.
        dims_displayed : List[int]
            The indices of the dimensions currently displayed in the Viewer.

        Returns
        -------
        value
            The data value along the supplied ray.
        intersection_point : np.ndarray
            (n,) array containing the point where the ray intersects the first shape
            (i.e., the shape most in the foreground). The coordinate is in layer
            coordinates.
        """
        if len(dims_displayed) == 3:
            if (start_point is not None) and (end_point is not None):
                # Get the normal vector of the click plane
                start_position_view = start_point[dims_displayed]
                end_position_view = end_point[dims_displayed]
                ray_direction = end_position_view - start_position_view
                ray_direction_normed = ray_direction / np.linalg.norm(
                    ray_direction
                )
                # step the start position back a little bit to be able to detect shapes
                # that contain the start_position
                start_position_view = (
                    start_position_view - 0.1 * ray_direction_normed
                )
                value, intersection = self._data_view._inside_3d(
                    start_position_view, ray_direction_normed
                )

                # add the full nD coords to intersection
                intersection_point = start_point.copy()
                intersection_point[dims_displayed] = intersection

            else:
                value = None
                intersection_point = None
        else:
            value = None
            intersection_point = None
        return value, intersection_point

    def get_index_and_intersection(
        self,
        position: np.ndarray,
        view_direction: np.ndarray,
        dims_displayed: List[int],
    ) -> Tuple[Union[float, int], None]:
        """Get the shape index and intersection point of the first shape
        (i.e., closest to start_point) "under" a mouse click.

        See examples/add_points_on_nD_shapes.py for example usage.

        Parameters
        ----------
        position : tuple
            Position in either data or world coordinates.
        view_direction : Optional[np.ndarray]
            A unit vector giving the direction of the ray in nD world coordinates.
            The default value is None.
        dims_displayed : Optional[List[int]]
            A list of the dimensions currently being displayed in the viewer.
            The default value is None.

        Returns
        -------
        value
            The data value along the supplied ray.
        intersection_point : np.ndarray
            (n,) array containing the point where the ray intersects the first shape
            (i.e., the shape most in the foreground). The coordinate is in layer
            coordinates.
        """
        start_point, end_point = self.get_ray_intersections(
            position, view_direction, dims_displayed
        )
        if (start_point is not None) and (end_point is not None):
            shape_index, intersection_point = self._get_index_and_intersection(
                start_point=start_point,
                end_point=end_point,
                dims_displayed=dims_displayed,
            )
        else:
            shape_index = (None,)
            intersection_point = None
        return shape_index, intersection_point

    def move_to_front(self):
        """Moves selected objects to be displayed in front of all others."""
        if len(self.selected_data) == 0:
            return
        new_z_index = max(self._data_view._z_index) + 1
        for index in self.selected_data:
            self._data_view.update_z_index(index, new_z_index)
        self.refresh()

    def move_to_back(self):
        """Moves selected objects to be displayed behind all others."""
        if len(self.selected_data) == 0:
            return
        new_z_index = min(self._data_view._z_index) - 1
        for index in self.selected_data:
            self._data_view.update_z_index(index, new_z_index)
        self.refresh()

    def _copy_data(self):
        """Copy selected shapes to clipboard."""
        if len(self.selected_data) > 0:
            index = list(self.selected_data)
            self._clipboard = {
                'data': [
                    deepcopy(self._data_view.shapes[i])
                    for i in self._selected_data
                ],
                'edge_color': deepcopy(self._data_view._edge_color[index]),
                'face_color': deepcopy(self._data_view._face_color[index]),
                'features': deepcopy(self.features.iloc[index]),
                'indices': self._slice_indices,
                'text_strings': self.text.string._get_array(
                    self.properties, self.nshapes, index
                ),
            }
        else:
            self._clipboard = {}

    def _paste_data(self):
        """Paste any shapes from clipboard and then selects them."""
        cur_shapes = self.nshapes
        if len(self._clipboard.keys()) > 0:
            # Calculate offset based on dimension shifts
            offset = [
                self._slice_indices[i] - self._clipboard['indices'][i]
                for i in self._dims_not_displayed
            ]

            self._features = _append_features(
                self._features, self._clipboard['features']
            )

            self.text._paste(self._clipboard['text_strings'])

            # Add new shape data
            for i, s in enumerate(self._clipboard['data']):
                shape = deepcopy(s)
                data = copy(shape.data)
                data[:, self._dims_not_displayed] = data[
                    :, self._dims_not_displayed
                ] + np.array(offset)
                shape.data = data
                face_color = self._clipboard['face_color'][i]
                edge_color = self._clipboard['edge_color'][i]
                self._data_view.add(
                    shape, face_color=face_color, edge_color=edge_color
                )

            self.selected_data = set(
                range(cur_shapes, cur_shapes + len(self._clipboard['data']))
            )

            self.move_to_front()

    def to_masks(self, mask_shape=None):
        """Return an array of binary masks, one for each shape.

        Parameters
        ----------
        mask_shape : np.ndarray | tuple | None
            tuple defining shape of mask to be generated. If non specified,
            takes the max of all the vertices

        Returns
        -------
        masks : np.ndarray
            Array where there is one binary mask for each shape
        """
        if mask_shape is None:
            # See https://github.com/napari/napari/issues/2778
            # Point coordinates land on pixel centers. We want to find the
            # smallest shape that will hold the largest point in the data,
            # using rounding.
            mask_shape = np.round(self._extent_data[1]) + 1

        mask_shape = np.ceil(mask_shape).astype('int')
        masks = self._data_view.to_masks(mask_shape=mask_shape)

        return masks

    def to_labels(self, labels_shape=None):
        """Return an integer labels image.

        Parameters
        ----------
        labels_shape : np.ndarray | tuple | None
            Tuple defining shape of labels image to be generated. If non
            specified, takes the max of all the vertiecs

        Returns
        -------
        labels : np.ndarray
            Integer array where each value is either 0 for background or an
            integer up to N for points inside the shape at the index value - 1.
            For overlapping shapes z-ordering will be respected.
        """
        if labels_shape is None:
            # See https://github.com/napari/napari/issues/2778
            # Point coordinates land on pixel centers. We want to find the
            # smallest shape that will hold the largest point in the data,
            # using rounding.
            labels_shape = np.round(self._extent_data[1]) + 1

        labels_shape = np.ceil(labels_shape).astype('int')
        labels = self._data_view.to_labels(labels_shape=labels_shape)

        return labels<|MERGE_RESOLUTION|>--- conflicted
+++ resolved
@@ -2028,30 +2028,9 @@
                 total_shapes,
                 current_values=self._current_properties,
             )
+            # TODO: maybe just allow an empty range.
             if total_shapes > n_prop_values:
-                n_props_to_add = total_shapes - n_prop_values
-<<<<<<< HEAD
-                for k in self.properties:
-                    new_property = np.repeat(
-                        self.current_properties[k], n_props_to_add, axis=0
-                    )
-                    self.properties[k] = np.concatenate(
-                        (self.properties[k], new_property), axis=0
-                    )
-            if total_shapes < n_prop_values:
-                for k in self.properties:
-                    self.properties[k] = self.properties[k][:total_shapes]
                 self.text.remove(range(total_shapes, n_prop_values))
-=======
-                self.text.add(self.current_properties, n_props_to_add)
-            if total_shapes < n_prop_values:
-                n_props_to_remove = n_prop_values - total_shapes
-                indices_to_remove = np.arange(n_prop_values)[
-                    -n_props_to_remove:
-                ]
-                self.text.remove(indices_to_remove)
->>>>>>> 12b8656d
-
             self._add_shapes(
                 data,
                 shape_type=shape_type,
