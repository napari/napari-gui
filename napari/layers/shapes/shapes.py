import warnings
from contextlib import contextmanager
from copy import copy, deepcopy
from itertools import cycle
from typing import Dict, List, Tuple, Union

import numpy as np

from ...utils.colormaps import Colormap, ValidColormapArg
from ...utils.colormaps.standardize_color import (
    hex_to_name,
    rgb_to_hex,
    transform_color,
)
from ...utils.events import Event
from ...utils.events.custom_types import Array
from ...utils.misc import ensure_iterable
from ...utils.translations import trans
from ..base import Layer, no_op
<<<<<<< HEAD
from ..utils.color_manager import ColorManager
from ..utils.color_manager_utils import map_property
from ..utils.property_table import PropertyTable
=======
from ..utils.color_manager_utils import guess_continuous, map_property
from ..utils.color_transformations import (
    ColorType,
    normalize_and_broadcast_colors,
    transform_color_cycle,
    transform_color_with_defaults,
)
from ..utils.layer_utils import (
    coerce_current_properties,
    get_current_properties,
    prepare_properties,
)
>>>>>>> 2bd924fe
from ..utils.text_manager import TextManager
from ._shape_list import ShapeList
from ._shapes_constants import (
    BACKSPACE,
    Box,
    ColorMode,
    Mode,
    ShapeType,
    shape_classes,
)
from ._shapes_mouse_bindings import (
    add_ellipse,
    add_line,
    add_path_polygon,
    add_path_polygon_creating,
    add_rectangle,
    finish_drawing_shape,
    highlight,
    select,
    vertex_insert,
    vertex_remove,
)
from ._shapes_utils import (
    create_box,
    extract_shape_type,
    get_default_shape_type,
    get_shape_ndim,
    number_of_shapes,
    validate_num_vertices,
)

DEFAULT_COLOR_CYCLE = np.array([[1, 0, 1, 1], [0, 1, 0, 1]])


_REV_SHAPE_HELP = {
    trans._('hold <space> to pan/zoom'): {
        Mode.VERTEX_INSERT,
        Mode.VERTEX_REMOVE,
        Mode.ADD_RECTANGLE,
        Mode.ADD_ELLIPSE,
        Mode.ADD_LINE,
    },
    trans._(
        'hold <space> to pan/zoom, press <esc>, or double click to finish drawing'
    ): {
        Mode.ADD_PATH,
        Mode.ADD_POLYGON,
    },
    trans._(
        'hold <space> to pan/zoom, press <{BACKSPACE}> to remove selected',
        BACKSPACE=BACKSPACE,
    ): {Mode.SELECT, Mode.DIRECT},
    trans._('enter a selection mode to edit shape properties'): {
        Mode.PAN_ZOOM
    },
}


# This avoid duplicating the trans._ help messages above
# as some modes have the same help.
# while most tooling will recognise identical messages,
# this can lead to human error.
_FWD_SHAPE_HELP = {}
for t, modes in _REV_SHAPE_HELP.items():
    for m in modes:
        _FWD_SHAPE_HELP[m] = t


class Shapes(Layer):
    """Shapes layer.

    Parameters
    ----------
    data : list or array
        List of shape data, where each element is an (N, D) array of the
        N vertices of a shape in D dimensions. Can be an 3-dimensional
        array if each shape has the same number of vertices.
    ndim : int
        Number of dimensions for shapes. When data is not None, ndim must be D.
        An empty shapes layer can be instantiated with arbitrary ndim.
    properties : dict {str: array (N,)}, DataFrame
        Properties for each shape. Each property should be an array of length N,
        where N is the number of shapes.
    property_choices : dict {str: array (N,)}
        possible values for each property.
    text : str, dict
        Text to be displayed with the shapes. If text is set to a key in properties,
        the value of that property will be displayed. Multiple properties can be
        composed using f-string-like syntax (e.g., '{property_1}, {float_property:.2f}).
        A dictionary can be provided with keyword arguments to set the text values
        and display properties. See TextManager.__init__() for the valid keyword arguments.
        For example usage, see /napari/examples/add_shapes_with_text.py.
    shape_type : string or list
        String of shape shape_type, must be one of "{'line', 'rectangle',
        'ellipse', 'path', 'polygon'}". If a list is supplied it must be
        the same length as the length of `data` and each element will be
        applied to each shape otherwise the same value will be used for all
        shapes.
    edge_width : float or list
        Thickness of lines and edges. If a list is supplied it must be the
        same length as the length of `data` and each element will be
        applied to each shape otherwise the same value will be used for all
        shapes.
    edge_color : str, array-like
        If string can be any color name recognized by vispy or hex value if
        starting with `#`. If array-like must be 1-dimensional array with 3
        or 4 elements. If a list is supplied it must be the same length as
        the length of `data` and each element will be applied to each shape
        otherwise the same value will be used for all shapes.
    edge_color_cycle : np.ndarray, list
        Cycle of colors (provided as string name, RGB, or RGBA) to map to edge_color if a
        categorical attribute is used color the vectors.
    edge_colormap : str, napari.utils.Colormap
        Colormap to set edge_color if a continuous attribute is used to set face_color.
    edge_contrast_limits : None, (float, float)
        clims for mapping the property to a color map. These are the min and max value
        of the specified property that are mapped to 0 and 1, respectively.
        The default value is None. If set the none, the clims will be set to
        (property.min(), property.max())
    face_color : str, array-like
        If string can be any color name recognized by vispy or hex value if
        starting with `#`. If array-like must be 1-dimensional array with 3
        or 4 elements. If a list is supplied it must be the same length as
        the length of `data` and each element will be applied to each shape
        otherwise the same value will be used for all shapes.
    face_color_cycle : np.ndarray, list
        Cycle of colors (provided as string name, RGB, or RGBA) to map to face_color if a
        categorical attribute is used color the vectors.
    face_colormap : str, napari.utils.Colormap
        Colormap to set face_color if a continuous attribute is used to set face_color.
    face_contrast_limits : None, (float, float)
        clims for mapping the property to a color map. These are the min and max value
        of the specified property that are mapped to 0 and 1, respectively.
        The default value is None. If set the none, the clims will be set to
        (property.min(), property.max())
    z_index : int or list
        Specifier of z order priority. Shapes with higher z order are
        displayed ontop of others. If a list is supplied it must be the
        same length as the length of `data` and each element will be
        applied to each shape otherwise the same value will be used for all
        shapes.
    name : str
        Name of the layer.
    metadata : dict
        Layer metadata.
    scale : tuple of float
        Scale factors for the layer.
    translate : tuple of float
        Translation values for the layer.
    rotate : float, 3-tuple of float, or n-D array.
        If a float convert into a 2D rotation matrix using that value as an
        angle. If 3-tuple convert into a 3D rotation matrix, using a yaw,
        pitch, roll convention. Otherwise assume an nD rotation. Angles are
        assumed to be in degrees. They can be converted from radians with
        np.degrees if needed.
    shear : 1-D array or n-D array
        Either a vector of upper triangular values, or an nD shear matrix with
        ones along the main diagonal.
    affine : n-D array or napari.utils.transforms.Affine
        (N+1, N+1) affine transformation matrix in homogeneous coordinates.
        The first (N, N) entries correspond to a linear transform and
        the final column is a length N translation vector and a 1 or a napari
        AffineTransform object. If provided then translate, scale, rotate, and
        shear values are ignored.
    opacity : float
        Opacity of the layer visual, between 0.0 and 1.0.
    blending : str
        One of a list of preset blending modes that determines how RGB and
        alpha values of the layer visual get mixed. Allowed values are
        {'opaque', 'translucent', and 'additive'}.
    visible : bool
        Whether the layer visual is currently being displayed.

    Attributes
    ----------
    data : (N, ) list of array
        List of shape data, where each element is an (N, D) array of the
        N vertices of a shape in D dimensions.
    properties : dict {str: array (N,)}, DataFrame
        Properties for each shape. Each property should be an array of length N,
        where N is the number of shapes.
    text : str, dict
        Text to be displayed with the shapes. If text is set to a key in properties,
        the value of that property will be displayed. Multiple properties can be
        composed using f-string-like syntax (e.g., '{property_1}, {float_property:.2f}).
        For example usage, see /napari/examples/add_shapes_with_text.py.
    shape_type : (N, ) list of str
        Name of shape type for each shape.
    edge_color : str, array-like
        Color of the shape border. Numeric color values should be RGB(A).
    face_color : str, array-like
        Color of the shape face. Numeric color values should be RGB(A).
    edge_width : (N, ) list of float
        Edge width for each shape.
    z_index : (N, ) list of int
        z-index for each shape.
    current_edge_width : float
        Thickness of lines and edges of the next shape to be added or the
        currently selected shape.
    current_edge_color : str
        Color of the edge of the next shape to be added or the currently
        selected shape.
    current_face_color : str
        Color of the face of the next shape to be added or the currently
        selected shape.
    selected_data : set
        List of currently selected shapes.
    nshapes : int
        Total number of shapes.
    mode : Mode
        Interactive mode. The normal, default mode is PAN_ZOOM, which
        allows for normal interactivity with the canvas.

        The SELECT mode allows for entire shapes to be selected, moved and
        resized.

        The DIRECT mode allows for shapes to be selected and their individual
        vertices to be moved.

        The VERTEX_INSERT and VERTEX_REMOVE modes allow for individual
        vertices either to be added to or removed from shapes that are already
        selected. Note that shapes cannot be selected in this mode.

        The ADD_RECTANGLE, ADD_ELLIPSE, ADD_LINE, ADD_PATH, and ADD_POLYGON
        modes all allow for their corresponding shape type to be added.

    Notes
    -----
    _data_dict : Dict of ShapeList
        Dictionary containing all the shape data indexed by slice tuple
    _data_view : ShapeList
        Object containing the currently viewed shape data.
    _selected_data_history : set
        Set of currently selected captured on press of <space>.
    _selected_data_stored : set
        Set of selected previously displayed. Used to prevent rerendering the
        same highlighted shapes when no data has changed.
    _selected_box : None | np.ndarray
        `None` if no shapes are selected, otherwise a 10x2 array of vertices of
        the interaction box. The first 8 points are the corners and midpoints
        of the box. The 9th point is the center of the box, and the last point
        is the location of the rotation handle that can be used to rotate the
        box.
    _drag_start : None | np.ndarray
        If a drag has been started and is in progress then a length 2 array of
        the initial coordinates of the drag. `None` otherwise.
    _drag_box : None | np.ndarray
        If a drag box is being created to select shapes then this is a 2x2
        array of the two extreme corners of the drag. `None` otherwise.
    _drag_box_stored : None | np.ndarray
        If a drag box is being created to select shapes then this is a 2x2
        array of the two extreme corners of the drag that have previously been
        rendered. `None` otherwise. Used to prevent rerendering the same
        drag box when no data has changed.
    _is_moving : bool
        Bool indicating if any shapes are currently being moved.
    _is_selecting : bool
        Bool indicating if a drag box is currently being created in order to
        select shapes.
    _is_creating : bool
        Bool indicating if any shapes are currently being created.
    _fixed_aspect : bool
        Bool indicating if aspect ratio of shapes should be preserved on
        resizing.
    _aspect_ratio : float
        Value of aspect ratio to be preserved if `_fixed_aspect` is `True`.
    _fixed_vertex : None | np.ndarray
        If a scaling or rotation is in progress then a length 2 array of the
        coordinates that are remaining fixed during the move. `None` otherwise.
    _fixed_index : int
        If a scaling or rotation is in progress then the index of the vertex of
        the bounding box that is remaining fixed during the move. `None`
        otherwise.
    _update_properties : bool
        Bool indicating if properties are to allowed to update the selected
        shapes when they are changed. Blocking this prevents circular loops
        when shapes are selected and the properties are changed based on that
        selection
    _allow_thumbnail_update : bool
        Flag set to true to allow the thumbnail to be updated. Blocking the thumbnail
        can be advantageous where responsiveness is critical.
    _clipboard : dict
        Dict of shape objects that are to be used during a copy and paste.
    _colors : list
        List of supported vispy color names.
    _vertex_size : float
        Size of the vertices of the shapes and bounding box in Canvas
        coordinates.
    _rotation_handle_length : float
        Length of the rotation handle of the bounding box in Canvas
        coordinates.
    _input_ndim : int
        Dimensions of shape data.
    _thumbnail_update_thresh : int
        If there are more than this number of shapes, the thumbnail
        won't update during interactive events
    _property_choices : dict {str: array (N,)}
        Possible values for the properties in Shapes.properties.
    """

    _vertex_size = 10
    _rotation_handle_length = 20
    _highlight_color = (0, 0.6, 1)
    _highlight_width = 1.5

    # If more shapes are present then they are randomly subsampled
    # in the thumbnail
    _max_shapes_thumbnail = 100

    _drag_modes = {
        Mode.PAN_ZOOM: no_op,
        Mode.SELECT: select,
        Mode.DIRECT: select,
        Mode.VERTEX_INSERT: vertex_insert,
        Mode.VERTEX_REMOVE: vertex_remove,
        Mode.ADD_RECTANGLE: add_rectangle,
        Mode.ADD_ELLIPSE: add_ellipse,
        Mode.ADD_LINE: add_line,
        Mode.ADD_PATH: add_path_polygon,
        Mode.ADD_POLYGON: add_path_polygon,
    }

    _move_modes = {
        Mode.PAN_ZOOM: no_op,
        Mode.SELECT: highlight,
        Mode.DIRECT: highlight,
        Mode.VERTEX_INSERT: highlight,
        Mode.VERTEX_REMOVE: highlight,
        Mode.ADD_RECTANGLE: no_op,
        Mode.ADD_ELLIPSE: no_op,
        Mode.ADD_LINE: no_op,
        Mode.ADD_PATH: add_path_polygon_creating,
        Mode.ADD_POLYGON: add_path_polygon_creating,
    }

    _double_click_modes = {
        Mode.PAN_ZOOM: no_op,
        Mode.SELECT: no_op,
        Mode.DIRECT: no_op,
        Mode.VERTEX_INSERT: no_op,
        Mode.VERTEX_REMOVE: no_op,
        Mode.ADD_RECTANGLE: no_op,
        Mode.ADD_ELLIPSE: no_op,
        Mode.ADD_LINE: no_op,
        Mode.ADD_PATH: finish_drawing_shape,
        Mode.ADD_POLYGON: finish_drawing_shape,
    }

    _cursor_modes = {
        Mode.PAN_ZOOM: 'standard',
        Mode.SELECT: 'pointing',
        Mode.DIRECT: 'pointing',
        Mode.VERTEX_INSERT: 'cross',
        Mode.VERTEX_REMOVE: 'cross',
        Mode.ADD_RECTANGLE: 'cross',
        Mode.ADD_ELLIPSE: 'cross',
        Mode.ADD_LINE: 'cross',
        Mode.ADD_PATH: 'cross',
        Mode.ADD_POLYGON: 'cross',
    }

    _interactive_modes = {
        Mode.PAN_ZOOM,
    }

    def __init__(
        self,
        data=None,
        *,
        ndim=None,
        properties=None,
        property_choices=None,
        text=None,
        shape_type='rectangle',
        edge_width=1,
        edge_color='#777777',
        edge_color_cycle=None,
        edge_colormap='viridis',
        edge_contrast_limits=None,
        face_color='white',
        face_color_cycle=None,
        face_colormap='viridis',
        face_contrast_limits=None,
        z_index=0,
        name=None,
        metadata=None,
        scale=None,
        translate=None,
        rotate=None,
        shear=None,
        affine=None,
        opacity=0.7,
        blending='translucent',
        visible=True,
    ):
        if data is None:
            if ndim is None:
                ndim = 2
            data = np.empty((0, 0, ndim))
        else:
            data, shape_type = extract_shape_type(data, shape_type)
            data_ndim = get_shape_ndim(data)
            if ndim is not None and ndim != data_ndim:
                raise ValueError(
                    trans._(
                        "Shape dimensions must be equal to ndim",
                        deferred=True,
                    )
                )
            ndim = data_ndim

        super().__init__(
            data,
            ndim=ndim,
            name=name,
            metadata=metadata,
            scale=scale,
            translate=translate,
            rotate=rotate,
            shear=shear,
            affine=affine,
            opacity=opacity,
            blending=blending,
            visible=visible,
        )

        self.events.add(
            mode=Event,
            edge_width=Event,
            edge_color=Event,
            face_color=Event,
            properties=Event,
            current_edge_color=Event,
            current_face_color=Event,
            current_properties=Event,
            highlight=Event,
        )

        # Flag set to false to block thumbnail refresh
        self._allow_thumbnail_update = True

        self._display_order_stored = []
        self._ndisplay_stored = self._ndisplay

        num_shapes = number_of_shapes(data)
        self._properties = PropertyTable.from_layer_kwargs(
            properties=properties,
            property_choices=property_choices,
            expected_len=num_shapes,
        )

        # make the text
        if text is None or isinstance(text, (list, np.ndarray, str)):
            self._text = TextManager(text, num_shapes, self.properties)
        elif isinstance(text, dict):
            copied_text = deepcopy(text)
            copied_text['properties'] = self.properties
            copied_text['n_text'] = len(data)
            self._text = TextManager(**copied_text)
        else:
            raise TypeError(
                trans._(
                    'text should be a string, array, or dict',
                    deferred=True,
                )
            )

        # The following shape properties are for the new shapes that will
        # be drawn. Each shape has a corresponding property with the
        # value for itself
        if np.isscalar(edge_width):
            self._current_edge_width = edge_width
        else:
            self._current_edge_width = 1

        self._data_view = ShapeList(ndisplay=self._ndisplay)
        self._data_view.slice_key = np.array(self._slice_indices)[
            list(self._dims_not_displayed)
        ]

        self._value = (None, None)
        self._value_stored = (None, None)
        self._moving_value = (None, None)
        self._selected_data = set()
        self._selected_data_stored = set()
        self._selected_data_history = set()
        self._selected_box = None

        self._drag_start = None
        self._fixed_vertex = None
        self._fixed_aspect = False
        self._aspect_ratio = 1
        self._is_moving = False
        # _moving_coordinates are needed for fixing aspect ratio during
        # a resize
        self._moving_coordinates = None
        self._fixed_index = 0
        self._is_selecting = False
        self._drag_box = None
        self._drag_box_stored = None
        self._is_creating = False
        self._clipboard = {}

        # change mode once to trigger the
        # Mode setting logic
        self._mode = Mode.SELECT
        self.mode = Mode.PAN_ZOOM
        self._status = self.mode

        self._edge = ColorManager._from_layer_kwargs(
            n_colors=0,
            colors=edge_color,
            continuous_colormap=edge_colormap,
            contrast_limits=edge_contrast_limits,
            categorical_colormap=edge_color_cycle,
            properties=self._properties,
        )
        self._face = ColorManager._from_layer_kwargs(
            n_colors=0,
            colors=face_color,
            continuous_colormap=face_colormap,
            contrast_limits=face_contrast_limits,
            categorical_colormap=face_color_cycle,
            properties=self._properties,
        )

        with self.block_thumbnail_update():
            self._add_shapes(
                data,
                shape_type=shape_type,
                edge_width=edge_width,
                z_index=z_index,
            )
            self._data_view._update_z_order()
            self.refresh_colors()

        # Trigger generation of view slice and thumbnail
        self._update_dims()

    @property
    def data(self):
        """list: Each element is an (N, D) array of the vertices of a shape."""
        return self._data_view.data

    @data.setter
    def data(self, data):
        self._finish_drawing()

        data, shape_type = extract_shape_type(data)
        n_new_shapes = number_of_shapes(data)
        # not given a shape_type through data
        if shape_type is None:
            shape_type = self.shape_type

        edge_widths = self._data_view.edge_widths
        z_indices = self._data_view.z_indices

        # TODO: consider making all these properties handled in the same way as color.
        # fewer shapes, trim attributes
        if self.nshapes > n_new_shapes:
            shape_type = shape_type[:n_new_shapes]
            edge_widths = edge_widths[:n_new_shapes]
            z_indices = z_indices[:n_new_shapes]
        # more shapes, add attributes
        elif self.nshapes < n_new_shapes:
            n_shapes_difference = n_new_shapes - self.nshapes
            shape_type = (
                shape_type
                + [get_default_shape_type(shape_type)] * n_shapes_difference
            )
            edge_widths = edge_widths + [1] * n_shapes_difference
            z_indices = z_indices + [0] * n_shapes_difference

        # Reset everything, then add the new data in.
        self._edge._remove(range(self.nshapes))
        self._face._remove(range(self.nshapes))
        self._data_view = ShapeList()
        self.add(
            data,
            shape_type=shape_type,
            edge_width=edge_widths,
            z_index=z_indices,
        )

        self._update_dims()
        self.events.data(value=self.data)
        self._set_editable()

    def _on_selection(self, selected: bool):
        # this method is slated for removal.  don't add anything new.
        if not selected:
            self._finish_drawing()

    @property
    def properties(self) -> Dict[str, np.ndarray]:
        """dict {str: np.ndarray (N,)}, DataFrame: Annotations for each shape"""
        return self._properties.all_values

    @properties.setter
    def properties(self, properties: Dict[str, Array]):
        self._properties = PropertyTable.from_layer_kwargs(
            properties=properties,
            expected_len=self.nshapes,
        )
        self._face._update_properties(self._properties, "face_color")
        self._edge._update_properties(self._properties, "edge_color")
        if self.text.values is not None:
            self.refresh_text()
        self.events.properties()

    @property
    def property_choices(self) -> Dict[str, np.ndarray]:
        return self._properties.all_choices

    def _get_ndim(self):
        """Determine number of dimensions of the layer."""
        if self.nshapes == 0:
            ndim = self.ndim
        else:
            ndim = self.data[0].shape[1]
        return ndim

    @property
    def _extent_data(self) -> np.ndarray:
        """Extent of layer in data coordinates.

        Returns
        -------
        extent_data : array, shape (2, D)
        """
        if len(self.data) == 0:
            extrema = np.full((2, self.ndim), np.nan)
        else:
            maxs = np.max([np.max(d, axis=0) for d in self.data], axis=0)
            mins = np.min([np.min(d, axis=0) for d in self.data], axis=0)
            extrema = np.vstack([mins, maxs])
        return extrema

    @property
    def nshapes(self):
        """int: Total number of shapes."""
        return len(self._data_view.shapes)

    @property
    def current_edge_width(self):
        """float: Width of shape edges including lines and paths."""
        return self._current_edge_width

    @current_edge_width.setter
    def current_edge_width(self, edge_width):
        self._current_edge_width = edge_width
        if self._update_properties:
            for i in self.selected_data:
                self._data_view.update_edge_width(i, edge_width)
        self.events.edge_width()

    @property
    def current_edge_color(self):
        """str: color of shape edges including lines and paths."""
        hex_ = rgb_to_hex(self._edge.current_color)[0]
        return hex_to_name.get(hex_, hex_)

    @current_edge_color.setter
    def current_edge_color(self, edge_color):
        if self._update_properties and len(self.selected_data) > 0:
            update_indices = list(self.selected_data)
        else:
            update_indices = []
        self._edge._update_current_color(
            edge_color, update_indices=update_indices
        )
        if self._update_properties:
            for i in self.selected_data:
                self._data_view.update_edge_color(i, self._edge.current_color)
            self.events.edge_color()
            self._update_thumbnail()
        self.events.current_edge_color()

    @property
    def current_face_color(self):
        """str: color of shape faces."""
        hex_ = rgb_to_hex(self._face.current_color)[0]
        return hex_to_name.get(hex_, hex_)

    @current_face_color.setter
    def current_face_color(self, face_color):
        if self._update_properties and len(self.selected_data) > 0:
            update_indices = list(self.selected_data)
        else:
            update_indices = []
        self._face._update_current_color(
            face_color, update_indices=update_indices
        )
        if self._update_properties:
            for i in self.selected_data:
                self._data_view.update_face_color(i, self._face.current_color)
            self.events.face_color()
            self._update_thumbnail()
        self.events.current_face_color()

    @property
    def current_properties(self) -> Dict[str, np.ndarray]:
        """dict{str: np.ndarray(1,)}: properties for the next added shape."""
        return self._properties.all_default_values

    @current_properties.setter
    def current_properties(self, current_properties):
<<<<<<< HEAD
        update_values = (
=======
        self._current_properties = coerce_current_properties(
            current_properties
        )

        if (
>>>>>>> 2bd924fe
            self._update_properties
            and len(self.selected_data) > 0
            and self._mode in (Mode.SELECT, Mode.PAN_ZOOM)
        )
        for name, value in current_properties.items():
            prop = self._properties[name]
            prop.default_value = value
            if update_values:
                prop.values[list(self.selected_data)] = value
        # TODO: make this consistent between shapes and points.
        if update_values:
            self.refresh_colors()

        self._edge._update_current_properties(current_properties)
        self._face._update_current_properties(current_properties)

    @property
    def shape_type(self):
        """list of str: name of shape type for each shape."""
        return self._data_view.shape_types

    @shape_type.setter
    def shape_type(self, shape_type):
        self._finish_drawing()

        new_data_view = ShapeList()
        shape_inputs = zip(
            self._data_view.data,
            ensure_iterable(shape_type),
            self._data_view.edge_widths,
            self._data_view.edge_color,
            self._data_view.face_color,
            self._data_view.z_indices,
        )

        self._add_shapes_to_view(shape_inputs, new_data_view)

        self._data_view = new_data_view
        self._update_dims()

    @property
    def edge_color(self):
        """(N x 4) np.ndarray: Array of RGBA face colors for each shape"""
        return self._edge.colors

    @edge_color.setter
    def edge_color(self, edge_color):
        self._edge._set_color(
            color=edge_color,
            n_colors=self.nshapes,
            properties=self._properties,
        )
        self.events.edge_color()
        self._update_thumbnail()

    @property
    def edge_color_cycle(self) -> np.ndarray:
        """Union[list, np.ndarray] :  Color cycle for edge_color.

        Can be a list of colors defined by name, RGB or RGBA
        """
        return self._edge.categorical_colormap.fallback_color.values

    @edge_color_cycle.setter
    def edge_color_cycle(self, edge_color_cycle: Union[list, np.ndarray]):
        self._edge.categorical_colormap = edge_color_cycle

    @property
    def edge_colormap(self) -> Colormap:
        """Return the colormap to be applied to a property to get the edge color.

        Returns
        -------
        colormap : napari.utils.Colormap
            The Colormap object.
        """
        return self._edge.continuous_colormap

    @edge_colormap.setter
    def edge_colormap(self, colormap: ValidColormapArg):
        self._edge.continuous_colormap = colormap

    @property
    def edge_contrast_limits(self) -> Tuple[float, float]:
        """None, (float, float): contrast limits for mapping
        the edge_color colormap property to 0 and 1
        """
        return self._edge.contrast_limits

    @edge_contrast_limits.setter
    def edge_contrast_limits(
        self, contrast_limits: Union[None, Tuple[float, float]]
    ):
        self._edge.contrast_limits = contrast_limits

    @property
    def edge_color_mode(self) -> str:
        """str: Edge color setting mode

        DIRECT (default mode) allows each shape color to be set arbitrarily

        CYCLE allows the color to be set via a color cycle over an attribute

        COLORMAP allows color to be set via a color map over an attribute
        """
        return self._edge.color_mode

    @edge_color_mode.setter
    def edge_color_mode(self, edge_color_mode: Union[str, ColorMode]):
        self._edge._set_color_mode(self._properties, edge_color_mode, 'edge')

    @property
    def face_color(self):
        """(N x 4) np.ndarray: Array of RGBA face colors for each shape"""
        return self._face.colors

    @face_color.setter
    def face_color(self, face_color):
        self._face._set_color(
            color=face_color,
            n_colors=self.nshapes,
            properties=self._properties,
        )
        self.events.face_color()
        self._update_thumbnail()

    @property
    def face_color_cycle(self) -> np.ndarray:
        """Union[np.ndarray, cycle]:  Color cycle for face_color
        Can be a list of colors defined by name, RGB or RGBA
        """
        return self._face.categorical_colormap.fallback_color.values

    @face_color_cycle.setter
    def face_color_cycle(self, face_color_cycle: Union[np.ndarray, cycle]):
        self._face.categorical_colormap = face_color_cycle

    @property
    def face_colormap(self) -> Colormap:
        """Return the colormap to be applied to a property to get the face color.

        Returns
        -------
        colormap : napari.utils.Colormap
            The Colormap object.
        """
        return self._face.continuous_colormap

    @face_colormap.setter
    def face_colormap(self, colormap: ValidColormapArg):
        self._face.continuous_colormap = colormap

    @property
    def face_contrast_limits(self) -> Union[None, Tuple[float, float]]:
        """None, (float, float) : clims for mapping the face_color
        colormap property to 0 and 1
        """
        return self._face.contrast_limits

    @face_contrast_limits.setter
    def face_contrast_limits(
        self, contrast_limits: Union[None, Tuple[float, float]]
    ):
        self._face.contrast_limits = contrast_limits

    @property
    def face_color_mode(self) -> str:
        """str: Face color setting mode

        DIRECT (default mode) allows each shape color to be set arbitrarily

        CYCLE allows the color to be set via a color cycle over an attribute

        COLORMAP allows color to be set via a color map over an attribute
        """
        return self._face.color_mode

    @face_color_mode.setter
    def face_color_mode(self, face_color_mode):
        self._face._set_color_mode(self._properties, face_color_mode, 'face')

    @property
    def edge_width(self):
        """list of float: edge width for each shape."""
        return self._data_view.edge_widths

    @edge_width.setter
    def edge_width(self, width):
        """Set edge width of shapes using float or list of float.

        If list of float, must be of equal length to n shapes

        Parameters
        ----------
        width : float or list of float
            width of all shapes, or each shape if list
        """
        if isinstance(width, list):
            if not len(width) == self.nshapes:
                raise ValueError(
                    trans._('Length of list does not match number of shapes')
                )
            else:
                widths = width
        else:
            widths = [width for _ in range(self.nshapes)]

        for i, width in enumerate(widths):
            self._data_view.update_edge_width(i, width)

    @property
    def z_index(self):
        """list of int: z_index for each shape."""
        return self._data_view.z_indices

    @z_index.setter
    def z_index(self, z_index):
        """Set z_index of shape using either int or list of int.

        When list of int is provided, must be of equal length to n shapes.

        Parameters
        ----------
        z_index : int or list of int
            z-index of shapes
        """
        if isinstance(z_index, list):
            if not len(z_index) == self.nshapes:
                raise ValueError(
                    trans._('Length of list does not match number of shapes')
                )
            else:
                z_indices = z_index
        else:
            z_indices = [z_index for _ in range(self.nshapes)]

        for i, z_idx in enumerate(z_indices):
            self._data_view.update_z_index(i, z_idx)

    @property
    def selected_data(self):
        """set: set of currently selected shapes."""
        return self._selected_data

    @selected_data.setter
    def selected_data(self, selected_data):
        self._selected_data = set(selected_data)
        self._selected_box = self.interaction_box(self._selected_data)

        # Update properties based on selected shapes
        if len(selected_data) > 0:
            selected_data_indices = list(selected_data)
            selected_face_colors = self._data_view._face_color[
                selected_data_indices
            ]
            face_colors = np.unique(selected_face_colors, axis=0)
            if len(face_colors) == 1:
                face_color = face_colors[0]
                with self.block_update_properties():
                    self.current_face_color = face_color

            selected_edge_colors = self._data_view._edge_color[
                selected_data_indices
            ]
            edge_colors = np.unique(selected_edge_colors, axis=0)
            if len(edge_colors) == 1:
                edge_color = edge_colors[0]
                with self.block_update_properties():
                    self.current_edge_color = edge_color

            edge_width = list(
                {self._data_view.shapes[i].edge_width for i in selected_data}
            )
            if len(edge_width) == 1:
                edge_width = edge_width[0]
                with self.block_update_properties():
                    self.current_edge_width = edge_width

            properties = {}
            for k, v in self.properties.items():
                # pandas uses `object` as dtype for strings by default, which
                # combined with the axis argument breaks np.unique
                axis = 0 if v.ndim > 1 else None
                properties[k] = np.unique(v[selected_data_indices], axis=axis)

            n_unique_properties = np.array(
                [len(v) for v in properties.values()]
            )
            if np.all(n_unique_properties == 1):
                with self.block_update_properties():
                    self.current_properties = properties

    def refresh_colors(self, update_color_mapping: bool = False):
        """Calculate and update face and edge colors if using a cycle or color map

        Parameters
        ----------
        update_color_mapping : bool
            If set to True, the function will recalculate the color cycle map
            or colormap (whichever is being used). If set to False, the function
            will use the current color cycle map or color map. For example, if you
            are adding/modifying shapes and want them to be colored with the same
            mapping as the other shapes (i.e., the new shapes shouldn't affect
            the color cycle map or colormap), set update_color_mapping=False.
            Default value is False.
        """
        self._edge._refresh_colors(self._properties, update_color_mapping)
        self._face._refresh_colors(self._properties, update_color_mapping)

    def _get_new_shape_color(self, adding: int, attribute: str):
        """Get the color for the shape(s) to be added.

        Parameters
        ----------
        adding : int
            the number of shapes that were added
            (and thus the number of color entries to add)
        attribute : str in {'edge', 'face'}
            The name of the attribute to set the color of.
            Should be 'edge' for edge_color_mode or 'face' for face_color_mode.

        Returns
        -------
        new_colors : (N, 4) array
            (Nx4) RGBA array of colors for the N new shapes
        """
        color_mode = getattr(self, f'_{attribute}_color_mode')
        if color_mode == ColorMode.DIRECT:
            current_face_color = getattr(self, f'_current_{attribute}_color')
            new_colors = np.tile(current_face_color, (adding, 1))
        elif color_mode == ColorMode.CYCLE:
            property_name = getattr(self, f'_{attribute}_color_property')
            color_property_value = self.current_properties[property_name][0]

            # check if the new color property is in the cycle map
            # and add it if it is not
            color_cycle_map = getattr(self, f'{attribute}_color_cycle_map')
            color_cycle_keys = [*color_cycle_map]
            if color_property_value not in color_cycle_keys:
                color_cycle = getattr(self, f'_{attribute}_color_cycle')
                color_cycle_map[color_property_value] = np.squeeze(
                    transform_color(next(color_cycle))
                )

                setattr(self, f'{attribute}_color_cycle_map', color_cycle_map)

            new_colors = np.tile(
                color_cycle_map[color_property_value], (adding, 1)
            )
        elif color_mode == ColorMode.COLORMAP:
            property_name = getattr(self, f'_{attribute}_color_property')
            color_property_value = self.current_properties[property_name][0]
            colormap = getattr(self, f'{attribute}_colormap')
            contrast_limits = getattr(self, f'_{attribute}_contrast_limits')

            fc, _ = map_property(
                prop=color_property_value,
                colormap=colormap,
                contrast_limits=contrast_limits,
            )
            new_colors = np.tile(fc, (adding, 1))

        return new_colors

    def _is_color_mapped(self, color):
        """determines if the new color argument is for directly setting or cycle/colormap"""
        if isinstance(color, str):
            if color in self.properties:
                return True
            else:
                return False
        elif isinstance(color, (list, np.ndarray)):
            return False
        else:
            raise ValueError(
                trans._(
                    'face_color should be the name of a color, an array of colors, or the name of an property',
                    deferred=True,
                )
            )

    def _get_state(self):
        """Get dictionary of layer state.

        Returns
        -------
        state : dict
            Dictionary of layer state.
        """
        state = self._get_base_state()
        state.update(
            {
                'ndim': self.ndim,
                'properties': self.properties,
                'property_choices': self.property_choices,
                'text': self.text.dict(),
                'shape_type': self.shape_type,
                'opacity': self.opacity,
                'z_index': self.z_index,
                'edge_width': self.edge_width,
                'face_color': self.face_color,
                'face_color_cycle': self.face_color_cycle,
                'face_colormap': self.face_colormap.name,
                'face_contrast_limits': self.face_contrast_limits,
                'edge_color': self.edge_color,
                'edge_color_cycle': self.edge_color_cycle,
                'edge_colormap': self.edge_colormap.name,
                'edge_contrast_limits': self.edge_contrast_limits,
                'data': self.data,
            }
        )
        return state

    @property
    def _indices_view(self):
        return np.where(self._data_view._displayed)[0]

    @property
    def _view_text(self) -> np.ndarray:
        """Get the values of the text elements in view

        Returns
        -------
        text : (N x 1) np.ndarray
            Array of text strings for the N text elements in view
        """
        return self.text.view_text(self._indices_view)

    @property
    def _view_text_coords(self) -> np.ndarray:
        """Get the coordinates of the text elements in view

        Returns
        -------
        text_coords : (N x D) np.ndarray
            Array of coordinates for the N text elements in view
        """
        # get the coordinates of the vertices for the shapes in view
        in_view_shapes_coords = [
            self._data_view.data[i] for i in self._indices_view
        ]

        # get the coordinates for the dimensions being displayed
        sliced_in_view_coords = [
            position[:, self._dims_displayed]
            for position in in_view_shapes_coords
        ]

        return self.text.compute_text_coords(
            sliced_in_view_coords, self._ndisplay
        )

    @property
    def mode(self):
        """MODE: Interactive mode. The normal, default mode is PAN_ZOOM, which
        allows for normal interactivity with the canvas.

        The SELECT mode allows for entire shapes to be selected, moved and
        resized.

        The DIRECT mode allows for shapes to be selected and their individual
        vertices to be moved.

        The VERTEX_INSERT and VERTEX_REMOVE modes allow for individual
        vertices either to be added to or removed from shapes that are already
        selected. Note that shapes cannot be selected in this mode.

        The ADD_RECTANGLE, ADD_ELLIPSE, ADD_LINE, ADD_PATH, and ADD_POLYGON
        modes all allow for their corresponding shape type to be added.
        """
        return str(self._mode)

    @mode.setter
    def mode(self, mode: Union[str, Mode]):
        old_mode = self._mode
        mode, changed = self._mode_setter_helper(mode, Mode)
        if not changed:
            return

        if mode.value not in Mode.keys():
            raise ValueError(
                trans._(
                    "Mode not recognized: {mode}", deferred=True, mode=mode
                )
            )

        old_mode = self._mode
        self._mode = mode

        self.help = _FWD_SHAPE_HELP[mode]

        draw_modes = {
            Mode.SELECT,
            Mode.DIRECT,
            Mode.VERTEX_INSERT,
            Mode.VERTEX_REMOVE,
        }

        self.events.mode(mode=mode)

        # don't update thumbnail on mode changes
        with self.block_thumbnail_update():
            if not (mode in draw_modes and old_mode in draw_modes):
                # Shapes._finish_drawing() calls Shapes.refresh()
                self._finish_drawing()
            else:
                self.refresh()

    def _set_editable(self, editable=None):
        """Set editable mode based on layer properties."""
        if editable is None:
            if self._ndisplay == 3:
                self.editable = False
            else:
                self.editable = True

        if not self.editable:
            self.mode = Mode.PAN_ZOOM

    def add_rectangles(
        self,
        data,
        *,
        edge_width=None,
        edge_color=None,
        face_color=None,
        z_index=None,
    ):
        """Add rectangles to the current layer.

        Parameters
        ----------
        data : Array | List[Array]
            List of rectangle data where each element is a (4, D) array of 4 vertices
            in D dimensions, or a (2, D) array of 2 vertices in D dimensions, where
            the vertices are top-left and bottom-right corners.
            Can be a 3-dimensional array for multiple shapes, or list of 2 or 4
            vertices for a single shape.
        edge_width : float | list
            thickness of lines and edges. If a list is supplied it must be the
            same length as the length of `data` and each element will be
            applied to each shape otherwise the same value will be used for all
            shapes.
        edge_color : str | tuple | list
            If string can be any color name recognized by vispy or hex value if
            starting with `#`. If array-like must be 1-dimensional array with 3
            or 4 elements. If a list is supplied it must be the same length as
            the length of `data` and each element will be applied to each shape
            otherwise the same value will be used for all shapes.
        face_color : str | tuple | list
            If string can be any color name recognized by vispy or hex value if
            starting with `#`. If array-like must be 1-dimensional array with 3
            or 4 elements. If a list is supplied it must be the same length as
            the length of `data` and each element will be applied to each shape
            otherwise the same value will be used for all shapes.
        z_index : int | list
            Specifier of z order priority. Shapes with higher z order are
            displayed ontop of others. If a list is supplied it must be the
            same length as the length of `data` and each element will be
            applied to each shape otherwise the same value will be used for all
            shapes.
        """
        # rectangles can have either 4 vertices or (top left, bottom right)
        valid_vertices_per_shape = (2, 4)
        validate_num_vertices(
            data, 'rectangle', valid_vertices=valid_vertices_per_shape
        )

        self.add(
            data,
            shape_type='rectangle',
            edge_width=edge_width,
            edge_color=edge_color,
            face_color=face_color,
            z_index=z_index,
        )

    def add_ellipses(
        self,
        data,
        *,
        edge_width=None,
        edge_color=None,
        face_color=None,
        z_index=None,
    ):
        """Add ellipses to the current layer.

        Parameters
        ----------
        data : Array | List[Array]
            List of ellipse data where each element is a (4, D) array of 4 vertices
            in D dimensions representing a bounding box, or a (2, D) array of
            center position and radii magnitudes in D dimensions.
            Can be a 3-dimensional array for multiple shapes, or list of 2 or 4
            vertices for a single shape.
        edge_width : float | list
            thickness of lines and edges. If a list is supplied it must be the
            same length as the length of `data` and each element will be
            applied to each shape otherwise the same value will be used for all
            shapes.
        edge_color : str | tuple | list
            If string can be any color name recognized by vispy or hex value if
            starting with `#`. If array-like must be 1-dimensional array with 3
            or 4 elements. If a list is supplied it must be the same length as
            the length of `data` and each element will be applied to each shape
            otherwise the same value will be used for all shapes.
        face_color : str | tuple | list
            If string can be any color name recognized by vispy or hex value if
            starting with `#`. If array-like must be 1-dimensional array with 3
            or 4 elements. If a list is supplied it must be the same length as
            the length of `data` and each element will be applied to each shape
            otherwise the same value will be used for all shapes.
        z_index : int | list
            Specifier of z order priority. Shapes with higher z order are
            displayed ontop of others. If a list is supplied it must be the
            same length as the length of `data` and each element will be
            applied to each shape otherwise the same value will be used for all
            shapes.
        """

        valid_elem_per_shape = (2, 4)
        validate_num_vertices(
            data, 'ellipse', valid_vertices=valid_elem_per_shape
        )

        self.add(
            data,
            shape_type='ellipse',
            edge_width=edge_width,
            edge_color=edge_color,
            face_color=face_color,
            z_index=z_index,
        )

    def add_polygons(
        self,
        data,
        *,
        edge_width=None,
        edge_color=None,
        face_color=None,
        z_index=None,
    ):
        """Add polygons to the current layer.

        Parameters
        ----------
        data : Array | List[Array]
            List of polygon data where each element is a (V, D) array of V vertices
            in D dimensions representing a polygon. Can be a 3-dimensional array if
            polygons have same number of vertices, or a list of V vertices for a
            single polygon.
        edge_width : float | list
            thickness of lines and edges. If a list is supplied it must be the
            same length as the length of `data` and each element will be
            applied to each shape otherwise the same value will be used for all
            shapes.
        edge_color : str | tuple | list
            If string can be any color name recognized by vispy or hex value if
            starting with `#`. If array-like must be 1-dimensional array with 3
            or 4 elements. If a list is supplied it must be the same length as
            the length of `data` and each element will be applied to each shape
            otherwise the same value will be used for all shapes.
        face_color : str | tuple | list
            If string can be any color name recognized by vispy or hex value if
            starting with `#`. If array-like must be 1-dimensional array with 3
            or 4 elements. If a list is supplied it must be the same length as
            the length of `data` and each element will be applied to each shape
            otherwise the same value will be used for all shapes.
        z_index : int | list
            Specifier of z order priority. Shapes with higher z order are
            displayed ontop of others. If a list is supplied it must be the
            same length as the length of `data` and each element will be
            applied to each shape otherwise the same value will be used for all
            shapes.
        """

        min_vertices = 3
        validate_num_vertices(data, 'polygon', min_vertices=min_vertices)

        self.add(
            data,
            shape_type='polygon',
            edge_width=edge_width,
            edge_color=edge_color,
            face_color=face_color,
            z_index=z_index,
        )

    def add_lines(
        self,
        data,
        *,
        edge_width=None,
        edge_color=None,
        face_color=None,
        z_index=None,
    ):
        """Add lines to the current layer.

        Parameters
        ----------
        data : Array | List[Array]
            List of line data where each element is a (2, D) array of 2 vertices
            in D dimensions representing a line. Can be a 3-dimensional array for
            multiple shapes, or list of 2 vertices for a single shape.
        edge_width : float | list
            thickness of lines and edges. If a list is supplied it must be the
            same length as the length of `data` and each element will be
            applied to each shape otherwise the same value will be used for all
            shapes.
        edge_color : str | tuple | list
            If string can be any color name recognized by vispy or hex value if
            starting with `#`. If array-like must be 1-dimensional array with 3
            or 4 elements. If a list is supplied it must be the same length as
            the length of `data` and each element will be applied to each shape
            otherwise the same value will be used for all shapes.
        face_color : str | tuple | list
            If string can be any color name recognized by vispy or hex value if
            starting with `#`. If array-like must be 1-dimensional array with 3
            or 4 elements. If a list is supplied it must be the same length as
            the length of `data` and each element will be applied to each shape
            otherwise the same value will be used for all shapes.
        z_index : int | list
            Specifier of z order priority. Shapes with higher z order are
            displayed ontop of others. If a list is supplied it must be the
            same length as the length of `data` and each element will be
            applied to each shape otherwise the same value will be used for all
            shapes.
        """

        valid_vertices_per_line = (2,)
        validate_num_vertices(
            data, 'line', valid_vertices=valid_vertices_per_line
        )

        self.add(
            data,
            shape_type='line',
            edge_width=edge_width,
            edge_color=edge_color,
            face_color=face_color,
            z_index=z_index,
        )

    def add_paths(
        self,
        data,
        *,
        edge_width=None,
        edge_color=None,
        face_color=None,
        z_index=None,
    ):
        """Add paths to the current layer.

        Parameters
        ----------
        data : Array | List[Array]
            List of path data where each element is a (V, D) array of V vertices
            in D dimensions representing a path. Can be a 3-dimensional array
            if all paths have same number of vertices, or a list of V vertices
            for a single path.
        edge_width : float | list
            thickness of lines and edges. If a list is supplied it must be the
            same length as the length of `data` and each element will be
            applied to each shape otherwise the same value will be used for all
            shapes.
        edge_color : str | tuple | list
            If string can be any color name recognized by vispy or hex value if
            starting with `#`. If array-like must be 1-dimensional array with 3
            or 4 elements. If a list is supplied it must be the same length as
            the length of `data` and each element will be applied to each shape
            otherwise the same value will be used for all shapes.
        face_color : str | tuple | list
            If string can be any color name recognized by vispy or hex value if
            starting with `#`. If array-like must be 1-dimensional array with 3
            or 4 elements. If a list is supplied it must be the same length as
            the length of `data` and each element will be applied to each shape
            otherwise the same value will be used for all shapes.
        z_index : int | list
            Specifier of z order priority. Shapes with higher z order are
            displayed ontop of others. If a list is supplied it must be the
            same length as the length of `data` and each element will be
            applied to each shape otherwise the same value will be used for all
            shapes.
        """

        min_vertices_per_path = 2
        validate_num_vertices(data, 'path', min_vertices=min_vertices_per_path)

        self.add(
            data,
            shape_type='path',
            edge_width=edge_width,
            edge_color=edge_color,
            face_color=face_color,
            z_index=z_index,
        )

    def add(
        self,
        data,
        *,
        shape_type='rectangle',
        edge_width=None,
        edge_color=None,
        face_color=None,
        z_index=None,
    ):
        """Add shapes to the current layer.

        Parameters
        ----------
        data : Array | Tuple(Array,str) | List[Array | Tuple(Array, str)] | Tuple(List[Array], str)
            List of shape data, where each element is either an (N, D) array of the
            N vertices of a shape in D dimensions or a tuple containing an array of
            the N vertices and the shape_type string. When a shape_type is present,
            it overrides keyword arg shape_type. Can be an 3-dimensional array
            if each shape has the same number of vertices.
        shape_type : string | list
            String of shape shape_type, must be one of "{'line', 'rectangle',
            'ellipse', 'path', 'polygon'}". If a list is supplied it must be
            the same length as the length of `data` and each element will be
            applied to each shape otherwise the same value will be used for all
            shapes. Overridden by data shape_type, if present.
        edge_width : float | list
            thickness of lines and edges. If a list is supplied it must be the
            same length as the length of `data` and each element will be
            applied to each shape otherwise the same value will be used for all
            shapes.
        edge_color : str | tuple | list
            If string can be any color name recognized by vispy or hex value if
            starting with `#`. If array-like must be 1-dimensional array with 3
            or 4 elements. If a list is supplied it must be the same length as
            the length of `data` and each element will be applied to each shape
            otherwise the same value will be used for all shapes.
        face_color : str | tuple | list
            If string can be any color name recognized by vispy or hex value if
            starting with `#`. If array-like must be 1-dimensional array with 3
            or 4 elements. If a list is supplied it must be the same length as
            the length of `data` and each element will be applied to each shape
            otherwise the same value will be used for all shapes.
        z_index : int | list
            Specifier of z order priority. Shapes with higher z order are
            displayed ontop of others. If a list is supplied it must be the
            same length as the length of `data` and each element will be
            applied to each shape otherwise the same value will be used for all
            shapes.
        """
        data, shape_type = extract_shape_type(data, shape_type)

        if edge_width is None:
            edge_width = self.current_edge_width

        n_new_shapes = number_of_shapes(data)

        if self._data_view is not None:
            z_index = z_index or max(self._data_view._z_index, default=-1) + 1
        else:
            z_index = z_index or 0

        if n_new_shapes > 0:
            # Add new properties
            if len(self.properties) > 0:
                first_prop_key = next(iter(self.properties))
                n_prop_values = len(self.properties[first_prop_key])
            else:
                n_prop_values = 0
            total_shapes = n_new_shapes + self.nshapes
            self._properties.resize(total_shapes)

            # Add new text values
            if total_shapes > n_prop_values:
                n_props_to_add = total_shapes - n_prop_values
                self.text.add(self.current_properties, n_props_to_add)
            if total_shapes < n_prop_values:
                n_props_to_remove = n_prop_values - total_shapes
                indices_to_remove = np.arange(n_prop_values)[
                    -n_props_to_remove:
                ]
                self.text.remove(indices_to_remove)

            self._add_shapes(
                data,
                shape_type=shape_type,
                edge_width=edge_width,
                edge_color=edge_color,
                face_color=face_color,
                z_index=z_index,
            )
            self.events.data(value=self.data)

    def _add_shapes(
        self,
        data,
        *,
        shape_type='rectangle',
        edge_width=None,
        edge_color=None,
        face_color=None,
        z_index=None,
    ):
        """Add shapes to the data view.

        Parameters
        ----------
        data : Array | Tuple(Array,str) | List[Array | Tuple(Array, str)] | Tuple(List[Array], str)
            List of shape data, where each element is either an (N, D) array of the
            N vertices of a shape in D dimensions or a tuple containing an array of
            the N vertices and the shape_type string. When a shape_type is present,
            it overrides keyword arg shape_type. Can be an 3-dimensional array
            if each shape has the same number of vertices.
        shape_type : string | list
            String of shape shape_type, must be one of "{'line', 'rectangle',
            'ellipse', 'path', 'polygon'}". If a list is supplied it must be
            the same length as the length of `data` and each element will be
            applied to each shape otherwise the same value will be used for all
            shapes. Overridden by data shape_type, if present.
        edge_width : float | list
            thickness of lines and edges. If a list is supplied it must be the
            same length as the length of `data` and each element will be
            applied to each shape otherwise the same value will be used for all
            shapes.
        edge_color : str | tuple | list
            If string can be any color name recognized by vispy or hex value if
            starting with `#`. If array-like must be 1-dimensional array with 3
            or 4 elements. If a list is supplied it must be the same length as
            the length of `data` and each element will be applied to each shape
            otherwise the same value will be used for all shapes.
        face_color : str | tuple | list
            If string can be any color name recognized by vispy or hex value if
            starting with `#`. If array-like must be 1-dimensional array with 3
            or 4 elements. If a list is supplied it must be the same length as
            the length of `data` and each element will be applied to each shape
            otherwise the same value will be used for all shapes.
        z_index : int | list
            Specifier of z order priority. Shapes with higher z order are
            displayed on top of others. If a list is supplied it must be the
            same length as the length of `data` and each element will be
            applied to each shape otherwise the same value will be used for all
            shapes.
        """

        if edge_width is None:
            edge_width = self.current_edge_width
        if self._data_view is not None:
            z_index = z_index or max(self._data_view._z_index, default=-1) + 1
        else:
            z_index = z_index or 0

        if len(data) > 0:
            if np.array(data[0]).ndim == 1:
                # If a single array for a shape has been passed turn into list
                data = [data]

            self._edge._add(edge_color, n_colors=len(data))
            self._face._add(face_color, n_colors=len(data))

            # Turn input arguments into iterables
            n_shapes = self.nshapes
            shape_inputs = zip(
                data,
                ensure_iterable(shape_type),
                ensure_iterable(edge_width),
                self._edge.colors[n_shapes:],
                self._face.colors[n_shapes:],
                ensure_iterable(z_index),
            )

            self._add_shapes_to_view(shape_inputs, self._data_view)

        self._display_order_stored = copy(self._dims_order)
        self._ndisplay_stored = copy(self._ndisplay)
        self._update_dims()

    def _add_shapes_to_view(self, shape_inputs, data_view):
        """Build new shapes and add them to the _data_view"""
        for d, st, ew, ec, fc, z in shape_inputs:

            shape_cls = shape_classes[ShapeType(st)]
            shape = shape_cls(
                d,
                edge_width=ew,
                z_index=z,
                dims_order=self._dims_order,
                ndisplay=self._ndisplay,
            )

            # Add shape
            data_view.add(shape, edge_color=ec, face_color=fc, z_refresh=False)
        data_view._update_z_order()

    @property
    def text(self) -> TextManager:
        """TextManager: The TextManager object containing the text properties"""
        return self._text

    @text.setter
    def text(self, text):
        self._text._set_text(
            text, n_text=len(self.data), properties=self.properties
        )

    def refresh_text(self):
        """Refresh the text values.

        This is generally used if the properties were updated without changing the data
        """
        self.text.refresh_text(self.properties)

    def _set_view_slice(self):
        """Set the view given the slicing indices."""
        if not self._ndisplay == self._ndisplay_stored:
            self.selected_data = set()
            self._data_view.ndisplay = min(self.ndim, self._ndisplay)
            self._ndisplay_stored = copy(self._ndisplay)
            self._clipboard = {}

        if not self._dims_order == self._display_order_stored:
            self.selected_data = set()
            self._data_view.update_dims_order(self._dims_order)
            self._display_order_stored = copy(self._dims_order)
            # Clear clipboard if dimensions swap
            self._clipboard = {}

        slice_key = np.array(self._slice_indices)[
            list(self._dims_not_displayed)
        ]
        if not np.all(slice_key == self._data_view.slice_key):
            self.selected_data = set()
        self._data_view.slice_key = slice_key

    def interaction_box(self, index):
        """Create the interaction box around a shape or list of shapes.
        If a single index is passed then the boudning box will be inherited
        from that shapes interaction box. If list of indices is passed it will
        be computed directly.

        Parameters
        ----------
        index : int | list
            Index of a single shape, or a list of shapes around which to
            construct the interaction box

        Returns
        -------
        box : np.ndarray
            10x2 array of vertices of the interaction box. The first 8 points
            are the corners and midpoints of the box in clockwise order
            starting in the upper-left corner. The 9th point is the center of
            the box, and the last point is the location of the rotation handle
            that can be used to rotate the box
        """
        if isinstance(index, (list, np.ndarray, set)):
            if len(index) == 0:
                box = None
            elif len(index) == 1:
                box = copy(self._data_view.shapes[list(index)[0]]._box)
            else:
                indices = np.isin(self._data_view.displayed_index, list(index))
                box = create_box(self._data_view.displayed_vertices[indices])
        else:
            box = copy(self._data_view.shapes[index]._box)

        if box is not None:
            rot = box[Box.TOP_CENTER]
            length_box = np.linalg.norm(
                box[Box.BOTTOM_LEFT] - box[Box.TOP_LEFT]
            )
            if length_box > 0:
                r = self._rotation_handle_length * self.scale_factor
                rot = (
                    rot
                    - r
                    * (box[Box.BOTTOM_LEFT] - box[Box.TOP_LEFT])
                    / length_box
                )
            box = np.append(box, [rot], axis=0)

        return box

    def _outline_shapes(self):
        """Find outlines of any selected or hovered shapes.

        Returns
        -------
        vertices : None | np.ndarray
            Nx2 array of any vertices of outline or None
        triangles : None | np.ndarray
            Mx3 array of any indices of vertices for triangles of outline or
            None
        """
        if self._value is not None and (
            self._value[0] is not None or len(self.selected_data) > 0
        ):
            if len(self.selected_data) > 0:
                index = list(self.selected_data)
                if self._value[0] is not None:
                    if self._value[0] in index:
                        pass
                    else:
                        index.append(self._value[0])
                index.sort()
            else:
                index = self._value[0]

            centers, offsets, triangles = self._data_view.outline(index)
            vertices = centers + (
                self.scale_factor * self._highlight_width * offsets
            )
            vertices = vertices[:, ::-1]
        else:
            vertices = None
            triangles = None

        return vertices, triangles

    def _compute_vertices_and_box(self):
        """Compute location of highlight vertices and box for rendering.

        Returns
        -------
        vertices : np.ndarray
            Nx2 array of any vertices to be rendered as Markers
        face_color : str
            String of the face color of the Markers
        edge_color : str
            String of the edge color of the Markers and Line for the box
        pos : np.ndarray
            Nx2 array of vertices of the box that will be rendered using a
            Vispy Line
        width : float
            Width of the box edge
        """
        if len(self.selected_data) > 0:
            if self._mode == Mode.SELECT:
                # If in select mode just show the interaction boudning box
                # including its vertices and the rotation handle
                box = self._selected_box[Box.WITH_HANDLE]
                if self._value[0] is None:
                    face_color = 'white'
                elif self._value[1] is None:
                    face_color = 'white'
                else:
                    face_color = self._highlight_color
                edge_color = self._highlight_color
                vertices = box[:, ::-1]
                # Use a subset of the vertices of the interaction_box to plot
                # the line around the edge
                pos = box[Box.LINE_HANDLE][:, ::-1]
                width = 1.5
            elif self._mode in (
                [
                    Mode.DIRECT,
                    Mode.ADD_PATH,
                    Mode.ADD_POLYGON,
                    Mode.ADD_RECTANGLE,
                    Mode.ADD_ELLIPSE,
                    Mode.ADD_LINE,
                    Mode.VERTEX_INSERT,
                    Mode.VERTEX_REMOVE,
                ]
            ):
                # If in one of these mode show the vertices of the shape itself
                inds = np.isin(
                    self._data_view.displayed_index, list(self.selected_data)
                )
                vertices = self._data_view.displayed_vertices[inds][:, ::-1]
                # If currently adding path don't show box over last vertex
                if self._mode == Mode.ADD_PATH:
                    vertices = vertices[:-1]

                if self._value[0] is None:
                    face_color = 'white'
                elif self._value[1] is None:
                    face_color = 'white'
                else:
                    face_color = self._highlight_color
                edge_color = self._highlight_color
                pos = None
                width = 0
            else:
                # Otherwise show nothing
                vertices = np.empty((0, 2))
                face_color = 'white'
                edge_color = 'white'
                pos = None
                width = 0
        elif self._is_selecting:
            # If currently dragging a selection box just show an outline of
            # that box
            vertices = np.empty((0, 2))
            edge_color = self._highlight_color
            face_color = 'white'
            box = create_box(self._drag_box)
            width = 1.5
            # Use a subset of the vertices of the interaction_box to plot
            # the line around the edge
            pos = box[Box.LINE][:, ::-1]
        else:
            # Otherwise show nothing
            vertices = np.empty((0, 2))
            face_color = 'white'
            edge_color = 'white'
            pos = None
            width = 0

        return vertices, face_color, edge_color, pos, width

    def _set_highlight(self, force=False):
        """Render highlights of shapes.

        Includes boundaries, vertices, interaction boxes, and the drag
        selection box when appropriate.

        Parameters
        ----------
        force : bool
            Bool that forces a redraw to occur when `True`
        """
        # Check if any shape or vertex ids have changed since last call
        if (
            self.selected_data == self._selected_data_stored
            and np.all(self._value == self._value_stored)
            and np.all(self._drag_box == self._drag_box_stored)
        ) and not force:
            return
        self._selected_data_stored = copy(self.selected_data)
        self._value_stored = copy(self._value)
        self._drag_box_stored = copy(self._drag_box)
        self.events.highlight()

    def _finish_drawing(self, event=None):
        """Reset properties used in shape drawing."""
        index = copy(self._moving_value[0])
        self._is_moving = False
        self.selected_data = set()
        self._drag_start = None
        self._drag_box = None
        self._is_selecting = False
        self._fixed_vertex = None
        self._value = (None, None)
        self._moving_value = (None, None)
        if self._is_creating is True and self._mode == Mode.ADD_PATH:
            vertices = self._data_view.shapes[index].data
            if len(vertices) <= 2:
                self._data_view.remove(index)
            else:
                self._data_view.edit(index, vertices[:-1])
        if self._is_creating is True and self._mode == Mode.ADD_POLYGON:
            vertices = self._data_view.shapes[index].data
            if len(vertices) <= 3:
                self._data_view.remove(index)
            else:
                self._data_view.edit(index, vertices[:-1])
        self._is_creating = False
        self._update_dims()

    @contextmanager
    def block_thumbnail_update(self):
        """Use this context manager to block thumbnail updates"""
        self._allow_thumbnail_update = False
        yield
        self._allow_thumbnail_update = True

    def _update_thumbnail(self, event=None):
        """Update thumbnail with current shapes and colors."""

        # don't update the thumbnail if dragging a shape
        if self._is_moving is False and self._allow_thumbnail_update is True:
            # calculate min vals for the vertices and pad with 0.5
            # the offset is needed to ensure that the top left corner of the shapes
            # corresponds to the top left corner of the thumbnail
            de = self._extent_data
            offset = np.array([de[0, d] for d in self._dims_displayed]) + 0.5
            # calculate range of values for the vertices and pad with 1
            # padding ensures the entire shape can be represented in the thumbnail
            # without getting clipped
            shape = np.ceil(
                [de[1, d] - de[0, d] + 1 for d in self._dims_displayed]
            ).astype(int)
            zoom_factor = np.divide(
                self._thumbnail_shape[:2], shape[-2:]
            ).min()

            colormapped = self._data_view.to_colors(
                colors_shape=self._thumbnail_shape[:2],
                zoom_factor=zoom_factor,
                offset=offset[-2:],
                max_shapes=self._max_shapes_thumbnail,
            )

            self.thumbnail = colormapped

    def remove_selected(self):
        """Remove any selected shapes."""
        index = list(self.selected_data)
        to_remove = sorted(index, reverse=True)
        for ind in to_remove:
            self._data_view.remove(ind)

        if len(index) > 0:
            self._properties.remove(index)
            self.text.remove(index)
            self._edge._remove(index)
            self._data_view._edge_color = np.delete(
                self._data_view._edge_color, index, axis=0
            )
            self._face._remove(index)
            self._data_view._face_color = np.delete(
                self._data_view._face_color, index, axis=0
            )
        self.selected_data = set()
        self._finish_drawing()
        self.events.data(value=self.data)

    def _rotate_box(self, angle, center=[0, 0]):
        """Perform a rotation on the selected box.

        Parameters
        ----------
        angle : float
            angle specifying rotation of shapes in degrees.
        center : list
            coordinates of center of rotation.
        """
        theta = np.radians(angle)
        transform = np.array(
            [[np.cos(theta), np.sin(theta)], [-np.sin(theta), np.cos(theta)]]
        )
        box = self._selected_box - center
        self._selected_box = box @ transform.T + center

    def _scale_box(self, scale, center=[0, 0]):
        """Perform a scaling on the selected box.

        Parameters
        ----------
        scale : float, list
            scalar or list specifying rescaling of shape.
        center : list
            coordinates of center of rotation.
        """
        if not isinstance(scale, (list, np.ndarray)):
            scale = [scale, scale]
        box = self._selected_box - center
        box = np.array(box * scale)
        if not np.all(box[Box.TOP_CENTER] == box[Box.HANDLE]):
            r = self._rotation_handle_length * self.scale_factor
            handle_vec = box[Box.HANDLE] - box[Box.TOP_CENTER]
            cur_len = np.linalg.norm(handle_vec)
            box[Box.HANDLE] = box[Box.TOP_CENTER] + r * handle_vec / cur_len
        self._selected_box = box + center

    def _transform_box(self, transform, center=[0, 0]):
        """Perform a linear transformation on the selected box.

        Parameters
        ----------
        transform : np.ndarray
            2x2 array specifying linear transform.
        center : list
            coordinates of center of rotation.
        """
        box = self._selected_box - center
        box = box @ transform.T
        if not np.all(box[Box.TOP_CENTER] == box[Box.HANDLE]):
            r = self._rotation_handle_length * self.scale_factor
            handle_vec = box[Box.HANDLE] - box[Box.TOP_CENTER]
            cur_len = np.linalg.norm(handle_vec)
            box[Box.HANDLE] = box[Box.TOP_CENTER] + r * handle_vec / cur_len
        self._selected_box = box + center

    def expand_shape(self, data):
        """Expand shape from 2D to the full data dims.

        expand_shape is deprecated and will be removed in version 0.4.9.
        It should no longer be used as layers should will soon not know
        which dimensions are displayed. Instead you should work with
        full nD shape data as much as possible.

        Parameters
        ----------
        data : array
            2D data array of shape to be expanded.

        Returns
        -------
        data_full : array
            Full D dimensional data array of the shape.
        """
        warnings.warn(
            trans._(
                "expand_shape is deprecated and will be removed in version 0.4.9. It should no longer be used as layers should will soon not know which dimensions are displayed. Instead you should work with full nD shape data as much as possible.",
                deferred=True,
            ),
            category=FutureWarning,
            stacklevel=2,
        )

        if self.ndim == 2:
            data_full = data[:, self._dims_displayed_order]
        else:
            data_full = np.zeros((len(data), self.ndim), dtype=float)
            indices = np.array(self._slice_indices)
            data_full[:, self._dims_not_displayed] = indices[
                self._dims_not_displayed
            ]
            data_full[:, self._dims_displayed] = data

        return data_full

    def _get_value(self, position):
        """Value of the data at a position in data coordinates.

        Parameters
        ----------
        position : tuple
            Position in data coordinates.

        Returns
        -------
        shape : int | None
            Index of shape if any that is at the coordinates. Returns `None`
            if no shape is found.
        vertex : int | None
            Index of vertex if any that is at the coordinates. Returns `None`
            if no vertex is found.
        """
        if self._ndisplay == 3:
            return (None, None)

        if self._is_moving:
            return self._moving_value

        coord = [position[i] for i in self._dims_displayed]

        # Check selected shapes
        value = None
        selected_index = list(self.selected_data)
        if len(selected_index) > 0:
            if self._mode == Mode.SELECT:
                # Check if inside vertex of interaction box or rotation handle
                box = self._selected_box[Box.WITH_HANDLE]
                distances = abs(box - coord)

                # Get the vertex sizes
                sizes = self._vertex_size * self.scale_factor / 2

                # Check if any matching vertices
                matches = np.all(distances <= sizes, axis=1).nonzero()
                if len(matches[0]) > 0:
                    value = (selected_index[0], matches[0][-1])
            elif self._mode in (
                [Mode.DIRECT, Mode.VERTEX_INSERT, Mode.VERTEX_REMOVE]
            ):
                # Check if inside vertex of shape
                inds = np.isin(self._data_view.displayed_index, selected_index)
                vertices = self._data_view.displayed_vertices[inds]
                distances = abs(vertices - coord)

                # Get the vertex sizes
                sizes = self._vertex_size * self.scale_factor / 2

                # Check if any matching vertices
                matches = np.all(distances <= sizes, axis=1).nonzero()[0]
                if len(matches) > 0:
                    index = inds.nonzero()[0][matches[-1]]
                    shape = self._data_view.displayed_index[index]
                    vals, idx = np.unique(
                        self._data_view.displayed_index, return_index=True
                    )
                    shape_in_list = list(vals).index(shape)
                    value = (shape, index - idx[shape_in_list])

        if value is None:
            # Check if mouse inside shape
            shape = self._data_view.inside(coord)
            value = (shape, None)

        return value

    def _get_value_3d(
        self,
        start_point: np.ndarray,
        end_point: np.ndarray,
        dims_displayed: List[int],
    ) -> Tuple[Union[float, int], None]:
        """Get the layer data value along a ray

        Parameters
        ----------
        start_point : np.ndarray
            The start position of the ray used to interrogate the data.
        end_point : np.ndarray
            The end position of the ray used to interrogate the data.
        dims_displayed : List[int]
            The indices of the dimensions currently displayed in the Viewer.

        Returns
        -------
        value
            The data value along the supplied ray.
        vertex : None
            Index of vertex if any that is at the coordinates. Always returns `None`.
        """
        value, _ = self._get_index_and_intersection(
            start_point=start_point,
            end_point=end_point,
            dims_displayed=dims_displayed,
        )

        return (value, None)

    def _get_index_and_intersection(
        self,
        start_point: np.ndarray,
        end_point: np.ndarray,
        dims_displayed: List[int],
    ) -> Tuple[Union[float, int], None]:
        """Get the shape index and intersection point of the first shape
        (i.e., closest to start_point) along the specified 3D line segment.

        Note: this method is meant to be used for 3D intersection and returns
        (None, None) when used in 2D (i.e., len(dims_displayed) is 2).

        Parameters
        ----------
        start_point : np.ndarray
            The start position of the ray used to interrogate the data in
            layer coordinates.
        end_point : np.ndarray
            The end position of the ray used to interrogate the data in
            layer coordinates.
        dims_displayed : List[int]
            The indices of the dimensions currently displayed in the Viewer.

        Returns
        -------
        value
            The data value along the supplied ray.
        intersection_point : np.ndarray
            (n,) array containing the point where the ray intersects the first shape
            (i.e., the shape most in the foreground). The coordinate is in layer
            coordinates.
        """
        if len(dims_displayed) == 3:
            if (start_point is not None) and (end_point is not None):
                # Get the normal vector of the click plane
                start_position_view = start_point[dims_displayed]
                end_position_view = end_point[dims_displayed]
                ray_direction = end_position_view - start_position_view
                ray_direction_normed = ray_direction / np.linalg.norm(
                    ray_direction
                )
                # step the start position back a little bit to be able to detect shapes
                # that contain the start_position
                start_position_view = (
                    start_position_view - 0.1 * ray_direction_normed
                )
                value, intersection = self._data_view._inside_3d(
                    start_position_view, ray_direction_normed
                )

                # add the full nD coords to intersection
                intersection_point = start_point.copy()
                intersection_point[dims_displayed] = intersection

            else:
                value = None
                intersection_point = None
        else:
            value = None
            intersection_point = None
        return value, intersection_point

    def get_index_and_intersection(
        self,
        position: np.ndarray,
        view_direction: np.ndarray,
        dims_displayed: List[int],
    ) -> Tuple[Union[float, int], None]:
        """Get the shape index and intersection point of the first shape
        (i.e., closest to start_point) "under" a mouse click.

        See examples/add_points_on_nD_shapes.py for example usage.

        Parameters
        ----------
        position : tuple
            Position in either data or world coordinates.
        view_direction : Optional[np.ndarray]
            A unit vector giving the direction of the ray in nD world coordinates.
            The default value is None.
        dims_displayed : Optional[List[int]]
            A list of the dimensions currently being displayed in the viewer.
            The default value is None.

        Returns
        -------
        value
            The data value along the supplied ray.
        intersection_point : np.ndarray
            (n,) array containing the point where the ray intersects the first shape
            (i.e., the shape most in the foreground). The coordinate is in layer
            coordinates.
        """
        start_point, end_point = self.get_ray_intersections(
            position, view_direction, dims_displayed
        )
        if (start_point is not None) and (end_point is not None):
            shape_index, intersection_point = self._get_index_and_intersection(
                start_point=start_point,
                end_point=end_point,
                dims_displayed=dims_displayed,
            )
        else:
            shape_index = (None,)
            intersection_point = None
        return shape_index, intersection_point

    def move_to_front(self):
        """Moves selected objects to be displayed in front of all others."""
        if len(self.selected_data) == 0:
            return
        new_z_index = max(self._data_view._z_index) + 1
        for index in self.selected_data:
            self._data_view.update_z_index(index, new_z_index)
        self.refresh()

    def move_to_back(self):
        """Moves selected objects to be displayed behind all others."""
        if len(self.selected_data) == 0:
            return
        new_z_index = min(self._data_view._z_index) - 1
        for index in self.selected_data:
            self._data_view.update_z_index(index, new_z_index)
        self.refresh()

    def _copy_data(self):
        """Copy selected shapes to clipboard."""
        if len(self.selected_data) > 0:
            index = list(self.selected_data)
            self._clipboard = {
                'data': [
                    deepcopy(self._data_view.shapes[i])
                    for i in self._selected_data
                ],
                'edge_color': deepcopy(self._data_view._edge_color[index]),
                'face_color': deepcopy(self._data_view._face_color[index]),
                'properties': {
                    k: deepcopy(v[index]) for k, v in self.properties.items()
                },
                'indices': self._slice_indices,
            }
            if len(self.text.values) == 0:
                self._clipboard['text'] = np.empty(0)
            else:
                self._clipboard['text'] = deepcopy(self.text.values[index])
        else:
            self._clipboard = {}

    def _paste_data(self):
        """Paste any shapes from clipboard and then selects them."""
        cur_shapes = self.nshapes
        if len(self._clipboard.keys()) > 0:
            # Calculate offset based on dimension shifts
            offset = [
                self._slice_indices[i] - self._clipboard['indices'][i]
                for i in self._dims_not_displayed
            ]

            for name in self._clipboard['properties']:
                prop = self._properties[name]
                prop.values = np.concatenate(
                    (prop.values, self._clipboard['properties'][name]), axis=0
                )

            # Add new shape data
            for i, s in enumerate(self._clipboard['data']):
                shape = deepcopy(s)
                data = copy(shape.data)
                data[:, self._dims_not_displayed] = data[
                    :, self._dims_not_displayed
                ] + np.array(offset)
                shape.data = data
                face_color = self._clipboard['face_color'][i]
                edge_color = self._clipboard['edge_color'][i]
                self._data_view.add(
                    shape, face_color=face_color, edge_color=edge_color
                )

            if len(self._clipboard['text']) > 0:
                self.text.values = np.concatenate(
                    (self.text.values, self._clipboard['text']), axis=0
                )

            self.selected_data = set(
                range(cur_shapes, cur_shapes + len(self._clipboard['data']))
            )

            self.move_to_front()

    def to_masks(self, mask_shape=None):
        """Return an array of binary masks, one for each shape.

        Parameters
        ----------
        mask_shape : np.ndarray | tuple | None
            tuple defining shape of mask to be generated. If non specified,
            takes the max of all the vertiecs

        Returns
        -------
        masks : np.ndarray
            Array where there is one binary mask for each shape
        """
        if mask_shape is None:
            mask_shape = self._extent_data[1] - self._extent_data[0]

        mask_shape = np.ceil(mask_shape).astype('int')
        masks = self._data_view.to_masks(mask_shape=mask_shape)

        return masks

    def to_labels(self, labels_shape=None):
        """Return an integer labels image.

        Parameters
        ----------
        labels_shape : np.ndarray | tuple | None
            Tuple defining shape of labels image to be generated. If non
            specified, takes the max of all the vertiecs

        Returns
        -------
        labels : np.ndarray
            Integer array where each value is either 0 for background or an
            integer up to N for points inside the shape at the index value - 1.
            For overlapping shapes z-ordering will be respected.
        """
        if labels_shape is None:
            labels_shape = self._extent_data[1] - self._extent_data[0]

        labels_shape = np.ceil(labels_shape).astype('int')
        labels = self._data_view.to_labels(labels_shape=labels_shape)

        return labels<|MERGE_RESOLUTION|>--- conflicted
+++ resolved
@@ -5,8 +5,9 @@
 from typing import Dict, List, Tuple, Union
 
 import numpy as np
-
-from ...utils.colormaps import Colormap, ValidColormapArg
+from vispy.color import get_color_names
+
+from ...utils.colormaps import Colormap, ValidColormapArg, ensure_colormap
 from ...utils.colormaps.standardize_color import (
     hex_to_name,
     rgb_to_hex,
@@ -17,11 +18,6 @@
 from ...utils.misc import ensure_iterable
 from ...utils.translations import trans
 from ..base import Layer, no_op
-<<<<<<< HEAD
-from ..utils.color_manager import ColorManager
-from ..utils.color_manager_utils import map_property
-from ..utils.property_table import PropertyTable
-=======
 from ..utils.color_manager_utils import guess_continuous, map_property
 from ..utils.color_transformations import (
     ColorType,
@@ -34,7 +30,6 @@
     get_current_properties,
     prepare_properties,
 )
->>>>>>> 2bd924fe
 from ..utils.text_manager import TextManager
 from ._shape_list import ShapeList
 from ._shapes_constants import (
@@ -335,6 +330,7 @@
         Possible values for the properties in Shapes.properties.
     """
 
+    _colors = get_color_names()
     _vertex_size = 10
     _rotation_handle_length = 20
     _highlight_color = (0, 0.6, 1)
@@ -479,16 +475,13 @@
         self._display_order_stored = []
         self._ndisplay_stored = self._ndisplay
 
-        num_shapes = number_of_shapes(data)
-        self._properties = PropertyTable.from_layer_kwargs(
-            properties=properties,
-            property_choices=property_choices,
-            expected_len=num_shapes,
+        self._properties, self._property_choices = prepare_properties(
+            properties, property_choices, num_data=len(data)
         )
 
         # make the text
         if text is None or isinstance(text, (list, np.ndarray, str)):
-            self._text = TextManager(text, num_shapes, self.properties)
+            self._text = TextManager(text, len(data), self.properties)
         elif isinstance(text, dict):
             copied_text = deepcopy(text)
             copied_text['properties'] = self.properties
@@ -544,35 +537,92 @@
         self.mode = Mode.PAN_ZOOM
         self._status = self.mode
 
-        self._edge = ColorManager._from_layer_kwargs(
-            n_colors=0,
-            colors=edge_color,
-            continuous_colormap=edge_colormap,
-            contrast_limits=edge_contrast_limits,
-            categorical_colormap=edge_color_cycle,
-            properties=self._properties,
+        self._init_shapes(
+            data,
+            shape_type=shape_type,
+            edge_width=edge_width,
+            edge_color=edge_color,
+            edge_color_cycle=edge_color_cycle,
+            edge_colormap=edge_colormap,
+            edge_contrast_limits=edge_contrast_limits,
+            face_color=face_color,
+            face_color_cycle=face_color_cycle,
+            face_colormap=face_colormap,
+            face_contrast_limits=face_contrast_limits,
+            z_index=z_index,
         )
-        self._face = ColorManager._from_layer_kwargs(
-            n_colors=0,
-            colors=face_color,
-            continuous_colormap=face_colormap,
-            contrast_limits=face_contrast_limits,
-            categorical_colormap=face_color_cycle,
-            properties=self._properties,
+
+        # set the current_* properties
+        if len(data) > 0:
+            self._current_edge_color = self.edge_color[-1]
+            self._current_face_color = self.face_color[-1]
+        elif len(data) == 0 and len(self.properties) > 0:
+            self._initialize_current_color_for_empty_layer(edge_color, 'edge')
+            self._initialize_current_color_for_empty_layer(face_color, 'face')
+        elif len(data) == 0 and len(self.properties) == 0:
+            self._current_edge_color = transform_color_with_defaults(
+                num_entries=1,
+                colors=edge_color,
+                elem_name="edge_color",
+                default="black",
+            )
+            self._current_face_color = transform_color_with_defaults(
+                num_entries=1,
+                colors=face_color,
+                elem_name="face_color",
+                default="black",
+            )
+        self.current_properties = get_current_properties(
+            self._properties, self._property_choices, len(data)
         )
-
-        with self.block_thumbnail_update():
-            self._add_shapes(
-                data,
-                shape_type=shape_type,
-                edge_width=edge_width,
-                z_index=z_index,
-            )
-            self._data_view._update_z_order()
-            self.refresh_colors()
 
         # Trigger generation of view slice and thumbnail
         self._update_dims()
+
+    def _initialize_current_color_for_empty_layer(
+        self, color: ColorType, attribute: str
+    ):
+        """Initialize current_{edge,face}_color when starting with empty layer.
+
+        Parameters
+        ----------
+        color : (N, 4) array or str
+            The value for setting edge or face_color
+        attribute : str in {'edge', 'face'}
+            The name of the attribute to set the color of.
+            Should be 'edge' for edge_color or 'face' for face_color.
+        """
+        color_mode = getattr(self, f'_{attribute}_color_mode')
+        if color_mode == ColorMode.DIRECT:
+            curr_color = transform_color_with_defaults(
+                num_entries=1,
+                colors=color,
+                elem_name=f'{attribute}_color',
+                default="white",
+            )
+
+        elif color_mode == ColorMode.CYCLE:
+            color_cycle = getattr(self, f'_{attribute}_color_cycle')
+            curr_color = transform_color(next(color_cycle))
+
+            # add the new color cycle mapping
+            color_property = getattr(self, f'_{attribute}_color_property')
+            prop_value = self._property_choices[color_property][0]
+            color_cycle_map = getattr(self, f'{attribute}_color_cycle_map')
+            color_cycle_map[prop_value] = np.squeeze(curr_color)
+            setattr(self, f'{attribute}_color_cycle_map', color_cycle_map)
+
+        elif color_mode == ColorMode.COLORMAP:
+            color_property = getattr(self, f'_{attribute}_color_property')
+            prop_value = self._property_choices[color_property][0]
+            colormap = getattr(self, f'{attribute}_colormap')
+            contrast_limits = getattr(self, f'_{attribute}_contrast_limits')
+            curr_color, _ = map_property(
+                prop=prop_value,
+                colormap=colormap,
+                contrast_limits=contrast_limits,
+            )
+        setattr(self, f'_current_{attribute}_color', curr_color)
 
     @property
     def data(self):
@@ -590,14 +640,17 @@
             shape_type = self.shape_type
 
         edge_widths = self._data_view.edge_widths
+        edge_color = self._data_view.edge_color
+        face_color = self._data_view.face_color
         z_indices = self._data_view.z_indices
 
-        # TODO: consider making all these properties handled in the same way as color.
         # fewer shapes, trim attributes
         if self.nshapes > n_new_shapes:
             shape_type = shape_type[:n_new_shapes]
             edge_widths = edge_widths[:n_new_shapes]
             z_indices = z_indices[:n_new_shapes]
+            edge_color = edge_color[:n_new_shapes]
+            face_color = face_color[:n_new_shapes]
         # more shapes, add attributes
         elif self.nshapes < n_new_shapes:
             n_shapes_difference = n_new_shapes - self.nshapes
@@ -607,15 +660,26 @@
             )
             edge_widths = edge_widths + [1] * n_shapes_difference
             z_indices = z_indices + [0] * n_shapes_difference
-
-        # Reset everything, then add the new data in.
-        self._edge._remove(range(self.nshapes))
-        self._face._remove(range(self.nshapes))
+            edge_color = np.concatenate(
+                (
+                    edge_color,
+                    self._get_new_shape_color(n_shapes_difference, 'edge'),
+                )
+            )
+            face_color = np.concatenate(
+                (
+                    face_color,
+                    self._get_new_shape_color(n_shapes_difference, 'face'),
+                )
+            )
+
         self._data_view = ShapeList()
         self.add(
             data,
             shape_type=shape_type,
             edge_width=edge_widths,
+            edge_color=edge_color,
+            face_color=face_color,
             z_index=z_indices,
         )
 
@@ -631,23 +695,44 @@
     @property
     def properties(self) -> Dict[str, np.ndarray]:
         """dict {str: np.ndarray (N,)}, DataFrame: Annotations for each shape"""
-        return self._properties.all_values
+        return self._properties
 
     @properties.setter
     def properties(self, properties: Dict[str, Array]):
-        self._properties = PropertyTable.from_layer_kwargs(
-            properties=properties,
-            expected_len=self.nshapes,
+        self._properties, self._property_choices = prepare_properties(
+            properties, self._property_choices, num_data=len(self.data)
         )
-        self._face._update_properties(self._properties, "face_color")
-        self._edge._update_properties(self._properties, "edge_color")
+        if self._face_color_property and (
+            self._face_color_property not in self._properties
+        ):
+            self._face_color_property = ''
+            warnings.warn(
+                trans._(
+                    'property used for face_color dropped',
+                    deferred=True,
+                ),
+                RuntimeWarning,
+            )
+
+        if self._edge_color_property and (
+            self._edge_color_property not in self._properties
+        ):
+            self._edge_color_property = ''
+            warnings.warn(
+                trans._(
+                    'property used for edge_color dropped',
+                    deferred=True,
+                ),
+                RuntimeWarning,
+            )
+
         if self.text.values is not None:
             self.refresh_text()
         self.events.properties()
 
     @property
     def property_choices(self) -> Dict[str, np.ndarray]:
-        return self._properties.all_choices
+        return self._property_choices
 
     def _get_ndim(self):
         """Determine number of dimensions of the layer."""
@@ -694,21 +779,15 @@
     @property
     def current_edge_color(self):
         """str: color of shape edges including lines and paths."""
-        hex_ = rgb_to_hex(self._edge.current_color)[0]
+        hex_ = rgb_to_hex(self._current_edge_color)[0]
         return hex_to_name.get(hex_, hex_)
 
     @current_edge_color.setter
     def current_edge_color(self, edge_color):
-        if self._update_properties and len(self.selected_data) > 0:
-            update_indices = list(self.selected_data)
-        else:
-            update_indices = []
-        self._edge._update_current_color(
-            edge_color, update_indices=update_indices
-        )
+        self._current_edge_color = transform_color(edge_color)
         if self._update_properties:
             for i in self.selected_data:
-                self._data_view.update_edge_color(i, self._edge.current_color)
+                self._data_view.update_edge_color(i, self._current_edge_color)
             self.events.edge_color()
             self._update_thumbnail()
         self.events.current_edge_color()
@@ -716,21 +795,15 @@
     @property
     def current_face_color(self):
         """str: color of shape faces."""
-        hex_ = rgb_to_hex(self._face.current_color)[0]
+        hex_ = rgb_to_hex(self._current_face_color)[0]
         return hex_to_name.get(hex_, hex_)
 
     @current_face_color.setter
     def current_face_color(self, face_color):
-        if self._update_properties and len(self.selected_data) > 0:
-            update_indices = list(self.selected_data)
-        else:
-            update_indices = []
-        self._face._update_current_color(
-            face_color, update_indices=update_indices
-        )
+        self._current_face_color = transform_color(face_color)
         if self._update_properties:
             for i in self.selected_data:
-                self._data_view.update_face_color(i, self._face.current_color)
+                self._data_view.update_face_color(i, self._current_face_color)
             self.events.face_color()
             self._update_thumbnail()
         self.events.current_face_color()
@@ -738,34 +811,26 @@
     @property
     def current_properties(self) -> Dict[str, np.ndarray]:
         """dict{str: np.ndarray(1,)}: properties for the next added shape."""
-        return self._properties.all_default_values
+        return self._current_properties
 
     @current_properties.setter
     def current_properties(self, current_properties):
-<<<<<<< HEAD
-        update_values = (
-=======
         self._current_properties = coerce_current_properties(
             current_properties
         )
 
         if (
->>>>>>> 2bd924fe
             self._update_properties
             and len(self.selected_data) > 0
-            and self._mode in (Mode.SELECT, Mode.PAN_ZOOM)
-        )
-        for name, value in current_properties.items():
-            prop = self._properties[name]
-            prop.default_value = value
-            if update_values:
-                prop.values[list(self.selected_data)] = value
-        # TODO: make this consistent between shapes and points.
-        if update_values:
+            and self._mode in [Mode.SELECT, Mode.PAN_ZOOM]
+        ):
+            props = self.properties
+            for k in props:
+                props[k][list(self.selected_data)] = current_properties[k]
+            self.properties = props
+
             self.refresh_colors()
-
-        self._edge._update_current_properties(current_properties)
-        self._face._update_current_properties(current_properties)
+        self.events.current_properties()
 
     @property
     def shape_type(self):
@@ -794,15 +859,11 @@
     @property
     def edge_color(self):
         """(N x 4) np.ndarray: Array of RGBA face colors for each shape"""
-        return self._edge.colors
+        return self._data_view.edge_color
 
     @edge_color.setter
     def edge_color(self, edge_color):
-        self._edge._set_color(
-            color=edge_color,
-            n_colors=self.nshapes,
-            properties=self._properties,
-        )
+        self._set_color(edge_color, 'edge')
         self.events.edge_color()
         self._update_thumbnail()
 
@@ -812,14 +873,14 @@
 
         Can be a list of colors defined by name, RGB or RGBA
         """
-        return self._edge.categorical_colormap.fallback_color.values
+        return self._edge_color_cycle_values
 
     @edge_color_cycle.setter
     def edge_color_cycle(self, edge_color_cycle: Union[list, np.ndarray]):
-        self._edge.categorical_colormap = edge_color_cycle
+        self._set_color_cycle(edge_color_cycle, 'edge')
 
     @property
-    def edge_colormap(self) -> Colormap:
+    def edge_colormap(self) -> Tuple[str, Colormap]:
         """Return the colormap to be applied to a property to get the edge color.
 
         Returns
@@ -827,24 +888,24 @@
         colormap : napari.utils.Colormap
             The Colormap object.
         """
-        return self._edge.continuous_colormap
+        return self._edge_colormap
 
     @edge_colormap.setter
     def edge_colormap(self, colormap: ValidColormapArg):
-        self._edge.continuous_colormap = colormap
+        self._edge_colormap = ensure_colormap(colormap)
 
     @property
     def edge_contrast_limits(self) -> Tuple[float, float]:
         """None, (float, float): contrast limits for mapping
         the edge_color colormap property to 0 and 1
         """
-        return self._edge.contrast_limits
+        return self._edge_contrast_limits
 
     @edge_contrast_limits.setter
     def edge_contrast_limits(
         self, contrast_limits: Union[None, Tuple[float, float]]
     ):
-        self._edge.contrast_limits = contrast_limits
+        self._edge_contrast_limits = contrast_limits
 
     @property
     def edge_color_mode(self) -> str:
@@ -856,24 +917,20 @@
 
         COLORMAP allows color to be set via a color map over an attribute
         """
-        return self._edge.color_mode
+        return str(self._edge_color_mode)
 
     @edge_color_mode.setter
     def edge_color_mode(self, edge_color_mode: Union[str, ColorMode]):
-        self._edge._set_color_mode(self._properties, edge_color_mode, 'edge')
+        self._set_color_mode(edge_color_mode, 'edge')
 
     @property
     def face_color(self):
         """(N x 4) np.ndarray: Array of RGBA face colors for each shape"""
-        return self._face.colors
+        return self._data_view.face_color
 
     @face_color.setter
     def face_color(self, face_color):
-        self._face._set_color(
-            color=face_color,
-            n_colors=self.nshapes,
-            properties=self._properties,
-        )
+        self._set_color(face_color, 'face')
         self.events.face_color()
         self._update_thumbnail()
 
@@ -882,14 +939,14 @@
         """Union[np.ndarray, cycle]:  Color cycle for face_color
         Can be a list of colors defined by name, RGB or RGBA
         """
-        return self._face.categorical_colormap.fallback_color.values
+        return self._face_color_cycle_values
 
     @face_color_cycle.setter
     def face_color_cycle(self, face_color_cycle: Union[np.ndarray, cycle]):
-        self._face.categorical_colormap = face_color_cycle
+        self._set_color_cycle(face_color_cycle, 'face')
 
     @property
-    def face_colormap(self) -> Colormap:
+    def face_colormap(self) -> Tuple[str, Colormap]:
         """Return the colormap to be applied to a property to get the face color.
 
         Returns
@@ -897,24 +954,24 @@
         colormap : napari.utils.Colormap
             The Colormap object.
         """
-        return self._face.continuous_colormap
+        return self._face_colormap
 
     @face_colormap.setter
     def face_colormap(self, colormap: ValidColormapArg):
-        self._face.continuous_colormap = colormap
+        self._face_colormap = ensure_colormap(colormap)
 
     @property
     def face_contrast_limits(self) -> Union[None, Tuple[float, float]]:
         """None, (float, float) : clims for mapping the face_color
         colormap property to 0 and 1
         """
-        return self._face.contrast_limits
+        return self._face_contrast_limits
 
     @face_contrast_limits.setter
     def face_contrast_limits(
         self, contrast_limits: Union[None, Tuple[float, float]]
     ):
-        self._face.contrast_limits = contrast_limits
+        self._face_contrast_limits = contrast_limits
 
     @property
     def face_color_mode(self) -> str:
@@ -926,11 +983,94 @@
 
         COLORMAP allows color to be set via a color map over an attribute
         """
-        return self._face.color_mode
+        return str(self._face_color_mode)
 
     @face_color_mode.setter
     def face_color_mode(self, face_color_mode):
-        self._face._set_color_mode(self._properties, face_color_mode, 'face')
+        self._set_color_mode(face_color_mode, 'face')
+
+    def _set_color_mode(
+        self, color_mode: Union[ColorMode, str], attribute: str
+    ):
+        """Set the face_color_mode or edge_color_mode property
+
+        Parameters
+        ----------
+        color_mode : str, ColorMode
+            The value for setting edge or face_color_mode. If color_mode is a string,
+            it should be one of: 'direct', 'cycle', or 'colormap'
+        attribute : str in {'edge', 'face'}
+            The name of the attribute to set the color of.
+            Should be 'edge' for edge_colo_moder or 'face' for face_color_mode.
+        """
+        color_mode = ColorMode(color_mode)
+
+        if color_mode == ColorMode.DIRECT:
+            setattr(self, f'_{attribute}_color_mode', color_mode)
+        elif color_mode in (ColorMode.CYCLE, ColorMode.COLORMAP):
+            color_property = getattr(self, f'_{attribute}_color_property')
+            if color_property == '':
+                if self.properties:
+                    new_color_property = next(iter(self.properties))
+                    setattr(
+                        self,
+                        f'_{attribute}_color_property',
+                        new_color_property,
+                    )
+                    warnings.warn(
+                        trans._(
+                            '_{attribute}_color_property was not set, setting to: {new_color_property}',
+                            deferred=True,
+                            attribute=attribute,
+                            new_color_property=new_color_property,
+                        )
+                    )
+                else:
+                    raise ValueError(
+                        trans._(
+                            'There must be a valid Shapes.properties to use {color_mode}',
+                            deferred=True,
+                            color_mode=color_mode,
+                        )
+                    )
+
+            # ColorMode.COLORMAP can only be applied to numeric properties
+            color_property = getattr(self, f'_{attribute}_color_property')
+            if (color_mode == ColorMode.COLORMAP) and not issubclass(
+                self.properties[color_property].dtype.type, np.number
+            ):
+                raise TypeError(
+                    trans._(
+                        'selected property must be numeric to use ColorMode.COLORMAP',
+                        deferred=True,
+                    )
+                )
+            setattr(self, f'_{attribute}_color_mode', color_mode)
+            self.refresh_colors()
+
+    def _set_color_cycle(self, color_cycle: np.ndarray, attribute: str):
+        """Set the face_color_cycle or edge_color_cycle property
+
+        Parameters
+        ----------
+        color_cycle : (N, 4) or (N, 1) array
+            The value for setting edge or face_color_cycle
+        attribute : str in {'edge', 'face'}
+            The name of the attribute to set the color of.
+            Should be 'edge' for edge_color or 'face' for face_color.
+        """
+        transformed_color_cycle, transformed_colors = transform_color_cycle(
+            color_cycle=color_cycle,
+            elem_name=f'{attribute}_color_cycle',
+            default="white",
+        )
+        setattr(self, f'_{attribute}_color_cycle_values', transformed_colors)
+        setattr(self, f'_{attribute}_color_cycle', transformed_color_cycle)
+
+        if self._update_properties is True:
+            color_mode = getattr(self, f'_{attribute}_color_mode')
+            if color_mode == ColorMode.CYCLE:
+                self.refresh_colors(update_color_mapping=True)
 
     @property
     def edge_width(self):
@@ -1043,6 +1183,45 @@
                 with self.block_update_properties():
                     self.current_properties = properties
 
+    def _set_color(self, color, attribute: str):
+        """Set the face_color or edge_color property
+
+        Parameters
+        ----------
+        color : (N, 4) array or str
+            The value for setting edge or face_color
+        attribute : str in {'edge', 'face'}
+            The name of the attribute to set the color of.
+            Should be 'edge' for edge_color or 'face' for face_color.
+        """
+        if self._is_color_mapped(color):
+            if guess_continuous(self.properties[color]):
+                setattr(self, f'_{attribute}_color_mode', ColorMode.COLORMAP)
+            else:
+                setattr(self, f'_{attribute}_color_mode', ColorMode.CYCLE)
+            setattr(self, f'_{attribute}_color_property', color)
+            self.refresh_colors()
+
+        else:
+            if len(self.data) > 0:
+                transformed_color = transform_color_with_defaults(
+                    num_entries=len(self.data),
+                    colors=color,
+                    elem_name="face_color",
+                    default="white",
+                )
+                colors = normalize_and_broadcast_colors(
+                    len(self.data), transformed_color
+                )
+            else:
+                colors = np.empty((0, 4))
+
+            setattr(self._data_view, f'{attribute}_color', colors)
+            setattr(self, f'_{attribute}_color_mode', ColorMode.DIRECT)
+
+            color_event = getattr(self.events, f'{attribute}_color')
+            color_event()
+
     def refresh_colors(self, update_color_mapping: bool = False):
         """Calculate and update face and edge colors if using a cycle or color map
 
@@ -1057,8 +1236,167 @@
             the color cycle map or colormap), set update_color_mapping=False.
             Default value is False.
         """
-        self._edge._refresh_colors(self._properties, update_color_mapping)
-        self._face._refresh_colors(self._properties, update_color_mapping)
+
+        self._refresh_color('face', update_color_mapping)
+        self._refresh_color('edge', update_color_mapping)
+
+    def _refresh_color(
+        self, attribute: str, update_color_mapping: bool = False
+    ):
+        """Calculate and update face or edge colors if using a cycle or color map
+
+        Parameters
+        ----------
+        attribute : str  in {'edge', 'face'}
+            The name of the attribute to set the color of.
+            Should be 'edge' for edge_color or 'face' for face_color.
+        update_color_mapping : bool
+            If set to True, the function will recalculate the color cycle map
+            or colormap (whichever is being used). If set to False, the function
+            will use the current color cycle map or color map. For example, if you
+            are adding/modifying shapes and want them to be colored with the same
+            mapping as the other shapes (i.e., the new shapes shouldn't affect
+            the color cycle map or colormap), set update_color_mapping=False.
+            Default value is False.
+        """
+        if self._update_properties:
+            color_mode = getattr(self, f'_{attribute}_color_mode')
+            if color_mode in [ColorMode.CYCLE, ColorMode.COLORMAP]:
+                colors = self._map_color(attribute, update_color_mapping)
+                setattr(self._data_view, f'{attribute}_color', colors)
+
+                color_event = getattr(self.events, f'{attribute}_color')
+                color_event()
+
+    def _initialize_color(self, color, attribute: str, n_shapes: int):
+        """Get the face/edge colors the Shapes layer will be initialized with
+
+        Parameters
+        ----------
+        color : (N, 4) array or str
+            The value for setting edge or face_color
+        attribute : str in {'edge', 'face'}
+            The name of the attribute to set the color of.
+            Should be 'edge' for edge_color or 'face' for face_color.
+
+        Returns
+        -------
+        init_colors : (N, 4) array or str
+            The calculated values for setting edge or face_color
+        """
+        if self._is_color_mapped(color):
+            if guess_continuous(self.properties[color]):
+                setattr(self, f'_{attribute}_color_mode', ColorMode.COLORMAP)
+            else:
+                setattr(self, f'_{attribute}_color_mode', ColorMode.CYCLE)
+            setattr(self, f'_{attribute}_color_property', color)
+            init_colors = self._map_color(
+                attribute, update_color_mapping=False
+            )
+
+        else:
+            if n_shapes > 0:
+                transformed_color = transform_color_with_defaults(
+                    num_entries=n_shapes,
+                    colors=color,
+                    elem_name="face_color",
+                    default="white",
+                )
+                init_colors = normalize_and_broadcast_colors(
+                    n_shapes, transformed_color
+                )
+            else:
+                init_colors = np.empty((0, 4))
+
+            setattr(self, f'_{attribute}_color_mode', ColorMode.DIRECT)
+
+        return init_colors
+
+    def _map_color(self, attribute: str, update_color_mapping: bool = False):
+        """Calculate the mapping for face or edge colors if using a cycle or color map
+
+        Parameters
+        ----------
+        attribute : str  in {'edge', 'face'}
+            The name of the attribute to set the color of.
+            Should be 'edge' for edge_color or 'face' for face_color.
+        update_color_mapping : bool
+            If set to True, the function will recalculate the color cycle map
+            or colormap (whichever is being used). If set to False, the function
+            will use the current color cycle map or color map. For example, if you
+            are adding/modifying shapes and want them to be colored with the same
+            mapping as the other shapes (i.e., the new shapes shouldn't affect
+            the color cycle map or colormap), set update_color_mapping=False.
+            Default value is False.
+
+        Returns
+        -------
+        colors : (N, 4) array or str
+            The calculated values for setting edge or face_color
+        """
+        color_mode = getattr(self, f'_{attribute}_color_mode')
+        if color_mode == ColorMode.CYCLE:
+            color_property = getattr(self, f'_{attribute}_color_property')
+            color_properties = self.properties[color_property]
+            if update_color_mapping:
+                color_cycle = getattr(self, f'_{attribute}_color_cycle')
+                color_cycle_map = {
+                    k: np.squeeze(transform_color(c))
+                    for k, c in zip(np.unique(color_properties), color_cycle)
+                }
+                setattr(self, f'{attribute}_color_cycle_map', color_cycle_map)
+
+            else:
+                # add properties if they are not in the colormap
+                # and update_color_mapping==False
+                color_cycle_map = getattr(self, f'{attribute}_color_cycle_map')
+                color_cycle_keys = [*color_cycle_map]
+                props_in_map = np.in1d(color_properties, color_cycle_keys)
+                if not np.all(props_in_map):
+                    props_to_add = np.unique(
+                        color_properties[np.logical_not(props_in_map)]
+                    )
+                    color_cycle = getattr(self, f'_{attribute}_color_cycle')
+                    for prop in props_to_add:
+                        color_cycle_map[prop] = np.squeeze(
+                            transform_color(next(color_cycle))
+                        )
+                    setattr(
+                        self,
+                        f'{attribute}_color_cycle_map',
+                        color_cycle_map,
+                    )
+            colors = np.array([color_cycle_map[x] for x in color_properties])
+            if len(colors) == 0:
+                colors = np.empty((0, 4))
+
+        elif color_mode == ColorMode.COLORMAP:
+            color_property = getattr(self, f'_{attribute}_color_property')
+            color_properties = self.properties[color_property]
+            if len(color_properties) > 0:
+                contrast_limits = getattr(self, f'{attribute}_contrast_limits')
+                colormap = getattr(self, f'{attribute}_colormap')
+                if update_color_mapping or contrast_limits is None:
+
+                    colors, contrast_limits = map_property(
+                        prop=color_properties, colormap=colormap
+                    )
+                    setattr(
+                        self,
+                        f'{attribute}_contrast_limits',
+                        contrast_limits,
+                    )
+                else:
+
+                    colors, _ = map_property(
+                        prop=color_properties,
+                        colormap=colormap,
+                        contrast_limits=contrast_limits,
+                    )
+            else:
+                colors = np.empty((0, 4))
+
+        return colors
 
     def _get_new_shape_color(self, adding: int, attribute: str):
         """Get the color for the shape(s) to be added.
@@ -1145,7 +1483,7 @@
             {
                 'ndim': self.ndim,
                 'properties': self.properties,
-                'property_choices': self.property_choices,
+                'property_choices': self._property_choices,
                 'text': self.text.dict(),
                 'shape_type': self.shape_type,
                 'opacity': self.opacity,
@@ -1577,7 +1915,7 @@
             'ellipse', 'path', 'polygon'}". If a list is supplied it must be
             the same length as the length of `data` and each element will be
             applied to each shape otherwise the same value will be used for all
-            shapes. Overridden by data shape_type, if present.
+            shapes. Overriden by data shape_type, if present.
         edge_width : float | list
             thickness of lines and edges. If a list is supplied it must be the
             same length as the length of `data` and each element will be
@@ -1609,26 +1947,39 @@
 
         n_new_shapes = number_of_shapes(data)
 
+        if edge_color is None:
+            edge_color = self._get_new_shape_color(
+                n_new_shapes, attribute='edge'
+            )
+        if face_color is None:
+            face_color = self._get_new_shape_color(
+                n_new_shapes, attribute='face'
+            )
         if self._data_view is not None:
             z_index = z_index or max(self._data_view._z_index, default=-1) + 1
         else:
             z_index = z_index or 0
 
         if n_new_shapes > 0:
-            # Add new properties
             if len(self.properties) > 0:
                 first_prop_key = next(iter(self.properties))
                 n_prop_values = len(self.properties[first_prop_key])
             else:
                 n_prop_values = 0
             total_shapes = n_new_shapes + self.nshapes
-            self._properties.resize(total_shapes)
-
-            # Add new text values
             if total_shapes > n_prop_values:
                 n_props_to_add = total_shapes - n_prop_values
+                for k in self.properties:
+                    new_property = np.repeat(
+                        self.current_properties[k], n_props_to_add, axis=0
+                    )
+                    self.properties[k] = np.concatenate(
+                        (self.properties[k], new_property), axis=0
+                    )
                 self.text.add(self.current_properties, n_props_to_add)
             if total_shapes < n_prop_values:
+                for k in self.properties:
+                    self.properties[k] = self.properties[k][:total_shapes]
                 n_props_to_remove = n_prop_values - total_shapes
                 indices_to_remove = np.arange(n_prop_values)[
                     -n_props_to_remove:
@@ -1644,6 +1995,100 @@
                 z_index=z_index,
             )
             self.events.data(value=self.data)
+
+    def _init_shapes(
+        self,
+        data,
+        *,
+        shape_type='rectangle',
+        edge_width=None,
+        edge_color=None,
+        edge_color_cycle,
+        edge_colormap,
+        edge_contrast_limits,
+        face_color=None,
+        face_color_cycle,
+        face_colormap,
+        face_contrast_limits,
+        z_index=None,
+    ):
+        """Add shapes to the data view.
+
+        Parameters
+        ----------
+        data : Array | Tuple(Array,str) | List[Array | Tuple(Array, str)] | Tuple(List[Array], str)
+            List of shape data, where each element is either an (N, D) array of the
+            N vertices of a shape in D dimensions or a tuple containing an array of
+            the N vertices and the shape_type string. When a shape_type is present,
+            it overrides keyword arg shape_type. Can be an 3-dimensional array
+            if each shape has the same number of vertices.
+        shape_type : string | list
+            String of shape shape_type, must be one of "{'line', 'rectangle',
+            'ellipse', 'path', 'polygon'}". If a list is supplied it must be
+            the same length as the length of `data` and each element will be
+            applied to each shape otherwise the same value will be used for all
+            shapes. Overriden by data shape_type, if present.
+        edge_width : float | list
+            thickness of lines and edges. If a list is supplied it must be the
+            same length as the length of `data` and each element will be
+            applied to each shape otherwise the same value will be used for all
+            shapes.
+        edge_color : str | tuple | list
+            If string can be any color name recognized by vispy or hex value if
+            starting with `#`. If array-like must be 1-dimensional array with 3
+            or 4 elements. If a list is supplied it must be the same length as
+            the length of `data` and each element will be applied to each shape
+            otherwise the same value will be used for all shapes.
+        face_color : str | tuple | list
+            If string can be any color name recognized by vispy or hex value if
+            starting with `#`. If array-like must be 1-dimensional array with 3
+            or 4 elements. If a list is supplied it must be the same length as
+            the length of `data` and each element will be applied to each shape
+            otherwise the same value will be used for all shapes.
+        z_index : int | list
+            Specifier of z order priority. Shapes with higher z order are
+            displayed ontop of others. If a list is supplied it must be the
+            same length as the length of `data` and each element will be
+            applied to each shape otherwise the same value will be used for all
+            shapes.
+        """
+
+        n_shapes = number_of_shapes(data)
+        with self.block_update_properties():
+            self._edge_color_property = ''
+            self.edge_color_cycle_map = {}
+            self.edge_colormap = edge_colormap
+            self._edge_contrast_limits = edge_contrast_limits
+            if edge_color_cycle is None:
+                edge_color_cycle = deepcopy(DEFAULT_COLOR_CYCLE)
+            self.edge_color_cycle = edge_color_cycle
+            edge_color = self._initialize_color(
+                edge_color, attribute='edge', n_shapes=n_shapes
+            )
+
+            self._face_color_property = ''
+            self.face_color_cycle_map = {}
+            self.face_colormap = face_colormap
+            self._face_contrast_limits = face_contrast_limits
+            if face_color_cycle is None:
+                face_color_cycle = deepcopy(DEFAULT_COLOR_CYCLE)
+            self.face_color_cycle = face_color_cycle
+            face_color = self._initialize_color(
+                face_color, attribute='face', n_shapes=n_shapes
+            )
+
+        with self.block_thumbnail_update():
+            self._add_shapes(
+                data,
+                shape_type=shape_type,
+                edge_width=edge_width,
+                edge_color=edge_color,
+                face_color=face_color,
+                z_index=z_index,
+                z_refresh=False,
+            )
+            self._data_view._update_z_order()
+            self.refresh_colors()
 
     def _add_shapes(
         self,
@@ -1654,6 +2099,7 @@
         edge_color=None,
         face_color=None,
         z_index=None,
+        z_refresh=True,
     ):
         """Add shapes to the data view.
 
@@ -1694,10 +2140,19 @@
             same length as the length of `data` and each element will be
             applied to each shape otherwise the same value will be used for all
             shapes.
-        """
-
+        z_refresh : bool
+            If set to true, the mesh elements are reindexed with the new z order.
+            When shape_index is provided, z_refresh will be overwritten to false,
+            as the z indices will not change.
+            When adding a batch of shapes, set to false  and then call
+            ShapesList._update_z_order() once at the end.
+        """
         if edge_width is None:
             edge_width = self.current_edge_width
+        if edge_color is None:
+            edge_color = self._current_edge_color
+        if face_color is None:
+            face_color = self._current_face_color
         if self._data_view is not None:
             z_index = z_index or max(self._data_view._z_index, default=-1) + 1
         else:
@@ -1708,17 +2163,33 @@
                 # If a single array for a shape has been passed turn into list
                 data = [data]
 
-            self._edge._add(edge_color, n_colors=len(data))
-            self._face._add(face_color, n_colors=len(data))
+            # transform the colors
+            transformed_ec = transform_color_with_defaults(
+                num_entries=len(data),
+                colors=edge_color,
+                elem_name="edge_color",
+                default="white",
+            )
+            transformed_edge_color = normalize_and_broadcast_colors(
+                len(data), transformed_ec
+            )
+            transformed_fc = transform_color_with_defaults(
+                num_entries=len(data),
+                colors=face_color,
+                elem_name="face_color",
+                default="white",
+            )
+            transformed_face_color = normalize_and_broadcast_colors(
+                len(data), transformed_fc
+            )
 
             # Turn input arguments into iterables
-            n_shapes = self.nshapes
             shape_inputs = zip(
                 data,
                 ensure_iterable(shape_type),
                 ensure_iterable(edge_width),
-                self._edge.colors[n_shapes:],
-                self._face.colors[n_shapes:],
+                transformed_edge_color,
+                transformed_face_color,
                 ensure_iterable(z_index),
             )
 
@@ -2055,13 +2526,14 @@
             self._data_view.remove(ind)
 
         if len(index) > 0:
-            self._properties.remove(index)
+            for k in self.properties:
+                self.properties[k] = np.delete(
+                    self.properties[k], index, axis=0
+                )
             self.text.remove(index)
-            self._edge._remove(index)
             self._data_view._edge_color = np.delete(
                 self._data_view._edge_color, index, axis=0
             )
-            self._face._remove(index)
             self._data_view._face_color = np.delete(
                 self._data_view._face_color, index, axis=0
             )
@@ -2425,10 +2897,10 @@
                 for i in self._dims_not_displayed
             ]
 
-            for name in self._clipboard['properties']:
-                prop = self._properties[name]
-                prop.values = np.concatenate(
-                    (prop.values, self._clipboard['properties'][name]), axis=0
+            for k in self.properties:
+                self.properties[k] = np.concatenate(
+                    (self.properties[k], self._clipboard['properties'][k]),
+                    axis=0,
                 )
 
             # Add new shape data
