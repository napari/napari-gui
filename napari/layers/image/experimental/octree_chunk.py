--- conflicted
+++ resolved
@@ -22,64 +22,6 @@
     size: np.ndarray
 
 
-<<<<<<< HEAD
-class OctreeLocation(ChunkLocation):
-    """Location of one chunk within the octree.
-
-    Parameters
-    ----------
-    layer_ref : LayerRef
-        Referen to the layer this location is in.
-    slice_id : int
-        The id of the OctreeSlice we are in.
-    level_index : int
-        The octree level index.
-    row : int
-        The chunk row.
-    col : int
-        The chunk col.
-    """
-
-    def __init__(
-        self,
-        layer_ref: LayerRef,
-        slice_id: int,
-        level_index: int,
-        row: int,
-        col: int,
-    ):
-        super().__init__(layer_ref)
-        self.slice_id: int = slice_id
-        self.level_index: int = level_index
-        self.row: int = row
-        self.col: int = col
-
-    def __str__(self):
-        return f"location=({self.slice_id}, {self.level_index}, {self.row}, {self.col}) "
-
-    def __eq__(self, other) -> bool:
-        return (
-            super().__eq__(other)
-            and self.slice_id == other.slice_id
-            and self.level_index == other.level_index
-            and self.row == other.row
-            and self.col == other.col
-        )
-
-    def __hash__(self) -> int:
-        return hash(
-            (
-                self.layer_ref.layer_id,
-                self.slice_id,
-                self.level_index,
-                self.row,
-                self.col,
-            )
-        )
-
-
-=======
->>>>>>> 700300bc
 class OctreeChunk:
     """A geographically meaningful portion of the full 2D or 3D image.
 
