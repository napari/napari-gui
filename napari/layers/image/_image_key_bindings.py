--- conflicted
+++ resolved
@@ -1,70 +1,31 @@
 from __future__ import annotations
 
-<<<<<<< HEAD
-=======
-from typing import Callable, Generator, Union
+from typing import Generator, Union
 
-from app_model.types import KeyCode
-
->>>>>>> d507dd64
 import napari
 from napari.layers.base._base_constants import Mode
 from napari.layers.image.image import Image
 from napari.layers.utils.interactivity_utils import (
     orient_plane_normal_around_cursor,
 )
-<<<<<<< HEAD
+from napari.utils.events import Event
 
 
-def orient_plane_normal_along_z(layer: Image):
-    orient_plane_normal_around_cursor(layer, plane_normal=(1, 0, 0))
-
-
-def orient_plane_normal_along_y(layer: Image):
-    orient_plane_normal_around_cursor(layer, plane_normal=(0, 1, 0))
-
-
-def orient_plane_normal_along_x(layer: Image):
-    orient_plane_normal_around_cursor(layer, plane_normal=(0, 0, 1))
-
-
-def hold_to_orient_plane_normal_along_view_direction(layer: Image):
-=======
-from napari.layers.utils.layer_utils import register_layer_action
-from napari.utils.events import Event
-from napari.utils.translations import trans
-
-
-def register_image_action(
-    description: str, repeatable: bool = False
-) -> Callable[[Callable], Callable]:
-    return register_layer_action(Image, description, repeatable)
-
-
-@Image.bind_key(KeyCode.KeyZ, overwrite=True)
-@register_image_action(trans._('Orient plane normal along z-axis'))
 def orient_plane_normal_along_z(layer: Image) -> None:
     orient_plane_normal_around_cursor(layer, plane_normal=(1, 0, 0))
 
 
-@Image.bind_key(KeyCode.KeyY, overwrite=True)
-@register_image_action(trans._('orient plane normal along y-axis'))
 def orient_plane_normal_along_y(layer: Image) -> None:
     orient_plane_normal_around_cursor(layer, plane_normal=(0, 1, 0))
 
 
-@Image.bind_key(KeyCode.KeyX, overwrite=True)
-@register_image_action(trans._('orient plane normal along x-axis'))
 def orient_plane_normal_along_x(layer: Image) -> None:
     orient_plane_normal_around_cursor(layer, plane_normal=(0, 0, 1))
 
 
-@Image.bind_key(KeyCode.KeyO, overwrite=True)
-@register_image_action(trans._('orient plane normal along view direction'))
-def orient_plane_normal_along_view_direction(
+def hold_to_orient_plane_normal_along_view_direction(
     layer: Image,
 ) -> Union[None, Generator[None, None, None]]:
->>>>>>> d507dd64
     viewer = napari.viewer.current_viewer()
     if viewer is None or viewer.dims.ndisplay != 3:
         return None
@@ -88,12 +49,7 @@
     return None
 
 
-<<<<<<< HEAD
-def orient_plane_normal_along_view_direction(layer: Image):
-=======
-@register_image_action(trans._('orient plane normal along view direction'))
-def orient_plane_normal_along_view_direction_no_gen(layer: Image) -> None:
->>>>>>> d507dd64
+def orient_plane_normal_along_view_direction(layer: Image) -> None:
     viewer = napari.viewer.current_viewer()
     if viewer is None or viewer.dims.ndisplay != 3:
         return
@@ -102,21 +58,11 @@
     )
 
 
-<<<<<<< HEAD
-def activate_image_transform_mode(layer: Image):
-    layer.mode = str(Mode.TRANSFORM)
-
-
-def activate_image_pan_zoom_mode(layer: Image):
-=======
-@register_image_action(trans._('Transform'))
 def activate_image_transform_mode(layer: Image) -> None:
     layer.mode = str(Mode.TRANSFORM)
 
 
-@register_image_action(trans._('Pan/zoom'))
 def activate_image_pan_zoom_mode(layer: Image) -> None:
->>>>>>> d507dd64
     layer.mode = str(Mode.PAN_ZOOM)
 
 
