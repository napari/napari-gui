from __future__ import annotations

import napari
from napari.layers.base._base_constants import Mode
from napari.layers.image.image import Image
from napari.layers.utils.interactivity_utils import (
    orient_plane_normal_around_cursor,
)


<<<<<<< HEAD
@Image.bind_key(KeyCode.KeyZ, overwrite=True)
@register_image_action(trans._('Orient plane normal along z-axis'))
=======
>>>>>>> 270132ec
def orient_plane_normal_along_z(layer: Image):
    orient_plane_normal_around_cursor(layer, plane_normal=(1, 0, 0))


<<<<<<< HEAD
@Image.bind_key(KeyCode.KeyY, overwrite=True)
@register_image_action(trans._('orient plane normal along y-axis'))
=======
>>>>>>> 270132ec
def orient_plane_normal_along_y(layer: Image):
    orient_plane_normal_around_cursor(layer, plane_normal=(0, 1, 0))


<<<<<<< HEAD
@Image.bind_key(KeyCode.KeyX, overwrite=True)
@register_image_action(trans._('orient plane normal along x-axis'))
=======
>>>>>>> 270132ec
def orient_plane_normal_along_x(layer: Image):
    orient_plane_normal_around_cursor(layer, plane_normal=(0, 0, 1))


<<<<<<< HEAD
@Image.bind_key(KeyCode.KeyO, overwrite=True)
@register_image_action(trans._('orient plane normal along view direction'))
=======
>>>>>>> 270132ec
def orient_plane_normal_along_view_direction(layer: Image):
    viewer = napari.viewer.current_viewer()
    if viewer is None or viewer.dims.ndisplay != 3:
        return

    def sync_plane_normal_with_view_direction(event=None):
        """Plane normal syncronisation mouse callback."""
        layer.plane.normal = layer._world_to_displayed_data_ray(
            viewer.camera.view_direction, [-3, -2, -1]
        )

    # update plane normal and add callback to mouse drag
    sync_plane_normal_with_view_direction()
    viewer.camera.events.angles.connect(sync_plane_normal_with_view_direction)
    yield
    # remove callback on key release
    viewer.camera.events.angles.disconnect(
        sync_plane_normal_with_view_direction
    )


<<<<<<< HEAD
@register_image_action(trans._('orient plane normal along view direction'))
def orient_plane_normal_along_view_direction_no_gen(layer: Image):
    viewer = napari.viewer.current_viewer()
    if viewer is None or viewer.dims.ndisplay != 3:
        return
    layer.plane.normal = layer._world_to_displayed_data_ray(
        viewer.camera.view_direction, [-3, -2, -1]
    )
=======
# TODO: find out if this was left here by mistake
def hold_to_pan_zoom(layer: Image):
    """Hold to pan and zoom in the viewer."""
    if layer._mode != Mode.PAN_ZOOM:
        # on key press
        prev_mode = layer.mode
        layer.mode = Mode.PAN_ZOOM

        yield

        # on key release
        layer.mode = prev_mode
>>>>>>> 270132ec


def activate_image_transform_mode(layer: Image):
    layer.mode = Mode.TRANSFORM


<<<<<<< HEAD
@register_image_action(trans._('Pan/zoom'))
def activate_image_pan_zoom_mode(layer: Image):
    layer.mode = str(Mode.PAN_ZOOM)
=======
def activate_image_pan_zoom_mode(layer: Image):
    layer.mode = Mode.PAN_ZOOM
>>>>>>> 270132ec


image_fun_to_mode = [
    (activate_image_pan_zoom_mode, Mode.PAN_ZOOM),
    (activate_image_transform_mode, Mode.TRANSFORM),
]<|MERGE_RESOLUTION|>--- conflicted
+++ resolved
@@ -8,39 +8,19 @@
 )
 
 
-<<<<<<< HEAD
-@Image.bind_key(KeyCode.KeyZ, overwrite=True)
-@register_image_action(trans._('Orient plane normal along z-axis'))
-=======
->>>>>>> 270132ec
 def orient_plane_normal_along_z(layer: Image):
     orient_plane_normal_around_cursor(layer, plane_normal=(1, 0, 0))
 
 
-<<<<<<< HEAD
-@Image.bind_key(KeyCode.KeyY, overwrite=True)
-@register_image_action(trans._('orient plane normal along y-axis'))
-=======
->>>>>>> 270132ec
 def orient_plane_normal_along_y(layer: Image):
     orient_plane_normal_around_cursor(layer, plane_normal=(0, 1, 0))
 
 
-<<<<<<< HEAD
-@Image.bind_key(KeyCode.KeyX, overwrite=True)
-@register_image_action(trans._('orient plane normal along x-axis'))
-=======
->>>>>>> 270132ec
 def orient_plane_normal_along_x(layer: Image):
     orient_plane_normal_around_cursor(layer, plane_normal=(0, 0, 1))
 
 
-<<<<<<< HEAD
-@Image.bind_key(KeyCode.KeyO, overwrite=True)
-@register_image_action(trans._('orient plane normal along view direction'))
-=======
->>>>>>> 270132ec
-def orient_plane_normal_along_view_direction(layer: Image):
+def hold_to_orient_plane_normal_along_view_direction(layer: Image):
     viewer = napari.viewer.current_viewer()
     if viewer is None or viewer.dims.ndisplay != 3:
         return
@@ -61,43 +41,21 @@
     )
 
 
-<<<<<<< HEAD
-@register_image_action(trans._('orient plane normal along view direction'))
-def orient_plane_normal_along_view_direction_no_gen(layer: Image):
+def orient_plane_normal_along_view_direction(layer: Image):
     viewer = napari.viewer.current_viewer()
     if viewer is None or viewer.dims.ndisplay != 3:
         return
     layer.plane.normal = layer._world_to_displayed_data_ray(
         viewer.camera.view_direction, [-3, -2, -1]
     )
-=======
-# TODO: find out if this was left here by mistake
-def hold_to_pan_zoom(layer: Image):
-    """Hold to pan and zoom in the viewer."""
-    if layer._mode != Mode.PAN_ZOOM:
-        # on key press
-        prev_mode = layer.mode
-        layer.mode = Mode.PAN_ZOOM
-
-        yield
-
-        # on key release
-        layer.mode = prev_mode
->>>>>>> 270132ec
 
 
 def activate_image_transform_mode(layer: Image):
     layer.mode = Mode.TRANSFORM
 
 
-<<<<<<< HEAD
-@register_image_action(trans._('Pan/zoom'))
 def activate_image_pan_zoom_mode(layer: Image):
     layer.mode = str(Mode.PAN_ZOOM)
-=======
-def activate_image_pan_zoom_mode(layer: Image):
-    layer.mode = Mode.PAN_ZOOM
->>>>>>> 270132ec
 
 
 image_fun_to_mode = [
