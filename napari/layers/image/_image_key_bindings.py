from __future__ import annotations

import napari
from napari.layers.base._base_constants import Mode
from napari.layers.image.image import Image
from napari.layers.utils.interactivity_utils import (
    orient_plane_normal_around_cursor,
)


def orient_plane_normal_along_z(layer: Image):
    orient_plane_normal_around_cursor(layer, plane_normal=(1, 0, 0))


def orient_plane_normal_along_y(layer: Image):
    orient_plane_normal_around_cursor(layer, plane_normal=(0, 1, 0))


def orient_plane_normal_along_x(layer: Image):
    orient_plane_normal_around_cursor(layer, plane_normal=(0, 0, 1))


def orient_plane_normal_along_view_direction(layer: Image):
    viewer = napari.viewer.current_viewer()
    if viewer.dims.ndisplay != 3:
        return

    def sync_plane_normal_with_view_direction(event=None):
        """Plane normal syncronisation mouse callback."""
        layer.plane.normal = layer._world_to_displayed_data_ray(
            viewer.camera.view_direction, [-3, -2, -1]
        )

    # update plane normal and add callback to mouse drag
    sync_plane_normal_with_view_direction()
    viewer.camera.events.angles.connect(sync_plane_normal_with_view_direction)
    yield
    # remove callback on key release
    viewer.camera.events.angles.disconnect(
        sync_plane_normal_with_view_direction
    )


def hold_to_pan_zoom(layer: Image):
    """Hold to pan and zoom in the viewer."""
    if layer._mode != Mode.PAN_ZOOM:
        # on key press
        prev_mode = layer.mode
        layer.mode = Mode.PAN_ZOOM

        yield

        # on key release
        layer.mode = prev_mode


def activate_image_transform_mode(layer: Image):
    layer.mode = Mode.TRANSFORM


<<<<<<< HEAD
def activate_image_pan_zoom_mode(layer: Image):
    layer.mode = Mode.PAN_ZOOM
=======
@register_image_action(trans._('Pan/zoom'))
def activate_image_pan_zoom_mode(layer):
    layer.mode = Mode.PAN_ZOOM


image_fun_to_mode = [
    (activate_image_pan_zoom_mode, Mode.PAN_ZOOM),
    (activate_image_transform_mode, Mode.TRANSFORM),
]
>>>>>>> ada343a5
<|MERGE_RESOLUTION|>--- conflicted
+++ resolved
@@ -41,6 +41,7 @@
     )
 
 
+# TODO: find out if this was left here by mistake
 def hold_to_pan_zoom(layer: Image):
     """Hold to pan and zoom in the viewer."""
     if layer._mode != Mode.PAN_ZOOM:
@@ -58,17 +59,11 @@
     layer.mode = Mode.TRANSFORM
 
 
-<<<<<<< HEAD
 def activate_image_pan_zoom_mode(layer: Image):
-    layer.mode = Mode.PAN_ZOOM
-=======
-@register_image_action(trans._('Pan/zoom'))
-def activate_image_pan_zoom_mode(layer):
     layer.mode = Mode.PAN_ZOOM
 
 
 image_fun_to_mode = [
     (activate_image_pan_zoom_mode, Mode.PAN_ZOOM),
     (activate_image_transform_mode, Mode.TRANSFORM),
-]
->>>>>>> ada343a5
+]