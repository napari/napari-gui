--- conflicted
+++ resolved
@@ -14,22 +14,6 @@
 
 def register_image_action(description: str, repeatable: bool = False):
     return register_layer_action(Image, description, repeatable)
-
-
-@register_image_action(trans._('Transform'))
-def activate_image_transform_mode(layer):
-    layer.mode = Mode.TRANSFORM
-
-
-@register_image_action(trans._('Pan/zoom'))
-def activate_image_pan_zoom_mode(layer):
-    layer.mode = Mode.PAN_ZOOM
-
-
-image_fun_to_mode = [
-    (activate_image_pan_zoom_mode, Mode.PAN_ZOOM),
-    (activate_image_transform_mode, Mode.TRANSFORM),
-]
 
 
 @Image.bind_key(KeyCode.KeyZ)
@@ -70,9 +54,6 @@
     # remove callback on key release
     viewer.camera.events.angles.disconnect(
         sync_plane_normal_with_view_direction
-<<<<<<< HEAD
-    )
-=======
     )
 
 
@@ -98,4 +79,9 @@
 @register_image_action(trans._('Pan/zoom'))
 def activate_image_pan_zoom_mode(layer):
     layer.mode = Mode.PAN_ZOOM
->>>>>>> 5e0aebee
+
+
+image_fun_to_mode = [
+    (activate_image_pan_zoom_mode, Mode.PAN_ZOOM),
+    (activate_image_transform_mode, Mode.TRANSFORM),
+]