from dataclasses import dataclass, field
from typing import Any, Callable, List, Tuple

import numpy as np

from napari.layers.base._slice import _next_request_id
from napari.layers.image._image_constants import ImageProjectionMode
from napari.layers.image._image_utils import project_slice
from napari.layers.utils._slice_input import _SliceInput, _ThickNDSlice
from napari.types import ArrayLike
from napari.utils._dask_utils import DaskIndexer
from napari.utils.misc import reorder_after_dim_reduction
from napari.utils.transforms import Affine


@dataclass(frozen=True)
class _ImageView:
    """A raw image and a potentially different viewable version of it.

    This is only needed for labels, and not other image layers, because sliced labels
    data are passed to vispy as floats in [0, 1] to use continuous colormaps.
    In that case, a conversion function is defined by `Labels._raw_to_displayed` to
    handle the desired colormapping behavior.

    For non-labels image layers the raw and viewable images should be the same instance
    and no conversion should be necessary.

    This is defined for images in general because `Labels` and `_ImageBase` share
    code through inheritance.

    Attributes
    ----------
    raw : array
        The raw image.
    view : array
        The viewable image, which should either be the same instance of raw, or a
        converted version of it.
    """

    raw: np.ndarray
    view: np.ndarray

    @classmethod
    def from_view(cls, view: np.ndarray) -> '_ImageView':
        """Makes an image view from the view where no conversion is needed."""
        return cls(raw=view, view=view)

    @classmethod
    def from_raw(
        cls, *, raw: np.ndarray, converter: Callable[[np.ndarray], np.ndarray]
    ) -> '_ImageView':
        """Makes an image view from the raw image and a conversion function."""
        view = converter(raw)
        return cls(raw=raw, view=view)


@dataclass(frozen=True)
class _ImageSliceResponse:
    """Contains all the output data of slicing an image layer.

    Attributes
    ----------
    image : _ImageView
        The sliced image data.
    thumbnail: _ImageView
        The thumbnail image data. This may come from a different resolution to the sliced image
        data for multi-scale images. Otherwise, it's the same instance as data.
    tile_to_data: Affine
        The affine transform from the sliced data to the full data at the highest resolution.
        For single-scale images, this will be the identity matrix.
    slice_input : _SliceInput
        Describes the slicing plane or bounding box in the layer's dimensions.
    request_id : int
        The identifier of the request from which this was generated.
    """

    image: _ImageView = field(repr=False)
    thumbnail: _ImageView = field(repr=False)
    tile_to_data: Affine = field(repr=False)
    slice_input: _SliceInput
    request_id: int
    empty: bool = False

    @classmethod
    def make_empty(
        cls, *, slice_input: _SliceInput, rgb: bool
    ) -> '_ImageSliceResponse':
        """Returns an empty image slice response.

        An empty slice indicates that there is no valid slice data for an
        image layer, but allows other functionality that relies on slice
        data existing to continue to work without special casing.

        Parameters
        ----------
        slice_input : _SliceInput
            Describes the slicing plane or bounding box in the layer's dimensions.
        rgb : bool
            True if the underlying image is an RGB or RGBA image (i.e. that the
            last dimension represents a color channel that should not be sliced),
            False otherwise.
        """
        shape = (1,) * slice_input.ndisplay
        if rgb:
            shape = shape + (3,)
        data = np.zeros(shape)
        image = _ImageView.from_view(data)
        ndim = slice_input.ndim
        tile_to_data = Affine(
            name='tile2data', linear_matrix=np.eye(ndim), ndim=ndim
        )
        return _ImageSliceResponse(
            image=image,
            thumbnail=image,
            tile_to_data=tile_to_data,
            slice_input=slice_input,
            request_id=_next_request_id(),
            empty=True,
        )

    def to_displayed(
        self, converter: Callable[[np.ndarray], np.ndarray]
    ) -> '_ImageSliceResponse':
        """Returns a raw slice converted for display, which is needed for Labels."""
        image = _ImageView.from_raw(raw=self.image.raw, converter=converter)
        thumbnail = image
        if self.thumbnail is not self.image:
            thumbnail = _ImageView.from_raw(
                raw=self.thumbnail.raw, converter=converter
            )
        return _ImageSliceResponse(
            image=image,
            thumbnail=thumbnail,
            tile_to_data=self.tile_to_data,
            slice_input=self.slice_input,
            request_id=self.request_id,
        )


@dataclass(frozen=True)
class _ImageSliceRequest:
    """A callable that stores all the input data needed to slice an image layer.

    This should be treated a deeply immutable structure, even though some
    fields can be modified in place. It is like a function that has captured
    all its inputs already.

    In general, the calling an instance of this may take a long time, so you may
    want to run it off the main thread.

    Attributes
    ----------
    slice_input : _SliceInput
        Describes the slicing plane or bounding box in the layer's dimensions.
    data : Any
        The layer's data field, which is the main input to slicing.
    data_slice : _ThickNDSlice
        The slicing coordinates and margins in data space.
    others
        See the corresponding attributes in `Layer` and `Image`.
    id : int
        The identifier of this slice request.
    """

    slice_input: _SliceInput
    data: Any = field(repr=False)
    dask_indexer: DaskIndexer
    data_slice: _ThickNDSlice
    projection_mode: ImageProjectionMode
    multiscale: bool = field(repr=False)
    corner_pixels: np.ndarray
    rgb: bool = field(repr=False)
    data_level: int = field(repr=False)
    thumbnail_level: int = field(repr=False)
    level_shapes: np.ndarray = field(repr=False)
    downsample_factors: np.ndarray = field(repr=False)
    id: int = field(default_factory=_next_request_id)

    def __call__(self) -> _ImageSliceResponse:
        with self.dask_indexer():
            return (
                self._call_multi_scale()
                if self.multiscale
                else self._call_single_scale()
            )

    def _call_single_scale(self) -> _ImageSliceResponse:
        order = self._get_order()
        data = self._project_thick_slice(self.data, self.data_slice)
        data = np.transpose(data, order)
        image = _ImageView.from_view(data)
        # `Layer.multiscale` is mutable so we need to pass back the identity
        # transform to ensure `tile2data` is properly set on the layer.
        ndim = self.slice_input.ndim
        tile_to_data = Affine(
            name='tile2data', linear_matrix=np.eye(ndim), ndim=ndim
        )
        return _ImageSliceResponse(
            image=image,
            thumbnail=image,
            tile_to_data=tile_to_data,
            slice_input=self.slice_input,
            request_id=self.id,
        )

    def _call_multi_scale(self) -> _ImageSliceResponse:
        if self.slice_input.ndisplay == 3:
            level = len(self.data) - 1
        else:
            level = self.data_level

        # Calculate the tile-to-data transform.
        scale = np.ones(self.slice_input.ndim)
        for d in self.slice_input.displayed:
            scale[d] = self.downsample_factors[level][d]

        data = self.data[level]

        translate = np.zeros(self.slice_input.ndim)
        disp_slice = [slice(None) for _ in data.shape]
        if self.slice_input.ndisplay == 2:
            for d in self.slice_input.displayed:
                disp_slice[d] = slice(
                    self.corner_pixels[0, d],
                    self.corner_pixels[1, d] + 1,
                    1,
                )
            translate = self.corner_pixels[0] * scale

        # This only needs to be a ScaleTranslate but different types
        # of transforms in a chain don't play nicely together right now.
        tile_to_data = Affine(
            name='tile2data',
            scale=scale,
            translate=translate,
            ndim=self.slice_input.ndim,
        )

        # slice displayed dimensions to get the right tile data
        data = np.asarray(data[tuple(disp_slice)])
        # project the thick slice
        data_slice = self._thick_slice_at_level(level)
        data = self._project_thick_slice(data, data_slice)

        order = self._get_order()
        data = np.transpose(data, order)
        image = _ImageView.from_view(data)

<<<<<<< HEAD
        thumbnail = image
        if self.thumbnail_level != level:
            thumbnail_data_slice = self._thick_slice_at_level(
                self.thumbnail_level
            )
            thumbnail_data = self._project_thick_slice(
                self.data[self.thumbnail_level], thumbnail_data_slice
            )
            thumbnail_data = np.transpose(thumbnail_data, order)
            thumbnail = _ImageView.from_view(thumbnail_data)
=======
        thumbnail_indices = self._slice_indices_at_level(self.thumbnail_level)
        thumbnail_data = np.asarray(
            self.data[self.thumbnail_level][tuple(thumbnail_indices)]
        )
        thumbnail_data = np.transpose(thumbnail_data, order)
        thumbnail = _ImageView.from_view(thumbnail_data)
>>>>>>> 27765189

        return _ImageSliceResponse(
            image=image,
            thumbnail=thumbnail,
            tile_to_data=tile_to_data,
            slice_input=self.slice_input,
            request_id=self.id,
        )

    def _thick_slice_at_level(self, level: int) -> _ThickNDSlice:
        """
        Get the data_slice rescaled for a specific level.
        """
        slice_arr = self.data_slice.as_array()
        # downsample based on level
        slice_arr /= self.downsample_factors[level]
        slice_arr[0] = np.clip(slice_arr[0], 0, self.level_shapes[level] - 1)
        return _ThickNDSlice.from_array(slice_arr)

    def _project_thick_slice(
        self, data: ArrayLike, data_slice: _ThickNDSlice
    ) -> ArrayLike:
        """
        Slice the given data with the given data slice and project the extra dims.
        """
        slices: List[slice | int] = [
            slice(None) if np.isnan(p) else int(np.round(p))
            for p in data_slice.point
        ]

        if self.projection_mode == 'none':
            # early return with only the dims point being used
            return np.asarray(data[tuple(slices)])

        for dim, (point, m_left, m_right) in enumerate(data_slice):
            if dim in self.slice_input.displayed:
                continue

            low = int(np.round(point - m_left))
            high = int(np.round(point + m_right))

            # if high is already at an integer, we need to round up to next intereger
            # because slices have non-inclusive stop
            if np.isclose(high, point + m_right):
                high += 1

            # ensure we always get at least 1 slice
            if low == high:
                high += 1

            slice_ = slice(max(0, low), min(data.shape[dim], high))
            slices[dim] = slice_

        return project_slice(
            np.asarray(data[tuple(slices)]),
            axis=tuple(self.slice_input.not_displayed),
            mode=self.projection_mode,
        )

    def _get_order(self) -> Tuple[int, ...]:
        """Return the ordered displayed dimensions, but reduced to fit in the slice space."""
        order = reorder_after_dim_reduction(self.slice_input.displayed)
        if self.rgb:
            # if rgb need to keep the final axis fixed during the
            # transpose. The index of the final axis depends on how many
            # axes are displayed.
            return (*order, max(order) + 1)
        return order<|MERGE_RESOLUTION|>--- conflicted
+++ resolved
@@ -246,25 +246,12 @@
         data = np.transpose(data, order)
         image = _ImageView.from_view(data)
 
-<<<<<<< HEAD
-        thumbnail = image
-        if self.thumbnail_level != level:
-            thumbnail_data_slice = self._thick_slice_at_level(
-                self.thumbnail_level
-            )
-            thumbnail_data = self._project_thick_slice(
-                self.data[self.thumbnail_level], thumbnail_data_slice
-            )
-            thumbnail_data = np.transpose(thumbnail_data, order)
-            thumbnail = _ImageView.from_view(thumbnail_data)
-=======
-        thumbnail_indices = self._slice_indices_at_level(self.thumbnail_level)
-        thumbnail_data = np.asarray(
-            self.data[self.thumbnail_level][tuple(thumbnail_indices)]
+        thumbnail_data_slice = self._thick_slice_at_level(self.thumbnail_level)
+        thumbnail_data = self._project_thick_slice(
+            self.data[self.thumbnail_level], thumbnail_data_slice
         )
         thumbnail_data = np.transpose(thumbnail_data, order)
         thumbnail = _ImageView.from_view(thumbnail_data)
->>>>>>> 27765189
 
         return _ImageSliceResponse(
             image=image,
