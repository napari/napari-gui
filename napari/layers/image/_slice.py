import warnings
from dataclasses import dataclass, field
from typing import Any, Optional, Tuple, Union

import numpy as np

from napari.layers.utils._slice_input import _SliceInput
from napari.utils._dask_utils import DaskIndexer
from napari.utils.transforms import Affine
from napari.utils.translations import trans


@dataclass(frozen=True)
class _ImageSliceResponse:
    """Contains all the output data of slicing an image layer.

    Attributes
    ----------
    data : array like
        The sliced image data.
        In general, if you need this to be a `numpy.ndarray` you should call `np.asarray`.
        Though if the corresponding request was not lazy, this is likely a `numpy.ndarray`.
    thumbnail: array like or none
        The thumbnail image data, which may be a different resolution to the sliced image data
        for multi-scale images.
        For single-scale images, this will be `None`, which indicates that the thumbnail data
        is the same as the sliced image data.
    tile_to_data: Affine
        The affine transform from the sliced data to the full data at the highest resolution.
        For single-scale images, this will be the identity matrix.
    dims : _SliceInput
        Describes the slicing plane or bounding box in the layer's dimensions.
<<<<<<< HEAD
    slice_indices : tuple of ints or slices
=======
    indices : tuple of ints or slices
>>>>>>> 54c1dbf8
        The slice indices in the layer's data space.
    """

    data: Any = field(repr=False)
    thumbnail: Optional[Any] = field(repr=False)
    tile_to_data: Affine = field(repr=False)
    dims: _SliceInput
<<<<<<< HEAD
    slice_indices: Tuple[Union[int, slice], ...]
=======
    indices: Tuple[Union[int, slice], ...]
>>>>>>> 54c1dbf8


@dataclass(frozen=True)
class _ImageSliceRequest:
    """A callable that stores all the input data needed to slice an image layer.

    This should be treated a deeply immutable structure, even though some
    fields can be modified in place. It is like a function that has captured
    all its inputs already.

    In general, the calling an instance of this may take a long time, so you may
    want to run it off the main thread.

    Attributes
    ----------
    dims : _SliceInput
        Describes the slicing plane or bounding box in the layer's dimensions.
    data : Any
        The layer's data field, which is the main input to slicing.
<<<<<<< HEAD
    slice_indices : tuple of ints or slices
=======
    indices : tuple of ints or slices
>>>>>>> 54c1dbf8
        The slice indices in the layer's data space.
    lazy : bool
        If True, do not materialize the data with `np.asarray` during execution.
        Otherwise, False. This should be True for the experimental async code
        (as the load occurs on a separate thread) but False for the new async
        where `execute` is expected to be run on a separate thread.
    others
        See the corresponding attributes in `Layer` and `Image`.
    """

    dims: _SliceInput
    data: Any = field(repr=False)
    dask_indexer: DaskIndexer
<<<<<<< HEAD
    slice_indices: Tuple[Union[int, slice], ...]
=======
    indices: Tuple[Union[int, slice], ...]
>>>>>>> 54c1dbf8
    multiscale: bool = field(repr=False)
    corner_pixels: np.ndarray
    rgb: bool = field(repr=False)
    data_level: int = field(repr=False)
    thumbnail_level: int = field(repr=False)
    level_shapes: np.ndarray = field(repr=False)
    downsample_factors: np.ndarray = field(repr=False)
    lazy: bool = field(default=False, repr=False)

    def __call__(self) -> _ImageSliceResponse:
        with self.dask_indexer():
            return (
                self._call_multi_scale()
                if self.multiscale
                else self._call_single_scale()
            )

    def _call_single_scale(self) -> _ImageSliceResponse:
        image = self.data[self.indices]
        if not self.lazy:
            image = np.asarray(image)
        # `Layer.multiscale` is mutable so we need to pass back the identity
        # transform to ensure `tile2data` is properly set on the layer.
        ndim = self.dims.ndim
        tile_to_data = Affine(
            name='tile2data', linear_matrix=np.eye(ndim), ndim=ndim
        )
        return _ImageSliceResponse(
            data=image,
            thumbnail=None,
            tile_to_data=tile_to_data,
            dims=self.dims,
<<<<<<< HEAD
            slice_indices=self.slice_indices,
=======
            indices=self.indices,
>>>>>>> 54c1dbf8
        )

    def _call_multi_scale(self) -> _ImageSliceResponse:
        if self.dims.ndisplay == 3:
            warnings.warn(
                trans._(
                    'Multiscale rendering is only supported in 2D. In 3D, only the lowest resolution scale is displayed',
                    deferred=True,
                ),
                category=UserWarning,
            )
            level = len(self.data) - 1
        else:
            level = self.data_level

        indices = self._slice_indices_at_level(level)

        # Calculate the tile-to-data transform.
        scale = np.ones(self.dims.ndim)
        for d in self.dims.displayed:
            scale[d] = self.downsample_factors[level][d]

        translate = np.zeros(self.dims.ndim)
        if self.dims.ndisplay == 2:
            for d in self.dims.displayed:
                indices[d] = slice(
                    self.corner_pixels[0, d],
                    self.corner_pixels[1, d],
                    1,
                )
            translate = self.corner_pixels[0] * scale

        # This only needs to be a ScaleTranslate but different types
        # of transforms in a chain don't play nicely together right now.
        tile_to_data = Affine(
            name='tile2data',
            scale=scale,
            translate=translate,
            ndim=self.dims.ndim,
        )

        thumbnail_indices = self._slice_indices_at_level(self.thumbnail_level)

        image = self.data[level][tuple(indices)]
        thumbnail = self.data[self.thumbnail_level][tuple(thumbnail_indices)]

        if not self.lazy:
            image = np.asarray(image)
            thumbnail = np.asarray(thumbnail)

        return _ImageSliceResponse(
            data=image,
            thumbnail=thumbnail,
            tile_to_data=tile_to_data,
            dims=self.dims,
<<<<<<< HEAD
            slice_indices=self.slice_indices,
=======
            indices=self.indices,
>>>>>>> 54c1dbf8
        )

    def _slice_indices_at_level(
        self, level: int
    ) -> Tuple[Union[int, float, slice], ...]:
        indices = np.array(self.indices)
        axes = self.dims.not_displayed
        ds_indices = indices[axes] / self.downsample_factors[level][axes]
        ds_indices = np.round(ds_indices.astype(float)).astype(int)
        ds_indices = np.clip(ds_indices, 0, self.level_shapes[level][axes] - 1)
        indices[axes] = ds_indices
        return indices<|MERGE_RESOLUTION|>--- conflicted
+++ resolved
@@ -30,11 +30,7 @@
         For single-scale images, this will be the identity matrix.
     dims : _SliceInput
         Describes the slicing plane or bounding box in the layer's dimensions.
-<<<<<<< HEAD
-    slice_indices : tuple of ints or slices
-=======
     indices : tuple of ints or slices
->>>>>>> 54c1dbf8
         The slice indices in the layer's data space.
     """
 
@@ -42,11 +38,7 @@
     thumbnail: Optional[Any] = field(repr=False)
     tile_to_data: Affine = field(repr=False)
     dims: _SliceInput
-<<<<<<< HEAD
-    slice_indices: Tuple[Union[int, slice], ...]
-=======
     indices: Tuple[Union[int, slice], ...]
->>>>>>> 54c1dbf8
 
 
 @dataclass(frozen=True)
@@ -66,11 +58,7 @@
         Describes the slicing plane or bounding box in the layer's dimensions.
     data : Any
         The layer's data field, which is the main input to slicing.
-<<<<<<< HEAD
-    slice_indices : tuple of ints or slices
-=======
     indices : tuple of ints or slices
->>>>>>> 54c1dbf8
         The slice indices in the layer's data space.
     lazy : bool
         If True, do not materialize the data with `np.asarray` during execution.
@@ -84,11 +72,7 @@
     dims: _SliceInput
     data: Any = field(repr=False)
     dask_indexer: DaskIndexer
-<<<<<<< HEAD
-    slice_indices: Tuple[Union[int, slice], ...]
-=======
     indices: Tuple[Union[int, slice], ...]
->>>>>>> 54c1dbf8
     multiscale: bool = field(repr=False)
     corner_pixels: np.ndarray
     rgb: bool = field(repr=False)
@@ -121,11 +105,7 @@
             thumbnail=None,
             tile_to_data=tile_to_data,
             dims=self.dims,
-<<<<<<< HEAD
-            slice_indices=self.slice_indices,
-=======
             indices=self.indices,
->>>>>>> 54c1dbf8
         )
 
     def _call_multi_scale(self) -> _ImageSliceResponse:
@@ -181,11 +161,7 @@
             thumbnail=thumbnail,
             tile_to_data=tile_to_data,
             dims=self.dims,
-<<<<<<< HEAD
-            slice_indices=self.slice_indices,
-=======
             indices=self.indices,
->>>>>>> 54c1dbf8
         )
 
     def _slice_indices_at_level(
