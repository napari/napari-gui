--- conflicted
+++ resolved
@@ -81,103 +81,7 @@
     with pytest.raises(ValueError):
         _, _ = guess_multiscale(data)
 
-<<<<<<< HEAD
-def test_get_pyramid_and_rgb():
-    data = np.random.random((10, 15))
-    ndim, rgb, pyramid, data_pyramid = get_pyramid_and_rgb(data)
-    assert not pyramid
-    assert not data_pyramid
-    assert not rgb
-    assert ndim == 2
-
-    data = np.random.random((80, 40))
-    ndim, rgb, pyramid, data_pyramid = get_pyramid_and_rgb(data, pyramid=True)
-    assert pyramid
-    assert data_pyramid[0].shape == (80, 40)
-    assert not rgb
-    assert ndim == 2
-
-    data = [np.random.random((10, 15, 6)), np.random.random((5, 7, 3))]
-    ndim, rgb, pyramid, data_pyramid = get_pyramid_and_rgb(data)
-    assert pyramid
-    assert np.all([np.all(dp == d) for dp, d in zip(data_pyramid, data)])
-    assert not rgb
-    assert ndim == 3
-
-    shape = (20_000, 20)
-    data = np.random.random(shape)
-    ndim, rgb, pyramid, data_pyramid = get_pyramid_and_rgb(data)
-    assert pyramid
-    assert data_pyramid[0].shape == shape
-    assert data_pyramid[1].shape == (shape[0] / 2, shape[1])
-    assert not rgb
-    assert ndim == 2
-
-    ndim, rgb, pyramid, data_pyramid = get_pyramid_and_rgb(data, pyramid=False)
-    assert not pyramid
-    assert not data_pyramid
-    assert not rgb
-    assert ndim == 2
-
-
-def test_fast_pyramid():
-    shape = (64, 64)
-    data = np.random.random(shape)
-    pyramid = fast_pyramid(data)
-    assert np.all(
-        [
-            p.shape == (shape[0] // 2 ** i, shape[1] // 2 ** i)
-            for i, p in enumerate(pyramid)
-        ]
-    )
-    assert len(pyramid) == 7
-
-    shape = (64, 64)
-    data = np.random.random(shape)
-    pyramid = fast_pyramid(data, max_layer=3)
-    assert np.all(
-        [
-            p.shape == (shape[0] // 2 ** i, shape[1] // 2 ** i)
-            for i, p in enumerate(pyramid)
-        ]
-    )
-    assert len(pyramid) == 3
-
-    shape = (64, 16)
-    data = np.random.random(shape)
-    pyramid = fast_pyramid(data, downscale=(2, 1))
-    assert np.all(
-        [
-            p.shape == (shape[0] // 2 ** i, shape[1])
-            for i, p in enumerate(pyramid)
-        ]
-    )
-    assert len(pyramid) == 7
-
-    shape = (64, 64, 3)
-    data = np.random.random(shape)
-    pyramid = fast_pyramid(data, downscale=(2, 2, 1))
-    assert np.all(
-        [
-            p.shape == (shape[0] // 2 ** i, shape[1] // 2 ** i, 3)
-            for i, p in enumerate(pyramid)
-        ]
-    )
-    assert len(pyramid) == 7
-
-    shape = (64, 32, 3)
-    data = np.random.random(shape)
-    pyramid = fast_pyramid(data, downscale=(2, 2, 1))
-    assert np.all(
-        [
-            p.shape == (shape[0] // 2 ** i, shape[1] // 2 ** i, 3)
-            for i, p in enumerate(pyramid)
-        ]
-    )
-    assert len(pyramid) == 7
-=======
 
 @pytest.mark.timeout(2)
 def test_timing_multiscale_big():
-    assert not guess_multiscale(data_dask)[0]
->>>>>>> f6b3273e
+    assert not guess_multiscale(data_dask)[0]