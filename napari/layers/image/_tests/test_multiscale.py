import numpy as np
import pytest
import skimage
from skimage.transform import pyramid_gaussian

from napari._tests.utils import check_layer_world_data_extent
from napari.layers import Image
from napari.utils import Colormap


def test_random_multiscale():
    """Test instantiating Image layer with random 2D multiscale data."""
    shapes = [(40, 20), (20, 10), (10, 5)]
    np.random.seed(0)
    data = [np.random.random(s) for s in shapes]
    layer = Image(data, multiscale=True)
    assert layer.data == data
    assert layer.multiscale is True
    assert layer.ndim == len(shapes[0])
    np.testing.assert_array_equal(layer.extent.data[1], shapes[0])
    assert layer.rgb is False
    assert layer._data_view.ndim == 2


def test_infer_multiscale():
    """Test instantiating Image layer with random 2D multiscale data."""
    shapes = [(40, 20), (20, 10), (10, 5)]
    np.random.seed(0)
    data = [np.random.random(s) for s in shapes]
    layer = Image(data)
    assert layer.data == data
    assert layer.multiscale is True
    assert layer.ndim == len(shapes[0])
    np.testing.assert_array_equal(layer.extent.data[1], shapes[0])
    assert layer.rgb is False
    assert layer._data_view.ndim == 2


def test_infer_tuple_multiscale():
    """Test instantiating Image layer with random 2D multiscale data."""
    shapes = [(40, 20), (20, 10), (10, 5)]
    np.random.seed(0)
    data = [np.random.random(s) for s in shapes]
    layer = Image(data)
    assert layer.data == data
    assert layer.multiscale is True
    assert layer.ndim == len(shapes[0])
    np.testing.assert_array_equal(layer.extent.data[1], shapes[0])
    assert layer.rgb is False
    assert layer._data_view.ndim == 2


def test_blocking_multiscale():
    """Test instantiating Image layer blocking 2D multiscale data."""
    shape = (40, 20)
    np.random.seed(0)
    data = np.random.random(shape)
    layer = Image(data, multiscale=False)
    assert np.all(layer.data == data)
    assert layer.multiscale is False
    assert layer.ndim == len(shape)
    np.testing.assert_array_equal(layer.extent.data[1], shape)
    assert layer.rgb is False
    assert layer._data_view.ndim == 2


def test_multiscale_tuple():
    """Test instantiating Image layer multiscale tuple."""
    shape = (40, 20)
    np.random.seed(0)
    img = np.random.random(shape)

    if skimage.__version__ > '0.19':
        pyramid_kwargs = {'channel_axis': None}
    else:
        pyramid_kwargs = {'multichannel': False}

    data = list(pyramid_gaussian(img, **pyramid_kwargs))
    layer = Image(data)
    assert layer.data == data
    assert layer.multiscale is True
    assert layer.ndim == len(shape)
    np.testing.assert_array_equal(layer.extent.data[1], shape)
    assert layer.rgb is False
    assert layer._data_view.ndim == 2


def test_3D_multiscale():
    """Test instantiating Image layer with 3D data."""
    shapes = [(8, 40, 20), (4, 20, 10), (2, 10, 5)]
    np.random.seed(0)
    data = [np.random.random(s) for s in shapes]
    layer = Image(data, multiscale=True)
    assert layer.data == data
    assert layer.ndim == len(shapes[0])
    np.testing.assert_array_equal(layer.extent.data[1], shapes[0])
    assert layer.rgb is False
    assert layer._data_view.ndim == 2


def test_non_uniform_3D_multiscale():
    """Test instantiating Image layer non-uniform 3D data."""
    shapes = [(8, 40, 20), (8, 20, 10), (8, 10, 5)]
    np.random.seed(0)
    data = [np.random.random(s) for s in shapes]
    layer = Image(data, multiscale=True)
    assert layer.data == data
    assert layer.ndim == len(shapes[0])
    np.testing.assert_array_equal(layer.extent.data[1], shapes[0])
    assert layer.rgb is False
    assert layer._data_view.ndim == 2


def test_rgb_multiscale():
    """Test instantiating Image layer with RGB data."""
    shapes = [(40, 20, 3), (20, 10, 3), (10, 5, 3)]
    np.random.seed(0)
    data = [np.random.random(s) for s in shapes]
    layer = Image(data, multiscale=True)
    assert layer.data == data
    assert layer.ndim == len(shapes[0]) - 1
    np.testing.assert_array_equal(layer.extent.data[1], shapes[0][:-1])
    assert layer.rgb is True
    assert layer._data_view.ndim == 3


def test_3D_rgb_multiscale():
    """Test instantiating Image layer with 3D RGB data."""
    shapes = [(8, 40, 20, 3), (4, 20, 10, 3), (2, 10, 5, 3)]
    np.random.seed(0)
    data = [np.random.random(s) for s in shapes]
    layer = Image(data, multiscale=True)
    assert layer.data == data
    assert layer.ndim == len(shapes[0]) - 1
    np.testing.assert_array_equal(layer.extent.data[1], shapes[0][:-1])
    assert layer.rgb is True
    assert layer._data_view.ndim == 3


def test_non_rgb_image():
    """Test forcing Image layer to be 3D and not rgb."""
    shapes = [(40, 20, 3), (20, 10, 3), (10, 5, 3)]
    np.random.seed(0)
    data = [np.random.random(s) for s in shapes]
    layer = Image(data, multiscale=True, rgb=False)
    assert layer.data == data
    assert layer.ndim == len(shapes[0])
    np.testing.assert_array_equal(layer.extent.data[1], shapes[0])
    assert layer.rgb is False


def test_name():
    """Test setting layer name."""
    shapes = [(40, 20), (20, 10), (10, 5)]
    np.random.seed(0)
    data = [np.random.random(s) for s in shapes]
    layer = Image(data, multiscale=True)
    assert layer.name == 'Image'

    layer = Image(data, multiscale=True, name='random')
    assert layer.name == 'random'

    layer.name = 'img'
    assert layer.name == 'img'


def test_visiblity():
    """Test setting layer visibility."""
    shapes = [(40, 20), (20, 10), (10, 5)]
    np.random.seed(0)
    data = [np.random.random(s) for s in shapes]
    layer = Image(data, multiscale=True)
    assert layer.visible is True

    layer.visible = False
    assert layer.visible is False

    layer = Image(data, multiscale=True, visible=False)
    assert layer.visible is False

    layer.visible = True
    assert layer.visible is True


def test_opacity():
    """Test setting layer opacity."""
    shapes = [(40, 20), (20, 10), (10, 5)]
    np.random.seed(0)
    data = [np.random.random(s) for s in shapes]
    layer = Image(data, multiscale=True)
    assert layer.opacity == 1.0

    layer.opacity = 0.5
    assert layer.opacity == 0.5

    layer = Image(data, multiscale=True, opacity=0.6)
    assert layer.opacity == 0.6

    layer.opacity = 0.3
    assert layer.opacity == 0.3


def test_blending():
    """Test setting layer blending."""
    shapes = [(40, 20), (20, 10), (10, 5)]
    np.random.seed(0)
    data = [np.random.random(s) for s in shapes]
    layer = Image(data, multiscale=True)
    assert layer.blending == 'translucent'

    layer.blending = 'additive'
    assert layer.blending == 'additive'

    layer = Image(data, multiscale=True, blending='additive')
    assert layer.blending == 'additive'

    layer.blending = 'opaque'
    assert layer.blending == 'opaque'


def test_interpolation():
    """Test setting image interpolation mode."""
    shapes = [(40, 20), (20, 10), (10, 5)]
    np.random.seed(0)
    data = [np.random.random(s) for s in shapes]
    layer = Image(data, multiscale=True)
<<<<<<< HEAD
    assert layer.interpolation == 'nearest'

    layer = Image(data, multiscale=True, interpolation='bicubic')
    assert layer.interpolation == 'bicubic'

    layer.interpolation = 'linear'
    assert layer.interpolation == 'linear'
=======
    with pytest.deprecated_call():
        assert layer.interpolation == 'nearest'
    assert layer.interpolation2d == 'nearest'
    assert layer.interpolation3d == 'linear'

    layer = Image(data, multiscale=True, interpolation2d='bicubic')
    assert layer.interpolation2d == 'bicubic'
    with pytest.deprecated_call():
        assert layer.interpolation == 'bicubic'

    layer.interpolation2d = 'bilinear'
    with pytest.deprecated_call():
        assert layer.interpolation == 'bilinear'
    assert layer.interpolation2d == 'bilinear'
>>>>>>> d2bea0b2


def test_colormaps():
    """Test setting test_colormaps."""
    shapes = [(40, 20), (20, 10), (10, 5)]
    np.random.seed(0)
    data = [np.random.random(s) for s in shapes]
    layer = Image(data, multiscale=True)
    assert layer.colormap.name == 'gray'
    assert isinstance(layer.colormap, Colormap)

    layer.colormap = 'magma'
    assert layer.colormap.name == 'magma'
    assert isinstance(layer.colormap, Colormap)

    cmap = Colormap([[0.0, 0.0, 0.0, 0.0], [0.3, 0.7, 0.2, 1.0]])
    layer.colormap = 'custom', cmap
    assert layer.colormap.name == 'custom'
    assert layer.colormap == cmap

    cmap = Colormap([[0.0, 0.0, 0.0, 0.0], [0.7, 0.2, 0.6, 1.0]])
    layer.colormap = {'new': cmap}
    assert layer.colormap.name == 'new'
    assert layer.colormap == cmap

    layer = Image(data, multiscale=True, colormap='magma')
    assert layer.colormap.name == 'magma'
    assert isinstance(layer.colormap, Colormap)

    cmap = Colormap([[0.0, 0.0, 0.0, 0.0], [0.3, 0.7, 0.2, 1.0]])
    layer = Image(data, multiscale=True, colormap=('custom', cmap))
    assert layer.colormap.name == 'custom'
    assert layer.colormap == cmap

    cmap = Colormap([[0.0, 0.0, 0.0, 0.0], [0.7, 0.2, 0.6, 1.0]])
    layer = Image(data, multiscale=True, colormap={'new': cmap})
    assert layer.colormap.name == 'new'
    assert layer.colormap == cmap


def test_contrast_limits():
    """Test setting color limits."""
    shapes = [(40, 20), (20, 10), (10, 5)]
    np.random.seed(0)
    data = [np.random.random(s) for s in shapes]
    layer = Image(data, multiscale=True)
    assert layer.contrast_limits[0] >= 0
    assert layer.contrast_limits[1] <= 1
    assert layer.contrast_limits[0] < layer.contrast_limits[1]

    # Change contrast_limits property
    contrast_limits = [0, 2]
    layer.contrast_limits = contrast_limits
    assert layer.contrast_limits == contrast_limits
    assert layer._contrast_limits_range == contrast_limits

    # Set contrast_limits as keyword argument
    layer = Image(data, multiscale=True, contrast_limits=contrast_limits)
    assert layer.contrast_limits == contrast_limits
    assert layer._contrast_limits_range == contrast_limits


def test_contrast_limits_range():
    """Test setting color limits range."""
    shapes = [(40, 20), (20, 10), (10, 5)]
    np.random.seed(0)
    data = [np.random.random(s) for s in shapes]
    layer = Image(data, multiscale=True)
    assert layer._contrast_limits_range[0] >= 0
    assert layer._contrast_limits_range[1] <= 1
    assert layer._contrast_limits_range[0] < layer._contrast_limits_range[1]

    # If all data is the same value the contrast_limits_range and
    # contrast_limits defaults to [0, 1]
    shapes = [(40, 20), (20, 10), (10, 5)]
    data = [np.zeros(s) for s in shapes]
    layer = Image(data, multiscale=True)
    assert layer._contrast_limits_range == [0, 1]
    assert layer.contrast_limits == [0.0, 1.0]


def test_metadata():
    """Test setting image metadata."""
    shapes = [(40, 20), (20, 10), (10, 5)]
    np.random.seed(0)
    data = [np.random.random(s) for s in shapes]
    layer = Image(data, multiscale=True)
    assert layer.metadata == {}

    layer = Image(data, multiscale=True, metadata={'unit': 'cm'})
    assert layer.metadata == {'unit': 'cm'}


def test_value():
    """Test getting the value of the data at the current coordinates."""
    shapes = [(40, 20), (20, 10), (10, 5)]
    np.random.seed(0)
    data = [np.random.random(s) for s in shapes]
    layer = Image(data, multiscale=True)
    value = layer.get_value((0,) * 2)
    assert layer.data_level == 2
    np.testing.assert_allclose(value, (2, data[2][0, 0]))


def test_corner_value():
    """Test getting the value of the data at the new position."""
    shapes = [(40, 20), (20, 10), (10, 5)]
    np.random.seed(0)
    data = [np.random.random(s) for s in shapes]
    layer = Image(data, multiscale=True)
    value = layer.get_value((0,) * 2)
    target_position = (39, 19)
    target_level = 0
    layer.data_level = target_level
    layer.corner_pixels[1] = shapes[target_level]  # update requested view
    layer.refresh()

    # Test position at corner of image
    value = layer.get_value(target_position)
    np.testing.assert_allclose(
        value, (target_level, data[target_level][target_position])
    )

    # Test position at outside image
    value = layer.get_value((40, 20))
    assert value[1] is None


def test_message():
    """Test converting value and coords to message."""
    shapes = [(40, 20), (20, 10), (10, 5)]
    np.random.seed(0)
    data = [np.random.random(s) for s in shapes]
    layer = Image(data, multiscale=True)
    msg = layer.get_status((0,) * 2)
    assert type(msg) == str


def test_thumbnail():
    """Test the image thumbnail for square data."""
    shapes = [(40, 40), (20, 20), (10, 10)]
    np.random.seed(0)
    data = [np.random.random(s) for s in shapes]
    layer = Image(data, multiscale=True)
    layer._update_thumbnail()
    assert layer.thumbnail.shape == layer._thumbnail_shape


def test_not_create_random_multiscale():
    """Test instantiating Image layer with random 2D data."""
    shape = (20_000, 20)
    np.random.seed(0)
    data = np.random.random(shape)
    layer = Image(data)
    assert np.all(layer.data == data)
    assert layer.multiscale is False


def test_world_data_extent():
    """Test extent after applying transforms."""
    np.random.seed(0)
    shapes = [(6, 40, 80), (3, 20, 40), (1, 10, 20)]
    data = [np.random.random(s) for s in shapes]
    layer = Image(data)
    extent = np.array(((0,) * 3, shapes[0]))
    check_layer_world_data_extent(layer, extent, (3, 1, 1), (10, 20, 5), True)


def test_5D_multiscale():
    """Test 5D multiscale data."""
    shapes = [(1, 2, 5, 20, 20), (1, 2, 5, 10, 10), (1, 2, 5, 5, 5)]
    np.random.seed(0)
    data = [np.random.random(s) for s in shapes]
    layer = Image(data, multiscale=True)
    assert layer.data == data
    assert layer.multiscale is True
    assert layer.ndim == len(shapes[0])


def test_multiscale_data_protocol():
    """Test multiscale data provides basic data protocol."""
    shapes = [(2, 5, 20, 20), (2, 5, 10, 10), (2, 5, 5, 5)]
    np.random.seed(0)
    data = [np.random.random(s) for s in shapes]
    layer = Image(data, multiscale=True)
    assert '3 levels' in repr(layer.data)
    assert layer.data == data
    assert layer.data_raw is data
    assert layer.data is not data
    assert layer.multiscale is True

    assert layer.data.dtype == float
    assert layer.data.shape == shapes[0]
    assert isinstance(layer.data[0], np.ndarray)<|MERGE_RESOLUTION|>--- conflicted
+++ resolved
@@ -224,15 +224,6 @@
     np.random.seed(0)
     data = [np.random.random(s) for s in shapes]
     layer = Image(data, multiscale=True)
-<<<<<<< HEAD
-    assert layer.interpolation == 'nearest'
-
-    layer = Image(data, multiscale=True, interpolation='bicubic')
-    assert layer.interpolation == 'bicubic'
-
-    layer.interpolation = 'linear'
-    assert layer.interpolation == 'linear'
-=======
     with pytest.deprecated_call():
         assert layer.interpolation == 'nearest'
     assert layer.interpolation2d == 'nearest'
@@ -243,11 +234,10 @@
     with pytest.deprecated_call():
         assert layer.interpolation == 'bicubic'
 
-    layer.interpolation2d = 'bilinear'
+    layer.interpolation2d = 'linear'
     with pytest.deprecated_call():
-        assert layer.interpolation == 'bilinear'
-    assert layer.interpolation2d == 'bilinear'
->>>>>>> d2bea0b2
+        assert layer.interpolation == 'linear'
+    assert layer.interpolation2d == 'linear'
 
 
 def test_colormaps():
