from enum import auto

from ...utils.misc import StringEnum


class Interpolation(StringEnum):
    """INTERPOLATION: Vispy interpolation mode.

    The spatial filters used for interpolation are from vispy's
    spatial filters. The filters are built in the file below:

    https://github.com/vispy/vispy/blob/main/vispy/glsl/build-spatial-filters.py
    """

    BESSEL = auto()
    BICUBIC = auto()
    BILINEAR = auto()
    BLACKMAN = auto()
    CATROM = auto()
    GAUSSIAN = auto()
    HAMMING = auto()
    HANNING = auto()
    HERMITE = auto()
    KAISER = auto()
    LANCZOS = auto()
    MITCHELL = auto()
    NEAREST = auto()
    SPLINE16 = auto()
    SPLINE36 = auto()

    @classmethod
    def view_subset(cls):
        return (
            cls.BICUBIC,
            cls.BILINEAR,
            cls.KAISER,
            cls.NEAREST,
            cls.SPLINE36,
        )


class Interpolation3D(StringEnum):
    """INTERPOLATION: Vispy interpolation mode for volume rendering."""

    LINEAR = auto()
    NEAREST = auto()


class Mode(StringEnum):
    """
    Mode: Interactive mode. The normal, default mode is PAN_ZOOM, which
    allows for normal interactivity with the canvas.

    TRANSFORM allows for manipulation of the layer transform.
    """

    TRANSFORM = auto()
    PAN_ZOOM = auto()


class ImageRendering(StringEnum):
    """Rendering: Rendering mode for the layer.

    Selects a preset rendering mode in vispy
        * translucent: voxel colors are blended along the view ray until
          the result is opaque.
        * mip: maximum intensity projection. Cast a ray and display the
          maximum value that was encountered.
        * minip: minimum intensity projection. Cast a ray and display the
          minimum value that was encountered.
        * attenuated_mip: attenuated maximum intensity projection. Cast a
          ray and attenuate values based on integral of encountered values,
          display the maximum value that was encountered after attenuation.
          This will make nearer objects appear more prominent.
        * additive: voxel colors are added along the view ray until
          the result is saturated.
        * iso: isosurface. Cast a ray until a certain threshold is
          encountered. At that location, lighning calculations are
          performed to give the visual appearance of a surface.
        * average: average intensity projection. Cast a ray and display the
          average of values that were encountered.
    """

    TRANSLUCENT = auto()
    ADDITIVE = auto()
    ISO = auto()
    MIP = auto()
    MINIP = auto()
    ATTENUATED_MIP = auto()
<<<<<<< HEAD
    AVERAGE = auto()

    @classmethod
    def image_layer_subset(cls) -> Tuple['Rendering']:
        return (
            cls.TRANSLUCENT,
            cls.ADDITIVE,
            cls.ISO,
            cls.MIP,
            cls.MINIP,
            cls.ATTENUATED_MIP,
            cls.AVERAGE,
        )

    @classmethod
    def labels_layer_subset(cls) -> Tuple['Rendering']:
        return (cls.TRANSLUCENT, cls.ISO_CATEGORICAL)


class Depiction3D(StringEnum):
    """Depiction: 3D depiction mode for images.

    Selects a preset depiction mode in vispy
            * volume: images are rendered as 3D volumes.
            * plane: images are rendered as 2D planes embedded in 3D.
    """

    VOLUME = auto()
    PLANE = auto()
=======
    AVERAGE = auto()
>>>>>>> 674e1766
<|MERGE_RESOLUTION|>--- conflicted
+++ resolved
@@ -87,24 +87,7 @@
     MIP = auto()
     MINIP = auto()
     ATTENUATED_MIP = auto()
-<<<<<<< HEAD
     AVERAGE = auto()
-
-    @classmethod
-    def image_layer_subset(cls) -> Tuple['Rendering']:
-        return (
-            cls.TRANSLUCENT,
-            cls.ADDITIVE,
-            cls.ISO,
-            cls.MIP,
-            cls.MINIP,
-            cls.ATTENUATED_MIP,
-            cls.AVERAGE,
-        )
-
-    @classmethod
-    def labels_layer_subset(cls) -> Tuple['Rendering']:
-        return (cls.TRANSLUCENT, cls.ISO_CATEGORICAL)
 
 
 class Depiction3D(StringEnum):
@@ -116,7 +99,4 @@
     """
 
     VOLUME = auto()
-    PLANE = auto()
-=======
-    AVERAGE = auto()
->>>>>>> 674e1766
+    PLANE = auto()