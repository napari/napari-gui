"""ImageSlice class.
"""
import logging

import numpy as np

from ...types import ArrayLike, ImageConverter
<<<<<<< HEAD
from ...utils.chunk import ChunkRequest, chunk_loader

from ._image_view import ImageView

LOGGER = logging.getLogger("ChunkLoader")
=======
from ._image_view import ImageView
>>>>>>> 4cbe40dd


class ImageSlice:
    """The slice of the image that we are currently viewing.

    Holds the image and its thumbnail and has load_chunk() and chunk_loaded() methods.

    Parameters
    ----------
    view_image : ArrayLike
        The initial image used as the image and the thumbnail source.
    image_converter : ImageConverter
        ImageView uses this to convert from raw to viewable.
    rgb : bool
        Is the image in RGB or RGBA format.

    Attributes
    ----------
    image : ImageView
        The main image for this slice.
    thumbnail : ImageView
        The source image used to compute the smaller thumbnail image.
    rgb : bool
        Is the image in RGB or RGBA format.
    current_key
        The ChunkKey we are currently showing or which is loading.
    loaded : bool
        Has the data for this slice been loaded yet.
    """

    def __init__(
        self,
        view_image: ArrayLike,
        image_converter: ImageConverter,
        rgb: bool = False,
    ):
        LOGGER.info("ImageSlice.__init__")
        self.image: ImageView = ImageView(view_image, image_converter)
        self.thumbnail: ImageView = ImageView(view_image, image_converter)
        self.rgb = rgb

        # We're showing nothing to start.
        self.current_key = None

        # With async there can be a gap between when the ImageSlice is
        # created and the data is actually loaded.
        self.loaded = False

    def set_raw_images(self, image: ArrayLike, thumbnail: ArrayLike) -> None:
        """Set the image and its thumbnail.

        If floating point / grayscale then clip to [0..1].

        Parameters
        ----------
        image : ArrayLike
            Set this as the main image.
        thumbnail : ArrayLike
            Set this as the thumbnail.
        """
        if self.rgb and image.dtype.kind == 'f':
            image = np.clip(image, 0, 1)
            thumbnail = np.clip(thumbnail, 0, 1)
        self.image.raw = image
        self.thumbnail.raw = thumbnail
        self.loaded = True

    def load_chunk(self, request: ChunkRequest) -> None:
        """Load the requested chunk asynchronously.

        Parameters
        ----------
        request : ChunkRequest
            Load this chunk sync or async.
        """
        LOGGER.info("ImageSlice.load_chunk: %s", request.key)

        # Now "showing" this slice, even if it hasn't loaded yet.
        self.current_key = request.key
        self.loaded = False

        # This will return a satisfied request in ChunkLoader is doing
        # syncrhonous loading or the chunk was in the cache. If it returns
        # None that means a request was queued and it will be loaded in a
        # worker thread or process.
        return chunk_loader.load_chunk(request)

    def chunk_loaded(self, request: ChunkRequest) -> bool:
        """Chunk was loaded, show this new data.

        Parameters
        ----------
        request : ChunkRequest
            The chunk request that was loaded in a worker thread or process.

        Return
        ------
        bool
            False if the chunk was for the wrong slice and was not used.
        """
        # Is this the chunk we last requested?
        if not self.current_key == request.key:
            # Probably we are scrolling through slices and we are no longer
            # showing this slice, so drop it. It should have been added
            # to the cache so the load was not totally wasted.
            LOGGER.info("ImageSlice.chunk_loaded: reject %s", request.key)
            return False

        LOGGER.info("ImageSlice.chunk_loaded: accept %s", request.key)

        # Display the newly loaded data.
        self.set_raw_images(request.image, request.thumbnail_source)
        return True<|MERGE_RESOLUTION|>--- conflicted
+++ resolved
@@ -5,15 +5,10 @@
 import numpy as np
 
 from ...types import ArrayLike, ImageConverter
-<<<<<<< HEAD
-from ...utils.chunk import ChunkRequest, chunk_loader
-
+from ...utils.chunk import ChunkKey, ChunkRequest, chunk_loader
 from ._image_view import ImageView
 
-LOGGER = logging.getLogger("ChunkLoader")
-=======
-from ._image_view import ImageView
->>>>>>> 4cbe40dd
+LOGGER = logging.getLogger('ChunkLoader')
 
 
 class ImageSlice:
@@ -56,7 +51,7 @@
         self.rgb = rgb
 
         # We're showing nothing to start.
-        self.current_key = None
+        self.current_key: ChunkKey = None
 
         # With async there can be a gap between when the ImageSlice is
         # created and the data is actually loaded.
