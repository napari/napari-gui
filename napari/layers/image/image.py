--- conflicted
+++ resolved
@@ -1,12 +1,12 @@
 """Image class.
 """
-import logging
 import types
 import warnings
 
 import numpy as np
 from scipy import ndimage as ndi
 
+from ...utils.chunk import ChunkKey, ChunkRequest, chunk_loader
 from ...utils.colormaps import AVAILABLE_COLORMAPS
 from ...utils.event import Event
 from ...utils.status_messages import format_float
@@ -15,13 +15,7 @@
 from ..utils.layer_utils import calc_data_range
 from ._image_constants import Interpolation, Interpolation3D, Rendering
 from ._image_slice import ImageSlice
-<<<<<<< HEAD
-from ...utils.chunk import chunk_loader, ChunkKey, ChunkRequest
-
-LOGGER = logging.getLogger("ChunkLoader")
-=======
 from ._image_utils import guess_multiscale, guess_rgb
->>>>>>> 4cbe40dd
 
 
 # Mixin must come before Layer
@@ -174,12 +168,6 @@
         else:
             init_shape = data.shape
 
-        LOGGER.info(
-            "Image.__init__ multiscale=%d init_shape=%s",
-            multiscale,
-            init_shape,
-        )
-
         # Determine if rgb
         if rgb is None:
             rgb = guess_rgb(init_shape)
