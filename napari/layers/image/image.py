--- conflicted
+++ resolved
@@ -728,16 +728,11 @@
 
     def _make_slice_request(self) -> _ImageSliceRequest:
         return _ImageSliceRequest(
+            dims=self._slice_input,
             data=self.data,
             # This is the composition of two affine transforms so is
             # guaranteed to be affine too.
             data_to_world=self._transforms[1:3].simplified,
-            ndim=self.ndim,
-            ndisplay=self._ndisplay,
-            point=self._dims_point,
-            dims_order=self._dims_order,
-            dims_displayed=self._dims_displayed,
-            dims_not_displayed=self._dims_not_displayed,
             multiscale=self.multiscale,
             corner_pixels=self.corner_pixels,
             rgb=self.rgb,
@@ -784,102 +779,6 @@
         elif self._keep_auto_contrast:
             self.reset_contrast_limits()
 
-<<<<<<< HEAD
-    def _is_slice_outside_extent(self, slice_indices) -> bool:
-        indices = np.array(slice_indices)
-        not_disp = self._dims_not_displayed
-        extent = self._extent_data
-        return np.any(
-            np.less(
-                [indices[ax] for ax in not_disp],
-                [extent[0, ax] for ax in not_disp],
-            )
-        ) or np.any(
-            np.greater_equal(
-                [indices[ax] for ax in not_disp],
-                [extent[1, ax] for ax in not_disp],
-            )
-        )
-
-=======
-    def _get_slice_data(self, slice_indices) -> Tuple[Any, Optional[Affine]]:
-        image = self.data[slice_indices]
-        # For single-scale we don't request a separate thumbnail_source
-        # from the ChunkLoader because in ImageSlice.chunk_loaded we
-        # call request.thumbnail_source() and it knows to just use the
-        # image itself is there is no explicit thumbnail_source.
-        slice_data = self._SliceDataClass(
-            layer=self,
-            indices=slice_indices,
-            image=image,
-            thumbnail_source=None,
-        )
-        return slice_data, None
-
-    def _get_slice_data_multiscale(
-        self, slice_indices
-    ) -> Tuple[Any, Optional[Affine]]:
-        if self._slice_input.ndisplay == 3:
-            warnings.warn(
-                trans._(
-                    'Multiscale rendering is only supported in 2D. In 3D, only the lowest resolution scale is displayed',
-                    deferred=True,
-                ),
-                category=UserWarning,
-            )
-            level = len(self.data) - 1
-        else:
-            level = self.data_level
-
-        downsample_factors = self.downsample_factors
-        downsampled_shapes = self.level_shapes
-        indices = self._slice_input.data_indices_to_downsampled_level(
-            indices=slice_indices,
-            downsample_factors=downsample_factors[level],
-            downsampled_shapes=downsampled_shapes[level],
-        )
-
-        scale = np.ones(self.ndim)
-        for d in self._slice_input.displayed:
-            scale[d] = downsample_factors[level][d]
-
-        # This only needs to be a ScaleTranslate but different types
-        # of transforms in a chain don't play nicely together right now.
-        tile_to_data = Affine(name='tile2data', scale=scale)
-        if self._slice_input.ndisplay == 2:
-            for d in self._slice_input.displayed:
-                indices[d] = slice(
-                    self.corner_pixels[0, d],
-                    self.corner_pixels[1, d],
-                    1,
-                )
-            # TODO: why do we only do this for 2D display?
-            # I guess we only support multiscale in 2D anyway, but then why is scale
-            # not in here too?
-            tile_to_data.translate = self.corner_pixels[0] * tile_to_data.scale
-
-        thumbnail_indices = (
-            self._slice_input.data_indices_to_downsampled_level(
-                indices=slice_indices,
-                downsample_factors=downsample_factors[self._thumbnail_level],
-                downsampled_shape=downsampled_shapes[self._thumbnail_level],
-            )
-        )
-
-        # Don't materialize yet to avoid breaking experimental async.
-        image = self.data[level][tuple(indices)]
-        thumbnail = self.data[self._thumbnail_level][tuple(thumbnail_indices)]
-
-        slice_data = self._SliceDataClass(
-            layer=self,
-            indices=slice_indices,
-            image=image,
-            thumbnail_source=thumbnail,
-        )
-
-        return slice_data, tile_to_data
-
->>>>>>> b37b7a5c
     @property
     def _SliceDataClass(self):
         # Use special ChunkedSlideData for async.
