"""Image class.
"""
from __future__ import annotations

import types
import warnings
from contextlib import nullcontext
<<<<<<< HEAD
from typing import TYPE_CHECKING, Sequence, Tuple, Union
=======
from typing import TYPE_CHECKING, List, Tuple, Union
>>>>>>> acddda20

import numpy as np
from scipy import ndimage as ndi

from napari.layers._data_protocols import LayerDataProtocol
from napari.layers._multiscale_data import MultiScaleData
from napari.layers.base import Layer
from napari.layers.image._image_constants import (
    ImageRendering,
    Interpolation,
    VolumeDepiction,
)
from napari.layers.image._image_mouse_bindings import (
    move_plane_along_normal as plane_drag_callback,
    set_plane_position as plane_double_click_callback,
)
from napari.layers.image._image_utils import guess_multiscale, guess_rgb
from napari.layers.image._slice import _ImageSliceRequest, _ImageSliceResponse
from napari.layers.intensity_mixin import IntensityVisualizationMixin
from napari.layers.utils._slice_input import _SliceInput
from napari.layers.utils.layer_utils import calc_data_range
from napari.layers.utils.plane import SlicingPlane
from napari.utils._dask_utils import DaskIndexer
from napari.utils._dtype import get_dtype_limits, normalize_dtype
from napari.utils.colormaps import AVAILABLE_COLORMAPS
from napari.utils.events import Event
from napari.utils.events.event import WarningEmitter
from napari.utils.events.event_utils import connect_no_arg
from napari.utils.migrations import rename_argument
from napari.utils.naming import magic_name
from napari.utils.translations import trans

if TYPE_CHECKING:
    import numpy.typing as npt

    from napari.components import Dims


# It is important to contain at least one abstractmethod to properly exclude this class
# in creating NAMES set inside of napari.layers.__init__
# Mixin must come before Layer
class _ImageBase(IntensityVisualizationMixin, Layer):
    """Image layer.

    Parameters
    ----------
    data : array or list of array
        Image data. Can be N >= 2 dimensional. If the last dimension has length
        3 or 4 can be interpreted as RGB or RGBA if rgb is `True`. If a
        list and arrays are decreasing in shape then the data is treated as
        a multiscale image. Please note multiscale rendering is only
        supported in 2D. In 3D, only the lowest resolution scale is
        displayed.
    rgb : bool
        Whether the image is rgb RGB or RGBA. If not specified by user and
        the last dimension of the data has length 3 or 4 it will be set as
        `True`. If `False` the image is interpreted as a luminance image.
    colormap : str, napari.utils.Colormap, tuple, dict
        Colormap to use for luminance images. If a string must be the name
        of a supported colormap from vispy or matplotlib. If a tuple the
        first value must be a string to assign as a name to a colormap and
        the second item must be a Colormap. If a dict the key must be a
        string to assign as a name to a colormap and the value must be a
        Colormap.
    contrast_limits : list (2,)
        Color limits to be used for determining the colormap bounds for
        luminance images. If not passed is calculated as the min and max of
        the image.
    gamma : float
        Gamma correction for determining colormap linearity. Defaults to 1.
    interpolation : str
        Interpolation mode used by vispy. Must be one of our supported modes.
        'custom' is a special mode for 2D interpolation in which a regular grid
        of samples are taken from the texture around a position using 'linear'
        interpolation before being multiplied with a custom interpolation kernel
        (provided with 'custom_interpolation_kernel_2d').
    rendering : str
        Rendering mode used by vispy. Must be one of our supported
        modes.
    depiction : str
        3D Depiction mode. Must be one of {'volume', 'plane'}.
        The default value is 'volume'.
    iso_threshold : float
        Threshold for isosurface.
    attenuation : float
        Attenuation rate for attenuated maximum intensity projection.
    name : str
        Name of the layer.
    metadata : dict
        Layer metadata.
    scale : tuple of float
        Scale factors for the layer.
    translate : tuple of float
        Translation values for the layer.
    rotate : float, 3-tuple of float, or n-D array.
        If a float convert into a 2D rotation matrix using that value as an
        angle. If 3-tuple convert into a 3D rotation matrix, using a yaw,
        pitch, roll convention. Otherwise assume an nD rotation. Angles are
        assumed to be in degrees. They can be converted from radians with
        np.degrees if needed.
    shear : 1-D array or n-D array
        Either a vector of upper triangular values, or an nD shear matrix with
        ones along the main diagonal.
    affine : n-D array or napari.utils.transforms.Affine
        (N+1, N+1) affine transformation matrix in homogeneous coordinates.
        The first (N, N) entries correspond to a linear transform and
        the final column is a length N translation vector and a 1 or a napari
        `Affine` transform object. Applied as an extra transform on top of the
        provided scale, rotate, and shear values.
    opacity : float
        Opacity of the layer visual, between 0.0 and 1.0.
    blending : str
        One of a list of preset blending modes that determines how RGB and
        alpha values of the layer visual get mixed. Allowed values are
        {'opaque', 'translucent', and 'additive'}.
    visible : bool
        Whether the layer visual is currently being displayed.
    multiscale : bool
        Whether the data is a multiscale image or not. Multiscale data is
        represented by a list of array like image data. If not specified by
        the user and if the data is a list of arrays that decrease in shape
        then it will be taken to be multiscale. The first image in the list
        should be the largest. Please note multiscale rendering is only
        supported in 2D. In 3D, only the lowest resolution scale is
        displayed.
    cache : bool
        Whether slices of out-of-core datasets should be cached upon retrieval.
        Currently, this only applies to dask arrays.
    plane : dict or SlicingPlane
        Properties defining plane rendering in 3D. Properties are defined in
        data coordinates. Valid dictionary keys are
        {'position', 'normal', 'thickness', and 'enabled'}.
    experimental_clipping_planes : list of dicts, list of ClippingPlane, or ClippingPlaneList
        Each dict defines a clipping plane in 3D in data coordinates.
        Valid dictionary keys are {'position', 'normal', and 'enabled'}.
        Values on the negative side of the normal are discarded if the plane is enabled.
    custom_interpolation_kernel_2d : np.ndarray
        Convolution kernel used with the 'custom' interpolation mode in 2D rendering.

    Attributes
    ----------
    data : array or list of array
        Image data. Can be N dimensional. If the last dimension has length
        3 or 4 can be interpreted as RGB or RGBA if rgb is `True`. If a list
        and arrays are decreasing in shape then the data is treated as a
        multiscale image. Please note multiscale rendering is only
        supported in 2D. In 3D, only the lowest resolution scale is
        displayed.
    metadata : dict
        Image metadata.
    rgb : bool
        Whether the image is rgb RGB or RGBA if rgb. If not
        specified by user and the last dimension of the data has length 3 or 4
        it will be set as `True`. If `False` the image is interpreted as a
        luminance image.
    multiscale : bool
        Whether the data is a multiscale image or not. Multiscale data is
        represented by a list of array like image data. The first image in the
        list should be the largest. Please note multiscale rendering is only
        supported in 2D. In 3D, only the lowest resolution scale is
        displayed.
    mode : str
        Interactive mode. The normal, default mode is PAN_ZOOM, which
        allows for normal interactivity with the canvas.

        In TRANSFORM mode the image can be transformed interactively.
    colormap : 2-tuple of str, napari.utils.Colormap
        The first is the name of the current colormap, and the second value is
        the colormap. Colormaps are used for luminance images, if the image is
        rgb the colormap is ignored.
    colormaps : tuple of str
        Names of the available colormaps.
    contrast_limits : list (2,) of float
        Color limits to be used for determining the colormap bounds for
        luminance images. If the image is rgb the contrast_limits is ignored.
    contrast_limits_range : list (2,) of float
        Range for the color limits for luminance images. If the image is
        rgb the contrast_limits_range is ignored.
    gamma : float
        Gamma correction for determining colormap linearity.
    interpolation : str
        Interpolation mode used by vispy. Must be one of our supported modes.
        'custom' is a special mode for 2D interpolation in which a regular grid
        of samples are taken from the texture around a position using 'linear'
        interpolation before being multiplied with a custom interpolation kernel
        (provided with 'custom_interpolation_kernel_2d').
    rendering : str
        Rendering mode used by vispy. Must be one of our supported
        modes.
    depiction : str
        3D Depiction mode used by vispy. Must be one of our supported modes.
    iso_threshold : float
        Threshold for isosurface.
    attenuation : float
        Attenuation rate for attenuated maximum intensity projection.
    plane : SlicingPlane or dict
        Properties defining plane rendering in 3D. Valid dictionary keys are
        {'position', 'normal', 'thickness'}.
    experimental_clipping_planes : ClippingPlaneList
        Clipping planes defined in data coordinates, used to clip the volume.
    custom_interpolation_kernel_2d : np.ndarray
        Convolution kernel used with the 'custom' interpolation mode in 2D rendering.

    Notes
    -----
    _data_view : array (N, M), (N, M, 3), or (N, M, 4)
        Image data for the currently viewed slice. Must be 2D image data, but
        can be multidimensional for RGB or RGBA images if multidimensional is
        `True`.
    _colorbar : array
        Colorbar for current colormap.
    """

    _colormaps = AVAILABLE_COLORMAPS

    @rename_argument(
        from_name="interpolation",
        to_name="interpolation2d",
        version="0.6.0",
        since_version="0.4.17",
    )
    def __init__(
        self,
        data,
        *,
        rgb=None,
        colormap='gray',
        contrast_limits=None,
        gamma=1,
        interpolation2d='nearest',
        interpolation3d='linear',
        rendering='mip',
        iso_threshold=None,
        attenuation=0.05,
        name=None,
        metadata=None,
        scale=None,
        translate=None,
        rotate=None,
        shear=None,
        affine=None,
        opacity=1,
        blending='translucent',
        visible=True,
        multiscale=None,
        cache=True,
        depiction='volume',
        plane=None,
        experimental_clipping_planes=None,
        custom_interpolation_kernel_2d=None,
    ) -> None:
        if name is None and data is not None:
            name = magic_name(data)

        if isinstance(data, types.GeneratorType):
            data = list(data)

        if getattr(data, 'ndim', 2) < 2:
            raise ValueError(
                trans._('Image data must have at least 2 dimensions.')
            )

        # Determine if data is a multiscale
        self._data_raw = data
        if multiscale is None:
            multiscale, data = guess_multiscale(data)
        elif multiscale and not isinstance(data, MultiScaleData):
            data = MultiScaleData(data)

        # Determine if rgb
        rgb_guess = guess_rgb(data.shape)
        if rgb and not rgb_guess:
            raise ValueError(
                trans._(
                    "'rgb' was set to True but data does not have suitable dimensions."
                )
            )
        if rgb is None:
            rgb = rgb_guess
        self.rgb = rgb

        # Determine dimensionality of the data
        ndim = len(data.shape)
        if rgb:
            ndim -= 1

        super().__init__(
            data,
            ndim,
            name=name,
            metadata=metadata,
            scale=scale,
            translate=translate,
            rotate=rotate,
            shear=shear,
            affine=affine,
            opacity=opacity,
            blending=blending,
            visible=visible,
            multiscale=multiscale,
            cache=cache,
            experimental_clipping_planes=experimental_clipping_planes,
        )

        self.events.add(
            interpolation=WarningEmitter(
                trans._(
                    "'layer.events.interpolation' is deprecated please use `interpolation2d` and `interpolation3d`",
                    deferred=True,
                ),
                type_name='select',
            ),
            interpolation2d=Event,
            interpolation3d=Event,
            rendering=Event,
            plane=Event,
            depiction=Event,
            iso_threshold=Event,
            attenuation=Event,
            custom_interpolation_kernel_2d=Event,
        )

        self._array_like = True

        # Set data
        self._data = data
        if isinstance(data, MultiScaleData):
            self._data_level = len(data) - 1
            # Determine which level of the multiscale to use for the thumbnail.
            # Pick the smallest level with at least one axis >= 64. This is
            # done to prevent the thumbnail from being from one of the very
            # low resolution layers and therefore being very blurred.
            big_enough_levels = [
                np.any(np.greater_equal(p.shape, 64)) for p in data
            ]
            if np.any(big_enough_levels):
                self._thumbnail_level = np.where(big_enough_levels)[0][-1]
            else:
                self._thumbnail_level = 0
        else:
            self._data_level = 0
            self._thumbnail_level = 0
        displayed_axes = self._slice_input.displayed
        self.corner_pixels[1][displayed_axes] = (
            np.array(self.level_shapes)[self._data_level][displayed_axes] - 1
        )

        self._slice = _ImageSliceResponse.make_empty(
            dims=self._slice_input, rgb=self.rgb
        )

        # Set contrast limits, colormaps and plane parameters
        self._gamma = gamma
        self._attenuation = attenuation
        self._plane = SlicingPlane(thickness=1, enabled=False, draggable=True)
        # Whether to calculate clims on the next set_view_slice
        self._should_calc_clims = False
        if contrast_limits is None:
            if not isinstance(data, np.ndarray):
                dtype = normalize_dtype(getattr(data, 'dtype', None))
                if np.issubdtype(dtype, np.integer):
                    self.contrast_limits_range = get_dtype_limits(dtype)
                else:
                    self.contrast_limits_range = (0, 1)
                self._should_calc_clims = dtype != np.uint8
            else:
                self.contrast_limits_range = self._calc_data_range()
        else:
            self.contrast_limits_range = contrast_limits
        self._contrast_limits: Tuple[float, float] = self.contrast_limits_range
        if iso_threshold is None:
            cmin, cmax = self.contrast_limits_range
            self._iso_threshold = cmin + (cmax - cmin) / 2
        else:
            self._iso_threshold = iso_threshold
        # using self.colormap = colormap uses the setter in *derived* classes,
        # where the intention here is to use the base setter, so we use the
        # _set_colormap method. This is important for Labels layers, because
        # we don't want to use get_color before set_view_slice has been
        # triggered (self.refresh(), below).
        self._set_colormap(colormap)
        self.contrast_limits = self._contrast_limits
        self._interpolation2d = Interpolation.NEAREST
        self._interpolation3d = Interpolation.NEAREST
        self.interpolation2d = interpolation2d
        self.interpolation3d = interpolation3d
        self.rendering = rendering
        self.depiction = depiction
        if plane is not None:
            self.plane = plane
        connect_no_arg(self.plane.events, self.events, 'plane')
        self.custom_interpolation_kernel_2d = custom_interpolation_kernel_2d

        # Trigger generation of view slice and thumbnail
        self.refresh()

    @property
    def _data_view(self):
        """Viewable image for the current slice. (compatibility)"""
        return self._slice.image.view

    def _calc_data_range(self, mode='data') -> Tuple[float, float]:
        """
        Calculate the range of the data values in the currently viewed slice
        or full data array
        """
        if mode == 'data':
            input_data = self.data[-1] if self.multiscale else self.data
        elif mode == 'slice':
            data = self._slice.image.view  # ugh
            input_data = data[-1] if self.multiscale else data
        else:
            raise ValueError(
                trans._(
                    "mode must be either 'data' or 'slice', got {mode!r}",
                    deferred=True,
                    mode=mode,
                )
            )
        return calc_data_range(input_data, rgb=self.rgb)

    @property
    def dtype(self):
        return self._data.dtype

    @property
    def data_raw(self):
        """Data, exactly as provided by the user."""
        return self._data_raw

    @property
    def data(self) -> LayerDataProtocol:
        """Data, possibly in multiscale wrapper. Obeys LayerDataProtocol."""
        return self._data

    @data.setter
    def data(self, data: Union[LayerDataProtocol, MultiScaleData]):
        self._data_raw = data
        # note, we don't support changing multiscale in an Image instance
        self._data = MultiScaleData(data) if self.multiscale else data  # type: ignore
        self._update_dims()
        self.events.data(value=self.data)
        if self._keep_auto_contrast:
            self.reset_contrast_limits()
        self._reset_editable()

    def _get_ndim(self):
        """Determine number of dimensions of the layer."""
        return len(self.level_shapes[0])

    @property
    def _extent_data(self) -> np.ndarray:
        """Extent of layer in data coordinates.

        Returns
        -------
        extent_data : array, shape (2, D)
        """
        shape = self.level_shapes[0]
        return np.vstack([np.zeros(len(shape)), shape - 1])

    @property
    def _extent_data_augmented(self) -> np.ndarray:
        extent = self._extent_data
        return extent + [[-0.5], [+0.5]]

    @property
    def data_level(self):
        """int: Current level of multiscale, or 0 if image."""
        return self._data_level

    @data_level.setter
    def data_level(self, level):
        if self._data_level == level:
            return
        self._data_level = level
        self.refresh()

    @property
    def level_shapes(self) -> np.ndarray:
        """array: Shapes of each level of the multiscale or just of image."""
        data = self.data
        if isinstance(data, MultiScaleData):
            shapes = data.shapes
        else:
            shapes = [self.data.shape]
        if self.rgb:
            shapes = [s[:-1] for s in shapes]
        return np.array(shapes)

    @property
    def downsample_factors(self) -> np.ndarray:
        """list: Downsample factors for each level of the multiscale."""
        return np.divide(self.level_shapes[0], self.level_shapes)

    @property
    def iso_threshold(self):
        """float: threshold for isosurface."""
        return self._iso_threshold

    @iso_threshold.setter
    def iso_threshold(self, value):
        self._iso_threshold = value
        self._update_thumbnail()
        self.events.iso_threshold()

    @property
    def attenuation(self):
        """float: attenuation rate for attenuated_mip rendering."""
        return self._attenuation

    @attenuation.setter
    def attenuation(self, value):
        self._attenuation = value
        self._update_thumbnail()
        self.events.attenuation()

    @property
    def interpolation(self):
        """Return current interpolation mode.

        Selects a preset interpolation mode in vispy that determines how volume
        is displayed.  Makes use of the two Texture2D interpolation methods and
        the available interpolation methods defined in
        vispy/gloo/glsl/misc/spatial_filters.frag

        Options include:
        'bessel', 'cubic', 'linear', 'blackman', 'catrom', 'gaussian',
        'hamming', 'hanning', 'hermite', 'kaiser', 'lanczos', 'mitchell',
        'nearest', 'spline16', 'spline36'

        Returns
        -------
        str
            The current interpolation mode
        """
        warnings.warn(
            trans._(
                "Interpolation attribute is deprecated since 0.4.17. Please use interpolation2d or interpolation3d",
            ),
            category=DeprecationWarning,
            stacklevel=2,
        )
        return str(
            self._interpolation2d
            if self._slice_input.ndisplay == 2
            else self._interpolation3d
        )

    @interpolation.setter
    def interpolation(self, interpolation):
        """Set current interpolation mode."""
        warnings.warn(
            trans._(
                "Interpolation setting is deprecated since 0.4.17. Please use interpolation2d or interpolation3d",
            ),
            category=DeprecationWarning,
            stacklevel=2,
        )
        if self._slice_input.ndisplay == 3:
            self.interpolation3d = interpolation
        else:
            if interpolation == 'bilinear':
                interpolation = 'linear'
                warnings.warn(
                    trans._(
                        "'bilinear' is invalid for interpolation2d (introduced in napari 0.4.17). "
                        "Please use 'linear' instead, and please set directly the 'interpolation2d' attribute'.",
                    ),
                    category=DeprecationWarning,
                    stacklevel=2,
                )
            self.interpolation2d = interpolation

    @property
    def interpolation2d(self):
        return str(self._interpolation2d)

    @interpolation2d.setter
    def interpolation2d(self, value):
        if value == 'bilinear':
            raise ValueError(
                trans._(
                    "'bilinear' interpolation is not valid for interpolation2d. Did you mean 'linear' instead ?",
                ),
            )
        if value == 'bicubic':
            value = 'cubic'
            warnings.warn(
                trans._("'bicubic' is deprecated. Please use 'cubic' instead"),
                category=DeprecationWarning,
                stacklevel=2,
            )
        self._interpolation2d = Interpolation(value)
        self.events.interpolation2d(value=self._interpolation2d)
        self.events.interpolation(value=self._interpolation2d)

    @property
    def interpolation3d(self):
        return str(self._interpolation3d)

    @interpolation3d.setter
    def interpolation3d(self, value):
        if value == 'custom':
            raise NotImplementedError(
                'custom interpolation is not implemented yet for 3D rendering'
            )
        if value == 'bicubic':
            value = 'cubic'
            warnings.warn(
                trans._("'bicubic' is deprecated. Please use 'cubic' instead"),
                category=DeprecationWarning,
                stacklevel=2,
            )
        self._interpolation3d = Interpolation(value)
        self.events.interpolation3d(value=self._interpolation3d)
        self.events.interpolation(value=self._interpolation3d)

    @property
    def depiction(self):
        """The current 3D depiction mode.

        Selects a preset depiction mode in vispy
            * volume: images are rendered as 3D volumes.
            * plane: images are rendered as 2D planes embedded in 3D.
                plane position, normal, and thickness are attributes of
                layer.plane which can be modified directly.
        """
        return str(self._depiction)

    @depiction.setter
    def depiction(self, depiction: Union[str, VolumeDepiction]):
        """Set the current 3D depiction mode."""
        self._depiction = VolumeDepiction(depiction)
        self._update_plane_callbacks()
        self.events.depiction()

    def _reset_plane_parameters(self):
        """Set plane attributes to something valid."""
        self.plane.position = np.array(self.data.shape) / 2
        self.plane.normal = (1, 0, 0)

    def _update_plane_callbacks(self):
        """Set plane callbacks depending on depiction mode."""
        plane_drag_callback_connected = (
            plane_drag_callback in self.mouse_drag_callbacks
        )
        double_click_callback_connected = (
            plane_double_click_callback in self.mouse_double_click_callbacks
        )
        if self.depiction == VolumeDepiction.VOLUME:
            if plane_drag_callback_connected:
                self.mouse_drag_callbacks.remove(plane_drag_callback)
            if double_click_callback_connected:
                self.mouse_double_click_callbacks.remove(
                    plane_double_click_callback
                )
        elif self.depiction == VolumeDepiction.PLANE:
            if not plane_drag_callback_connected:
                self.mouse_drag_callbacks.append(plane_drag_callback)
            if not double_click_callback_connected:
                self.mouse_double_click_callbacks.append(
                    plane_double_click_callback
                )

    @property
    def plane(self):
        return self._plane

    @plane.setter
    def plane(self, value: Union[dict, SlicingPlane]):
        self._plane.update(value)
        self.events.plane()

    @property
    def custom_interpolation_kernel_2d(self):
        return self._custom_interpolation_kernel_2d

    @custom_interpolation_kernel_2d.setter
    def custom_interpolation_kernel_2d(self, value):
        if value is None:
            value = [[1]]
        self._custom_interpolation_kernel_2d = np.array(value, np.float32)
        self.events.custom_interpolation_kernel_2d()

    def _raw_to_displayed(self, raw):
        """Determine displayed image from raw image.

        For normal image layers, just return the actual image.

        Parameters
        ----------
        raw : array
            Raw array.

        Returns
        -------
        image : array
            Displayed array.
        """
        image = raw
        return image

    def _set_view_slice(self) -> None:
        """Set the slice output based on this layer's current state."""
        # Skip if any non-displayed data indices are out of bounds.
        # This can happen when slicing layers with different extents.
        indices = self._slice_indices
        for d in self._slice_input.not_displayed:
            if (indices[d] < 0) or (indices[d] > self._extent_data[1][d]):
                self._slice = _ImageSliceResponse.make_empty(
                    dims=self._slice_input, rgb=self.rgb
                )
                return

        # The new slicing code makes a request from the existing state and
        # executes the request on the calling thread directly.
        # For async slicing, the calling thread will not be the main thread.
        request = self._make_slice_request_internal(
            slice_input=self._slice_input,
            indices=indices,
            dask_indexer=nullcontext,
        )
        response = request()
        self._update_slice_response(response)

    def _make_slice_request(self, dims: Dims) -> _ImageSliceRequest:
        """Make an image slice request based on the given dims and this image."""
        slice_input = self._make_slice_input(
            dims.point, dims.ndisplay, dims.order
        )
        # For the existing sync slicing, indices is passed through
        # to avoid some performance issues related to the evaluation of the
        # data-to-world transform and its inverse. Async slicing currently
        # absorbs these performance issues here, but we can likely improve
        # things either by caching the world-to-data transform on the layer
        # or by lazily evaluating it in the slice task itself.
        indices = slice_input.data_indices(self._data_to_world.inverse)
        return self._make_slice_request_internal(
            slice_input=slice_input,
            indices=indices,
            dask_indexer=self.dask_optimized_slicing,
        )

    def _make_slice_request_internal(
        self,
        *,
        slice_input: _SliceInput,
        indices: Tuple[Union[int, slice], ...],
        dask_indexer: DaskIndexer,
    ) -> _ImageSliceRequest:
        """Needed to support old-style sync slicing through _slice_dims and
        _set_view_slice.

        This is temporary scaffolding that should go away once we have completed
        the async slicing project: https://github.com/napari/napari/issues/4795
        """
        return _ImageSliceRequest(
            dims=slice_input,
            data=self.data,
            dask_indexer=dask_indexer,
            indices=indices,
            multiscale=self.multiscale,
            corner_pixels=self.corner_pixels,
            rgb=self.rgb,
            data_level=self.data_level,
            thumbnail_level=self._thumbnail_level,
            level_shapes=self.level_shapes,
            downsample_factors=self.downsample_factors,
        )

    def _update_slice_response(self, response: _ImageSliceResponse) -> None:
        """Update the slice output state currently on the layer. Currently used
        for both sync and async slicing.
        """
        self._slice_input = response.dims
        self._transforms[0] = response.tile_to_data
        self._slice = response

        # Maybe reset the contrast limits based on the new slice.
        if self._should_calc_clims:
            self.reset_contrast_limits_range()
            self.reset_contrast_limits()
            self._should_calc_clims = False
        elif self._keep_auto_contrast:
            self.reset_contrast_limits()

    def _update_thumbnail(self):
        """Update thumbnail with current image data and colormap."""
        image = self._slice.thumbnail.view

        if self._slice_input.ndisplay == 3 and self.ndim > 2:
            image = np.max(image, axis=0)

        # float16 not supported by ndi.zoom
        dtype = np.dtype(image.dtype)
        if dtype in [np.dtype(np.float16)]:
            image = image.astype(np.float32)

        raw_zoom_factor = np.divide(
            self._thumbnail_shape[:2], image.shape[:2]
        ).min()
        new_shape = np.clip(
            raw_zoom_factor * np.array(image.shape[:2]),
            1,  # smallest side should be 1 pixel wide
            self._thumbnail_shape[:2],
        )
        zoom_factor = tuple(new_shape / image.shape[:2])
        if self.rgb:
            downsampled = ndi.zoom(
                image, zoom_factor + (1,), prefilter=False, order=0
            )
            if image.shape[2] == 4:  # image is RGBA
                colormapped = np.copy(downsampled)
                colormapped[..., 3] = downsampled[..., 3] * self.opacity
                if downsampled.dtype == np.uint8:
                    colormapped = colormapped.astype(np.uint8)
            else:  # image is RGB
                if downsampled.dtype == np.uint8:
                    alpha = np.full(
                        downsampled.shape[:2] + (1,),
                        int(255 * self.opacity),
                        dtype=np.uint8,
                    )
                else:
                    alpha = np.full(downsampled.shape[:2] + (1,), self.opacity)
                colormapped = np.concatenate([downsampled, alpha], axis=2)
        else:
            downsampled = ndi.zoom(
                image, zoom_factor, prefilter=False, order=0
            )
            low, high = self.contrast_limits
            downsampled = np.clip(downsampled, low, high)
            color_range = high - low
            if color_range != 0:
                downsampled = (downsampled - low) / color_range
            downsampled = downsampled**self.gamma
            color_array = self.colormap.map(downsampled.ravel())
            colormapped = color_array.reshape((*downsampled.shape, 4))
            colormapped[..., 3] *= self.opacity
        self.thumbnail = colormapped

    def _get_value(self, position):
        """Value of the data at a position in data coordinates.

        Parameters
        ----------
        position : tuple
            Position in data coordinates.

        Returns
        -------
        value : tuple
            Value of the data.
        """
        if self.multiscale:
            # for multiscale data map the coordinate from the data back to
            # the tile
            coord = self._transforms['tile2data'].inverse(position)
        else:
            coord = position

        coord = np.round(coord).astype(int)

        raw = self._slice.image.raw
        shape = raw.shape[:-1] if self.rgb else raw.shape

        if self.ndim < len(coord):
            # handle 3D views of 2D data by omitting extra coordinate
            offset = len(coord) - len(shape)
            coord = coord[[d + offset for d in self._slice_input.displayed]]
        else:
            coord = coord[self._slice_input.displayed]

        if all(0 <= c < s for c, s in zip(coord, shape)):
            value = raw[tuple(coord)]
        else:
            value = None

        if self.multiscale:
            value = (self.data_level, value)

        return value

    def _get_offset_data_position(self, position: npt.NDArray) -> npt.NDArray:
        """Adjust position for offset between viewer and data coordinates.

        VisPy considers the coordinate system origin to be the canvas corner,
        while napari considers the origin to be the **center** of the corner
        pixel. To get the correct value under the mouse cursor, we need to
        shift the position by 0.5 pixels on each axis.
        """
        return position + 0.5


class Image(_ImageBase):
    @property
    def rendering(self):
        """Return current rendering mode.

        Selects a preset rendering mode in vispy that determines how
        volume is displayed.  Options include:

        * ``translucent``: voxel colors are blended along the view ray until
            the result is opaque.
        * ``mip``: maximum intensity projection. Cast a ray and display the
            maximum value that was encountered.
        * ``minip``: minimum intensity projection. Cast a ray and display the
            minimum value that was encountered.
        * ``attenuated_mip``: attenuated maximum intensity projection. Cast a
            ray and attenuate values based on integral of encountered values,
            display the maximum value that was encountered after attenuation.
            This will make nearer objects appear more prominent.
        * ``additive``: voxel colors are added along the view ray until
            the result is saturated.
        * ``iso``: isosurface. Cast a ray until a certain threshold is
            encountered. At that location, lighning calculations are
            performed to give the visual appearance of a surface.
        * ``average``: average intensity projection. Cast a ray and display the
            average of values that were encountered.

        Returns
        -------
        str
            The current rendering mode
        """
        return str(self._rendering)

    @rendering.setter
    def rendering(self, rendering):
        self._rendering = ImageRendering(rendering)
        self.events.rendering()

    def _get_state(self):
        """Get dictionary of layer state.

        Returns
        -------
        state : dict
            Dictionary of layer state.
        """
        state = self._get_base_state()
        state.update(
            {
                'rgb': self.rgb,
                'multiscale': self.multiscale,
                'colormap': self.colormap.name,
                'contrast_limits': self.contrast_limits,
                'interpolation2d': self.interpolation2d,
                'interpolation3d': self.interpolation3d,
                'rendering': self.rendering,
                'depiction': self.depiction,
                'plane': self.plane.dict(),
                'iso_threshold': self.iso_threshold,
                'attenuation': self.attenuation,
                'gamma': self.gamma,
                'data': self.data,
                'custom_interpolation_kernel_2d': self.custom_interpolation_kernel_2d,
            }
        )
        return state


Image.__doc__ = _ImageBase.__doc__<|MERGE_RESOLUTION|>--- conflicted
+++ resolved
@@ -5,11 +5,7 @@
 import types
 import warnings
 from contextlib import nullcontext
-<<<<<<< HEAD
-from typing import TYPE_CHECKING, Sequence, Tuple, Union
-=======
-from typing import TYPE_CHECKING, List, Tuple, Union
->>>>>>> acddda20
+from typing import TYPE_CHECKING, Tuple, Union
 
 import numpy as np
 from scipy import ndimage as ndi
