--- conflicted
+++ resolved
@@ -4,7 +4,7 @@
 
 import types
 import warnings
-from typing import TYPE_CHECKING, Union
+from typing import TYPE_CHECKING
 
 import numpy as np
 from scipy import ndimage as ndi
@@ -299,11 +299,7 @@
         self.interpolation = interpolation
         self.rendering = rendering
         if plane is not None:
-<<<<<<< HEAD
             self.embedded_plane.update(plane)
-=======
-            self.plane = plane
->>>>>>> ac58ad83
 
         # Trigger generation of view slice and thumbnail
         self._update_dims()
@@ -511,10 +507,6 @@
     @property
     def embedded_plane(self):
         return self._embedded_plane
-
-    @plane.setter
-    def plane(self, value: Union[dict, PlaneManager]):
-        self._plane.update(value)
 
     @property
     def loaded(self):
