"""Image class.
"""
from __future__ import annotations

import types
import warnings
from typing import TYPE_CHECKING, List, Sequence, Tuple, Union

import numpy as np
from scipy import ndimage as ndi

from napari.layers._data_protocols import LayerDataProtocol
from napari.layers._multiscale_data import MultiScaleData
from napari.layers.base import Layer, no_op
from napari.layers.image._image_constants import (
    ImageRendering,
    Interpolation,
    Mode,
    VolumeDepiction,
)
from napari.layers.image._image_mouse_bindings import (
    move_plane_along_normal as plane_drag_callback,
)
from napari.layers.image._image_mouse_bindings import (
    set_plane_position as plane_double_click_callback,
)
from napari.layers.image._image_slice import ImageSlice
from napari.layers.image._image_slice_data import ImageSliceData
from napari.layers.image._image_utils import guess_multiscale, guess_rgb
from napari.layers.image._slice import _ImageSliceRequest, _ImageSliceResponse
from napari.layers.intensity_mixin import IntensityVisualizationMixin
from napari.layers.utils._slice_input import _SliceInput
from napari.layers.utils.layer_utils import calc_data_range
from napari.layers.utils.plane import SlicingPlane
from napari.utils import config
from napari.utils._dtype import get_dtype_limits, normalize_dtype
from napari.utils.colormaps import AVAILABLE_COLORMAPS
from napari.utils.events import Event
from napari.utils.events.event import WarningEmitter
from napari.utils.events.event_utils import connect_no_arg
from napari.utils.migrations import rename_argument
from napari.utils.misc import reorder_after_dim_reduction
from napari.utils.naming import magic_name
from napari.utils.translations import trans

if TYPE_CHECKING:
    from napari.components import Dims
    from napari.components.experimental.chunk import ChunkRequest


# It is important to contain at least one abstractmethod to properly exclude this class
# in creating NAMES set inside of napari.layers.__init__
# Mixin must come before Layer
class _ImageBase(IntensityVisualizationMixin, Layer):
    """Image layer.

    Parameters
    ----------
    data : array or list of array
        Image data. Can be N >= 2 dimensional. If the last dimension has length
        3 or 4 can be interpreted as RGB or RGBA if rgb is `True`. If a
        list and arrays are decreasing in shape then the data is treated as
        a multiscale image. Please note multiscale rendering is only
        supported in 2D. In 3D, only the lowest resolution scale is
        displayed.
    rgb : bool
        Whether the image is rgb RGB or RGBA. If not specified by user and
        the last dimension of the data has length 3 or 4 it will be set as
        `True`. If `False` the image is interpreted as a luminance image.
    colormap : str, napari.utils.Colormap, tuple, dict
        Colormap to use for luminance images. If a string must be the name
        of a supported colormap from vispy or matplotlib. If a tuple the
        first value must be a string to assign as a name to a colormap and
        the second item must be a Colormap. If a dict the key must be a
        string to assign as a name to a colormap and the value must be a
        Colormap.
    contrast_limits : list (2,)
        Color limits to be used for determining the colormap bounds for
        luminance images. If not passed is calculated as the min and max of
        the image.
    gamma : float
        Gamma correction for determining colormap linearity. Defaults to 1.
    interpolation : str
        Interpolation mode used by vispy. Must be one of our supported
        modes.
    rendering : str
        Rendering mode used by vispy. Must be one of our supported
        modes.
    depiction : str
        3D Depiction mode. Must be one of {'volume', 'plane'}.
        The default value is 'volume'.
    iso_threshold : float
        Threshold for isosurface.
    attenuation : float
        Attenuation rate for attenuated maximum intensity projection.
    name : str
        Name of the layer.
    metadata : dict
        Layer metadata.
    scale : tuple of float
        Scale factors for the layer.
    translate : tuple of float
        Translation values for the layer.
    rotate : float, 3-tuple of float, or n-D array.
        If a float convert into a 2D rotation matrix using that value as an
        angle. If 3-tuple convert into a 3D rotation matrix, using a yaw,
        pitch, roll convention. Otherwise assume an nD rotation. Angles are
        assumed to be in degrees. They can be converted from radians with
        np.degrees if needed.
    shear : 1-D array or n-D array
        Either a vector of upper triangular values, or an nD shear matrix with
        ones along the main diagonal.
    affine : n-D array or napari.utils.transforms.Affine
        (N+1, N+1) affine transformation matrix in homogeneous coordinates.
        The first (N, N) entries correspond to a linear transform and
        the final column is a length N translation vector and a 1 or a napari
        `Affine` transform object. Applied as an extra transform on top of the
        provided scale, rotate, and shear values.
    opacity : float
        Opacity of the layer visual, between 0.0 and 1.0.
    blending : str
        One of a list of preset blending modes that determines how RGB and
        alpha values of the layer visual get mixed. Allowed values are
        {'opaque', 'translucent', and 'additive'}.
    visible : bool
        Whether the layer visual is currently being displayed.
    multiscale : bool
        Whether the data is a multiscale image or not. Multiscale data is
        represented by a list of array like image data. If not specified by
        the user and if the data is a list of arrays that decrease in shape
        then it will be taken to be multiscale. The first image in the list
        should be the largest. Please note multiscale rendering is only
        supported in 2D. In 3D, only the lowest resolution scale is
        displayed.
    cache : bool
        Whether slices of out-of-core datasets should be cached upon retrieval.
        Currently, this only applies to dask arrays.
    plane : dict or SlicingPlane
        Properties defining plane rendering in 3D. Properties are defined in
        data coordinates. Valid dictionary keys are
        {'position', 'normal', 'thickness', and 'enabled'}.
    experimental_clipping_planes : list of dicts, list of ClippingPlane, or ClippingPlaneList
        Each dict defines a clipping plane in 3D in data coordinates.
        Valid dictionary keys are {'position', 'normal', and 'enabled'}.
        Values on the negative side of the normal are discarded if the plane is enabled.
    custom_interpolation_kernel : np.ndarray
        Convolution kernel used with the 'custom' interpolation mode in 2D rendering.

    Attributes
    ----------
    data : array or list of array
        Image data. Can be N dimensional. If the last dimension has length
        3 or 4 can be interpreted as RGB or RGBA if rgb is `True`. If a list
        and arrays are decreasing in shape then the data is treated as a
        multiscale image. Please note multiscale rendering is only
        supported in 2D. In 3D, only the lowest resolution scale is
        displayed.
    metadata : dict
        Image metadata.
    rgb : bool
        Whether the image is rgb RGB or RGBA if rgb. If not
        specified by user and the last dimension of the data has length 3 or 4
        it will be set as `True`. If `False` the image is interpreted as a
        luminance image.
    multiscale : bool
        Whether the data is a multiscale image or not. Multiscale data is
        represented by a list of array like image data. The first image in the
        list should be the largest. Please note multiscale rendering is only
        supported in 2D. In 3D, only the lowest resolution scale is
        displayed.
    mode : str
        Interactive mode. The normal, default mode is PAN_ZOOM, which
        allows for normal interactivity with the canvas.

        In TRANSFORM mode the image can be transformed interactively.
    colormap : 2-tuple of str, napari.utils.Colormap
        The first is the name of the current colormap, and the second value is
        the colormap. Colormaps are used for luminance images, if the image is
        rgb the colormap is ignored.
    colormaps : tuple of str
        Names of the available colormaps.
    contrast_limits : list (2,) of float
        Color limits to be used for determining the colormap bounds for
        luminance images. If the image is rgb the contrast_limits is ignored.
    contrast_limits_range : list (2,) of float
        Range for the color limits for luminance images. If the image is
        rgb the contrast_limits_range is ignored.
    gamma : float
        Gamma correction for determining colormap linearity.
    interpolation : str
        Interpolation mode used by vispy. Must be one of our supported
        modes.
    rendering : str
        Rendering mode used by vispy. Must be one of our supported
        modes.
    depiction : str
        3D Depiction mode used by vispy. Must be one of our supported modes.
    iso_threshold : float
        Threshold for isosurface.
    attenuation : float
        Attenuation rate for attenuated maximum intensity projection.
    plane : SlicingPlane or dict
        Properties defining plane rendering in 3D. Valid dictionary keys are
        {'position', 'normal', 'thickness'}.
    experimental_clipping_planes : ClippingPlaneList
        Clipping planes defined in data coordinates, used to clip the volume.
    custom_interpolation_kernel : np.ndarray
        Convolution kernel used with the 'custom' interpolation mode in 2D rendering.

    Notes
    -----
    _data_view : array (N, M), (N, M, 3), or (N, M, 4)
        Image data for the currently viewed slice. Must be 2D image data, but
        can be multidimensional for RGB or RGBA images if multidimensional is
        `True`.
    _colorbar : array
        Colorbar for current colormap.
    """

    _colormaps = AVAILABLE_COLORMAPS

    @rename_argument("interpolation", "interpolation2d", "0.6.0")
    def __init__(
        self,
        data,
        *,
        rgb=None,
        colormap='gray',
        contrast_limits=None,
        gamma=1,
        interpolation2d='nearest',
        interpolation3d='linear',
        rendering='mip',
        iso_threshold=None,
        attenuation=0.05,
        name=None,
        metadata=None,
        scale=None,
        translate=None,
        rotate=None,
        shear=None,
        affine=None,
        opacity=1,
        blending='translucent',
        visible=True,
        multiscale=None,
        cache=True,
        depiction='volume',
        plane=None,
        experimental_clipping_planes=None,
        custom_interpolation_kernel=None,
    ):
        if name is None and data is not None:
            name = magic_name(data)

        if isinstance(data, types.GeneratorType):
            data = list(data)

        if getattr(data, 'ndim', 2) < 2:
            raise ValueError(
                trans._('Image data must have at least 2 dimensions.')
            )

        # Determine if data is a multiscale
        self._data_raw = data
        if multiscale is None:
            multiscale, data = guess_multiscale(data)
        elif multiscale and not isinstance(data, MultiScaleData):
            data = MultiScaleData(data)

        # Determine if rgb
        rgb_guess = guess_rgb(data.shape)
        if rgb and not rgb_guess:
            raise ValueError(
                trans._(
                    "'rgb' was set to True but data does not have suitable dimensions."
                )
            )
        elif rgb is None:
            rgb = rgb_guess

        # Determine dimensionality of the data
        ndim = len(data.shape)
        if rgb:
            ndim -= 1

        super().__init__(
            data,
            ndim,
            name=name,
            metadata=metadata,
            scale=scale,
            translate=translate,
            rotate=rotate,
            shear=shear,
            affine=affine,
            opacity=opacity,
            blending=blending,
            visible=visible,
            multiscale=multiscale,
            cache=cache,
            experimental_clipping_planes=experimental_clipping_planes,
        )

        self.events.add(
            mode=Event,
            interpolation=WarningEmitter(
                trans._(
                    "'layer.events.interpolation' is deprecated please use `interpolation2d` and `interpolation3d`",
                    deferred=True,
                ),
                type='select',
            ),
            interpolation2d=Event,
            interpolation3d=Event,
            rendering=Event,
            plane=Event,
            depiction=Event,
            iso_threshold=Event,
            attenuation=Event,
            custom_interpolation_kernel=Event,
        )

        self._array_like = True

        # Set data
        self.rgb = rgb
        self._data = data
        if self.multiscale:
            self._data_level = len(self.data) - 1
            # Determine which level of the multiscale to use for the thumbnail.
            # Pick the smallest level with at least one axis >= 64. This is
            # done to prevent the thumbnail from being from one of the very
            # low resolution layers and therefore being very blurred.
            big_enough_levels = [
                np.any(np.greater_equal(p.shape, 64)) for p in data
            ]
            if np.any(big_enough_levels):
                self._thumbnail_level = np.where(big_enough_levels)[0][-1]
            else:
                self._thumbnail_level = 0
        else:
            self._data_level = 0
            self._thumbnail_level = 0
        displayed_axes = self._slice_input.displayed
        self.corner_pixels[1][displayed_axes] = self.level_shapes[
            self._data_level
        ][displayed_axes]

        self._new_empty_slice()

        # Set contrast limits, colormaps and plane parameters
        self._gamma = gamma
        self._attenuation = attenuation
        self._plane = SlicingPlane(thickness=1, enabled=False, draggable=True)
        self._mode = Mode.PAN_ZOOM
        # Whether to calculate clims on the next set_view_slice
        self._should_calc_clims = False
        if contrast_limits is None:
            if not isinstance(data, np.ndarray):
                dtype = normalize_dtype(getattr(data, 'dtype', None))
                if np.issubdtype(dtype, np.integer):
                    self.contrast_limits_range = get_dtype_limits(dtype)
                else:
                    self.contrast_limits_range = (0, 1)
                self._should_calc_clims = dtype != np.uint8
            else:
                self.contrast_limits_range = self._calc_data_range()
        else:
            self.contrast_limits_range = contrast_limits
        self._contrast_limits = tuple(self.contrast_limits_range)
        if iso_threshold is None:
            cmin, cmax = self.contrast_limits_range
            self._iso_threshold = cmin + (cmax - cmin) / 2
        else:
            self._iso_threshold = iso_threshold
        # using self.colormap = colormap uses the setter in *derived* classes,
        # where the intention here is to use the base setter, so we use the
        # _set_colormap method. This is important for Labels layers, because
        # we don't want to use get_color before set_view_slice has been
        # triggered (self.refresh(), below).
        self._set_colormap(colormap)
        self.contrast_limits = self._contrast_limits
        self._interpolation2d = Interpolation.NEAREST
        self._interpolation3d = Interpolation.NEAREST
        self.interpolation2d = interpolation2d
        self.interpolation3d = interpolation3d
        self.rendering = rendering
        self.depiction = depiction
        if plane is not None:
            self.plane = plane
<<<<<<< HEAD
        self.custom_interpolation_kernel = custom_interpolation_kernel
=======
        connect_no_arg(self.plane.events, self.events, 'plane')
>>>>>>> b5696770

        # Trigger generation of view slice and thumbnail
        self.refresh()

    def _new_empty_slice(self):
        """Initialize the current slice to an empty image."""
        wrapper = _weakref_hide(self)
        self._slice = ImageSlice(
            self._get_empty_image(), wrapper._raw_to_displayed, self.rgb
        )
        self._empty = True

    def _get_empty_image(self):
        """Get empty image to use as the default before data is loaded."""
        if self.rgb:
            return np.zeros((1,) * self._slice_input.ndisplay + (3,))
        else:
            return np.zeros((1,) * self._slice_input.ndisplay)

    def _get_order(self) -> Tuple[int]:
        """Return the ordered displayed dimensions, but reduced to fit in the slice space."""
        order = reorder_after_dim_reduction(self._slice_input.displayed)
        if self.rgb:
            # if rgb need to keep the final axis fixed during the
            # transpose. The index of the final axis depends on how many
            # axes are displayed.
            return order + (max(order) + 1,)
        else:
            return order

    @property
    def _data_view(self):
        """Viewable image for the current slice. (compatibility)"""
        return self._slice.image.view

    def _calc_data_range(self, mode='data'):
        """
        Calculate the range of the data values in the currently viewed slice
        or full data array
        """
        if mode == 'data':
            input_data = self.data[-1] if self.multiscale else self.data
        elif mode == 'slice':
            data = self._slice.image.view  # ugh
            input_data = data[-1] if self.multiscale else data
        else:
            raise ValueError(
                trans._(
                    "mode must be either 'data' or 'slice', got {mode!r}",
                    deferred=True,
                    mode=mode,
                )
            )
        return calc_data_range(input_data, rgb=self.rgb)

    @property
    def dtype(self):
        return self._data.dtype

    @property
    def data_raw(self):
        """Data, exactly as provided by the user."""
        return self._data_raw

    @property
    def data(self) -> LayerDataProtocol:
        """Data, possibly in multiscale wrapper. Obeys LayerDataProtocol."""
        return self._data

    @data.setter
    def data(
        self, data: Union[LayerDataProtocol, Sequence[LayerDataProtocol]]
    ):
        self._data_raw = data
        # note, we don't support changing multiscale in an Image instance
        self._data = MultiScaleData(data) if self.multiscale else data  # type: ignore
        self._update_dims()
        self.events.data(value=self.data)
        if self._keep_auto_contrast:
            self.reset_contrast_limits()
        self._set_editable()

    def _get_ndim(self):
        """Determine number of dimensions of the layer."""
        return len(self.level_shapes[0])

    @property
    def _extent_data(self) -> np.ndarray:
        """Extent of layer in data coordinates.

        Returns
        -------
        extent_data : array, shape (2, D)
        """
        shape = self.level_shapes[0]
        return np.vstack([np.zeros(len(shape)), shape])

    @property
    def data_level(self):
        """int: Current level of multiscale, or 0 if image."""
        return self._data_level

    @data_level.setter
    def data_level(self, level):
        if self._data_level == level:
            return
        self._data_level = level
        self.refresh()

    @property
    def level_shapes(self) -> np.ndarray:
        """array: Shapes of each level of the multiscale or just of image."""
        shapes = self.data.shapes if self.multiscale else [self.data.shape]
        if self.rgb:
            shapes = [s[:-1] for s in shapes]
        return np.array(shapes)

    @property
    def downsample_factors(self) -> np.ndarray:
        """list: Downsample factors for each level of the multiscale."""
        return np.divide(self.level_shapes[0], self.level_shapes)

    @property
    def iso_threshold(self):
        """float: threshold for isosurface."""
        return self._iso_threshold

    @iso_threshold.setter
    def iso_threshold(self, value):
        self._iso_threshold = value
        self._update_thumbnail()
        self.events.iso_threshold()

    @property
    def attenuation(self):
        """float: attenuation rate for attenuated_mip rendering."""
        return self._attenuation

    @attenuation.setter
    def attenuation(self, value):
        self._attenuation = value
        self._update_thumbnail()
        self.events.attenuation()

    @property
    def interpolation(self):
        """Return current interpolation mode.

        Selects a preset interpolation mode in vispy that determines how volume
        is displayed.  Makes use of the two Texture2D interpolation methods and
        the available interpolation methods defined in
        vispy/gloo/glsl/misc/spatial_filters.frag

        Options include:
        'bessel', 'cubic', 'linear', 'blackman', 'catrom', 'gaussian',
        'hamming', 'hanning', 'hermite', 'kaiser', 'lanczos', 'mitchell',
        'nearest', 'spline16', 'spline36'

        Returns
        -------
        str
            The current interpolation mode
        """
        warnings.warn(
            trans._(
                "Interpolation attribute is deprecated since 0.4.17. Please use interpolation2d or interpolation3d",
            ),
            category=DeprecationWarning,
            stacklevel=2,
        )
        return str(
            self._interpolation2d
            if self._slice_input.ndisplay == 2
            else self._interpolation3d
        )

    @interpolation.setter
    def interpolation(self, interpolation):
        """Set current interpolation mode."""
        warnings.warn(
            trans._(
                "Interpolation setting is deprecated since 0.4.17. Please use interpolation2d or interpolation3d",
            ),
            category=DeprecationWarning,
            stacklevel=2,
        )
        if self._slice_input.ndisplay == 3:
            self.interpolation3d = interpolation
        else:
            if interpolation == 'bilinear':
                interpolation = 'linear'
                warnings.warn(
                    trans._(
                        "'bilinear' is invalid for interpolation2d (introduced in napari 0.4.17). "
                        "Please use 'linear' instead, and please set directly the 'interpolation2d' attribute'.",
                    ),
                    category=DeprecationWarning,
                    stacklevel=2,
                )
            self.interpolation2d = interpolation

    @property
    def interpolation2d(self):
        return str(self._interpolation2d)

    @interpolation2d.setter
    def interpolation2d(self, value):
        if value == 'bilinear':
            raise ValueError(
                trans._(
                    "'bilinear' interpolation is not valid for interpolation2d. Did you mean 'linear' instead ?",
                ),
            )
        if value == 'bicubic':
            value = 'cubic'
            warnings.warn(
                trans._("'bicubic' is deprecated. Please use 'cubic' instead"),
                category=DeprecationWarning,
                stacklevel=2,
            )
        self._interpolation2d = Interpolation(value)
        self.events.interpolation2d(value=self._interpolation2d)
        self.events.interpolation(value=self._interpolation2d)

    @property
    def interpolation3d(self):
        return str(self._interpolation3d)

    @interpolation3d.setter
    def interpolation3d(self, value):
<<<<<<< HEAD
        if value == 'custom':
            raise NotImplementedError(
                'custom interpolation is not implemented yet for 3D rendering'
=======
        if value == 'bicubic':
            value = 'cubic'
            warnings.warn(
                trans._("'bicubic' is deprecated. Please use 'cubic' instead"),
                category=DeprecationWarning,
                stacklevel=2,
>>>>>>> b5696770
            )
        self._interpolation3d = Interpolation(value)
        self.events.interpolation3d(value=self._interpolation3d)
        self.events.interpolation(value=self._interpolation3d)

    @property
    def depiction(self):
        """The current 3D depiction mode.

        Selects a preset depiction mode in vispy
            * volume: images are rendered as 3D volumes.
            * plane: images are rendered as 2D planes embedded in 3D.
                plane position, normal, and thickness are attributes of
                layer.plane which can be modified directly.
        """
        return str(self._depiction)

    @depiction.setter
    def depiction(self, depiction: Union[str, VolumeDepiction]):
        """Set the current 3D depiction mode."""
        self._depiction = VolumeDepiction(depiction)
        self._update_plane_callbacks()
        self.events.depiction()

    def _reset_plane_parameters(self):
        """Set plane attributes to something valid."""
        self.plane.position = np.array(self.data.shape) / 2
        self.plane.normal = (1, 0, 0)

    def _update_plane_callbacks(self):
        """Set plane callbacks depending on depiction mode."""
        plane_drag_callback_connected = (
            plane_drag_callback in self.mouse_drag_callbacks
        )
        double_click_callback_connected = (
            plane_double_click_callback in self.mouse_double_click_callbacks
        )
        if self.depiction == VolumeDepiction.VOLUME:
            if plane_drag_callback_connected:
                self.mouse_drag_callbacks.remove(plane_drag_callback)
            if double_click_callback_connected:
                self.mouse_double_click_callbacks.remove(
                    plane_double_click_callback
                )
        elif self.depiction == VolumeDepiction.PLANE:
            if not plane_drag_callback_connected:
                self.mouse_drag_callbacks.append(plane_drag_callback)
            if not double_click_callback_connected:
                self.mouse_double_click_callbacks.append(
                    plane_double_click_callback
                )

    @property
    def plane(self):
        return self._plane

    @plane.setter
    def plane(self, value: Union[dict, SlicingPlane]):
        self._plane.update(value)
        self.events.plane()

    @property
    def custom_interpolation_kernel(self):
        return self._custom_interpolation_kernel

    @custom_interpolation_kernel.setter
    def custom_interpolation_kernel(self, value):
        if value is None:
            value = [[1]]
        self._custom_interpolation_kernel = np.array(value, np.float32)
        self.events.custom_interpolation_kernel()

    @property
    def loaded(self):
        """Has the data for this layer been loaded yet.

        With asynchronous loading the layer might exist but its data
        for the current slice has not been loaded.
        """
        return self._slice.loaded

    @property
    def mode(self) -> str:
        """str: Interactive mode

        Interactive mode. The normal, default mode is PAN_ZOOM, which
        allows for normal interactivity with the canvas.

        TRANSFORM allows for manipulation of the layer transform.
        """
        return str(self._mode)

    _drag_modes = {Mode.TRANSFORM: no_op, Mode.PAN_ZOOM: no_op}

    _move_modes = {
        Mode.TRANSFORM: no_op,
        Mode.PAN_ZOOM: no_op,
    }
    _cursor_modes = {
        Mode.TRANSFORM: 'standard',
        Mode.PAN_ZOOM: 'standard',
    }

    @mode.setter
    def mode(self, mode):
        mode, changed = self._mode_setter_helper(mode, Mode)
        if not changed:
            return
        assert mode is not None, mode

        if mode == Mode.PAN_ZOOM:
            self.help = ''
        else:
            self.help = trans._(
                'hold <space> to pan/zoom, hold <shift> to preserve aspect ratio and rotate in 45° increments'
            )

        self.events.mode(mode=mode)

    def _raw_to_displayed(self, raw):
        """Determine displayed image from raw image.

        For normal image layers, just return the actual image.

        Parameters
        ----------
        raw : array
            Raw array.

        Returns
        -------
        image : array
            Displayed array.
        """
        image = raw
        return image

    def _set_view_slice(self) -> None:
        """Set the slice output based on this layer's current state."""
        # Initializes an ImageSlice for the old experimental async code.
        self._new_empty_slice()

        # Skip if any non-displayed data indices are out of bounds.
        # This can happen when slicing layers with different extents.
        indices = self._slice_indices
        for d in self._slice_input.not_displayed:
            if (indices[d] < 0) or (indices[d] >= self._extent_data[1][d]):
                return

        # For the old experimental async code.
        self._empty = False

        # The new slicing code makes a request from the existing state and
        # executes the request on the calling thread directly.
        # For async slicing, the calling thread will not be the main thread.
        request = self._make_slice_request_internal(self._slice_input, indices)
        response = request()
        self._update_slice_response(response, indices)

    def _make_slice_request(self, dims: Dims) -> _ImageSliceRequest:
        """Make an image slice request based on the given dims and this image."""
        slice_input = self._make_slice_input(
            dims.point, dims.ndisplay, dims.order
        )
        # TODO: for the existing sync slicing, slice_indices is passed through
        # to avoid some performance issues related to the evaluation of the
        # data-to-world transform and its inverse. Async slicing currently
        # absorbs these performance issues here, but we can likely improve
        # things either by caching the world-to-data transform on the layer
        # or by lazily evaluating it in the slice task itself.
        slice_indices = slice_input.data_indices(self._data_to_world.inverse)
        return self._make_slice_request_internal(slice_input, slice_indices)

    def _make_slice_request_internal(
        self,
        slice_input: _SliceInput,
        slice_indices,
    ) -> _ImageSliceRequest:
        """Needed to support old-style sync slicing through _slice_dims and
        _set_view_slice.

        This is temporary scaffolding that should go away once we have completed
        the async slicing project: https://github.com/napari/napari/issues/4795
        """
        return _ImageSliceRequest(
            dims=slice_input,
            data=self.data,
            slice_indices=slice_indices,
            multiscale=self.multiscale,
            corner_pixels=self.corner_pixels,
            rgb=self.rgb,
            data_level=self.data_level,
            thumbnail_level=self._thumbnail_level,
            level_shapes=self.level_shapes,
            downsample_factors=self.downsample_factors,
            lazy=True,
        )

    def _update_slice_response(
        self, response: _ImageSliceResponse, indices
    ) -> None:
        """Update the slice output state currently on the layer."""
        # For the old experimental async code.
        slice_data = self._SliceDataClass(
            layer=self,
            indices=indices,
            image=response.data,
            thumbnail_source=response.thumbnail,
        )

        self._transforms[0] = response.tile_to_data

        # For the old experimental async code, where loading might be sync
        # or async.
        self._load_slice(slice_data)

        # Maybe reset the contrast limits based on the new slice.
        if self._should_calc_clims:
            self.reset_contrast_limits_range()
            self.reset_contrast_limits()
            self._should_calc_clims = False
        elif self._keep_auto_contrast:
            self.reset_contrast_limits()

    @property
    def _SliceDataClass(self):
        # Use special ChunkedSlideData for async.
        if config.async_loading:
            from napari.layers.image.experimental._chunked_slice_data import (
                ChunkedSliceData,
            )

            return ChunkedSliceData
        return ImageSliceData

    def _load_slice(self, data: ImageSliceData):
        """Load the image and maybe thumbnail source.

        Parameters
        ----------
        data : Slice
        """
        if self._slice.load(data):
            # The load was synchronous.
            self._on_data_loaded(data, sync=True)
        else:
            # The load will be asynchronous. Signal that our self.loaded
            # property is now false, since the load is in progress.
            self.events.loaded()

    def _on_data_loaded(self, data: ImageSliceData, sync: bool) -> None:
        """The given data a was loaded, use it now.

        This routine is called synchronously from _load_async() above, or
        it is called asynchronously sometime later when the ChunkLoader
        finishes loading the data in a worker thread or process.

        Parameters
        ----------
        data : ChunkRequest
            The request that was satisfied/loaded.
        sync : bool
            If True the chunk was loaded synchronously.
        """
        # Transpose after the load.
        data.transpose(self._get_order())

        # Pass the loaded data to the slice.
        if not self._slice.on_loaded(data):
            # Slice rejected it, was it for the wrong indices?
            return

        # Notify the world.
        if self.multiscale:
            self.events.scale()
            self.events.translate()

        # Announcing we are in the loaded state will make our node visible
        # if it was invisible during the load.
        self.events.loaded()

        if not sync:
            # TODO_ASYNC: Avoid calling self.refresh(), because it would
            # call our _set_view_slice(). Do we need a "refresh without
            # set_view_slice()" method that we can call?

            self.events.set_data(value=self._slice)  # update vispy
            self._update_thumbnail()

    def _update_thumbnail(self):
        """Update thumbnail with current image data and colormap."""
        if not self.loaded:
            # ASYNC_TODO: Do not compute the thumbnail until we are loaded.
            # Is there a nicer way to prevent this from getting called?
            return

        image = self._slice.thumbnail.view

        if self._slice_input.ndisplay == 3 and self.ndim > 2:
            image = np.max(image, axis=0)

        # float16 not supported by ndi.zoom
        dtype = np.dtype(image.dtype)
        if dtype in [np.dtype(np.float16)]:
            image = image.astype(np.float32)

        raw_zoom_factor = np.divide(
            self._thumbnail_shape[:2], image.shape[:2]
        ).min()
        new_shape = np.clip(
            raw_zoom_factor * np.array(image.shape[:2]),
            1,  # smallest side should be 1 pixel wide
            self._thumbnail_shape[:2],
        )
        zoom_factor = tuple(new_shape / image.shape[:2])
        if self.rgb:
            # warning filter can be removed with scipy 1.4
            with warnings.catch_warnings():
                warnings.simplefilter("ignore")
                downsampled = ndi.zoom(
                    image, zoom_factor + (1,), prefilter=False, order=0
                )
            if image.shape[2] == 4:  # image is RGBA
                colormapped = np.copy(downsampled)
                colormapped[..., 3] = downsampled[..., 3] * self.opacity
                if downsampled.dtype == np.uint8:
                    colormapped = colormapped.astype(np.uint8)
            else:  # image is RGB
                if downsampled.dtype == np.uint8:
                    alpha = np.full(
                        downsampled.shape[:2] + (1,),
                        int(255 * self.opacity),
                        dtype=np.uint8,
                    )
                else:
                    alpha = np.full(downsampled.shape[:2] + (1,), self.opacity)
                colormapped = np.concatenate([downsampled, alpha], axis=2)
        else:
            # warning filter can be removed with scipy 1.4
            with warnings.catch_warnings():
                warnings.simplefilter("ignore")
                downsampled = ndi.zoom(
                    image, zoom_factor, prefilter=False, order=0
                )
            low, high = self.contrast_limits
            downsampled = np.clip(downsampled, low, high)
            color_range = high - low
            if color_range != 0:
                downsampled = (downsampled - low) / color_range
            downsampled = downsampled**self.gamma
            color_array = self.colormap.map(downsampled.ravel())
            colormapped = color_array.reshape(downsampled.shape + (4,))
            colormapped[..., 3] *= self.opacity
        self.thumbnail = colormapped

    def _get_value(self, position):
        """Value of the data at a position in data coordinates.

        Parameters
        ----------
        position : tuple
            Position in data coordinates.

        Returns
        -------
        value : tuple
            Value of the data.
        """
        if self.multiscale:
            # for multiscale data map the coordinate from the data back to
            # the tile
            coord = self._transforms['tile2data'].inverse(position)
        else:
            coord = position

        coord = np.round(coord).astype(int)

        raw = self._slice.image.raw
        if self.rgb:
            shape = raw.shape[:-1]
        else:
            shape = raw.shape

        if self.ndim < len(coord):
            # handle 3D views of 2D data by omitting extra coordinate
            offset = len(coord) - len(shape)
            coord = coord[[d + offset for d in self._slice_input.displayed]]
        else:
            coord = coord[self._slice_input.displayed]

        if all(0 <= c < s for c, s in zip(coord, shape)):
            value = raw[tuple(coord)]
        else:
            value = None

        if self.multiscale:
            value = (self.data_level, value)

        return value

    def _get_offset_data_position(self, position: List[float]) -> List[float]:
        """Adjust position for offset between viewer and data coordinates.

        VisPy considers the coordinate system origin to be the canvas corner,
        while napari considers the origin to be the **center** of the corner
        pixel. To get the correct value under the mouse cursor, we need to
        shift the position by 0.5 pixels on each axis.
        """
        return [p + 0.5 for p in position]

    # For async we add an on_chunk_loaded() method.
    if config.async_loading:

        def on_chunk_loaded(self, request: ChunkRequest) -> None:
            """An asynchronous ChunkRequest was loaded.

            Parameters
            ----------
            request : ChunkRequest
                This request was loaded.
            """
            # Convert the ChunkRequest to SliceData and use it.
            data = self._SliceDataClass.from_request(self, request)
            self._on_data_loaded(data, sync=False)


class Image(_ImageBase):
    @property
    def rendering(self):
        """Return current rendering mode.

        Selects a preset rendering mode in vispy that determines how
        volume is displayed.  Options include:

        * ``translucent``: voxel colors are blended along the view ray until
            the result is opaque.
        * ``mip``: maximum intensity projection. Cast a ray and display the
            maximum value that was encountered.
        * ``minip``: minimum intensity projection. Cast a ray and display the
            minimum value that was encountered.
        * ``attenuated_mip``: attenuated maximum intensity projection. Cast a
            ray and attenuate values based on integral of encountered values,
            display the maximum value that was encountered after attenuation.
            This will make nearer objects appear more prominent.
        * ``additive``: voxel colors are added along the view ray until
            the result is saturated.
        * ``iso``: isosurface. Cast a ray until a certain threshold is
            encountered. At that location, lighning calculations are
            performed to give the visual appearance of a surface.
        * ``average``: average intensity projection. Cast a ray and display the
            average of values that were encountered.

        Returns
        -------
        str
            The current rendering mode
        """
        return str(self._rendering)

    @rendering.setter
    def rendering(self, rendering):
        self._rendering = ImageRendering(rendering)
        self.events.rendering()

    def _get_state(self):
        """Get dictionary of layer state.

        Returns
        -------
        state : dict
            Dictionary of layer state.
        """
        state = self._get_base_state()
        state.update(
            {
                'rgb': self.rgb,
                'multiscale': self.multiscale,
                'colormap': self.colormap.name,
                'contrast_limits': self.contrast_limits,
                'interpolation2d': self.interpolation2d,
                'interpolation3d': self.interpolation3d,
                'rendering': self.rendering,
                'depiction': self.depiction,
                'plane': self.plane.dict(),
                'iso_threshold': self.iso_threshold,
                'attenuation': self.attenuation,
                'gamma': self.gamma,
                'data': self.data,
            }
        )
        return state


if config.async_octree:
    from napari.layers.image.experimental.octree_image import _OctreeImageBase

    class Image(Image, _OctreeImageBase):
        pass


Image.__doc__ = _ImageBase.__doc__


class _weakref_hide:
    def __init__(self, obj):
        import weakref

        self.obj = weakref.ref(obj)

    def _raw_to_displayed(self, *args, **kwarg):
        return self.obj()._raw_to_displayed(*args, **kwarg)<|MERGE_RESOLUTION|>--- conflicted
+++ resolved
@@ -389,11 +389,8 @@
         self.depiction = depiction
         if plane is not None:
             self.plane = plane
-<<<<<<< HEAD
+        connect_no_arg(self.plane.events, self.events, 'plane')
         self.custom_interpolation_kernel = custom_interpolation_kernel
-=======
-        connect_no_arg(self.plane.events, self.events, 'plane')
->>>>>>> b5696770
 
         # Trigger generation of view slice and thumbnail
         self.refresh()
@@ -624,18 +621,16 @@
 
     @interpolation3d.setter
     def interpolation3d(self, value):
-<<<<<<< HEAD
         if value == 'custom':
             raise NotImplementedError(
                 'custom interpolation is not implemented yet for 3D rendering'
-=======
+            )
         if value == 'bicubic':
             value = 'cubic'
             warnings.warn(
                 trans._("'bicubic' is deprecated. Please use 'cubic' instead"),
                 category=DeprecationWarning,
                 stacklevel=2,
->>>>>>> b5696770
             )
         self._interpolation3d = Interpolation(value)
         self.events.interpolation3d(value=self._interpolation3d)
