"""Image class.
"""
from __future__ import annotations

import types
import warnings
from contextlib import nullcontext
from typing import TYPE_CHECKING, List, Sequence, Tuple, Union

import numpy as np
from scipy import ndimage as ndi

from napari.layers._data_protocols import LayerDataProtocol
from napari.layers._multiscale_data import MultiScaleData
from napari.layers.base import Layer
from napari.layers.image._image_constants import (
    ImageRendering,
    Interpolation,
    VolumeDepiction,
)
from napari.layers.image._image_mouse_bindings import (
    move_plane_along_normal as plane_drag_callback,
)
from napari.layers.image._image_mouse_bindings import (
    set_plane_position as plane_double_click_callback,
)
from napari.layers.image._image_slice import ImageSlice
from napari.layers.image._image_slice_data import ImageSliceData
from napari.layers.image._image_utils import guess_multiscale, guess_rgb
from napari.layers.image._slice import _ImageSliceRequest, _ImageSliceResponse
from napari.layers.intensity_mixin import IntensityVisualizationMixin
from napari.layers.utils._slice_input import _SliceInput
from napari.layers.utils.layer_utils import calc_data_range
from napari.layers.utils.plane import SlicingPlane
from napari.utils import config
from napari.utils._dask_utils import DaskIndexer
from napari.utils._dtype import get_dtype_limits, normalize_dtype
from napari.utils.colormaps import AVAILABLE_COLORMAPS
from napari.utils.events import Event
from napari.utils.events.event import WarningEmitter
from napari.utils.events.event_utils import connect_no_arg
from napari.utils.migrations import rename_argument
from napari.utils.misc import reorder_after_dim_reduction
from napari.utils.naming import magic_name
from napari.utils.translations import trans

if TYPE_CHECKING:
    from napari.components import Dims
    from napari.components.experimental.chunk import ChunkRequest


# It is important to contain at least one abstractmethod to properly exclude this class
# in creating NAMES set inside of napari.layers.__init__
# Mixin must come before Layer
class _ImageBase(IntensityVisualizationMixin, Layer):
    """Image layer.

    Parameters
    ----------
    data : array or list of array
        Image data. Can be N >= 2 dimensional. If the last dimension has length
        3 or 4 can be interpreted as RGB or RGBA if rgb is `True`. If a
        list and arrays are decreasing in shape then the data is treated as
        a multiscale image. Please note multiscale rendering is only
        supported in 2D. In 3D, only the lowest resolution scale is
        displayed.
    rgb : bool
        Whether the image is rgb RGB or RGBA. If not specified by user and
        the last dimension of the data has length 3 or 4 it will be set as
        `True`. If `False` the image is interpreted as a luminance image.
    colormap : str, napari.utils.Colormap, tuple, dict
        Colormap to use for luminance images. If a string must be the name
        of a supported colormap from vispy or matplotlib. If a tuple the
        first value must be a string to assign as a name to a colormap and
        the second item must be a Colormap. If a dict the key must be a
        string to assign as a name to a colormap and the value must be a
        Colormap.
    contrast_limits : list (2,)
        Color limits to be used for determining the colormap bounds for
        luminance images. If not passed is calculated as the min and max of
        the image.
    gamma : float
        Gamma correction for determining colormap linearity. Defaults to 1.
    interpolation : str
        Interpolation mode used by vispy. Must be one of our supported modes.
        'custom' is a special mode for 2D interpolation in which a regular grid
        of samples are taken from the texture around a position using 'linear'
        interpolation before being multiplied with a custom interpolation kernel
        (provided with 'custom_interpolation_kernel_2d').
    rendering : str
        Rendering mode used by vispy. Must be one of our supported
        modes.
    depiction : str
        3D Depiction mode. Must be one of {'volume', 'plane'}.
        The default value is 'volume'.
    iso_threshold : float
        Threshold for isosurface.
    attenuation : float
        Attenuation rate for attenuated maximum intensity projection.
    name : str
        Name of the layer.
    metadata : dict
        Layer metadata.
    scale : tuple of float
        Scale factors for the layer.
    translate : tuple of float
        Translation values for the layer.
    rotate : float, 3-tuple of float, or n-D array.
        If a float convert into a 2D rotation matrix using that value as an
        angle. If 3-tuple convert into a 3D rotation matrix, using a yaw,
        pitch, roll convention. Otherwise assume an nD rotation. Angles are
        assumed to be in degrees. They can be converted from radians with
        np.degrees if needed.
    shear : 1-D array or n-D array
        Either a vector of upper triangular values, or an nD shear matrix with
        ones along the main diagonal.
    affine : n-D array or napari.utils.transforms.Affine
        (N+1, N+1) affine transformation matrix in homogeneous coordinates.
        The first (N, N) entries correspond to a linear transform and
        the final column is a length N translation vector and a 1 or a napari
        `Affine` transform object. Applied as an extra transform on top of the
        provided scale, rotate, and shear values.
    opacity : float
        Opacity of the layer visual, between 0.0 and 1.0.
    blending : str
        One of a list of preset blending modes that determines how RGB and
        alpha values of the layer visual get mixed. Allowed values are
        {'opaque', 'translucent', and 'additive'}.
    visible : bool
        Whether the layer visual is currently being displayed.
    multiscale : bool
        Whether the data is a multiscale image or not. Multiscale data is
        represented by a list of array like image data. If not specified by
        the user and if the data is a list of arrays that decrease in shape
        then it will be taken to be multiscale. The first image in the list
        should be the largest. Please note multiscale rendering is only
        supported in 2D. In 3D, only the lowest resolution scale is
        displayed.
    cache : bool
        Whether slices of out-of-core datasets should be cached upon retrieval.
        Currently, this only applies to dask arrays.
    plane : dict or SlicingPlane
        Properties defining plane rendering in 3D. Properties are defined in
        data coordinates. Valid dictionary keys are
        {'position', 'normal', 'thickness', and 'enabled'}.
    experimental_clipping_planes : list of dicts, list of ClippingPlane, or ClippingPlaneList
        Each dict defines a clipping plane in 3D in data coordinates.
        Valid dictionary keys are {'position', 'normal', and 'enabled'}.
        Values on the negative side of the normal are discarded if the plane is enabled.
    custom_interpolation_kernel_2d : np.ndarray
        Convolution kernel used with the 'custom' interpolation mode in 2D rendering.

    Attributes
    ----------
    data : array or list of array
        Image data. Can be N dimensional. If the last dimension has length
        3 or 4 can be interpreted as RGB or RGBA if rgb is `True`. If a list
        and arrays are decreasing in shape then the data is treated as a
        multiscale image. Please note multiscale rendering is only
        supported in 2D. In 3D, only the lowest resolution scale is
        displayed.
    metadata : dict
        Image metadata.
    rgb : bool
        Whether the image is rgb RGB or RGBA if rgb. If not
        specified by user and the last dimension of the data has length 3 or 4
        it will be set as `True`. If `False` the image is interpreted as a
        luminance image.
    multiscale : bool
        Whether the data is a multiscale image or not. Multiscale data is
        represented by a list of array like image data. The first image in the
        list should be the largest. Please note multiscale rendering is only
        supported in 2D. In 3D, only the lowest resolution scale is
        displayed.
    mode : str
        Interactive mode. The normal, default mode is PAN_ZOOM, which
        allows for normal interactivity with the canvas.

        In TRANSFORM mode the image can be transformed interactively.
    colormap : 2-tuple of str, napari.utils.Colormap
        The first is the name of the current colormap, and the second value is
        the colormap. Colormaps are used for luminance images, if the image is
        rgb the colormap is ignored.
    colormaps : tuple of str
        Names of the available colormaps.
    contrast_limits : list (2,) of float
        Color limits to be used for determining the colormap bounds for
        luminance images. If the image is rgb the contrast_limits is ignored.
    contrast_limits_range : list (2,) of float
        Range for the color limits for luminance images. If the image is
        rgb the contrast_limits_range is ignored.
    gamma : float
        Gamma correction for determining colormap linearity.
    interpolation : str
        Interpolation mode used by vispy. Must be one of our supported modes.
        'custom' is a special mode for 2D interpolation in which a regular grid
        of samples are taken from the texture around a position using 'linear'
        interpolation before being multiplied with a custom interpolation kernel
        (provided with 'custom_interpolation_kernel_2d').
    rendering : str
        Rendering mode used by vispy. Must be one of our supported
        modes.
    depiction : str
        3D Depiction mode used by vispy. Must be one of our supported modes.
    iso_threshold : float
        Threshold for isosurface.
    attenuation : float
        Attenuation rate for attenuated maximum intensity projection.
    plane : SlicingPlane or dict
        Properties defining plane rendering in 3D. Valid dictionary keys are
        {'position', 'normal', 'thickness'}.
    experimental_clipping_planes : ClippingPlaneList
        Clipping planes defined in data coordinates, used to clip the volume.
    custom_interpolation_kernel_2d : np.ndarray
        Convolution kernel used with the 'custom' interpolation mode in 2D rendering.

    Notes
    -----
    _data_view : array (N, M), (N, M, 3), or (N, M, 4)
        Image data for the currently viewed slice. Must be 2D image data, but
        can be multidimensional for RGB or RGBA images if multidimensional is
        `True`.
    _colorbar : array
        Colorbar for current colormap.
    """

    _colormaps = AVAILABLE_COLORMAPS

    @rename_argument("interpolation", "interpolation2d", "0.6.0")
    def __init__(
        self,
        data,
        *,
        rgb=None,
        colormap='gray',
        contrast_limits=None,
        gamma=1,
        interpolation2d='nearest',
        interpolation3d='linear',
        rendering='mip',
        iso_threshold=None,
        attenuation=0.05,
        name=None,
        metadata=None,
        scale=None,
        translate=None,
        rotate=None,
        shear=None,
        affine=None,
        opacity=1,
        blending='translucent',
        visible=True,
        multiscale=None,
        cache=True,
        depiction='volume',
        plane=None,
        experimental_clipping_planes=None,
<<<<<<< HEAD
        custom_interpolation_kernel_2d=None,
    ):
=======
    ) -> None:
>>>>>>> c77e001b
        if name is None and data is not None:
            name = magic_name(data)

        if isinstance(data, types.GeneratorType):
            data = list(data)

        if getattr(data, 'ndim', 2) < 2:
            raise ValueError(
                trans._('Image data must have at least 2 dimensions.')
            )

        # Determine if data is a multiscale
        self._data_raw = data
        if multiscale is None:
            multiscale, data = guess_multiscale(data)
        elif multiscale and not isinstance(data, MultiScaleData):
            data = MultiScaleData(data)

        # Determine if rgb
        rgb_guess = guess_rgb(data.shape)
        if rgb and not rgb_guess:
            raise ValueError(
                trans._(
                    "'rgb' was set to True but data does not have suitable dimensions."
                )
            )
        elif rgb is None:
            rgb = rgb_guess
        self.rgb = rgb

        # Determine dimensionality of the data
        ndim = len(data.shape)
        if rgb:
            ndim -= 1

        super().__init__(
            data,
            ndim,
            name=name,
            metadata=metadata,
            scale=scale,
            translate=translate,
            rotate=rotate,
            shear=shear,
            affine=affine,
            opacity=opacity,
            blending=blending,
            visible=visible,
            multiscale=multiscale,
            cache=cache,
            experimental_clipping_planes=experimental_clipping_planes,
        )

        self.events.add(
            interpolation=WarningEmitter(
                trans._(
                    "'layer.events.interpolation' is deprecated please use `interpolation2d` and `interpolation3d`",
                    deferred=True,
                ),
                type_name='select',
            ),
            interpolation2d=Event,
            interpolation3d=Event,
            rendering=Event,
            plane=Event,
            depiction=Event,
            iso_threshold=Event,
            attenuation=Event,
            custom_interpolation_kernel_2d=Event,
        )

        self._array_like = True

        # Set data
        self._data = data
        if self.multiscale:
            self._data_level = len(self.data) - 1
            # Determine which level of the multiscale to use for the thumbnail.
            # Pick the smallest level with at least one axis >= 64. This is
            # done to prevent the thumbnail from being from one of the very
            # low resolution layers and therefore being very blurred.
            big_enough_levels = [
                np.any(np.greater_equal(p.shape, 64)) for p in data
            ]
            if np.any(big_enough_levels):
                self._thumbnail_level = np.where(big_enough_levels)[0][-1]
            else:
                self._thumbnail_level = 0
        else:
            self._data_level = 0
            self._thumbnail_level = 0
        displayed_axes = self._slice_input.displayed
        self.corner_pixels[1][displayed_axes] = self.level_shapes[
            self._data_level
        ][displayed_axes]

        self._new_empty_slice()

        # Set contrast limits, colormaps and plane parameters
        self._gamma = gamma
        self._attenuation = attenuation
        self._plane = SlicingPlane(thickness=1, enabled=False, draggable=True)
        # Whether to calculate clims on the next set_view_slice
        self._should_calc_clims = False
        if contrast_limits is None:
            if not isinstance(data, np.ndarray):
                dtype = normalize_dtype(getattr(data, 'dtype', None))
                if np.issubdtype(dtype, np.integer):
                    self.contrast_limits_range = get_dtype_limits(dtype)
                else:
                    self.contrast_limits_range = (0, 1)
                self._should_calc_clims = dtype != np.uint8
            else:
                self.contrast_limits_range = self._calc_data_range()
        else:
            self.contrast_limits_range = contrast_limits
        self._contrast_limits = tuple(self.contrast_limits_range)
        if iso_threshold is None:
            cmin, cmax = self.contrast_limits_range
            self._iso_threshold = cmin + (cmax - cmin) / 2
        else:
            self._iso_threshold = iso_threshold
        # using self.colormap = colormap uses the setter in *derived* classes,
        # where the intention here is to use the base setter, so we use the
        # _set_colormap method. This is important for Labels layers, because
        # we don't want to use get_color before set_view_slice has been
        # triggered (self.refresh(), below).
        self._set_colormap(colormap)
        self.contrast_limits = self._contrast_limits
        self._interpolation2d = Interpolation.NEAREST
        self._interpolation3d = Interpolation.NEAREST
        self.interpolation2d = interpolation2d
        self.interpolation3d = interpolation3d
        self.rendering = rendering
        self.depiction = depiction
        if plane is not None:
            self.plane = plane
        connect_no_arg(self.plane.events, self.events, 'plane')
        self.custom_interpolation_kernel_2d = custom_interpolation_kernel_2d

        # Trigger generation of view slice and thumbnail
        self.refresh()

    def _new_empty_slice(self):
        """Initialize the current slice to an empty image."""
        wrapper = _weakref_hide(self)
        self._slice = ImageSlice(
            self._get_empty_image(), wrapper._raw_to_displayed, self.rgb
        )
        self._empty = True

    def _get_empty_image(self):
        """Get empty image to use as the default before data is loaded."""
        if self.rgb:
            return np.zeros((1,) * self._slice_input.ndisplay + (3,))
        else:
            return np.zeros((1,) * self._slice_input.ndisplay)

    def _get_order(self) -> Tuple[int]:
        """Return the ordered displayed dimensions, but reduced to fit in the slice space."""
        order = reorder_after_dim_reduction(self._slice_input.displayed)
        if self.rgb:
            # if rgb need to keep the final axis fixed during the
            # transpose. The index of the final axis depends on how many
            # axes are displayed.
            return order + (max(order) + 1,)
        else:
            return order

    @property
    def _data_view(self):
        """Viewable image for the current slice. (compatibility)"""
        return self._slice.image.view

    def _calc_data_range(self, mode='data'):
        """
        Calculate the range of the data values in the currently viewed slice
        or full data array
        """
        if mode == 'data':
            input_data = self.data[-1] if self.multiscale else self.data
        elif mode == 'slice':
            data = self._slice.image.view  # ugh
            input_data = data[-1] if self.multiscale else data
        else:
            raise ValueError(
                trans._(
                    "mode must be either 'data' or 'slice', got {mode!r}",
                    deferred=True,
                    mode=mode,
                )
            )
        return calc_data_range(input_data, rgb=self.rgb)

    @property
    def dtype(self):
        return self._data.dtype

    @property
    def data_raw(self):
        """Data, exactly as provided by the user."""
        return self._data_raw

    @property
    def data(self) -> LayerDataProtocol:
        """Data, possibly in multiscale wrapper. Obeys LayerDataProtocol."""
        return self._data

    @data.setter
    def data(
        self, data: Union[LayerDataProtocol, Sequence[LayerDataProtocol]]
    ):
        self._data_raw = data
        # note, we don't support changing multiscale in an Image instance
        self._data = MultiScaleData(data) if self.multiscale else data  # type: ignore
        self._update_dims()
        self.events.data(value=self.data)
        if self._keep_auto_contrast:
            self.reset_contrast_limits()
        self._reset_editable()

    def _get_ndim(self):
        """Determine number of dimensions of the layer."""
        return len(self.level_shapes[0])

    @property
    def _extent_data(self) -> np.ndarray:
        """Extent of layer in data coordinates.

        Returns
        -------
        extent_data : array, shape (2, D)
        """
        shape = self.level_shapes[0]
        return np.vstack([np.zeros(len(shape)), shape])

    @property
    def data_level(self):
        """int: Current level of multiscale, or 0 if image."""
        return self._data_level

    @data_level.setter
    def data_level(self, level):
        if self._data_level == level:
            return
        self._data_level = level
        self.refresh()

    @property
    def level_shapes(self) -> np.ndarray:
        """array: Shapes of each level of the multiscale or just of image."""
        shapes = self.data.shapes if self.multiscale else [self.data.shape]
        if self.rgb:
            shapes = [s[:-1] for s in shapes]
        return np.array(shapes)

    @property
    def downsample_factors(self) -> np.ndarray:
        """list: Downsample factors for each level of the multiscale."""
        return np.divide(self.level_shapes[0], self.level_shapes)

    @property
    def iso_threshold(self):
        """float: threshold for isosurface."""
        return self._iso_threshold

    @iso_threshold.setter
    def iso_threshold(self, value):
        self._iso_threshold = value
        self._update_thumbnail()
        self.events.iso_threshold()

    @property
    def attenuation(self):
        """float: attenuation rate for attenuated_mip rendering."""
        return self._attenuation

    @attenuation.setter
    def attenuation(self, value):
        self._attenuation = value
        self._update_thumbnail()
        self.events.attenuation()

    @property
    def interpolation(self):
        """Return current interpolation mode.

        Selects a preset interpolation mode in vispy that determines how volume
        is displayed.  Makes use of the two Texture2D interpolation methods and
        the available interpolation methods defined in
        vispy/gloo/glsl/misc/spatial_filters.frag

        Options include:
        'bessel', 'cubic', 'linear', 'blackman', 'catrom', 'gaussian',
        'hamming', 'hanning', 'hermite', 'kaiser', 'lanczos', 'mitchell',
        'nearest', 'spline16', 'spline36'

        Returns
        -------
        str
            The current interpolation mode
        """
        warnings.warn(
            trans._(
                "Interpolation attribute is deprecated since 0.4.17. Please use interpolation2d or interpolation3d",
            ),
            category=DeprecationWarning,
            stacklevel=2,
        )
        return str(
            self._interpolation2d
            if self._slice_input.ndisplay == 2
            else self._interpolation3d
        )

    @interpolation.setter
    def interpolation(self, interpolation):
        """Set current interpolation mode."""
        warnings.warn(
            trans._(
                "Interpolation setting is deprecated since 0.4.17. Please use interpolation2d or interpolation3d",
            ),
            category=DeprecationWarning,
            stacklevel=2,
        )
        if self._slice_input.ndisplay == 3:
            self.interpolation3d = interpolation
        else:
            if interpolation == 'bilinear':
                interpolation = 'linear'
                warnings.warn(
                    trans._(
                        "'bilinear' is invalid for interpolation2d (introduced in napari 0.4.17). "
                        "Please use 'linear' instead, and please set directly the 'interpolation2d' attribute'.",
                    ),
                    category=DeprecationWarning,
                    stacklevel=2,
                )
            self.interpolation2d = interpolation

    @property
    def interpolation2d(self):
        return str(self._interpolation2d)

    @interpolation2d.setter
    def interpolation2d(self, value):
        if value == 'bilinear':
            raise ValueError(
                trans._(
                    "'bilinear' interpolation is not valid for interpolation2d. Did you mean 'linear' instead ?",
                ),
            )
        if value == 'bicubic':
            value = 'cubic'
            warnings.warn(
                trans._("'bicubic' is deprecated. Please use 'cubic' instead"),
                category=DeprecationWarning,
                stacklevel=2,
            )
        self._interpolation2d = Interpolation(value)
        self.events.interpolation2d(value=self._interpolation2d)
        self.events.interpolation(value=self._interpolation2d)

    @property
    def interpolation3d(self):
        return str(self._interpolation3d)

    @interpolation3d.setter
    def interpolation3d(self, value):
        if value == 'custom':
            raise NotImplementedError(
                'custom interpolation is not implemented yet for 3D rendering'
            )
        if value == 'bicubic':
            value = 'cubic'
            warnings.warn(
                trans._("'bicubic' is deprecated. Please use 'cubic' instead"),
                category=DeprecationWarning,
                stacklevel=2,
            )
        self._interpolation3d = Interpolation(value)
        self.events.interpolation3d(value=self._interpolation3d)
        self.events.interpolation(value=self._interpolation3d)

    @property
    def depiction(self):
        """The current 3D depiction mode.

        Selects a preset depiction mode in vispy
            * volume: images are rendered as 3D volumes.
            * plane: images are rendered as 2D planes embedded in 3D.
                plane position, normal, and thickness are attributes of
                layer.plane which can be modified directly.
        """
        return str(self._depiction)

    @depiction.setter
    def depiction(self, depiction: Union[str, VolumeDepiction]):
        """Set the current 3D depiction mode."""
        self._depiction = VolumeDepiction(depiction)
        self._update_plane_callbacks()
        self.events.depiction()

    def _reset_plane_parameters(self):
        """Set plane attributes to something valid."""
        self.plane.position = np.array(self.data.shape) / 2
        self.plane.normal = (1, 0, 0)

    def _update_plane_callbacks(self):
        """Set plane callbacks depending on depiction mode."""
        plane_drag_callback_connected = (
            plane_drag_callback in self.mouse_drag_callbacks
        )
        double_click_callback_connected = (
            plane_double_click_callback in self.mouse_double_click_callbacks
        )
        if self.depiction == VolumeDepiction.VOLUME:
            if plane_drag_callback_connected:
                self.mouse_drag_callbacks.remove(plane_drag_callback)
            if double_click_callback_connected:
                self.mouse_double_click_callbacks.remove(
                    plane_double_click_callback
                )
        elif self.depiction == VolumeDepiction.PLANE:
            if not plane_drag_callback_connected:
                self.mouse_drag_callbacks.append(plane_drag_callback)
            if not double_click_callback_connected:
                self.mouse_double_click_callbacks.append(
                    plane_double_click_callback
                )

    @property
    def plane(self):
        return self._plane

    @plane.setter
    def plane(self, value: Union[dict, SlicingPlane]):
        self._plane.update(value)
        self.events.plane()

    @property
    def custom_interpolation_kernel_2d(self):
        return self._custom_interpolation_kernel_2d

    @custom_interpolation_kernel_2d.setter
    def custom_interpolation_kernel_2d(self, value):
        if value is None:
            value = [[1]]
        self._custom_interpolation_kernel_2d = np.array(value, np.float32)
        self.events.custom_interpolation_kernel_2d()

    @property
    def loaded(self):
        """Has the data for this layer been loaded yet.

        With asynchronous loading the layer might exist but its data
        for the current slice has not been loaded.
        """
        return self._slice.loaded

    def _raw_to_displayed(self, raw):
        """Determine displayed image from raw image.

        For normal image layers, just return the actual image.

        Parameters
        ----------
        raw : array
            Raw array.

        Returns
        -------
        image : array
            Displayed array.
        """
        image = raw
        return image

    def _set_view_slice(self) -> None:
        """Set the slice output based on this layer's current state."""
        # Initializes an ImageSlice for the old experimental async code.
        self._new_empty_slice()

        # Skip if any non-displayed data indices are out of bounds.
        # This can happen when slicing layers with different extents.
        indices = self._slice_indices
        for d in self._slice_input.not_displayed:
            if (indices[d] < 0) or (indices[d] >= self._extent_data[1][d]):
                return

        # For the old experimental async code.
        self._empty = False

        # The new slicing code makes a request from the existing state and
        # executes the request on the calling thread directly.
        # For async slicing, the calling thread will not be the main thread.
        request = self._make_slice_request_internal(
            slice_input=self._slice_input,
            indices=indices,
            lazy=True,
            dask_indexer=nullcontext,
        )
        response = request()
        self._update_slice_response(response)

    def _make_slice_request(self, dims: Dims) -> _ImageSliceRequest:
        """Make an image slice request based on the given dims and this image."""
        slice_input = self._make_slice_input(
            dims.point, dims.ndisplay, dims.order
        )
        # TODO: for the existing sync slicing, indices is passed through
        # to avoid some performance issues related to the evaluation of the
        # data-to-world transform and its inverse. Async slicing currently
        # absorbs these performance issues here, but we can likely improve
        # things either by caching the world-to-data transform on the layer
        # or by lazily evaluating it in the slice task itself.
        indices = slice_input.data_indices(self._data_to_world.inverse)
        return self._make_slice_request_internal(
            slice_input=slice_input,
            indices=indices,
            lazy=False,
            dask_indexer=self.dask_optimized_slicing,
        )

    def _make_slice_request_internal(
        self,
        *,
        slice_input: _SliceInput,
        indices: Tuple[Union[int, slice], ...],
        lazy: bool,
        dask_indexer: DaskIndexer,
    ) -> _ImageSliceRequest:
        """Needed to support old-style sync slicing through _slice_dims and
        _set_view_slice.

        This is temporary scaffolding that should go away once we have completed
        the async slicing project: https://github.com/napari/napari/issues/4795
        """
        return _ImageSliceRequest(
            dims=slice_input,
            data=self.data,
            dask_indexer=dask_indexer,
            indices=indices,
            multiscale=self.multiscale,
            corner_pixels=self.corner_pixels,
            rgb=self.rgb,
            data_level=self.data_level,
            thumbnail_level=self._thumbnail_level,
            level_shapes=self.level_shapes,
            downsample_factors=self.downsample_factors,
            lazy=lazy,
        )

    def _update_slice_response(self, response: _ImageSliceResponse) -> None:
        """Update the slice output state currently on the layer."""
        self._slice_input = response.dims

        # For the old experimental async code.
        self._empty = False
        slice_data = self._SliceDataClass(
            layer=self,
            indices=response.indices,
            image=response.data,
            thumbnail_source=response.thumbnail,
        )

        self._transforms[0] = response.tile_to_data

        # For the old experimental async code, where loading might be sync
        # or async.
        self._load_slice(slice_data)

        # Maybe reset the contrast limits based on the new slice.
        if self._should_calc_clims:
            self.reset_contrast_limits_range()
            self.reset_contrast_limits()
            self._should_calc_clims = False
        elif self._keep_auto_contrast:
            self.reset_contrast_limits()

    @property
    def _SliceDataClass(self):
        # Use special ChunkedSlideData for async.
        if config.async_loading:
            from napari.layers.image.experimental._chunked_slice_data import (
                ChunkedSliceData,
            )

            return ChunkedSliceData
        return ImageSliceData

    def _load_slice(self, data: ImageSliceData):
        """Load the image and maybe thumbnail source.

        Parameters
        ----------
        data : Slice
        """
        if self._slice.load(data):
            # The load was synchronous.
            self._on_data_loaded(data, sync=True)
        else:
            # The load will be asynchronous. Signal that our self.loaded
            # property is now false, since the load is in progress.
            self.events.loaded()

    def _on_data_loaded(self, data: ImageSliceData, sync: bool) -> None:
        """The given data a was loaded, use it now.

        This routine is called synchronously from _load_async() above, or
        it is called asynchronously sometime later when the ChunkLoader
        finishes loading the data in a worker thread or process.

        Parameters
        ----------
        data : ChunkRequest
            The request that was satisfied/loaded.
        sync : bool
            If True the chunk was loaded synchronously.
        """
        # Transpose after the load.
        data.transpose(self._get_order())

        # Pass the loaded data to the slice.
        if not self._slice.on_loaded(data):
            # Slice rejected it, was it for the wrong indices?
            return

        # Notify the world.
        if self.multiscale:
            self.events.scale()
            self.events.translate()

        # Announcing we are in the loaded state will make our node visible
        # if it was invisible during the load.
        self.events.loaded()

        if not sync:
            # TODO_ASYNC: Avoid calling self.refresh(), because it would
            # call our _set_view_slice(). Do we need a "refresh without
            # set_view_slice()" method that we can call?

            self.events.set_data(value=self._slice)  # update vispy
            self._update_thumbnail()

    def _update_thumbnail(self):
        """Update thumbnail with current image data and colormap."""
        if not self.loaded:
            # ASYNC_TODO: Do not compute the thumbnail until we are loaded.
            # Is there a nicer way to prevent this from getting called?
            return

        image = self._slice.thumbnail.view

        if self._slice_input.ndisplay == 3 and self.ndim > 2:
            image = np.max(image, axis=0)

        # float16 not supported by ndi.zoom
        dtype = np.dtype(image.dtype)
        if dtype in [np.dtype(np.float16)]:
            image = image.astype(np.float32)

        raw_zoom_factor = np.divide(
            self._thumbnail_shape[:2], image.shape[:2]
        ).min()
        new_shape = np.clip(
            raw_zoom_factor * np.array(image.shape[:2]),
            1,  # smallest side should be 1 pixel wide
            self._thumbnail_shape[:2],
        )
        zoom_factor = tuple(new_shape / image.shape[:2])
        if self.rgb:
            downsampled = ndi.zoom(
                image, zoom_factor + (1,), prefilter=False, order=0
            )
            if image.shape[2] == 4:  # image is RGBA
                colormapped = np.copy(downsampled)
                colormapped[..., 3] = downsampled[..., 3] * self.opacity
                if downsampled.dtype == np.uint8:
                    colormapped = colormapped.astype(np.uint8)
            else:  # image is RGB
                if downsampled.dtype == np.uint8:
                    alpha = np.full(
                        downsampled.shape[:2] + (1,),
                        int(255 * self.opacity),
                        dtype=np.uint8,
                    )
                else:
                    alpha = np.full(downsampled.shape[:2] + (1,), self.opacity)
                colormapped = np.concatenate([downsampled, alpha], axis=2)
        else:
            downsampled = ndi.zoom(
                image, zoom_factor, prefilter=False, order=0
            )
            low, high = self.contrast_limits
            downsampled = np.clip(downsampled, low, high)
            color_range = high - low
            if color_range != 0:
                downsampled = (downsampled - low) / color_range
            downsampled = downsampled**self.gamma
            color_array = self.colormap.map(downsampled.ravel())
            colormapped = color_array.reshape(downsampled.shape + (4,))
            colormapped[..., 3] *= self.opacity
        self.thumbnail = colormapped

    def _get_value(self, position):
        """Value of the data at a position in data coordinates.

        Parameters
        ----------
        position : tuple
            Position in data coordinates.

        Returns
        -------
        value : tuple
            Value of the data.
        """
        if self.multiscale:
            # for multiscale data map the coordinate from the data back to
            # the tile
            coord = self._transforms['tile2data'].inverse(position)
        else:
            coord = position

        coord = np.round(coord).astype(int)

        raw = self._slice.image.raw
        shape = raw.shape[:-1] if self.rgb else raw.shape

        if self.ndim < len(coord):
            # handle 3D views of 2D data by omitting extra coordinate
            offset = len(coord) - len(shape)
            coord = coord[[d + offset for d in self._slice_input.displayed]]
        else:
            coord = coord[self._slice_input.displayed]

        if all(0 <= c < s for c, s in zip(coord, shape)):
            value = raw[tuple(coord)]
        else:
            value = None

        if self.multiscale:
            value = (self.data_level, value)

        return value

    def _get_offset_data_position(self, position: List[float]) -> List[float]:
        """Adjust position for offset between viewer and data coordinates.

        VisPy considers the coordinate system origin to be the canvas corner,
        while napari considers the origin to be the **center** of the corner
        pixel. To get the correct value under the mouse cursor, we need to
        shift the position by 0.5 pixels on each axis.
        """
        return [p + 0.5 for p in position]

    # For async we add an on_chunk_loaded() method.
    if config.async_loading:

        def on_chunk_loaded(self, request: ChunkRequest) -> None:
            """An asynchronous ChunkRequest was loaded.

            Parameters
            ----------
            request : ChunkRequest
                This request was loaded.
            """
            # Convert the ChunkRequest to SliceData and use it.
            data = self._SliceDataClass.from_request(self, request)
            self._on_data_loaded(data, sync=False)


class Image(_ImageBase):
    @property
    def rendering(self):
        """Return current rendering mode.

        Selects a preset rendering mode in vispy that determines how
        volume is displayed.  Options include:

        * ``translucent``: voxel colors are blended along the view ray until
            the result is opaque.
        * ``mip``: maximum intensity projection. Cast a ray and display the
            maximum value that was encountered.
        * ``minip``: minimum intensity projection. Cast a ray and display the
            minimum value that was encountered.
        * ``attenuated_mip``: attenuated maximum intensity projection. Cast a
            ray and attenuate values based on integral of encountered values,
            display the maximum value that was encountered after attenuation.
            This will make nearer objects appear more prominent.
        * ``additive``: voxel colors are added along the view ray until
            the result is saturated.
        * ``iso``: isosurface. Cast a ray until a certain threshold is
            encountered. At that location, lighning calculations are
            performed to give the visual appearance of a surface.
        * ``average``: average intensity projection. Cast a ray and display the
            average of values that were encountered.

        Returns
        -------
        str
            The current rendering mode
        """
        return str(self._rendering)

    @rendering.setter
    def rendering(self, rendering):
        self._rendering = ImageRendering(rendering)
        self.events.rendering()

    def _get_state(self):
        """Get dictionary of layer state.

        Returns
        -------
        state : dict
            Dictionary of layer state.
        """
        state = self._get_base_state()
        state.update(
            {
                'rgb': self.rgb,
                'multiscale': self.multiscale,
                'colormap': self.colormap.name,
                'contrast_limits': self.contrast_limits,
                'interpolation2d': self.interpolation2d,
                'interpolation3d': self.interpolation3d,
                'rendering': self.rendering,
                'depiction': self.depiction,
                'plane': self.plane.dict(),
                'iso_threshold': self.iso_threshold,
                'attenuation': self.attenuation,
                'gamma': self.gamma,
                'data': self.data,
                'custom_interpolation_kernel_2d': self.custom_interpolation_kernel_2d,
            }
        )
        return state


if config.async_octree:
    from napari.layers.image.experimental.octree_image import _OctreeImageBase

    class Image(Image, _OctreeImageBase):
        pass


Image.__doc__ = _ImageBase.__doc__


class _weakref_hide:
    def __init__(self, obj) -> None:
        import weakref

        self.obj = weakref.ref(obj)

    def _raw_to_displayed(self, *args, **kwarg):
        return self.obj()._raw_to_displayed(*args, **kwarg)<|MERGE_RESOLUTION|>--- conflicted
+++ resolved
@@ -255,12 +255,8 @@
         depiction='volume',
         plane=None,
         experimental_clipping_planes=None,
-<<<<<<< HEAD
         custom_interpolation_kernel_2d=None,
-    ):
-=======
     ) -> None:
->>>>>>> c77e001b
         if name is None and data is not None:
             name = magic_name(data)
 
