--- conflicted
+++ resolved
@@ -4,11 +4,7 @@
 
 import types
 import warnings
-<<<<<<< HEAD
 from typing import TYPE_CHECKING, Any, List, Optional, Sequence, Tuple, Union
-=======
-from typing import TYPE_CHECKING, List, Sequence, Tuple, Union
->>>>>>> 06a90c74
 
 import numpy as np
 from scipy import ndimage as ndi
