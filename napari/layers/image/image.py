--- conflicted
+++ resolved
@@ -715,16 +715,12 @@
         # This can happen when slicing layers with different extents.
         data_slice = self._data_slice
         for d in self._slice_input.not_displayed:
-<<<<<<< HEAD
             low = data_slice.margin_left[d]
             high = data_slice.margin_right[d]
             if (high < 0) or (low > self._extent_data[1][d]):
-=======
-            if (indices[d] < 0) or (indices[d] > self._extent_data[1][d]):
                 self._slice = _ImageSliceResponse.make_empty(
                     dims=self._slice_input, rgb=self.rgb
                 )
->>>>>>> d043abc9
                 return
 
         # The new slicing code makes a request from the existing state and
@@ -732,12 +728,7 @@
         # For async slicing, the calling thread will not be the main thread.
         request = self._make_slice_request_internal(
             slice_input=self._slice_input,
-<<<<<<< HEAD
             data_slice=data_slice,
-            lazy=True,
-=======
-            indices=indices,
->>>>>>> d043abc9
             dask_indexer=nullcontext,
         )
         response = request()
@@ -761,12 +752,7 @@
         indices = slice_input.data_indices(self._data_to_world.inverse)
         return self._make_slice_request_internal(
             slice_input=slice_input,
-<<<<<<< HEAD
             data_slice=indices,
-            lazy=False,
-=======
-            indices=indices,
->>>>>>> d043abc9
             dask_indexer=self.dask_optimized_slicing,
         )
 
@@ -774,12 +760,7 @@
         self,
         *,
         slice_input: _SliceInput,
-<<<<<<< HEAD
         data_slice: _ThickNDSlice,
-        lazy: bool,
-=======
-        indices: Tuple[Union[int, slice], ...],
->>>>>>> d043abc9
         dask_indexer: DaskIndexer,
     ) -> _ImageSliceRequest:
         """Needed to support old-style sync slicing through _slice_dims and
@@ -807,19 +788,6 @@
         for both sync and async slicing.
         """
         self._slice_input = response.dims
-<<<<<<< HEAD
-
-        # For the old experimental async code.
-        self._empty = False
-        slice_data = self._SliceDataClass(
-            layer=self,
-            data_slice=response.data_slice,
-            image=response.data,
-            thumbnail_source=response.thumbnail,
-        )
-
-=======
->>>>>>> d043abc9
         self._transforms[0] = response.tile_to_data
         self._slice = response
 
