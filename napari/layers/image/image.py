"""Image class.
"""
from __future__ import annotations

import types
import warnings
<<<<<<< HEAD
from functools import partial
from typing import TYPE_CHECKING, Union
=======
from typing import TYPE_CHECKING, Sequence, Union
>>>>>>> 674e1766

import numpy as np
from scipy import ndimage as ndi

from ...utils import config
from ...utils._dtype import get_dtype_limits, normalize_dtype
from ...utils.colormaps import AVAILABLE_COLORMAPS
from ...utils.events import Event
from ...utils.naming import magic_name
from ...utils.translations import trans
from .._data_protocols import LayerDataProtocol
from .._multiscale_data import MultiScaleData
from ..base import Layer, no_op
from ..intensity_mixin import IntensityVisualizationMixin
from ..utils.layer_utils import calc_data_range
from ..utils.plane import SlicingPlane
from ._image_constants import (
<<<<<<< HEAD
    Depiction3D,
    Interpolation,
    Interpolation3D,
    Mode,
    Rendering,
)
from ._image_mouse_bindings import move_plane_along_normal, set_plane_position
=======
    ImageRendering,
    Interpolation,
    Interpolation3D,
    Mode,
)
>>>>>>> 674e1766
from ._image_slice import ImageSlice
from ._image_slice_data import ImageSliceData
from ._image_utils import guess_multiscale, guess_rgb

if TYPE_CHECKING:
    from ...components.experimental.chunk import ChunkRequest


# It is important to contain at least one abstractmethod to properly exclude this class
# in creating NAMES set inside of napari.layers.__init__
# Mixin must come before Layer
class _ImageBase(IntensityVisualizationMixin, Layer):
    """Image layer.

    Parameters
    ----------
    data : array or list of array
        Image data. Can be N >= 2 dimensional. If the last dimension has length
        3 or 4 can be interpreted as RGB or RGBA if rgb is `True`. If a
        list and arrays are decreasing in shape then the data is treated as
        a multiscale image. Please note multiscale rendering is only
        supported in 2D. In 3D, only the lowest resolution scale is
        displayed.
    rgb : bool
        Whether the image is rgb RGB or RGBA. If not specified by user and
        the last dimension of the data has length 3 or 4 it will be set as
        `True`. If `False` the image is interpreted as a luminance image.
    colormap : str, napari.utils.Colormap, tuple, dict
        Colormap to use for luminance images. If a string must be the name
        of a supported colormap from vispy or matplotlib. If a tuple the
        first value must be a string to assign as a name to a colormap and
        the second item must be a Colormap. If a dict the key must be a
        string to assign as a name to a colormap and the value must be a
        Colormap.
    contrast_limits : list (2,)
        Color limits to be used for determining the colormap bounds for
        luminance images. If not passed is calculated as the min and max of
        the image.
    gamma : float
        Gamma correction for determining colormap linearity. Defaults to 1.
    interpolation : str
        Interpolation mode used by vispy. Must be one of our supported
        modes.
    rendering : str
        Rendering mode used by vispy. Must be one of our supported
        modes.
    depiction : str
        3D Depiction mode used by vispy. Must be one of our supported modes.
    iso_threshold : float
        Threshold for isosurface.
    attenuation : float
        Attenuation rate for attenuated maximum intensity projection.
    name : str
        Name of the layer.
    metadata : dict
        Layer metadata.
    scale : tuple of float
        Scale factors for the layer.
    translate : tuple of float
        Translation values for the layer.
    rotate : float, 3-tuple of float, or n-D array.
        If a float convert into a 2D rotation matrix using that value as an
        angle. If 3-tuple convert into a 3D rotation matrix, using a yaw,
        pitch, roll convention. Otherwise assume an nD rotation. Angles are
        assumed to be in degrees. They can be converted from radians with
        np.degrees if needed.
    shear : 1-D array or n-D array
        Either a vector of upper triangular values, or an nD shear matrix with
        ones along the main diagonal.
    affine : n-D array or napari.utils.transforms.Affine
        (N+1, N+1) affine transformation matrix in homogeneous coordinates.
        The first (N, N) entries correspond to a linear transform and
        the final column is a length N translation vector and a 1 or a napari
        `Affine` transform object. Applied as an extra transform on top of the
        provided scale, rotate, and shear values.
    opacity : float
        Opacity of the layer visual, between 0.0 and 1.0.
    blending : str
        One of a list of preset blending modes that determines how RGB and
        alpha values of the layer visual get mixed. Allowed values are
        {'opaque', 'translucent', and 'additive'}.
    visible : bool
        Whether the layer visual is currently being displayed.
    multiscale : bool
        Whether the data is a multiscale image or not. Multiscale data is
        represented by a list of array like image data. If not specified by
        the user and if the data is a list of arrays that decrease in shape
        then it will be taken to be multiscale. The first image in the list
        should be the largest. Please note multiscale rendering is only
        supported in 2D. In 3D, only the lowest resolution scale is
        displayed.
    cache : bool
        Whether slices of out-of-core datasets should be cached upon retrieval.
        Currently, this only applies to dask arrays.
    plane : dict or SlicingPlane
        Properties defining plane rendering in 3D. Properties are defined in
        data coordinates. Valid dictionary keys are
        {'position', 'normal', 'thickness', and 'enabled'}.
    experimental_clipping_planes : list of dicts, list of ClippingPlane, or ClippingPlaneList
        Each dict defines a clipping plane in 3D in data coordinates.
        Valid dictionary keys are {'position', 'normal', and 'enabled'}.
        Values on the negative side of the normal are discarded if the plane is enabled.

    Attributes
    ----------
    data : array or list of array
        Image data. Can be N dimensional. If the last dimension has length
        3 or 4 can be interpreted as RGB or RGBA if rgb is `True`. If a list
        and arrays are decreasing in shape then the data is treated as a
        multiscale image. Please note multiscale rendering is only
        supported in 2D. In 3D, only the lowest resolution scale is
        displayed.
    metadata : dict
        Image metadata.
    rgb : bool
        Whether the image is rgb RGB or RGBA if rgb. If not
        specified by user and the last dimension of the data has length 3 or 4
        it will be set as `True`. If `False` the image is interpreted as a
        luminance image.
    multiscale : bool
        Whether the data is a multiscale image or not. Multiscale data is
        represented by a list of array like image data. The first image in the
        list should be the largest. Please note multiscale rendering is only
        supported in 2D. In 3D, only the lowest resolution scale is
        displayed.
    mode : str
        Interactive mode. The normal, default mode is PAN_ZOOM, which
        allows for normal interactivity with the canvas.

        In TRANSFORM mode the image can be transformed interactively.
    colormap : 2-tuple of str, napari.utils.Colormap
        The first is the name of the current colormap, and the second value is
        the colormap. Colormaps are used for luminance images, if the image is
        rgb the colormap is ignored.
    colormaps : tuple of str
        Names of the available colormaps.
    contrast_limits : list (2,) of float
        Color limits to be used for determining the colormap bounds for
        luminance images. If the image is rgb the contrast_limits is ignored.
    contrast_limits_range : list (2,) of float
        Range for the color limits for luminance images. If the image is
        rgb the contrast_limits_range is ignored.
    gamma : float
        Gamma correction for determining colormap linearity.
    interpolation : str
        Interpolation mode used by vispy. Must be one of our supported
        modes.
    rendering : str
        Rendering mode used by vispy. Must be one of our supported
        modes.
    depiction : str
        3D Depiction mode used by vispy. Must be one of our supported modes.
    iso_threshold : float
        Threshold for isosurface.
    attenuation : float
        Attenuation rate for attenuated maximum intensity projection.
    plane : SlicingPlane or dict
        Properties defining plane rendering in 3D. Valid dictionary keys are
        {'position', 'normal', 'thickness'}.
    experimental_clipping_planes : ClippingPlaneList
        Clipping planes defined in data coordinates, used to clip the volume.

    Notes
    -----
    _data_view : array (N, M), (N, M, 3), or (N, M, 4)
        Image data for the currently viewed slice. Must be 2D image data, but
        can be multidimensional for RGB or RGBA images if multidimensional is
        `True`.
    _colorbar : array
        Colorbar for current colormap.
    """

    _colormaps = AVAILABLE_COLORMAPS
    _drag_modes = {Mode.TRANSFORM: no_op, Mode.PAN_ZOOM: no_op}
    _move_modes = {
        Mode.TRANSFORM: no_op,
        Mode.PAN_ZOOM: no_op,
    }
    _cursor_modes = {
        Mode.TRANSFORM: 'standard',
        Mode.PAN_ZOOM: 'standard',
    }

    def __init__(
        self,
        data,
        *,
        rgb=None,
        colormap='gray',
        contrast_limits=None,
        gamma=1,
        interpolation='nearest',
        rendering='mip',
        iso_threshold=0.5,
        attenuation=0.05,
        name=None,
        metadata=None,
        scale=None,
        translate=None,
        rotate=None,
        shear=None,
        affine=None,
        opacity=1,
        blending='translucent',
        visible=True,
        multiscale=None,
        cache=True,
        depiction='volume',
        plane=None,
        experimental_clipping_planes=None,
    ):
        if name is None and data is not None:
            name = magic_name(data)

        if isinstance(data, types.GeneratorType):
            data = list(data)

        if getattr(data, 'ndim', 2) < 2:
            raise ValueError(
                trans._('Image data must have at least 2 dimensions.')
            )

        # Determine if data is a multiscale
        self._data_raw = data
        if multiscale is None:
            multiscale, data = guess_multiscale(data)
        elif multiscale and not isinstance(data, MultiScaleData):
            data = MultiScaleData(data)

        # Determine if rgb
        if rgb is None:
            rgb = guess_rgb(data.shape)

        # Determine dimensionality of the data
        ndim = len(data.shape)
        if rgb:
            ndim -= 1

        super().__init__(
            data,
            ndim,
            name=name,
            metadata=metadata,
            scale=scale,
            translate=translate,
            rotate=rotate,
            shear=shear,
            affine=affine,
            opacity=opacity,
            blending=blending,
            visible=visible,
            multiscale=multiscale,
            cache=cache,
            experimental_clipping_planes=experimental_clipping_planes,
        )

        self.events.add(
            mode=Event,
            interpolation=Event,
            rendering=Event,
            depiction=Event,
            iso_threshold=Event,
            attenuation=Event,
        )

        self._array_like = True

        # Set data
        self.rgb = rgb
        self._data = data
        if self.multiscale:
            self._data_level = len(self.data) - 1
            # Determine which level of the multiscale to use for the thumbnail.
            # Pick the smallest level with at least one axis >= 64. This is
            # done to prevent the thumbnail from being from one of the very
            # low resolution layers and therefore being very blurred.
            big_enough_levels = [
                np.any(np.greater_equal(p.shape, 64)) for p in data
            ]
            if np.any(big_enough_levels):
                self._thumbnail_level = np.where(big_enough_levels)[0][-1]
            else:
                self._thumbnail_level = 0
        else:
            self._data_level = 0
            self._thumbnail_level = 0
        displayed_axes = self._displayed_axes
        self.corner_pixels[1][displayed_axes] = self.level_shapes[
            self._data_level
        ][displayed_axes]

        self._new_empty_slice()

        # Set contrast limits, colormaps and plane parameters
        self._gamma = gamma
        self._iso_threshold = iso_threshold
        self._attenuation = attenuation
        self._plane = SlicingPlane(thickness=1, enabled=False, draggable=True)
        self._mode = Mode.PAN_ZOOM
        # Whether to calculate clims on the next set_view_slice
        self._should_calc_clims = False
        if contrast_limits is None:
            if not isinstance(data, np.ndarray):
                dtype = normalize_dtype(getattr(data, 'dtype', None))
                if np.issubdtype(dtype, np.integer):
                    self.contrast_limits_range = get_dtype_limits(dtype)
                else:
                    self.contrast_limits_range = (0, 1)
                self._should_calc_clims = dtype != np.uint8
            else:
                self.contrast_limits_range = self._calc_data_range()
        else:
            self.contrast_limits_range = contrast_limits
        self._contrast_limits = tuple(self.contrast_limits_range)
        self.colormap = colormap
        self.contrast_limits = self._contrast_limits
        self._interpolation = {
            2: Interpolation.NEAREST,
            3: (
                Interpolation3D.NEAREST
                if self.__class__.__name__ == 'Labels'
                else Interpolation3D.LINEAR
            ),
        }
        self.interpolation = interpolation
        self.rendering = rendering
        self.depiction = depiction
        if plane is not None:
            self.plane = plane
        self._reset_plane_parameters()

        # Trigger generation of view slice and thumbnail
        self._update_dims()

    def _new_empty_slice(self):
        """Initialize the current slice to an empty image."""
        wrapper = _weakref_hide(self)
        self._slice = ImageSlice(
            self._get_empty_image(), wrapper._raw_to_displayed, self.rgb
        )
        self._empty = True

    def _get_empty_image(self):
        """Get empty image to use as the default before data is loaded."""
        if self.rgb:
            return np.zeros((1,) * self._ndisplay + (3,))
        else:
            return np.zeros((1,) * self._ndisplay)

    def _get_order(self):
        """Return the order of the displayed dimensions."""
        if self.rgb:
            # if rgb need to keep the final axis fixed during the
            # transpose. The index of the final axis depends on how many
            # axes are displayed.
            return self._dims_displayed_order + (
                max(self._dims_displayed_order) + 1,
            )
        else:
            return self._dims_displayed_order

    @property
    def _data_view(self):
        """Viewable image for the current slice. (compatibility)"""
        return self._slice.image.view

    def _calc_data_range(self, mode='data'):
        if mode == 'data':
            input_data = self.data[-1] if self.multiscale else self.data
        elif mode == 'slice':
            data = self._slice.image.view  # ugh
            input_data = data[-1] if self.multiscale else data
        else:
            raise ValueError(
                trans._(
                    "mode must be either 'data' or 'slice', got {mode!r}",
                    deferred=True,
                    mode=mode,
                )
            )
        return calc_data_range(input_data, rgb=self.rgb)

    @property
    def dtype(self):
        return self._data.dtype

    @property
    def data_raw(self):
        """Data, exactly as provided by the user."""
        return self._data_raw

    @property
    def data(self) -> LayerDataProtocol:
        """Data, possibly in multiscale wrapper. Obeys LayerDataProtocol."""
        return self._data

    @data.setter
<<<<<<< HEAD
    def data(self, data):
        shape_changed = data.shape == self.data.shape
        self._data = data
=======
    def data(
        self, data: Union[LayerDataProtocol, Sequence[LayerDataProtocol]]
    ):
        self._data_raw = data
        # note, we don't support changing multiscale in an Image instance
        self._data = MultiScaleData(data) if self.multiscale else data  # type: ignore
>>>>>>> 674e1766
        self._update_dims()
        self.events.data(value=self.data)
        if self._keep_auto_contrast:
            self.reset_contrast_limits()
        self._set_editable()
        if shape_changed:
            self._reset_plane_parameters()

    def _get_ndim(self):
        """Determine number of dimensions of the layer."""
        return len(self.level_shapes[0])

    @property
    def _extent_data(self) -> np.ndarray:
        """Extent of layer in data coordinates.

        Returns
        -------
        extent_data : array, shape (2, D)
        """
        shape = self.level_shapes[0]
        return np.vstack([np.zeros(len(shape)), shape])

    @property
    def data_level(self):
        """int: Current level of multiscale, or 0 if image."""
        return self._data_level

    @data_level.setter
    def data_level(self, level):
        if self._data_level == level:
            return
        self._data_level = level
        self.refresh()

    @property
    def level_shapes(self):
        """array: Shapes of each level of the multiscale or just of image."""
        shapes = self.data.shapes if self.multiscale else [self.data.shape]
        if self.rgb:
            shapes = [s[:-1] for s in shapes]
        return np.array(shapes)

    @property
    def downsample_factors(self):
        """list: Downsample factors for each level of the multiscale."""
        return np.divide(self.level_shapes[0], self.level_shapes)

    @property
    def iso_threshold(self):
        """float: threshold for isosurface."""
        return self._iso_threshold

    @iso_threshold.setter
    def iso_threshold(self, value):
        self._iso_threshold = value
        self._update_thumbnail()
        self.events.iso_threshold()

    @property
    def attenuation(self):
        """float: attenuation rate for attenuated_mip rendering."""
        return self._attenuation

    @attenuation.setter
    def attenuation(self, value):
        self._attenuation = value
        self._update_thumbnail()
        self.events.attenuation()

    @property
    def interpolation(self):
        """Return current interpolation mode.

        Selects a preset interpolation mode in vispy that determines how volume
        is displayed.  Makes use of the two Texture2D interpolation methods and
        the available interpolation methods defined in
        vispy/gloo/glsl/misc/spatial_filters.frag

        Options include:
        'bessel', 'bicubic', 'bilinear', 'blackman', 'catrom', 'gaussian',
        'hamming', 'hanning', 'hermite', 'kaiser', 'lanczos', 'mitchell',
        'nearest', 'spline16', 'spline36'

        Returns
        -------
        str
            The current interpolation mode
        """
        return str(self._interpolation[self._ndisplay])

    @interpolation.setter
    def interpolation(self, interpolation):
        """Set current interpolation mode."""
        if self._ndisplay == 3:
            self._interpolation[self._ndisplay] = Interpolation3D(
                interpolation
            )
        else:
            self._interpolation[self._ndisplay] = Interpolation(interpolation)
        self.events.interpolation(value=self._interpolation[self._ndisplay])

    @property
<<<<<<< HEAD
    def rendering(self):
        """Return current rendering mode.

        Selects a preset rendering mode in vispy that determines how
        voxel values are interpreted.  Options include:

        * ``translucent``: voxel colors are blended along the view ray until
            the result is opaque.
        * ``mip``: maximum intensity projection. Cast a ray and display the
            maximum value that was encountered.
        * ``minip``: minimum intensity projection. Cast a ray and display the
            minimum value that was encountered.
        * ``attenuated_mip``: attenuated maximum intensity projection. Cast a
            ray and attenuate values based on integral of encountered values,
            display the maximum value that was encountered after attenuation.
            This will make nearer objects appear more prominent.
        * ``additive``: voxel colors are added along the view ray until
            the result is saturated.
        * ``iso``: isosurface. Cast a ray until a certain threshold is
            encountered. At that location, lighting calculations are
            performed to give the visual appearance of a surface.
        * ``average``: average intensity projection. Cast a ray and display the
            average of values that were encountered.

        Returns
        -------
        str
            The current rendering mode
        """
        return str(self._rendering)

    @rendering.setter
    def rendering(self, rendering):
        """Set current rendering mode."""
        self._rendering = Rendering(rendering)
        self.events.rendering()

    @property
    def depiction(self):
        """The current 3D depiction mode.

        Selects a preset depiction mode in vispy
            * volume: images are rendered as 3D volumes.
            * plane: images are rendered as 2D planes embedded in 3D.
        """
        return str(self._depiction)

    @depiction.setter
    def depiction(self, depiction: Union[str, Depiction3D]):
        """Set the current 3D depiction mode."""
        self._depiction = Depiction3D(depiction)
        self._update_plane_callbacks()
        self.events.depiction()

    def _reset_plane_parameters(self):
        """Set plane attributes to something valid."""
        self.plane.position = np.array(self.data.shape) / 2
        self.plane.normal = (1, 0, 0)

    # The following callbacks are added as partials otherwise they are
    # considered as methods on the class, this is similar to this problem:
    # https://stackoverflow.com/questions/40338652/how-to-define-enum-values-that-are-functions
    _plane_drag_callback = partial(move_plane_along_normal)
    _plane_double_click_callback = partial(set_plane_position)

    def _update_plane_callbacks(self):
        """Connect or disconnect plane callbacks as appropriate."""
        plane_drag_callback_connected = (
            self._plane_drag_callback in self.mouse_drag_callbacks
        )
        double_click_callback_connected = (
            self._plane_double_click_callback
            in self.mouse_double_click_callbacks
        )
        if self.depiction == Depiction3D.VOLUME:
            if plane_drag_callback_connected:
                self.mouse_drag_callbacks.remove(self._plane_drag_callback)
            if double_click_callback_connected:
                self.mouse_double_click_callbacks.remove(
                    self._plane_double_click_callback
                )
        elif self.depiction == Depiction3D.PLANE:
            if not plane_drag_callback_connected:
                self.mouse_drag_callbacks.append(self._plane_drag_callback)
            if not double_click_callback_connected:
                self.mouse_double_click_callbacks.append(
                    self._plane_double_click_callback
                )

    @property
    def plane(self):
        return self._plane
=======
    def experimental_slicing_plane(self):
        return self._experimental_slicing_plane
>>>>>>> 674e1766

    @plane.setter
    def plane(self, value: Union[dict, SlicingPlane]):
        self._plane.update(value)

    @property
    def loaded(self):
        """Has the data for this layer been loaded yet.

        With asynchronous loading the layer might exist but its data
        for the current slice has not been loaded.
        """
        return self._slice.loaded

    @property
    def mode(self) -> str:
        """str: Interactive mode

        Interactive mode. The normal, default mode is PAN_ZOOM, which
        allows for normal interactivity with the canvas.

        TRANSFORM allows for manipulation of the layer transform.
        """
        return str(self._mode)

    @mode.setter
    def mode(self, mode):
        mode, changed = self._mode_setter_helper(mode, Mode)
        if not changed:
            return
        assert mode is not None, mode

        if mode == Mode.PAN_ZOOM:
            self.help = ''
        else:
            self.help = trans._(
                'hold <space> to pan/zoom, hold <shift> to preserve aspect ratio and rotate in 45° increments'
            )

        self.events.mode(mode=mode)

    def _raw_to_displayed(self, raw):
        """Determine displayed image from raw image.

        For normal image layers, just return the actual image.

        Parameters
        ----------
        raw : array
            Raw array.

        Returns
        -------
        image : array
            Displayed array.
        """
        image = raw
        return image

    def _set_view_slice(self):
        """Set the view given the indices to slice with."""
        self._new_empty_slice()
        not_disp = self._dims_not_displayed

        # Check if requested slice outside of data range
        indices = np.array(self._slice_indices)
        extent = self._extent_data
        if np.any(
            np.less(
                [indices[ax] for ax in not_disp],
                [extent[0, ax] for ax in not_disp],
            )
        ) or np.any(
            np.greater_equal(
                [indices[ax] for ax in not_disp],
                [extent[1, ax] for ax in not_disp],
            )
        ):
            return
        self._empty = False

        if self.multiscale:
            if self._ndisplay == 3:
                # If 3d redering just show lowest level of multiscale
                warnings.warn(
                    trans._(
                        'Multiscale rendering is only supported in 2D. In 3D, only the lowest resolution scale is displayed',
                        deferred=True,
                    ),
                    category=UserWarning,
                )
                self.data_level = len(self.data) - 1

            # Slice currently viewed level
            level = self.data_level
            indices = np.array(self._slice_indices)
            downsampled_indices = (
                indices[not_disp] / self.downsample_factors[level, not_disp]
            )
            downsampled_indices = np.round(
                downsampled_indices.astype(float)
            ).astype(int)
            downsampled_indices = np.clip(
                downsampled_indices, 0, self.level_shapes[level, not_disp] - 1
            )
            indices[not_disp] = downsampled_indices

            scale = np.ones(self.ndim)
            for d in self._dims_displayed:
                scale[d] = self.downsample_factors[self.data_level][d]
            self._transforms['tile2data'].scale = scale

            if self._ndisplay == 2:
                for d in self._displayed_axes:
                    indices[d] = slice(
                        self.corner_pixels[0, d],
                        self.corner_pixels[1, d],
                        1,
                    )
                self._transforms['tile2data'].translate = (
                    self.corner_pixels[0] * self._transforms['tile2data'].scale
                )
            image = self.data[level][tuple(indices)]
            image_indices = indices

            # Slice thumbnail
            indices = np.array(self._slice_indices)
            downsampled_indices = (
                indices[not_disp]
                / self.downsample_factors[self._thumbnail_level, not_disp]
            )
            downsampled_indices = np.round(
                downsampled_indices.astype(float)
            ).astype(int)
            downsampled_indices = np.clip(
                downsampled_indices,
                0,
                self.level_shapes[self._thumbnail_level, not_disp] - 1,
            )
            indices[not_disp] = downsampled_indices

            thumbnail_source = self.data[self._thumbnail_level][tuple(indices)]
        else:
            self._transforms['tile2data'].scale = np.ones(self.ndim)
            image_indices = self._slice_indices
            image = self.data[image_indices]

            # For single-scale we don't request a separate thumbnail_source
            # from the ChunkLoader because in ImageSlice.chunk_loaded we
            # call request.thumbnail_source() and it knows to just use the
            # image itself is there is no explicit thumbnail_source.
            thumbnail_source = None

        # Load our images, might be sync or async.
        data = self._SliceDataClass(
            self, image_indices, image, thumbnail_source
        )
        self._load_slice(data)
        if self._keep_auto_contrast or self._should_calc_clims:
            self.reset_contrast_limits()
            self._should_calc_clims = False

    @property
    def _SliceDataClass(self):
        # Use special ChunkedSlideData for async.
        if config.async_loading:
            from .experimental._chunked_slice_data import ChunkedSliceData

            return ChunkedSliceData
        return ImageSliceData

    def _load_slice(self, data: ImageSliceData):
        """Load the image and maybe thumbnail source.

        Parameters
        ----------
        data : Slice
        """
        if self._slice.load(data):
            # The load was synchronous.
            self._on_data_loaded(data, sync=True)
        else:
            # The load will be asynchronous. Signal that our self.loaded
            # property is now false, since the load is in progress.
            self.events.loaded()

    def _on_data_loaded(self, data: ImageSliceData, sync: bool) -> None:
        """The given data a was loaded, use it now.

        This routine is called synchronously from _load_async() above, or
        it is called asynchronously sometime later when the ChunkLoader
        finishes loading the data in a worker thread or process.

        Parameters
        ----------
        data : ChunkRequest
            The request that was satisfied/loaded.
        sync : bool
            If True the chunk was loaded synchronously.
        """
        # Transpose after the load.
        data.transpose(self._get_order())

        # Pass the loaded data to the slice.
        if not self._slice.on_loaded(data):
            # Slice rejected it, was it for the wrong indices?
            return

        # Notify the world.
        if self.multiscale:
            self.events.scale()
            self.events.translate()

        # Announcing we are in the loaded state will make our node visible
        # if it was invisible during the load.
        self.events.loaded()

        if not sync:
            # TODO_ASYNC: Avoid calling self.refresh(), because it would
            # call our _set_view_slice(). Do we need a "refresh without
            # set_view_slice()" method that we can call?

            self.events.set_data(value=self._slice)  # update vispy
            self._update_thumbnail()

    def _update_thumbnail(self):
        """Update thumbnail with current image data and colormap."""
        if not self.loaded:
            # ASYNC_TODO: Do not compute the thumbnail until we are loaded.
            # Is there a nicer way to prevent this from getting called?
            return

        image = self._slice.thumbnail.view

        if self._ndisplay == 3 and self.ndim > 2:
            image = np.max(image, axis=0)

        # float16 not supported by ndi.zoom
        dtype = np.dtype(image.dtype)
        if dtype in [np.dtype(np.float16)]:
            image = image.astype(np.float32)

        raw_zoom_factor = np.divide(
            self._thumbnail_shape[:2], image.shape[:2]
        ).min()
        new_shape = np.clip(
            raw_zoom_factor * np.array(image.shape[:2]),
            1,  # smallest side should be 1 pixel wide
            self._thumbnail_shape[:2],
        )
        zoom_factor = tuple(new_shape / image.shape[:2])
        if self.rgb:
            # warning filter can be removed with scipy 1.4
            with warnings.catch_warnings():
                warnings.simplefilter("ignore")
                downsampled = ndi.zoom(
                    image, zoom_factor + (1,), prefilter=False, order=0
                )
            if image.shape[2] == 4:  # image is RGBA
                colormapped = np.copy(downsampled)
                colormapped[..., 3] = downsampled[..., 3] * self.opacity
                if downsampled.dtype == np.uint8:
                    colormapped = colormapped.astype(np.uint8)
            else:  # image is RGB
                if downsampled.dtype == np.uint8:
                    alpha = np.full(
                        downsampled.shape[:2] + (1,),
                        int(255 * self.opacity),
                        dtype=np.uint8,
                    )
                else:
                    alpha = np.full(downsampled.shape[:2] + (1,), self.opacity)
                colormapped = np.concatenate([downsampled, alpha], axis=2)
        else:
            # warning filter can be removed with scipy 1.4
            with warnings.catch_warnings():
                warnings.simplefilter("ignore")
                downsampled = ndi.zoom(
                    image, zoom_factor, prefilter=False, order=0
                )
            low, high = self.contrast_limits
            downsampled = np.clip(downsampled, low, high)
            color_range = high - low
            if color_range != 0:
                downsampled = (downsampled - low) / color_range
            downsampled = downsampled ** self.gamma
            color_array = self.colormap.map(downsampled.ravel())
            colormapped = color_array.reshape(downsampled.shape + (4,))
            colormapped[..., 3] *= self.opacity
        self.thumbnail = colormapped

    def _get_value(self, position):
        """Value of the data at a position in data coordinates.

        Parameters
        ----------
        position : tuple
            Position in data coordinates.

        Returns
        -------
        value : tuple
            Value of the data.
        """
        if self.multiscale:
            # for multiscale data map the coordinate from the data back to
            # the tile
            coord = self._transforms['tile2data'].inverse(position)
        else:
            coord = position

        coord = np.round(coord).astype(int)

        raw = self._slice.image.raw
        if self.rgb:
            shape = raw.shape[:-1]
        else:
            shape = raw.shape

        if all(0 <= c < s for c, s in zip(coord[self._dims_displayed], shape)):
            value = raw[tuple(coord[self._dims_displayed])]
        else:
            value = None

        if self.multiscale:
            value = (self.data_level, value)

        return value

    # For async we add an on_chunk_loaded() method.
    if config.async_loading:

        def on_chunk_loaded(self, request: ChunkRequest) -> None:
            """An asynchronous ChunkRequest was loaded.

            Parameters
            ----------
            request : ChunkRequest
                This request was loaded.
            """
            # Convert the ChunkRequest to SliceData and use it.
            data = self._SliceDataClass.from_request(self, request)
            self._on_data_loaded(data, sync=False)


class Image(_ImageBase):
    @property
    def rendering(self):
        """Return current rendering mode.

        Selects a preset rendering mode in vispy that determines how
        volume is displayed.  Options include:

        * ``translucent``: voxel colors are blended along the view ray until
            the result is opaque.
        * ``mip``: maximum intensity projection. Cast a ray and display the
            maximum value that was encountered.
        * ``minip``: minimum intensity projection. Cast a ray and display the
            minimum value that was encountered.
        * ``attenuated_mip``: attenuated maximum intensity projection. Cast a
            ray and attenuate values based on integral of encountered values,
            display the maximum value that was encountered after attenuation.
            This will make nearer objects appear more prominent.
        * ``additive``: voxel colors are added along the view ray until
            the result is saturated.
        * ``iso``: isosurface. Cast a ray until a certain threshold is
            encountered. At that location, lighning calculations are
            performed to give the visual appearance of a surface.
        * ``average``: average intensity projection. Cast a ray and display the
            average of values that were encountered.

        Returns
        -------
        str
            The current rendering mode
        """
        return str(self._rendering)

    @rendering.setter
    def rendering(self, rendering):
        self._rendering = ImageRendering(rendering)
        self.events.rendering()

    def _get_state(self):
        """Get dictionary of layer state.

        Returns
        -------
        state : dict
            Dictionary of layer state.
        """
        state = self._get_base_state()
        state.update(
            {
                'rgb': self.rgb,
                'multiscale': self.multiscale,
                'colormap': self.colormap.name,
                'contrast_limits': self.contrast_limits,
                'interpolation': self.interpolation,
                'rendering': self.rendering,
                'plane': self.plane.dict(),
                'iso_threshold': self.iso_threshold,
                'attenuation': self.attenuation,
                'gamma': self.gamma,
                'data': self.data,
            }
        )
        return state


if config.async_octree:
    from ..image.experimental.octree_image import _OctreeImageBase

    class Image(Image, _OctreeImageBase):
        pass


class _weakref_hide:
    def __init__(self, obj):
        import weakref

        self.obj = weakref.ref(obj)

    def _raw_to_displayed(self, *args, **kwarg):
        return self.obj()._raw_to_displayed(*args, **kwarg)<|MERGE_RESOLUTION|>--- conflicted
+++ resolved
@@ -4,12 +4,8 @@
 
 import types
 import warnings
-<<<<<<< HEAD
 from functools import partial
-from typing import TYPE_CHECKING, Union
-=======
 from typing import TYPE_CHECKING, Sequence, Union
->>>>>>> 674e1766
 
 import numpy as np
 from scipy import ndimage as ndi
@@ -27,21 +23,13 @@
 from ..utils.layer_utils import calc_data_range
 from ..utils.plane import SlicingPlane
 from ._image_constants import (
-<<<<<<< HEAD
     Depiction3D,
-    Interpolation,
-    Interpolation3D,
-    Mode,
-    Rendering,
-)
-from ._image_mouse_bindings import move_plane_along_normal, set_plane_position
-=======
     ImageRendering,
     Interpolation,
     Interpolation3D,
     Mode,
 )
->>>>>>> 674e1766
+from ._image_mouse_bindings import move_plane_along_normal, set_plane_position
 from ._image_slice import ImageSlice
 from ._image_slice_data import ImageSliceData
 from ._image_utils import guess_multiscale, guess_rgb
@@ -215,15 +203,6 @@
     """
 
     _colormaps = AVAILABLE_COLORMAPS
-    _drag_modes = {Mode.TRANSFORM: no_op, Mode.PAN_ZOOM: no_op}
-    _move_modes = {
-        Mode.TRANSFORM: no_op,
-        Mode.PAN_ZOOM: no_op,
-    }
-    _cursor_modes = {
-        Mode.TRANSFORM: 'standard',
-        Mode.PAN_ZOOM: 'standard',
-    }
 
     def __init__(
         self,
@@ -371,7 +350,6 @@
         self.depiction = depiction
         if plane is not None:
             self.plane = plane
-        self._reset_plane_parameters()
 
         # Trigger generation of view slice and thumbnail
         self._update_dims()
@@ -439,25 +417,17 @@
         return self._data
 
     @data.setter
-<<<<<<< HEAD
-    def data(self, data):
-        shape_changed = data.shape == self.data.shape
-        self._data = data
-=======
     def data(
         self, data: Union[LayerDataProtocol, Sequence[LayerDataProtocol]]
     ):
         self._data_raw = data
         # note, we don't support changing multiscale in an Image instance
         self._data = MultiScaleData(data) if self.multiscale else data  # type: ignore
->>>>>>> 674e1766
         self._update_dims()
         self.events.data(value=self.data)
         if self._keep_auto_contrast:
             self.reset_contrast_limits()
         self._set_editable()
-        if shape_changed:
-            self._reset_plane_parameters()
 
     def _get_ndim(self):
         """Determine number of dimensions of the layer."""
@@ -552,45 +522,6 @@
         else:
             self._interpolation[self._ndisplay] = Interpolation(interpolation)
         self.events.interpolation(value=self._interpolation[self._ndisplay])
-
-    @property
-<<<<<<< HEAD
-    def rendering(self):
-        """Return current rendering mode.
-
-        Selects a preset rendering mode in vispy that determines how
-        voxel values are interpreted.  Options include:
-
-        * ``translucent``: voxel colors are blended along the view ray until
-            the result is opaque.
-        * ``mip``: maximum intensity projection. Cast a ray and display the
-            maximum value that was encountered.
-        * ``minip``: minimum intensity projection. Cast a ray and display the
-            minimum value that was encountered.
-        * ``attenuated_mip``: attenuated maximum intensity projection. Cast a
-            ray and attenuate values based on integral of encountered values,
-            display the maximum value that was encountered after attenuation.
-            This will make nearer objects appear more prominent.
-        * ``additive``: voxel colors are added along the view ray until
-            the result is saturated.
-        * ``iso``: isosurface. Cast a ray until a certain threshold is
-            encountered. At that location, lighting calculations are
-            performed to give the visual appearance of a surface.
-        * ``average``: average intensity projection. Cast a ray and display the
-            average of values that were encountered.
-
-        Returns
-        -------
-        str
-            The current rendering mode
-        """
-        return str(self._rendering)
-
-    @rendering.setter
-    def rendering(self, rendering):
-        """Set current rendering mode."""
-        self._rendering = Rendering(rendering)
-        self.events.rendering()
 
     @property
     def depiction(self):
@@ -647,10 +578,6 @@
     @property
     def plane(self):
         return self._plane
-=======
-    def experimental_slicing_plane(self):
-        return self._experimental_slicing_plane
->>>>>>> 674e1766
 
     @plane.setter
     def plane(self, value: Union[dict, SlicingPlane]):
@@ -675,6 +602,17 @@
         TRANSFORM allows for manipulation of the layer transform.
         """
         return str(self._mode)
+
+    _drag_modes = {Mode.TRANSFORM: no_op, Mode.PAN_ZOOM: no_op}
+
+    _move_modes = {
+        Mode.TRANSFORM: no_op,
+        Mode.PAN_ZOOM: no_op,
+    }
+    _cursor_modes = {
+        Mode.TRANSFORM: 'standard',
+        Mode.PAN_ZOOM: 'standard',
+    }
 
     @mode.setter
     def mode(self, mode):
