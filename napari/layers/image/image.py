--- conflicted
+++ resolved
@@ -929,18 +929,9 @@
         )
         zoom_factor = tuple(new_shape / image.shape[:2])
         if self.rgb:
-<<<<<<< HEAD
-            # warning filter can be removed with scipy 1.4
-            with warnings.catch_warnings():
-                warnings.simplefilter("ignore")
-                downsampled = ndi.zoom(
-                    image, (*zoom_factor, 1), prefilter=False, order=0
-                )
-=======
             downsampled = ndi.zoom(
                 image, zoom_factor + (1,), prefilter=False, order=0
             )
->>>>>>> 7ae2404f
             if image.shape[2] == 4:  # image is RGBA
                 colormapped = np.copy(downsampled)
                 colormapped[..., 3] = downsampled[..., 3] * self.opacity
