from __future__ import annotations

import itertools
import os.path
import warnings
from abc import ABC, abstractmethod
from collections import defaultdict, namedtuple
from contextlib import contextmanager
from functools import cached_property
from typing import List, Optional, Tuple, Union

import magicgui as mgui
import numpy as np
from npe2 import plugin_manager as pm

from napari.layers.base._base_constants import Blending
from napari.layers.utils._slice_input import _SliceInput
from napari.layers.utils.interactivity_utils import (
    drag_data_to_projected_distance,
)
<<<<<<< HEAD
from ...utils.events import EmitterGroup, Event
from ...utils.events.event import WarningEmitter
from ...utils.geometry import (
    find_front_back_face,
    intersect_line_with_axis_aligned_bounding_box_3d,
)
from ...utils.key_bindings import KeymapProvider
from ...utils.mouse_bindings import MousemapProvider
from ...utils.naming import magic_name
from ...utils.status_messages import generate_layer_coords_status
from ...utils.transforms import Affine, CompositeAffine, TransformChain
from ...utils.translations import trans
from ...utils.tree import Node
from ..utils.interactivity_utils import drag_data_to_projected_distance
from ..utils.layer_utils import (
=======
from napari.layers.utils.layer_utils import (
>>>>>>> 37adbce0
    coerce_affine,
    compute_multiscale_level_and_corners,
    convert_to_uint8,
    dims_displayed_world_to_layer,
    get_extent_world,
)
from napari.layers.utils.plane import ClippingPlane, ClippingPlaneList
from napari.utils._dask_utils import configure_dask
from napari.utils._magicgui import (
    add_layer_to_viewer,
    add_layers_to_viewer,
    get_layers,
)
from napari.utils.events import EmitterGroup, Event
from napari.utils.events.event import WarningEmitter
from napari.utils.geometry import (
    find_front_back_face,
    intersect_line_with_axis_aligned_bounding_box_3d,
)
from napari.utils.key_bindings import KeymapProvider
from napari.utils.mouse_bindings import MousemapProvider
from napari.utils.naming import magic_name
from napari.utils.status_messages import generate_layer_coords_status
from napari.utils.transforms import Affine, CompositeAffine, TransformChain
from napari.utils.translations import trans

Extent = namedtuple('Extent', 'data world step')


def no_op(layer: Layer, event: Event) -> None:
    """
    A convenient no-op event for the layer mouse binding.

    This makes it easier to handle many cases by inserting this as
    as place holder

    Parameters
    ----------
    layer : Layer
        Current layer on which this will be bound as a callback
    event : Event
        event that triggered this mouse callback.

    Returns
    -------
    None

    """
    return None


@mgui.register_type(choices=get_layers, return_callback=add_layer_to_viewer)
class Layer(KeymapProvider, MousemapProvider, Node, ABC):
    """Base layer class.

    Parameters
    ----------
    name : str
        Name of the layer.
    metadata : dict
        Layer metadata.
    scale : tuple of float
        Scale factors for the layer.
    translate : tuple of float
        Translation values for the layer.
    rotate : float, 3-tuple of float, or n-D array.
        If a float convert into a 2D rotation matrix using that value as an
        angle. If 3-tuple convert into a 3D rotation matrix, using a yaw,
        pitch, roll convention. Otherwise assume an nD rotation. Angles are
        assumed to be in degrees. They can be converted from radians with
        np.degrees if needed.
    shear : 1-D array or n-D array
        Either a vector of upper triangular values, or an nD shear matrix with
        ones along the main diagonal.
    affine : n-D array or napari.utils.transforms.Affine
        (N+1, N+1) affine transformation matrix in homogeneous coordinates.
        The first (N, N) entries correspond to a linear transform and
        the final column is a length N translation vector and a 1 or a napari
        `Affine` transform object. Applied as an extra transform on top of the
        provided scale, rotate, and shear values.
    opacity : float
        Opacity of the layer visual, between 0.0 and 1.0.
    blending : str
        One of a list of preset blending modes that determines how RGB and
        alpha values of the layer visual get mixed. Allowed values are
        {'opaque', 'translucent', 'translucent_no_depth', 'additive', and 'minimum'}.
    visible : bool
        Whether the layer visual is currently being displayed.
    multiscale : bool
        Whether the data is multiscale or not. Multiscale data is
        represented by a list of data objects and should go from largest to
        smallest.

    Attributes
    ----------
    name : str
        Unique name of the layer.
    opacity : float
        Opacity of the layer visual, between 0.0 and 1.0.
    visible : bool
        Whether the layer visual is currently being displayed.
    blending : Blending
        Determines how RGB and alpha values get mixed.

        * ``Blending.OPAQUE``
          Allows for only the top layer to be visible and corresponds to
          ``depth_test=True``, ``cull_face=False``, ``blend=False``.
        * ``Blending.TRANSLUCENT``
          Allows for multiple layers to be blended with different opacity and
          corresponds to ``depth_test=True``, ``cull_face=False``,
          ``blend=True``, ``blend_func=('src_alpha', 'one_minus_src_alpha')``,
          and ``blend_equation=('func_add')``.
        * ``Blending.TRANSLUCENT_NO_DEPTH``
          Allows for multiple layers to be blended with different opacity, but
          no depth testing is performed. Corresponds to ``depth_test=False``,
          ``cull_face=False``, ``blend=True``,
          ``blend_func=('src_alpha', 'one_minus_src_alpha')``, and
          ``blend_equation=('func_add')``.
        * ``Blending.ADDITIVE``
          Allows for multiple layers to be blended together with different
          colors and opacity. Useful for creating overlays. It corresponds to
          ``depth_test=False``, ``cull_face=False``, ``blend=True``,
          ``blend_func=('src_alpha', 'one')``, and ``blend_equation=('func_add')``.
        * ``Blending.MINIMUM``
            Allows for multiple layers to be blended together such that
            the minimum of each RGB component and alpha are selected.
            Useful for creating overlays with inverted colormaps. It
            corresponds to ``depth_test=False``, ``cull_face=False``, ``blend=True``,
            ``blend_equation=('min')``.
    scale : tuple of float
        Scale factors for the layer.
    translate : tuple of float
        Translation values for the layer.
    rotate : float, 3-tuple of float, or n-D array.
        If a float convert into a 2D rotation matrix using that value as an
        angle. If 3-tuple convert into a 3D rotation matrix, using a yaw,
        pitch, roll convention. Otherwise assume an nD rotation. Angles are
        assumed to be in degrees. They can be converted from radians with
        np.degrees if needed.
    shear : 1-D array or n-D array
        Either a vector of upper triangular values, or an nD shear matrix with
        ones along the main diagonal.
    affine : n-D array or napari.utils.transforms.Affine
        (N+1, N+1) affine transformation matrix in homogeneous coordinates.
        The first (N, N) entries correspond to a linear transform and
        the final column is a length N translation vector and a 1 or a napari
        `Affine` transform object. Applied as an extra transform on top of the
        provided scale, rotate, and shear values.
    multiscale : bool
        Whether the data is multiscale or not. Multiscale data is
        represented by a list of data objects and should go from largest to
        smallest.
    cache : bool
        Whether slices of out-of-core datasets should be cached upon retrieval.
        Currently, this only applies to dask arrays.
    z_index : int
        Depth of the layer visual relative to other visuals in the scenecanvas.
    corner_pixels : array
        Coordinates of the top-left and bottom-right canvas pixels in the data
        coordinates of each layer. For multiscale data the coordinates are in
        the space of the currently viewed data level, not the highest resolution
        level.
    ndim : int
        Dimensionality of the layer.
    thumbnail : (N, M, 4) array
        Array of thumbnail data for the layer.
    status : str
        Displayed in status bar bottom left.
    help : str
        Displayed in status bar bottom right.
    interactive : bool
        Determine if canvas pan/zoom interactivity is enabled.
    cursor : str
        String identifying which cursor displayed over canvas.
    cursor_size : int | None
        Size of cursor if custom. None yields default size
    scale_factor : float
        Conversion factor from canvas coordinates to image coordinates, which
        depends on the current zoom level.
    source : Source
        source of the layer (such as a plugin or widget)

    Notes
    -----
    Must define the following:

    * `_extent_data`: property
    * `data` property (setter & getter)

    May define the following:

    * `_set_view_slice()`: called to set currently viewed slice
    * `_basename()`: base/default name of the layer
    """

    def __init__(
        self,
        data,
        ndim,
        *,
        name=None,
        metadata=None,
        scale=None,
        translate=None,
        rotate=None,
        shear=None,
        affine=None,
        opacity=1,
        blending='translucent',
        visible=True,
        multiscale=False,
        cache=True,  # this should move to future "data source" object.
        experimental_clipping_planes=None,
    ):
        super().__init__()

        if name is None and data is not None:
            name = magic_name(data)

        if scale is not None and not np.all(scale):
            raise ValueError(
                trans._(
                    "Layer {name} is invalid because it has scale values of 0. The layer's scale is currently {scale}",
                    deferred=True,
                    name=repr(name),
                    scale=repr(scale),
                )
            )

        # Needs to be imported here to avoid circular import in _source
        from napari.layers._source import current_source

        self._source = current_source()
        self.dask_optimized_slicing = configure_dask(data, cache)
        self._metadata = dict(metadata or {})
        self._opacity = opacity
        self._blending = Blending(blending)
        self._visible = visible
        self._freeze = False
        self._status = 'Ready'
        self._help = ''
        self._cursor = 'standard'
        self._cursor_size = 1
        self._interactive = True
        self._value = None
        self.scale_factor = 1
        self.multiscale = multiscale
        self._experimental_clipping_planes = ClippingPlaneList()

        self._ndim = ndim

        self._slice_input = _SliceInput(
            ndisplay=2,
            point=(0,) * ndim,
            order=tuple(range(ndim)),
        )

        self._construct_transform_chain(
            ndim=ndim,
            scale=scale,
            translate=translate,
            rotate=rotate,
            shear=shear,
            affine=affine,
        )

        self.corner_pixels = np.zeros((2, ndim), dtype=int)
        self._editable = True
        self._array_like = False

        self._thumbnail_shape = (32, 32, 4)
        self._thumbnail = np.zeros(self._thumbnail_shape, dtype=np.uint8)
        self._update_properties = True
        self._name = ''
        self.experimental_clipping_planes = experimental_clipping_planes

        # do not override events if they exist already (layergroup)
        if not hasattr(self, 'events'):
            self.events = EmitterGroup(source=self)

        self.events.add(
            refresh=Event,
            set_data=Event,
            blending=Event,
            opacity=Event,
            visible=Event,
            scale=Event,
            translate=Event,
            rotate=Event,
            shear=Event,
            affine=Event,
            data=Event,
            name=Event,
            thumbnail=Event,
            status=Event,
            help=Event,
            interactive=Event,
            cursor=Event,
            cursor_size=Event,
            editable=Event,
            loaded=Event,
            extent=Event,
            _ndisplay=Event,
            select=WarningEmitter(
                trans._(
                    "'layer.events.select' is deprecated and will be removed in napari v0.4.9, use 'viewer.layers.selection.events.changed' instead, and inspect the 'added' attribute on the event.",
                    deferred=True,
                ),
                type='select',
            ),
            deselect=WarningEmitter(
                trans._(
                    "'layer.events.deselect' is deprecated and will be removed in napari v0.4.9, use 'viewer.layers.selection.events.changed' instead, and inspect the 'removed' attribute on the event.",
                    deferred=True,
                ),
                type='deselect',
            ),
        )
        self.name = name

    def __str__(self):
        """Return self.name."""
        return self.name

    def __repr__(self):
        cls = type(self)
        return f"<{cls.__name__} layer {repr(self.name)} at {hex(id(self))}>"

    def _mode_setter_helper(self, mode, Modeclass):
        """
        Helper to manage callbacks in multiple layers

        Parameters
        ----------
        mode : Modeclass | str
            New mode for the current layer.
        Modeclass : Enum
            Enum for the current class representing the modes it can takes,
            this is usually specific on each subclass.

        Returns
        -------
        tuple (new Mode, mode changed)

        """
        mode = Modeclass(mode)
        assert mode is not None
        if not self.editable:
            mode = Modeclass.PAN_ZOOM
        if mode == self._mode:
            return mode, False
        if mode.value not in Modeclass.keys():
            raise ValueError(
                trans._(
                    "Mode not recognized: {mode}", deferred=True, mode=mode
                )
            )
        old_mode = self._mode
        self._mode = mode

        for callback_list, mode_dict in [
            (self.mouse_drag_callbacks, self._drag_modes),
            (self.mouse_move_callbacks, self._move_modes),
            (
                self.mouse_double_click_callbacks,
                getattr(
                    self, '_double_click_modes', defaultdict(lambda: no_op)
                ),
            ),
        ]:
            if mode_dict[old_mode] in callback_list:
                callback_list.remove(mode_dict[old_mode])
            callback_list.append(mode_dict[mode])
        self.cursor = self._cursor_modes[mode]

        self.interactive = mode == Modeclass.PAN_ZOOM
        return mode, True

    @classmethod
    def _basename(cls):
        return f'{cls.__name__}'

    @property
    def name(self):
        """str: Unique name of the layer."""
        return self._name

    @name.setter
    def name(self, name):
        if name == self.name:
            return
        if not name:
            name = self._basename()
        self._name = str(name)
        self.events.name()

    @property
    def metadata(self) -> dict:
        """Key/value map for user-stored data."""
        return self._metadata

    @metadata.setter
    def metadata(self, value: dict) -> None:
        self._metadata.clear()
        self._metadata.update(value)

    @property
    def source(self):
        return self._source

    @property
    def loaded(self) -> bool:
        """Return True if this layer is fully loaded in memory.

        This base class says that layers are permanently in the loaded state.
        Derived classes that do asynchronous loading can override this.
        """
        return True

    @property
    def opacity(self):
        """float: Opacity value between 0.0 and 1.0."""
        return self._opacity

    @opacity.setter
    def opacity(self, opacity):
        if not 0.0 <= opacity <= 1.0:
            raise ValueError(
                trans._(
                    'opacity must be between 0.0 and 1.0; got {opacity}',
                    deferred=True,
                    opacity=opacity,
                )
            )

        self._opacity = opacity
        self._update_thumbnail()
        self.events.opacity()

    @property
    def blending(self):
        """Blending mode: Determines how RGB and alpha values get mixed.

        Blending.OPAQUE
            Allows for only the top layer to be visible and corresponds to
            depth_test=True, cull_face=False, blend=False.
        Blending.TRANSLUCENT
            Allows for multiple layers to be blended with different opacity
            and corresponds to depth_test=True, cull_face=False,
            blend=True, blend_func=('src_alpha', 'one_minus_src_alpha'),
            and blend_equation=('func_add').
        Blending.TRANSLUCENT_NO_DEPTH
          Allows for multiple layers to be blended with different opacity, but
          no depth testing is performed. Corresponds to ``depth_test=False``,
          cull_face=False, blend=True, blend_func=('src_alpha', 'one_minus_src_alpha'),
          and blend_equation=('func_add').
        Blending.ADDITIVE
            Allows for multiple layers to be blended together with
            different colors and opacity. Useful for creating overlays. It
            corresponds to depth_test=False, cull_face=False, blend=True,
            blend_func=('src_alpha', 'one'), and blend_equation=('func_add').
        Blending.MINIMUM
            Allows for multiple layers to be blended together such that
            the minimum of each RGB component and alpha are selected.
            Useful for creating overlays with inverted colormaps. It
            corresponds to depth_test=False, cull_face=False, blend=True,
            blend_equation=('min').
        """
        return str(self._blending)

    @blending.setter
    def blending(self, blending):
        self._blending = Blending(blending)
        self.events.blending()

    @property
    def visible(self):
        """bool: Whether the visual is currently being displayed."""
        return self._visible

    @visible.setter
    def visible(self, visibility):
        self._visible = visibility
        self.refresh()
        self.events.visible()
        self.editable = self._set_editable() if self.visible else False

    @property
    def editable(self):
        """bool: Whether the current layer data is editable from the viewer."""
        return self._editable

    @editable.setter
    def editable(self, editable):
        if self._editable == editable:
            return
        self._editable = editable
        self._set_editable(editable=editable)
        self.events.editable()

    def _construct_transform_chain(
        self, ndim, scale, translate, rotate, shear, affine
    ):
        """
        Create a transform chain consisting of four transforms:
        1. `tile2data`: An initial transform only needed to display tiles
          of an image. It maps pixels of the tile into the coordinate space
          of the full resolution data and can usually be represented by a
          scale factor and a translation. A common use case is viewing part
          of lower resolution level of a multiscale image, another is using a
          downsampled version of an image when the full image size is larger
          than the maximum allowed texture size of your graphics card.
        2. `data2physical`: The main transform mapping data to a world-like
          physical coordinate that may also encode acquisition parameters or
          sample spacing.
        3. `physical2world`: An extra transform applied in world-coordinates that
          typically aligns this layer with another.
        4. `world2grid`: An additional transform mapping world-coordinates
          into a grid for looking at layers side-by-side.
        """
        if scale is None:
            scale = [1] * ndim
        if translate is None:
            translate = [0] * ndim
        self._transforms = TransformChain(
            [
                Affine(np.ones(ndim), np.zeros(ndim), name='tile2data'),
                CompositeAffine(
                    scale,
                    translate,
                    rotate=rotate,
                    shear=shear,
                    ndim=ndim,
                    name='data2physical',
                ),
                coerce_affine(affine, ndim=ndim, name='physical2world'),
                Affine(np.ones(ndim), np.zeros(ndim), name='world2grid'),
            ]
        )

    @property
    def scale(self):
        """list: Anisotropy factors to scale data into world coordinates."""
        return self._transforms['data2physical'].scale

    @scale.setter
    def scale(self, scale):
        if scale is None:
            scale = [1] * self.ndim
        self._transforms['data2physical'].scale = np.array(scale)
        self._clear_extent()
        self.events.scale()

    @property
    def translate(self):
        """list: Factors to shift the layer by in units of world coordinates."""
        return self._transforms['data2physical'].translate

    @translate.setter
    def translate(self, translate):
        self._transforms['data2physical'].translate = np.array(translate)
        self._clear_extent()
        self.events.translate()

    @property
    def rotate(self):
        """array: Rotation matrix in world coordinates."""
        return self._transforms['data2physical'].rotate

    @rotate.setter
    def rotate(self, rotate):
        self._transforms['data2physical'].rotate = rotate
        self._clear_extent()
        self.events.rotate()

    @property
    def shear(self):
        """array: Shear matrix in world coordinates."""
        return self._transforms['data2physical'].shear

    @shear.setter
    def shear(self, shear):
        self._transforms['data2physical'].shear = shear
        self._clear_extent()
        self.events.shear()

    @property
    def affine(self):
        """napari.utils.transforms.Affine: Extra affine transform to go from physical to world coordinates."""
        return self._transforms['physical2world']

    @affine.setter
    def affine(self, affine):
        # Assignment by transform name is not supported by TransformChain and
        # EventedList, so use the integer index instead. For more details, see:
        # https://github.com/napari/napari/issues/3058
        self._transforms[2] = coerce_affine(
            affine, ndim=self.ndim, name='physical2world'
        )
        self._clear_extent()
        self.events.affine()

    @property
    def translate_grid(self):
        warnings.warn(
            trans._(
                "translate_grid will become private in v0.4.14. See Layer.translate or Layer.data_to_world() instead.",
            ),
            DeprecationWarning,
            stacklevel=2,
        )
        return self._translate_grid

    @translate_grid.setter
    def translate_grid(self, translate_grid):
        warnings.warn(
            trans._(
                "translate_grid will become private in v0.4.14. See Layer.translate or Layer.data_to_world() instead.",
            ),
            DeprecationWarning,
            stacklevel=2,
        )
        self._translate_grid = translate_grid

    @property
    def _translate_grid(self):
        """list: Factors to shift the layer by."""
        return self._transforms['world2grid'].translate

    @_translate_grid.setter
    def _translate_grid(self, translate_grid):
        if np.all(self._translate_grid == translate_grid):
            return
        self._transforms['world2grid'].translate = np.array(translate_grid)
        self.events.translate()

    @property
    def _is_moving(self):
        return self._private_is_moving

    @_is_moving.setter
    def _is_moving(self, value):
        assert value in (True, False)
        if value:
            assert self._moving_coordinates is not None
        self._private_is_moving = value

    def _update_dims(self):
        """Update the dimensionality of transforms and slices when data changes."""
        ndim = self._get_ndim()

        old_ndim = self._ndim
        if old_ndim > ndim:
            keep_axes = range(old_ndim - ndim, old_ndim)
            self._transforms = self._transforms.set_slice(keep_axes)
        elif old_ndim < ndim:
            new_axes = range(ndim - old_ndim)
            self._transforms = self._transforms.expand_dims(new_axes)

        self._slice_input = self._slice_input.with_ndim(ndim)

        self._ndim = ndim

        self._clear_extent()

    @property
    @abstractmethod
    def data(self):
        # user writes own docstring
        raise NotImplementedError()

    @data.setter
    @abstractmethod
    def data(self, data):
        raise NotImplementedError()

    @property
    @abstractmethod
    def _extent_data(self) -> np.ndarray:
        """Extent of layer in data coordinates.

        Returns
        -------
        extent_data : array, shape (2, D)
        """
        raise NotImplementedError()

    @property
    def _extent_world(self) -> np.ndarray:
        """Range of layer in world coordinates.

        Returns
        -------
        extent_world : array, shape (2, D)
        """
        # Get full nD bounding box
        return get_extent_world(
            self._extent_data, self._data_to_world, self._array_like
        )

    @cached_property
    def extent(self) -> Extent:
        """Extent of layer in data and world coordinates."""
        extent_data = self._extent_data
        data_to_world = self._data_to_world
        extent_world = get_extent_world(
            extent_data, data_to_world, self._array_like
        )
        return Extent(
            data=extent_data,
            world=extent_world,
            step=abs(data_to_world.scale),
        )

    def _clear_extent(self):
        """Clears the cached extent.

        This should be called whenever this data or transform information
        changes, and should be called before any related events get emitted
        so that they use the updated extent values.
        """
        if 'extent' in self.__dict__:
            del self.extent
        self.events.extent()
        self.refresh()

    @property
    def _slice_indices(self):
        """(D, ) array: Slice indices in data coordinates."""
        if len(self._slice_input.not_displayed) == 0:
            # All dims are displayed dimensions
            return (slice(None),) * self.ndim
        return self._slice_input.data_indices(
            self._data_to_world.inverse,
            getattr(self, '_round_index', True),
        )

    @abstractmethod
    def _get_ndim(self):
        raise NotImplementedError()

    def _set_editable(self, editable=None):
        if editable is None:
            self.editable = True

    def _get_base_state(self):
        """Get dictionary of attributes on base layer.

        Returns
        -------
        state : dict
            Dictionary of attributes on base layer.
        """
        base_dict = {
            'name': self.name,
            'metadata': self.metadata,
            'scale': list(self.scale),
            'translate': list(self.translate),
            'rotate': [list(r) for r in self.rotate],
            'shear': list(self.shear),
            'affine': self.affine.affine_matrix,
            'opacity': self.opacity,
            'blending': self.blending,
            'visible': self.visible,
            'experimental_clipping_planes': [
                plane.dict() for plane in self.experimental_clipping_planes
            ],
        }
        return base_dict

    @abstractmethod
    def _get_state(self):
        raise NotImplementedError()

    @property
    def _type_string(self):
        return self.__class__.__name__.lower()

    def as_layer_data_tuple(self):
        state = self._get_state()
        state.pop('data', None)
        return self.data, state, self._type_string

    @property
    def thumbnail(self):
        """array: Integer array of thumbnail for the layer"""
        return self._thumbnail

    @thumbnail.setter
    def thumbnail(self, thumbnail):
        if 0 in thumbnail.shape:
            thumbnail = np.zeros(self._thumbnail_shape, dtype=np.uint8)
        if thumbnail.dtype != np.uint8:
            with warnings.catch_warnings():
                warnings.simplefilter("ignore")
                thumbnail = convert_to_uint8(thumbnail)

        padding_needed = np.subtract(self._thumbnail_shape, thumbnail.shape)
        pad_amounts = [(p // 2, (p + 1) // 2) for p in padding_needed]
        thumbnail = np.pad(thumbnail, pad_amounts, mode='constant')

        # blend thumbnail with opaque black background
        background = np.zeros(self._thumbnail_shape, dtype=np.uint8)
        background[..., 3] = 255

        f_dest = thumbnail[..., 3][..., None] / 255
        f_source = 1 - f_dest
        thumbnail = thumbnail * f_dest + background * f_source

        self._thumbnail = thumbnail.astype(np.uint8)
        self.events.thumbnail()

    @property
    def ndim(self):
        """int: Number of dimensions in the data."""
        return self._ndim

    @property
    def help(self):
        """str: displayed in status bar bottom right."""
        return self._help

    @help.setter
    def help(self, help):
        if help == self.help:
            return
        self._help = help
        self.events.help(help=help)

    @property
    def interactive(self):
        """bool: Determine if canvas pan/zoom interactivity is enabled."""
        return self._interactive

    @interactive.setter
    def interactive(self, interactive):
        if interactive == self._interactive:
            return
        self._interactive = interactive
        self.events.interactive(interactive=interactive)

    @property
    def cursor(self):
        """str: String identifying cursor displayed over canvas."""
        return self._cursor

    @cursor.setter
    def cursor(self, cursor):
        if cursor == self.cursor:
            return
        self._cursor = cursor
        self.events.cursor(cursor=cursor)

    @property
    def cursor_size(self):
        """int | None: Size of cursor if custom. None yields default size."""
        return self._cursor_size

    @cursor_size.setter
    def cursor_size(self, cursor_size):
        if cursor_size == self.cursor_size:
            return
        self._cursor_size = cursor_size
        self.events.cursor_size(cursor_size=cursor_size)

    @property
    def experimental_clipping_planes(self):
        return self._experimental_clipping_planes

    @experimental_clipping_planes.setter
    def experimental_clipping_planes(
        self,
        value: Union[
            dict,
            ClippingPlane,
            List[Union[ClippingPlane, dict]],
            ClippingPlaneList,
        ],
    ):
        self._experimental_clipping_planes.clear()
        if value is None:
            return

        if isinstance(value, (ClippingPlane, dict)):
            value = [value]
        for new_plane in value:
            plane = ClippingPlane()
            plane.update(new_plane)
            self._experimental_clipping_planes.append(plane)

    def set_view_slice(self):
        with self.dask_optimized_slicing():
            self._set_view_slice()

    @abstractmethod
    def _set_view_slice(self):
        raise NotImplementedError()

    def _slice_dims(self, point=None, ndisplay=2, order=None):
        """Slice data with values from a global dims model.

        Note this will likely be moved off the base layer soon.

        Parameters
        ----------
        point : list
            Values of data to slice at in world coordinates.
        ndisplay : int
            Number of dimensions to be displayed.
        order : list of int
            Order of dimensions, where last `ndisplay` will be
            rendered in canvas.
        """
        slice_input = self._make_slice_input(point, ndisplay, order)

        if self._slice_input == slice_input:
            return

        old_ndisplay = self._slice_input.ndisplay
        self._slice_input = slice_input

        if old_ndisplay != ndisplay:
            self.events._ndisplay()

        self.refresh()
        self._set_editable()

    def _make_slice_input(
        self, point=None, ndisplay=2, order=None
    ) -> _SliceInput:
        if point is None:
            point = (0,) * self.ndim
        else:
            point = tuple(point)

        ndim = len(point)

        if order is None:
            order = tuple(range(ndim))

        # Correspondence between dimensions across all layers and
        # dimensions of this layer.
        point = point[-self.ndim :]
        order = tuple(
            self._world_to_layer_dims(world_dims=order, ndim_world=ndim)
        )

        return _SliceInput(
            ndisplay=ndisplay,
            point=point,
            order=order,
        )

    @abstractmethod
    def _update_thumbnail(self):
        raise NotImplementedError()

    @abstractmethod
    def _get_value(self, position):
        """Value of the data at a position in data coordinates.

        Parameters
        ----------
        position : tuple
            Position in data coordinates.

        Returns
        -------
        value : tuple
            Value of the data.
        """
        raise NotImplementedError()

    def get_value(
        self,
        position: Tuple[float],
        *,
        view_direction: Optional[np.ndarray] = None,
        dims_displayed: Optional[List[int]] = None,
        world=False,
    ):
        """Value of the data at a position.

        If the layer is not visible, return None.

        Parameters
        ----------
        position : tuple of float
            Position in either data or world coordinates.
        view_direction : Optional[np.ndarray]
            A unit vector giving the direction of the ray in nD world coordinates.
            The default value is None.
        dims_displayed : Optional[List[int]]
            A list of the dimensions currently being displayed in the viewer.
            The default value is None.
        world : bool
            If True the position is taken to be in world coordinates
            and converted into data coordinates. False by default.

        Returns
        -------
        value : tuple, None
            Value of the data. If the layer is not visible return None.
        """
        if self.visible:
            if world:
                ndim_world = len(position)

                if dims_displayed is not None:
                    # convert the dims_displayed to the layer dims.This accounts
                    # for differences in the number of dimensions in the world
                    # dims versus the layer and for transpose and rolls.
                    dims_displayed = dims_displayed_world_to_layer(
                        dims_displayed,
                        ndim_world=ndim_world,
                        ndim_layer=self.ndim,
                    )
                position = self.world_to_data(position)

            if (dims_displayed is not None) and (view_direction is not None):
                if len(dims_displayed) == 2 or self.ndim == 2:
                    value = self._get_value(position=tuple(position))

                elif len(dims_displayed) == 3:
                    view_direction = self._world_to_data_ray(
                        list(view_direction)
                    )
                    start_point, end_point = self.get_ray_intersections(
                        position=position,
                        view_direction=view_direction,
                        dims_displayed=dims_displayed,
                        world=False,
                    )
                    value = self._get_value_3d(
                        start_point=start_point,
                        end_point=end_point,
                        dims_displayed=dims_displayed,
                    )
            else:
                value = self._get_value(position)

        else:
            value = None
        # This should be removed as soon as possible, it is still
        # used in Points and Shapes.
        self._value = value
        return value

    def _get_value_3d(
        self,
        start_point: np.ndarray,
        end_point: np.ndarray,
        dims_displayed: List[int],
    ) -> Union[float, int]:
        """Get the layer data value along a ray

        Parameters
        ----------
        start_point : np.ndarray
            The start position of the ray used to interrogate the data.
        end_point : np.ndarray
            The end position of the ray used to interrogate the data.
        dims_displayed : List[int]
            The indices of the dimensions currently displayed in the Viewer.

        Returns
        -------
        value
            The data value along the supplied ray.

        """
        return None

    def projected_distance_from_mouse_drag(
        self,
        start_position: np.ndarray,
        end_position: np.ndarray,
        view_direction: np.ndarray,
        vector: np.ndarray,
        dims_displayed: Union[List, np.ndarray],
    ):
        """Calculate the length of the projection of a line between two mouse
        clicks onto a vector (or array of vectors) in data coordinates.

        Parameters
        ----------
        start_position : np.ndarray
            Starting point of the drag vector in data coordinates
        end_position : np.ndarray
            End point of the drag vector in data coordinates
        view_direction : np.ndarray
            Vector defining the plane normal of the plane onto which the drag
            vector is projected.
        vector : np.ndarray
            (3,) unit vector or (n, 3) array thereof on which to project the drag
            vector from start_event to end_event. This argument is defined in data
            coordinates.
        dims_displayed : Union[List, np.ndarray]
            (3,) list of currently displayed dimensions

        Returns
        -------
        projected_distance : (1, ) or (n, ) np.ndarray of float
        """
        start_position = self._world_to_displayed_data(
            start_position, dims_displayed
        )
        end_position = self._world_to_displayed_data(
            end_position, dims_displayed
        )
        view_direction = self._world_to_displayed_data_ray(
            view_direction, dims_displayed
        )
        return drag_data_to_projected_distance(
            start_position, end_position, view_direction, vector
        )

    @contextmanager
    def block_update_properties(self):
        previous = self._update_properties
        self._update_properties = False
        try:
            yield
        finally:
            self._update_properties = previous

    def _set_highlight(self, force=False):
        """Render layer highlights when appropriate.

        Parameters
        ----------
        force : bool
            Bool that forces a redraw to occur when `True`.
        """
        pass

    def refresh(self, event=None):
        """Refresh all layer data based on current view slice."""
        if self.visible:
            self.set_view_slice()
            self.events.set_data()
            self._update_thumbnail()
            self._set_highlight(force=True)

    def world_to_data(self, position):
        """Convert from world coordinates to data coordinates.

        Parameters
        ----------
        position : tuple, list, 1D array
            Position in world coordinates. If longer then the
            number of dimensions of the layer, the later
            dimensions will be used.

        Returns
        -------
        tuple
            Position in data coordinates.
        """
        if len(position) >= self.ndim:
            coords = list(position[-self.ndim :])
        else:
            coords = [0] * (self.ndim - len(position)) + list(position)

        return tuple(self._transforms[1:].simplified.inverse(coords))

    def data_to_world(self, position):
        """Convert from data coordinates to world coordinates.

        Parameters
        ----------
        position : tuple, list, 1D array
            Position in data coordinates. If longer then the
            number of dimensions of the layer, the later
            dimensions will be used.

        Returns
        -------
        tuple
            Position in world coordinates.
        """
        if len(position) >= self.ndim:
            coords = list(position[-self.ndim :])
        else:
            coords = [0] * (self.ndim - len(position)) + list(position)

        return tuple(self._transforms[1:].simplified(coords))

    def _world_to_displayed_data(
        self, position: np.ndarray, dims_displayed: np.ndarray
    ) -> tuple:
        """Convert world to data coordinates for displayed dimensions only.

        Parameters
        ----------
        position : tuple, list, 1D array
            Position in world coordinates. If longer then the
            number of dimensions of the layer, the later
            dimensions will be used.
        dims_displayed : list, 1D array
            Indices of displayed dimensions of the data.

        Returns
        -------
        tuple
            Position in data coordinates for the displayed dimensions only
        """
        position_nd = self.world_to_data(position)
        position_ndisplay = np.asarray(position_nd)[dims_displayed]
        return tuple(position_ndisplay)

    @property
    def _data_to_world(self) -> Affine:
        """The transform from data to world coordinates.

        This affine transform is composed from the affine property and the
        other transform properties in the following order:

        affine * (rotate * shear * scale + translate)
        """
        return self._transforms[1:3].simplified

    def _world_to_data_ray(self, vector) -> tuple:
        """Convert a vector defining an orientation from world coordinates to data coordinates.
        For example, this would be used to convert the view ray.

        Parameters
        ----------
        vector : tuple, list, 1D array
            A vector in world coordinates.

        Returns
        -------
        tuple
            Vector in data coordinates.
        """
        p1 = np.asarray(self.world_to_data(vector))
        p0 = np.asarray(self.world_to_data(np.zeros_like(vector)))
        normalized_vector = (p1 - p0) / np.linalg.norm(p1 - p0)

        return tuple(normalized_vector)

    def _world_to_displayed_data_ray(
        self, vector_world, dims_displayed
    ) -> np.ndarray:
        """Convert an orientation from world to displayed data coordinates.

        For example, this would be used to convert the view ray.

        Parameters
        ----------
        vector_world : tuple, list, 1D array
            A vector in world coordinates.

        Returns
        -------
        tuple
            Vector in data coordinates.
        """
        vector_data_nd = np.asarray(self._world_to_data_ray(vector_world))
        vector_data_ndisplay = vector_data_nd[dims_displayed]
        vector_data_ndisplay /= np.linalg.norm(vector_data_ndisplay)
        return vector_data_ndisplay

    def _world_to_layer_dims(
        self, *, world_dims: List[int], ndim_world: int
    ) -> List[int]:
        """Map world dimensions to layer dimensions while maintaining order.

        This is used to map dimensions from the full world space defined by ``Dims``
        to the subspace that a layer inhabits, so that those can be used to index the
        layer's data and associated coordinates.

        For example a world ``Dims.order`` of [2, 1, 0, 3] would map to [0, 1] for a
        layer with two dimensions and [1, 0, 2] for a layer with three dimensions
        as those correspond to the relative order of the last two and three world dimensions
        respectively.

        Parameters
        ----------
        world_dims : List[int]
            The world dimensions.
        ndim_world : int
            The number of dimensions in the world coordinate system.

        Returns
        -------
        List[int]
            The corresponding layer dimensions with the same ordering as the given world dimensions.
        """
        offset = ndim_world - self.ndim
        order = np.array(world_dims)
        if offset <= 0:
            return list(range(-offset)) + list(order - offset)
        else:
            return list(order[order >= offset] - offset)

    def _display_bounding_box(self, dims_displayed: np.ndarray):
        """An axis aligned (ndisplay, 2) bounding box around the data"""
        return self._extent_data[:, dims_displayed].T

    def click_plane_from_click_data(
        self,
        click_position: np.ndarray,
        view_direction: np.ndarray,
        dims_displayed: List,
    ) -> Tuple[np.ndarray, np.ndarray]:
        """Calculate a (point, normal) plane parallel to the canvas in data
        coordinates, centered on the centre of rotation of the camera.

        Parameters
        ----------
        click_position : np.ndarray
            click position in world coordinates from mouse event.
        view_direction : np.ndarray
            view direction in world coordinates from mouse event.
        dims_displayed : List
            dimensions of the data array currently in view.

        Returns
        -------
        click_plane : Tuple[np.ndarray, np.ndarray]
            tuple of (plane_position, plane_normal) in data coordinates.
        """
        click_position = np.asarray(click_position)
        view_direction = np.asarray(view_direction)
        plane_position = self.world_to_data(click_position)[dims_displayed]
        plane_normal = self._world_to_data_ray(view_direction)[dims_displayed]
        return plane_position, plane_normal

    def get_ray_intersections(
        self,
        position: List[float],
        view_direction: np.ndarray,
        dims_displayed: List[int],
        world: bool = True,
    ) -> Union[Tuple[np.ndarray, np.ndarray], Tuple[None, None]]:
        """Get the start and end point for the ray extending
        from a point through the data bounding box.

        Parameters
        ----------
        position
            the position of the point in nD coordinates. World vs. data
            is set by the world keyword argument.
        view_direction : np.ndarray
            a unit vector giving the direction of the ray in nD coordinates.
            World vs. data is set by the world keyword argument.
        dims_displayed
            a list of the dimensions currently being displayed in the viewer.
        world : bool
            True if the provided coordinates are in world coordinates.
            Default value is True.

        Returns
        -------
        start_point : np.ndarray
            The point on the axis-aligned data bounding box that the cursor click
            intersects with. This is the point closest to the camera.
            The point is the full nD coordinates of the layer data.
            If the click does not intersect the axis-aligned data bounding box,
            None is returned.
        end_point : np.ndarray
            The point on the axis-aligned data bounding box that the cursor click
            intersects with. This is the point farthest from the camera.
            The point is the full nD coordinates of the layer data.
            If the click does not intersect the axis-aligned data bounding box,
            None is returned.
        """
        if len(dims_displayed) != 3:
            return None, None

        # create the bounding box in data coordinates
        bounding_box = self._display_bounding_box(dims_displayed)

        start_point, end_point = self._get_ray_intersections(
            position=position,
            view_direction=view_direction,
            dims_displayed=dims_displayed,
            world=world,
            bounding_box=bounding_box,
        )
        return start_point, end_point

    def _get_offset_data_position(self, position: List[float]) -> List[float]:
        """Adjust position for offset between viewer and data coordinates."""
        return position

    def _get_ray_intersections(
        self,
        position: List[float],
        view_direction: np.ndarray,
        dims_displayed: List[int],
        world: bool = True,
        bounding_box: Optional[np.ndarray] = None,
    ) -> Union[Tuple[np.ndarray, np.ndarray], Tuple[None, None]]:
        """Get the start and end point for the ray extending
        from a point through the data bounding box.

        Parameters
        ----------
        position
            the position of the point in nD coordinates. World vs. data
            is set by the world keyword argument.
        view_direction : np.ndarray
            a unit vector giving the direction of the ray in nD coordinates.
            World vs. data is set by the world keyword argument.
        dims_displayed
            a list of the dimensions currently being displayed in the viewer.
        world : bool
            True if the provided coordinates are in world coordinates.
            Default value is True.
        bounding_box : np.ndarray
            A (2, 3) bounding box around the data currently in view

        Returns
        -------
        start_point : np.ndarray
            The point on the axis-aligned data bounding box that the cursor click
            intersects with. This is the point closest to the camera.
            The point is the full nD coordinates of the layer data.
            If the click does not intersect the axis-aligned data bounding box,
            None is returned.
        end_point : np.ndarray
            The point on the axis-aligned data bounding box that the cursor click
            intersects with. This is the point farthest from the camera.
            The point is the full nD coordinates of the layer data.
            If the click does not intersect the axis-aligned data bounding box,
            None is returned."""
        # get the view direction and click position in data coords
        # for the displayed dimensions only
        if world is True:
            view_dir = self._world_to_displayed_data_ray(
                view_direction, dims_displayed
            )
            click_pos_data = self._world_to_displayed_data(
                position, dims_displayed
            )
        else:

            # adjust for any offset between viewer and data coordinates
            position = self._get_offset_data_position(position)

            view_dir = np.asarray(view_direction)[dims_displayed]
            click_pos_data = np.asarray(position)[dims_displayed]

        # Determine the front and back faces
        front_face_normal, back_face_normal = find_front_back_face(
            click_pos_data, bounding_box, view_dir
        )
        if front_face_normal is None and back_face_normal is None:
            # click does not intersect the data bounding box
            return None, None

        # Calculate ray-bounding box face intersections
        start_point_displayed_dimensions = (
            intersect_line_with_axis_aligned_bounding_box_3d(
                click_pos_data, view_dir, bounding_box, front_face_normal
            )
        )
        end_point_displayed_dimensions = (
            intersect_line_with_axis_aligned_bounding_box_3d(
                click_pos_data, view_dir, bounding_box, back_face_normal
            )
        )

        # add the coordinates for the axes not displayed
        start_point = np.asarray(position)
        start_point[dims_displayed] = start_point_displayed_dimensions
        end_point = np.asarray(position)
        end_point[dims_displayed] = end_point_displayed_dimensions

        return start_point, end_point

    def _update_draw(
        self, scale_factor, corner_pixels_displayed, shape_threshold
    ):
        """Update canvas scale and corner values on draw.

        For layer multiscale determining if a new resolution level or tile is
        required.

        Parameters
        ----------
        scale_factor : float
            Scale factor going from canvas to world coordinates.
        corner_pixels_displayed : array, shape (2, 2)
            Coordinates of the top-left and bottom-right canvas pixels in
            world coordinates.
        shape_threshold : tuple
            Requested shape of field of view in data coordinates.
        """
        self.scale_factor = scale_factor

        displayed_axes = self._slice_input.displayed

        # we need to compute all four corners to compute a complete,
        # data-aligned bounding box, because top-left/bottom-right may not
        # remain top-left and bottom-right after transformations.
        all_corners = list(itertools.product(*corner_pixels_displayed.T))
        # Note that we ignore the first transform which is tile2data
        data_corners = (
            self._transforms[1:]
            .simplified.set_slice(displayed_axes)
            .inverse(all_corners)
        )

        # find the maximal data-axis-aligned bounding box containing all four
        # canvas corners and round them to ints
        data_bbox = np.stack(
            [np.min(data_corners, axis=0), np.max(data_corners, axis=0)]
        )
        data_bbox_int = np.stack(
            [np.floor(data_bbox[0]), np.ceil(data_bbox[1])]
        ).astype(int)

        if self._slice_input.ndisplay == 2 and self.multiscale:
            level, scaled_corners = compute_multiscale_level_and_corners(
                data_bbox_int,
                shape_threshold,
                self.downsample_factors[:, displayed_axes],
            )
            corners = np.zeros((2, self.ndim), dtype=int)
            # The corner_pixels attribute stores corners in the data
            # space of the selected level. Using the level's data
            # shape only works for images, but that's the only case we
            # handle now and downsample_factors is also only on image layers.
            max_coords = np.take(self.data[level].shape, displayed_axes)
            corners[:, displayed_axes] = np.clip(scaled_corners, 0, max_coords)
            display_shape = tuple(
                corners[1, displayed_axes] - corners[0, displayed_axes]
            )
            if any(s == 0 for s in display_shape):
                return
            if self.data_level != level or not np.all(
                self.corner_pixels == corners
            ):
                self._data_level = level
                self.corner_pixels = corners
                self.refresh()

        else:
            # The stored corner_pixels attribute must contain valid indices.
            displayed_extent = self.extent.data[:, displayed_axes]
            data_bbox_clipped = np.clip(
                data_bbox_int, displayed_extent[0], displayed_extent[1]
            )
            corners = np.zeros((2, self.ndim), dtype=int)
            corners[:, displayed_axes] = data_bbox_clipped
            self.corner_pixels = corners

    def _get_source_info(self):
        components = {}
        if self.source.reader_plugin:
            components['layer_base'] = os.path.basename(self.source.path or '')
            components['source_type'] = 'plugin'
            try:
                components['plugin'] = pm.get_manifest(
                    self.source.reader_plugin
                ).display_name
            except KeyError:
                components['plugin'] = self.source.reader_plugin
            return components

        elif self.source.sample:
            components['layer_base'] = self.name
            components['source_type'] = 'sample'
            try:
                components['plugin'] = pm.get_manifest(
                    self.source.sample[0]
                ).display_name
            except KeyError:
                components['plugin'] = self.source.sample[0]
            return components

        elif self.source.widget:
            components['layer_base'] = self.name
            components['source_type'] = 'widget'
            components['plugin'] = self.source.widget._function.__name__
            return components

        else:
            components['layer_base'] = self.name
            components['source_type'] = ''
            components['plugin'] = ''
            return components

    def get_source_str(self):

        source_info = self._get_source_info()

        return (
            source_info['layer_base']
            + ', '
            + source_info['source_type']
            + ' : '
            + source_info['plugin']
        )

    def get_status(
        self,
        position: Optional[Tuple[float, ...]] = None,
        *,
        view_direction: Optional[np.ndarray] = None,
        dims_displayed: Optional[List[int]] = None,
        world=False,
    ):
        """
        Status message information of the data at a coordinate position.

        Parameters
        ----------
        position : tuple of float
            Position in either data or world coordinates.
        view_direction : Optional[np.ndarray]
            A unit vector giving the direction of the ray in nD world coordinates.
            The default value is None.
        dims_displayed : Optional[List[int]]
            A list of the dimensions currently being displayed in the viewer.
            The default value is None.
        world : bool
            If True the position is taken to be in world coordinates
            and converted into data coordinates. False by default.

        Returns
        -------
        source_info : dict
            Dictionary containing a information that can be used as a status update.
        """
        if position is not None:
            value = self.get_value(
                position,
                view_direction=view_direction,
                dims_displayed=dims_displayed,
                world=world,
            )
        else:
            value = None

        source_info = self._get_source_info()
        source_info['coordinates'] = generate_layer_coords_status(
            position[-self.ndim :], value
        )
        return source_info

    def _get_tooltip_text(
        self,
        position,
        *,
        view_direction: Optional[np.ndarray] = None,
        dims_displayed: Optional[List[int]] = None,
        world: bool = False,
    ):
        """
        tooltip message of the data at a coordinate position.

        Parameters
        ----------
        position : tuple
            Position in either data or world coordinates.
        view_direction : Optional[np.ndarray]
            A unit vector giving the direction of the ray in nD world coordinates.
            The default value is None.
        dims_displayed : Optional[List[int]]
            A list of the dimensions currently being displayed in the viewer.
            The default value is None.
        world : bool
            If True the position is taken to be in world coordinates
            and converted into data coordinates. False by default.

        Returns
        -------
        msg : string
            String containing a message that can be used as a tooltip.
        """
        return ""

    def save(self, path: str, plugin: Optional[str] = None) -> List[str]:
        """Save this layer to ``path`` with default (or specified) plugin.

        Parameters
        ----------
        path : str
            A filepath, directory, or URL to open.  Extensions may be used to
            specify output format (provided a plugin is available for the
            requested format).
        plugin : str, optional
            Name of the plugin to use for saving. If ``None`` then all plugins
            corresponding to appropriate hook specification will be looped
            through to find the first one that can save the data.

        Returns
        -------
        list of str
            File paths of any files that were written.
        """
        from napari.plugins.io import save_layers

        return save_layers(path, [self], plugin=plugin)

    def _on_selection(self, selected: bool):
        # This method is a temporary workaround to the fact that the Points
        # layer needs to know when its selection state changes so that it can
        # update the highlight state.  This, along with the events.select and
        # events.deselect emitters, (and the LayerList._on_selection_event
        # method) can be removed once highlighting logic has been removed from
        # the layer model.
        if selected:
            self.events.select()
        else:
            self.events.deselect()

    @classmethod
    def create(
        cls, data, meta: dict = None, layer_type: Optional[str] = None
    ) -> Layer:
        """Create layer from `data` of type `layer_type`.

        Primarily intended for usage by reader plugin hooks and creating a
        layer from an unwrapped layer data tuple.

        Parameters
        ----------
        data : Any
            Data in a format that is valid for the corresponding `layer_type`.
        meta : dict, optional
            Dict of keyword arguments that will be passed to the corresponding
            layer constructor.  If any keys in `meta` are not valid for the
            corresponding layer type, an exception will be raised.
        layer_type : str
            Type of layer to add. Must be the (case insensitive) name of a
            Layer subclass.  If not provided, the layer is assumed to
            be "image", unless data.dtype is one of (np.int32, np.uint32,
            np.int64, np.uint64), in which case it is assumed to be "labels".

        Raises
        ------
        ValueError
            If ``layer_type`` is not one of the recognized layer types.
        TypeError
            If any keyword arguments in ``meta`` are unexpected for the
            corresponding `add_*` method for this layer_type.

        Examples
        --------
        A typical use case might be to upack a tuple of layer data with a
        specified layer_type.

        >>> data = (
        ...     np.random.random((10, 2)) * 20,
        ...     {'face_color': 'blue'},
        ...     'points',
        ... )
        >>> Layer.create(*data)

        """
        from napari import layers
        from napari.layers.image._image_utils import guess_labels

        layer_type = (layer_type or '').lower()

        # assumes that big integer type arrays are likely labels.
        if not layer_type:
            layer_type = guess_labels(data)

        if layer_type not in layers.NAMES:
            raise ValueError(
                trans._(
                    "Unrecognized layer_type: '{layer_type}'. Must be one of: {layer_names}.",
                    deferred=True,
                    layer_type=layer_type,
                    layer_names=layers.NAMES,
                )
            )

        Cls = getattr(layers, layer_type.title())

        try:
            return Cls(data, **(meta or {}))
        except Exception as exc:
            if 'unexpected keyword argument' not in str(exc):
                raise exc

            bad_key = str(exc).split('keyword argument ')[-1]
            raise TypeError(
                trans._(
                    "_add_layer_from_data received an unexpected keyword argument ({bad_key}) for layer type {layer_type}",
                    deferred=True,
                    bad_key=bad_key,
                    layer_type=layer_type,
                )
            ) from exc


mgui.register_type(type_=List[Layer], return_callback=add_layers_to_viewer)<|MERGE_RESOLUTION|>--- conflicted
+++ resolved
@@ -18,25 +18,7 @@
 from napari.layers.utils.interactivity_utils import (
     drag_data_to_projected_distance,
 )
-<<<<<<< HEAD
-from ...utils.events import EmitterGroup, Event
-from ...utils.events.event import WarningEmitter
-from ...utils.geometry import (
-    find_front_back_face,
-    intersect_line_with_axis_aligned_bounding_box_3d,
-)
-from ...utils.key_bindings import KeymapProvider
-from ...utils.mouse_bindings import MousemapProvider
-from ...utils.naming import magic_name
-from ...utils.status_messages import generate_layer_coords_status
-from ...utils.transforms import Affine, CompositeAffine, TransformChain
-from ...utils.translations import trans
-from ...utils.tree import Node
-from ..utils.interactivity_utils import drag_data_to_projected_distance
-from ..utils.layer_utils import (
-=======
 from napari.layers.utils.layer_utils import (
->>>>>>> 37adbce0
     coerce_affine,
     compute_multiscale_level_and_corners,
     convert_to_uint8,
@@ -62,6 +44,7 @@
 from napari.utils.status_messages import generate_layer_coords_status
 from napari.utils.transforms import Affine, CompositeAffine, TransformChain
 from napari.utils.translations import trans
+from napari.utils.tree import Node
 
 Extent = namedtuple('Extent', 'data world step')
 
