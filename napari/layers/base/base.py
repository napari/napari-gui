from __future__ import annotations

import copy
import inspect
import itertools
import logging
import os.path
import warnings
from abc import ABC, ABCMeta, abstractmethod
from collections import defaultdict
from contextlib import contextmanager
from functools import cached_property
from typing import (
    TYPE_CHECKING,
    Callable,
    ClassVar,
    Dict,
    List,
    Optional,
    Tuple,
    Type,
    Union,
    cast,
)

import magicgui as mgui
import numpy as np
from npe2 import plugin_manager as pm

from napari.layers.base._base_constants import (
    BaseProjectionMode,
    Blending,
    Mode,
)
from napari.layers.base._base_mouse_bindings import (
    highlight_box_handles,
    transform_with_box,
)
from napari.layers.utils._slice_input import _SliceInput, _ThickNDSlice
from napari.layers.utils.interactivity_utils import (
    drag_data_to_projected_distance,
)
from napari.layers.utils.layer_utils import (
    Extent,
    coerce_affine,
    compute_multiscale_level_and_corners,
    convert_to_uint8,
    dims_displayed_world_to_layer,
    get_extent_world,
)
from napari.layers.utils.plane import ClippingPlane, ClippingPlaneList
from napari.settings import get_settings
from napari.utils._dask_utils import configure_dask
from napari.utils._magicgui import (
    add_layer_to_viewer,
    add_layers_to_viewer,
    get_layers,
)
from napari.utils.events import EmitterGroup, Event, EventedDict
from napari.utils.events.event import WarningEmitter
from napari.utils.geometry import (
    find_front_back_face,
    intersect_line_with_axis_aligned_bounding_box_3d,
)
from napari.utils.key_bindings import KeymapProvider
from napari.utils.misc import StringEnum
from napari.utils.mouse_bindings import MousemapProvider
from napari.utils.naming import magic_name
from napari.utils.status_messages import generate_layer_coords_status
from napari.utils.transforms import Affine, CompositeAffine, TransformChain
from napari.utils.translations import trans

if TYPE_CHECKING:
    import numpy.typing as npt

    from napari.components.dims import Dims
    from napari.components.overlays.base import Overlay


logger = logging.getLogger("napari.layers.base.base")


def no_op(layer: Layer, event: Event) -> None:
    """
    A convenient no-op event for the layer mouse binding.

    This makes it easier to handle many cases by inserting this as
    as place holder

    Parameters
    ----------
    layer : Layer
        Current layer on which this will be bound as a callback
    event : Event
        event that triggered this mouse callback.

    Returns
    -------
    None

    """
    return


<<<<<<< HEAD
class PostInit(type):
=======
class PostInit(ABCMeta):
    def __init__(self, *args, **kwargs):
        super().__init__(*args, **kwargs)
        sig = inspect.signature(self.__init__)
        params = tuple(sig.parameters.values())
        self.__signature__ = sig.replace(parameters=params[1:])

>>>>>>> 55d1a21e
    def __call__(self, *args, **kwargs):
        obj = super().__call__(*args, **kwargs)
        obj._post_init()
        return obj


<<<<<<< HEAD
@mgui.register_type(
    choices=get_layers, return_callback=add_layer_to_viewer, metaclass=PostInit
)
class Layer(KeymapProvider, MousemapProvider, ABC):
=======
@mgui.register_type(choices=get_layers, return_callback=add_layer_to_viewer)
class Layer(KeymapProvider, MousemapProvider, ABC, metaclass=PostInit):
>>>>>>> 55d1a21e
    """Base layer class.

    Parameters
    ----------
    name : str
        Name of the layer.
    metadata : dict
        Layer metadata.
    scale : tuple of float
        Scale factors for the layer.
    translate : tuple of float
        Translation values for the layer.
    rotate : float, 3-tuple of float, or n-D array.
        If a float convert into a 2D rotation matrix using that value as an
        angle. If 3-tuple convert into a 3D rotation matrix, using a yaw,
        pitch, roll convention. Otherwise assume an nD rotation. Angles are
        assumed to be in degrees. They can be converted from radians with
        np.degrees if needed.
    shear : 1-D array or n-D array
        Either a vector of upper triangular values, or an nD shear matrix with
        ones along the main diagonal.
    affine : n-D array or napari.utils.transforms.Affine
        (N+1, N+1) affine transformation matrix in homogeneous coordinates.
        The first (N, N) entries correspond to a linear transform and
        the final column is a length N translation vector and a 1 or a napari
        `Affine` transform object. Applied as an extra transform on top of the
        provided scale, rotate, and shear values.
    opacity : float
        Opacity of the layer visual, between 0.0 and 1.0.
    blending : str
        One of a list of preset blending modes that determines how RGB and
        alpha values of the layer visual get mixed. Allowed values are
        {'opaque', 'translucent', 'translucent_no_depth', 'additive', and 'minimum'}.
    visible : bool
        Whether the layer visual is currently being displayed.
    multiscale : bool
        Whether the data is multiscale or not. Multiscale data is
        represented by a list of data objects and should go from largest to
        smallest.
    projection_mode : str
        How data outside the viewed dimensions but inside the thick Dims slice will
        be projected onto the viewed dimenions.

    Attributes
    ----------
    name : str
        Unique name of the layer.
    opacity : float
        Opacity of the layer visual, between 0.0 and 1.0.
    visible : bool
        Whether the layer visual is currently being displayed.
    blending : Blending
        Determines how RGB and alpha values get mixed.

        * ``Blending.OPAQUE``
          Allows for only the top layer to be visible and corresponds to
          ``depth_test=True``, ``cull_face=False``, ``blend=False``.
        * ``Blending.TRANSLUCENT``
          Allows for multiple layers to be blended with different opacity and
          corresponds to ``depth_test=True``, ``cull_face=False``,
          ``blend=True``, ``blend_func=('src_alpha', 'one_minus_src_alpha')``,
          and ``blend_equation=('func_add')``.
        * ``Blending.TRANSLUCENT_NO_DEPTH``
          Allows for multiple layers to be blended with different opacity, but
          no depth testing is performed. Corresponds to ``depth_test=False``,
          ``cull_face=False``, ``blend=True``,
          ``blend_func=('src_alpha', 'one_minus_src_alpha')``, and
          ``blend_equation=('func_add')``.
        * ``Blending.ADDITIVE``
          Allows for multiple layers to be blended together with different
          colors and opacity. Useful for creating overlays. It corresponds to
          ``depth_test=False``, ``cull_face=False``, ``blend=True``,
          ``blend_func=('src_alpha', 'one')``, and ``blend_equation=('func_add')``.
        * ``Blending.MINIMUM``
            Allows for multiple layers to be blended together such that
            the minimum of each RGB component and alpha are selected.
            Useful for creating overlays with inverted colormaps. It
            corresponds to ``depth_test=False``, ``cull_face=False``, ``blend=True``,
            ``blend_equation=('min')``.
    scale : tuple of float
        Scale factors for the layer.
    translate : tuple of float
        Translation values for the layer.
    rotate : float, 3-tuple of float, or n-D array.
        If a float convert into a 2D rotation matrix using that value as an
        angle. If 3-tuple convert into a 3D rotation matrix, using a yaw,
        pitch, roll convention. Otherwise assume an nD rotation. Angles are
        assumed to be in degrees. They can be converted from radians with
        np.degrees if needed.
    shear : 1-D array or n-D array
        Either a vector of upper triangular values, or an nD shear matrix with
        ones along the main diagonal.
    affine : n-D array or napari.utils.transforms.Affine
        (N+1, N+1) affine transformation matrix in homogeneous coordinates.
        The first (N, N) entries correspond to a linear transform and
        the final column is a length N translation vector and a 1 or a napari
        `Affine` transform object. Applied as an extra transform on top of the
        provided scale, rotate, and shear values.
    multiscale : bool
        Whether the data is multiscale or not. Multiscale data is
        represented by a list of data objects and should go from largest to
        smallest.
    cache : bool
        Whether slices of out-of-core datasets should be cached upon retrieval.
        Currently, this only applies to dask arrays.
    z_index : int
        Depth of the layer visual relative to other visuals in the scenecanvas.
    corner_pixels : array
        Coordinates of the top-left and bottom-right canvas pixels in the data
        coordinates of each layer. For multiscale data the coordinates are in
        the space of the currently viewed data level, not the highest resolution
        level.
    ndim : int
        Dimensionality of the layer.
    thumbnail : (N, M, 4) array
        Array of thumbnail data for the layer.
    status : str
        Displayed in status bar bottom left.
    help : str
        Displayed in status bar bottom right.
    interactive : bool
        Determine if canvas pan/zoom interactivity is enabled.
        This attribute is deprecated since 0.5.0 and should not be used.
        Use the mouse_pan and mouse_zoom attributes instead.
    mouse_pan : bool
        Determine if canvas interactive panning is enabled with the mouse.
    mouse_zoom : bool
        Determine if canvas interactive zooming is enabled with the mouse.
    cursor : str
        String identifying which cursor displayed over canvas.
    cursor_size : int | None
        Size of cursor if custom. None yields default size
    scale_factor : float
        Conversion factor from canvas coordinates to image coordinates, which
        depends on the current zoom level.
    source : Source
        source of the layer (such as a plugin or widget)
    projection_mode : str
        How data outside the viewed dimensions but inside the thick Dims slice will
        be projected onto the viewed dimenions.

    Notes
    -----
    Must define the following:

    * `_extent_data`: property
    * `data` property (setter & getter)

    May define the following:

    * `_set_view_slice()`: called to set currently viewed slice
    * `_basename()`: base/default name of the layer
    """

    _modeclass: Type[StringEnum] = Mode
    _projectionclass: Type[StringEnum] = BaseProjectionMode

    _drag_modes: ClassVar[Dict[StringEnum, Callable[[Layer, Event], None]]] = {
        Mode.PAN_ZOOM: no_op,
        Mode.TRANSFORM: transform_with_box,
    }

    _move_modes: ClassVar[Dict[StringEnum, Callable[[Layer, Event], None]]] = {
        Mode.PAN_ZOOM: no_op,
        Mode.TRANSFORM: highlight_box_handles,
    }
    _cursor_modes: ClassVar[Dict[StringEnum, str]] = {
        Mode.PAN_ZOOM: 'standard',
        Mode.TRANSFORM: 'standard',
    }
    events: EmitterGroup

    def __init__(
        self,
        data,
        ndim,
        *,
        name=None,
        metadata=None,
        scale=None,
        translate=None,
        rotate=None,
        shear=None,
        affine=None,
        opacity=1.0,
        blending='translucent',
        visible=True,
        multiscale=False,
        cache=True,  # this should move to future "data source" object.
        experimental_clipping_planes=None,
        mode='pan_zoom',
        projection_mode='none',
    ) -> None:
        super().__init__()

        if name is None and data is not None:
            name = magic_name(data)

        if scale is not None and not np.all(scale):
            raise ValueError(
                trans._(
                    "Layer {name} is invalid because it has scale values of 0. The layer's scale is currently {scale}",
                    deferred=True,
                    name=repr(name),
                    scale=repr(scale),
                )
            )

        # Needs to be imported here to avoid circular import in _source
        from napari.layers._source import current_source

        self._source = current_source()
        self.dask_optimized_slicing = configure_dask(data, cache)
        self._metadata = dict(metadata or {})
        self._opacity = opacity
        self._blending = Blending(blending)
        self._visible = visible
        self._freeze = False
        self._status = 'Ready'
        self._help = ''
        self._cursor = 'standard'
        self._cursor_size = 1
        self._mouse_pan = True
        self._mouse_zoom = True
        self._value = None
        self.scale_factor = 1
        self.multiscale = multiscale
        self._experimental_clipping_planes = ClippingPlaneList()
        self._mode = self._modeclass('pan_zoom')
        self._projection_mode = self._projectionclass(str(projection_mode))
        self._refresh_blocked = False

        self._ndim = ndim

        self._slice_input = _SliceInput(
            ndisplay=2,
            world_slice=_ThickNDSlice.make_full(ndim=ndim),
            order=tuple(range(ndim)),
        )
        self._loaded: bool = True
        self._last_slice_id: int = -1

        # Create a transform chain consisting of four transforms:
        # 1. `tile2data`: An initial transform only needed to display tiles
        #   of an image. It maps pixels of the tile into the coordinate space
        #   of the full resolution data and can usually be represented by a
        #   scale factor and a translation. A common use case is viewing part
        #   of lower resolution level of a multiscale image, another is using a
        #   downsampled version of an image when the full image size is larger
        #   than the maximum allowed texture size of your graphics card.
        # 2. `data2physical`: The main transform mapping data to a world-like
        #   physical coordinate that may also encode acquisition parameters or
        #   sample spacing.
        # 3. `physical2world`: An extra transform applied in world-coordinates that
        #   typically aligns this layer with another.
        # 4. `world2grid`: An additional transform mapping world-coordinates
        #   into a grid for looking at layers side-by-side.
        if scale is None:
            scale = [1] * ndim
        if translate is None:
            translate = [0] * ndim
        self._transforms: TransformChain[Affine] = TransformChain(
            [
                Affine(np.ones(ndim), np.zeros(ndim), name='tile2data'),
                CompositeAffine(
                    scale,
                    translate,
                    rotate=rotate,
                    shear=shear,
                    ndim=ndim,
                    name='data2physical',
                ),
                coerce_affine(affine, ndim=ndim, name='physical2world'),
                Affine(np.ones(ndim), np.zeros(ndim), name='world2grid'),
            ]
        )

        self.corner_pixels = np.zeros((2, ndim), dtype=int)
        self._editable = True
        self._array_like = False

        self._thumbnail_shape = (32, 32, 4)
        self._thumbnail = np.zeros(self._thumbnail_shape, dtype=np.uint8)
        self._update_properties = True
        self._name = ''
        self.experimental_clipping_planes = experimental_clipping_planes

        # circular import
        from napari.components.overlays.bounding_box import BoundingBoxOverlay
        from napari.components.overlays.interaction_box import (
            SelectionBoxOverlay,
            TransformBoxOverlay,
        )

        self._overlays: EventedDict[str, Overlay] = EventedDict()

        self.events = EmitterGroup(
            source=self,
            refresh=Event,
            set_data=Event,
            blending=Event,
            opacity=Event,
            visible=Event,
            scale=Event,
            translate=Event,
            rotate=Event,
            shear=Event,
            affine=Event,
            data=Event,
            name=Event,
            thumbnail=Event,
            status=Event,
            help=Event,
            interactive=WarningEmitter(
                trans._(
                    "layer.events.interactive is deprecated since 0.4.18 and will be removed in 0.6.0. Please use layer.events.mouse_pan and layer.events.mouse_zoom",
                    deferred=True,
                ),
                type_name='interactive',
            ),
            mouse_pan=Event,
            mouse_zoom=Event,
            cursor=Event,
            cursor_size=Event,
            editable=Event,
            loaded=Event,
            reload=Event,
            extent=Event,
            _extent_augmented=Event,
            _overlays=Event,
            mode=Event,
            projection_mode=Event,
        )
        self.name = name
        self.mode = mode
        self._overlays.update(
            {
                'transform_box': TransformBoxOverlay(),
                'selection_box': SelectionBoxOverlay(),
                'bounding_box': BoundingBoxOverlay(),
            }
        )

        # TODO: we try to avoid inner event connection, but this might be the only way
        #       until we figure out nested evented objects
        self._overlays.events.connect(self.events._overlays)

    def _post_init(self):
        """Post init hook for subclasses to use."""

    def __str__(self):
        """Return self.name."""
        return self.name

    def __repr__(self):
        cls = type(self)
        return f"<{cls.__name__} layer {self.name!r} at {hex(id(self))}>"

    def _mode_setter_helper(self, mode_in: Union[Mode, str]) -> StringEnum:
        """
        Helper to manage callbacks in multiple layers

        This will return a valid mode for the current layer, to for example
        refuse to set a mode that is not supported by the layer if it is not editable.

        This will as well manage the mouse callbacks.


        Parameters
        ----------
        mode : type(self._modeclass) | str
            New mode for the current layer.

        Returns
        -------
        mode : type(self._modeclass)
            New mode for the current layer.

        """
        mode = self._modeclass(mode_in)
        # Sub-classes can have their own Mode enum, so need to get members
        # from the specific mode class set on this layer.
        PAN_ZOOM = self._modeclass.PAN_ZOOM  # type: ignore[attr-defined]
        TRANSFORM = self._modeclass.TRANSFORM  # type: ignore[attr-defined]
        assert mode is not None

        if not self.editable:
            mode = PAN_ZOOM
        if mode == self._mode:
            return mode

        if mode not in self._modeclass:
            raise ValueError(
                trans._(
                    "Mode not recognized: {mode}", deferred=True, mode=mode
                )
            )

        for callback_list, mode_dict in [
            (self.mouse_drag_callbacks, self._drag_modes),
            (self.mouse_move_callbacks, self._move_modes),
            (
                self.mouse_double_click_callbacks,
                getattr(
                    self, '_double_click_modes', defaultdict(lambda: no_op)
                ),
            ),
        ]:
            if mode_dict[self._mode] in callback_list:
                callback_list.remove(mode_dict[self._mode])
            callback_list.append(mode_dict[mode])
        self.cursor = self._cursor_modes[mode]

        self.mouse_pan = mode == PAN_ZOOM
        self._overlays['transform_box'].visible = mode == TRANSFORM

        if mode == TRANSFORM:
            self.help = trans._(
                'hold <space> to pan/zoom, hold <shift> to preserve aspect ratio and rotate in 45° increments'
            )
        elif mode == PAN_ZOOM:
            self.help = ''

        return mode

    @property
    def mode(self) -> str:
        """str: Interactive mode

        Interactive mode. The normal, default mode is PAN_ZOOM, which
        allows for normal interactivity with the canvas.

        TRANSFORM allows for manipulation of the layer transform.
        """
        return str(self._mode)

    @mode.setter
    def mode(self, mode):
        mode = self._mode_setter_helper(mode)
        if mode == self._mode:
            return
        self._mode = mode

        self.events.mode(mode=str(mode))

    @property
    def projection_mode(self):
        """Mode of projection of the thick slice onto the viewed dimensions.

        The sliced data is described by an n-dimensional bounding box ("thick slice"),
        which needs to be projected onto the visible dimensions to be visible.
        The projection mode controls the projection logic.
        """
        return self._projection_mode

    @projection_mode.setter
    def projection_mode(self, mode):
        mode = self._projectionclass(str(mode))
        if self._projection_mode != mode:
            self._projection_mode = mode
            self.events.projection_mode()
            self.refresh()

    @classmethod
    def _basename(cls):
        return f'{cls.__name__}'

    @property
    def name(self):
        """str: Unique name of the layer."""
        return self._name

    @name.setter
    def name(self, name):
        if name == self.name:
            return
        if not name:
            name = self._basename()
        self._name = str(name)
        self.events.name()

    @property
    def metadata(self) -> dict:
        """Key/value map for user-stored data."""
        return self._metadata

    @metadata.setter
    def metadata(self, value: dict) -> None:
        self._metadata.clear()
        self._metadata.update(value)

    @property
    def source(self):
        return self._source

    @property
    def loaded(self) -> bool:
        """True if this layer is fully loaded in memory, False otherwise.

        Layers that only support sync slicing are always fully loaded.
        Layers that support async slicing can be temporarily not loaded
        while slicing is occurring.
        """
        return self._loaded

    def _set_loaded(self, loaded: bool) -> None:
        """Set the loaded state and notify a change with the loaded event."""
        if self._loaded != loaded:
            self._loaded = loaded
            self.events.loaded()

    def _set_unloaded_slice_id(self, slice_id: int) -> None:
        """Set this layer to be unloaded and associated with a pending slice ID.

        This is private but accessed externally because it is related to slice
        state, which is intended to be moved off the layer in the future.
        """
        self._last_slice_id = slice_id
        self._set_loaded(False)

    def _update_loaded_slice_id(self, slice_id: int) -> None:
        """Potentially update the loaded state based on the given completed slice ID.

        This is private but accessed externally because it is related to slice
        state, which is intended to be moved off the layer in the future.
        """
        if self._last_slice_id == slice_id:
            self._set_loaded(True)

    @property
    def opacity(self):
        """float: Opacity value between 0.0 and 1.0."""
        return self._opacity

    @opacity.setter
    def opacity(self, opacity):
        if not 0.0 <= opacity <= 1.0:
            raise ValueError(
                trans._(
                    'opacity must be between 0.0 and 1.0; got {opacity}',
                    deferred=True,
                    opacity=opacity,
                )
            )

        self._opacity = float(opacity)
        self._update_thumbnail()
        self.events.opacity()

    @property
    def blending(self):
        """Blending mode: Determines how RGB and alpha values get mixed.

        Blending.OPAQUE
            Allows for only the top layer to be visible and corresponds to
            depth_test=True, cull_face=False, blend=False.
        Blending.TRANSLUCENT
            Allows for multiple layers to be blended with different opacity
            and corresponds to depth_test=True, cull_face=False,
            blend=True, blend_func=('src_alpha', 'one_minus_src_alpha'),
            and blend_equation=('func_add').
        Blending.TRANSLUCENT_NO_DEPTH
          Allows for multiple layers to be blended with different opacity, but
          no depth testing is performed. Corresponds to ``depth_test=False``,
          cull_face=False, blend=True, blend_func=('src_alpha', 'one_minus_src_alpha'),
          and blend_equation=('func_add').
        Blending.ADDITIVE
            Allows for multiple layers to be blended together with
            different colors and opacity. Useful for creating overlays. It
            corresponds to depth_test=False, cull_face=False, blend=True,
            blend_func=('src_alpha', 'one'), and blend_equation=('func_add').
        Blending.MINIMUM
            Allows for multiple layers to be blended together such that
            the minimum of each RGB component and alpha are selected.
            Useful for creating overlays with inverted colormaps. It
            corresponds to depth_test=False, cull_face=False, blend=True,
            blend_equation=('min').
        """
        return str(self._blending)

    @blending.setter
    def blending(self, blending):
        self._blending = Blending(blending)
        self.events.blending()

    @property
    def visible(self) -> bool:
        """bool: Whether the visual is currently being displayed."""
        return self._visible

    @visible.setter
    def visible(self, visible: bool):
        self._visible = visible
        self.refresh()
        self.events.visible()

    @property
    def editable(self) -> bool:
        """bool: Whether the current layer data is editable from the viewer."""
        return self._editable

    @editable.setter
    def editable(self, editable: bool):
        if self._editable == editable:
            return
        self._editable = editable
        self._on_editable_changed()
        self.events.editable()

    def _reset_editable(self) -> None:
        """Reset this layer's editable state based on layer properties."""
        self.editable = True

    def _on_editable_changed(self) -> None:
        """Executes side-effects on this layer related to changes of the editable state."""

    @property
    def scale(self):
        """list: Anisotropy factors to scale data into world coordinates."""
        return self._transforms['data2physical'].scale

    @scale.setter
    def scale(self, scale):
        if scale is None:
            scale = [1] * self.ndim
        self._transforms['data2physical'].scale = np.array(scale)
        self._clear_extents_and_refresh()
        self.events.scale()

    @property
    def translate(self):
        """list: Factors to shift the layer by in units of world coordinates."""
        return self._transforms['data2physical'].translate

    @translate.setter
    def translate(self, translate):
        self._transforms['data2physical'].translate = np.array(translate)
        self._clear_extents_and_refresh()
        self.events.translate()

    @property
    def rotate(self):
        """array: Rotation matrix in world coordinates."""
        return self._transforms['data2physical'].rotate

    @rotate.setter
    def rotate(self, rotate):
        self._transforms['data2physical'].rotate = rotate
        self._clear_extents_and_refresh()
        self.events.rotate()

    @property
    def shear(self):
        """array: Shear matrix in world coordinates."""
        return self._transforms['data2physical'].shear

    @shear.setter
    def shear(self, shear):
        self._transforms['data2physical'].shear = shear
        self._clear_extents_and_refresh()
        self.events.shear()

    @property
    def affine(self):
        """napari.utils.transforms.Affine: Extra affine transform to go from physical to world coordinates."""
        return self._transforms['physical2world']

    @affine.setter
    def affine(self, affine):
        # Assignment by transform name is not supported by TransformChain and
        # EventedList, so use the integer index instead. For more details, see:
        # https://github.com/napari/napari/issues/3058
        self._transforms[2] = coerce_affine(
            affine, ndim=self.ndim, name='physical2world'
        )
        self._clear_extents_and_refresh()
        self.events.affine()

    @property
    def _translate_grid(self):
        """list: Factors to shift the layer by."""
        return self._transforms['world2grid'].translate

    @_translate_grid.setter
    def _translate_grid(self, translate_grid):
        if np.array_equal(self._translate_grid, translate_grid):
            return
        self._transforms['world2grid'].translate = np.array(translate_grid)
        self.events.translate()

    @property
    def _is_moving(self):
        return self._private_is_moving

    @_is_moving.setter
    def _is_moving(self, value):
        assert value in (True, False)
        if value:
            assert self._moving_coordinates is not None
        self._private_is_moving = value

    def _update_dims(self):
        """Update the dimensionality of transforms and slices when data changes."""
        ndim = self._get_ndim()

        old_ndim = self._ndim
        if old_ndim > ndim:
            keep_axes = range(old_ndim - ndim, old_ndim)
            self._transforms = self._transforms.set_slice(keep_axes)
        elif old_ndim < ndim:
            new_axes = range(ndim - old_ndim)
            self._transforms = self._transforms.expand_dims(new_axes)

        self._slice_input = self._slice_input.with_ndim(ndim)

        self._ndim = ndim

        self._clear_extents_and_refresh()

    @property
    @abstractmethod
    def data(self):
        # user writes own docstring
        raise NotImplementedError

    @data.setter
    @abstractmethod
    def data(self, data):
        raise NotImplementedError

    @property
    @abstractmethod
    def _extent_data(self) -> np.ndarray:
        """Extent of layer in data coordinates.

        Returns
        -------
        extent_data : array, shape (2, D)
        """
        raise NotImplementedError

    @property
    def _extent_data_augmented(self) -> np.ndarray:
        """Extent of layer in data coordinates.

        Differently from Layer._extent_data, this also includes the "size" of
        data points; for example, Point sizes and Image pixel width are included.

        Returns
        -------
        extent_data : array, shape (2, D)
        """
        return self._extent_data

    @property
    def _extent_world(self) -> np.ndarray:
        """Range of layer in world coordinates.

        Returns
        -------
        extent_world : array, shape (2, D)
        """
        # Get full nD bounding box
        return get_extent_world(self._extent_data, self._data_to_world)

    @property
    def _extent_world_augmented(self) -> np.ndarray:
        """Range of layer in world coordinates.

        Differently from Layer._extent_world, this also includes the "size" of
        data points; for example, Point sizes and Image pixel width are included.

        Returns
        -------
        extent_world : array, shape (2, D)
        """
        # Get full nD bounding box
        return get_extent_world(
            self._extent_data_augmented, self._data_to_world
        )

    @cached_property
    def extent(self) -> Extent:
        """Extent of layer in data and world coordinates.

        For image-like layers, these coordinates are the locations of the
        pixels in `Layer.data` which are treated like sample points that are
        centered in the rendered version of those pixels.
        For other layers, these coordinates are the points or vertices stored
        in `Layer.data`.
        Lower and upper bounds are inclusive.
        """
        extent_data = self._extent_data
        data_to_world = self._data_to_world
        extent_world = get_extent_world(extent_data, data_to_world)
        return Extent(
            data=extent_data,
            world=extent_world,
            step=abs(data_to_world.scale),
        )

    @cached_property
    def _extent_augmented(self) -> Extent:
        """Augmented extent of layer in data and world coordinates.

        Differently from Layer.extent, this also includes the "size" of data
        points; for example, Point sizes and Image pixel width are included.

        For image-like layers, these coordinates are the locations of the
        pixels in `Layer.data` which are treated like sample points that are
        centered in the rendered version of those pixels.
        For other layers, these coordinates are the points or vertices stored
        in `Layer.data`.
        """
        extent_data = self._extent_data_augmented
        data_to_world = self._data_to_world
        extent_world = get_extent_world(extent_data, data_to_world)
        return Extent(
            data=extent_data,
            world=extent_world,
            step=abs(data_to_world.scale),
        )

    def _clear_extent(self):
        """Clear extent cache and emit extent event."""
        if 'extent' in self.__dict__:
            del self.extent
        self.events.extent()

    def _clear_extent_augmented(self):
        """Clear extent_augmented cache and emit extent_augmented event."""
        if '_extent_augmented' in self.__dict__:
            del self._extent_augmented
        self.events._extent_augmented()

    def _clear_extents_and_refresh(self):
        """Clears the cached extents, emits events and refreshes the layer.

        This should be called whenever this data or transform information
        changes, and should be called before any other related events
        are emitted so that they use the updated extent values.
        """
        self._clear_extent()
        self._clear_extent_augmented()
        self.refresh()

    @property
    def _data_slice(self) -> _ThickNDSlice:
        """Slice in data coordinates."""
        if len(self._slice_input.not_displayed) == 0:
            # all dims are displayed dimensions
            # early return to avoid evaluating data_to_world.inverse
            return _ThickNDSlice.make_full(point=(np.nan,) * self.ndim)

        return self._slice_input.data_slice(
            self._data_to_world.inverse,
        )

    @abstractmethod
    def _get_ndim(self):
        raise NotImplementedError

    def _get_base_state(self):
        """Get dictionary of attributes on base layer.

        Returns
        -------
        state : dict
            Dictionary of attributes on base layer.
        """
        base_dict = {
            'name': self.name,
            'metadata': self.metadata,
            'scale': list(self.scale),
            'translate': list(self.translate),
            'rotate': [list(r) for r in self.rotate],
            'shear': list(self.shear),
            'affine': self.affine.affine_matrix,
            'opacity': self.opacity,
            'blending': self.blending,
            'visible': self.visible,
            'experimental_clipping_planes': [
                plane.dict() for plane in self.experimental_clipping_planes
            ],
            'projection_mode': self.projection_mode,
        }
        return base_dict

    @abstractmethod
    def _get_state(self):
        raise NotImplementedError

    @property
    def _type_string(self):
        return self.__class__.__name__.lower()

    def as_layer_data_tuple(self):
        state = self._get_state()
        state.pop('data', None)
        return self.data, state, self._type_string

    @property
    def thumbnail(self):
        """array: Integer array of thumbnail for the layer"""
        return self._thumbnail

    @thumbnail.setter
    def thumbnail(self, thumbnail):
        if 0 in thumbnail.shape:
            thumbnail = np.zeros(self._thumbnail_shape, dtype=np.uint8)
        if thumbnail.dtype != np.uint8:
            thumbnail = convert_to_uint8(thumbnail)

        padding_needed = np.subtract(self._thumbnail_shape, thumbnail.shape)
        pad_amounts = [(p // 2, (p + 1) // 2) for p in padding_needed]
        thumbnail = np.pad(thumbnail, pad_amounts, mode='constant')

        # blend thumbnail with opaque black background
        background = np.zeros(self._thumbnail_shape, dtype=np.uint8)
        background[..., 3] = 255

        f_dest = thumbnail[..., 3][..., None] / 255
        f_source = 1 - f_dest
        thumbnail = thumbnail * f_dest + background * f_source

        self._thumbnail = thumbnail.astype(np.uint8)
        self.events.thumbnail()

    @property
    def ndim(self):
        """int: Number of dimensions in the data."""
        return self._ndim

    @property
    def help(self):
        """str: displayed in status bar bottom right."""
        return self._help

    @help.setter
    def help(self, help_text):
        if help_text == self.help:
            return
        self._help = help_text
        self.events.help(help=help_text)

    @property
    def interactive(self) -> bool:
        warnings.warn(
            trans._(
                "Layer.interactive is deprecated since napari 0.4.18 and will be removed in 0.6.0. Please use Layer.mouse_pan and Layer.mouse_zoom instead"
            ),
            FutureWarning,
            stacklevel=2,
        )
        return self.mouse_pan or self.mouse_zoom

    @interactive.setter
    def interactive(self, interactive: bool):
        warnings.warn(
            trans._(
                "Layer.interactive is deprecated since napari 0.4.18 and will be removed in 0.6.0. Please use Layer.mouse_pan and Layer.mouse_zoom instead"
            ),
            FutureWarning,
            stacklevel=2,
        )
        with self.events.interactive.blocker():
            self.mouse_pan = interactive
        self.mouse_zoom = interactive

    @property
    def mouse_pan(self) -> bool:
        """bool: Determine if canvas interactive panning is enabled with the mouse."""
        return self._mouse_pan

    @mouse_pan.setter
    def mouse_pan(self, mouse_pan: bool):
        if mouse_pan == self._mouse_pan:
            return
        self._mouse_pan = mouse_pan
        self.events.mouse_pan(mouse_pan=mouse_pan)
        self.events.interactive(
            interactive=self.mouse_pan or self.mouse_zoom
        )  # Deprecated since 0.5.0

    @property
    def mouse_zoom(self) -> bool:
        """bool: Determine if canvas interactive zooming is enabled with the mouse."""
        return self._mouse_zoom

    @mouse_zoom.setter
    def mouse_zoom(self, mouse_zoom: bool):
        if mouse_zoom == self._mouse_zoom:
            return
        self._mouse_zoom = mouse_zoom
        self.events.mouse_zoom(mouse_zoom=mouse_zoom)
        self.events.interactive(
            interactive=self.mouse_pan or self.mouse_zoom
        )  # Deprecated since 0.5.0

    @property
    def cursor(self):
        """str: String identifying cursor displayed over canvas."""
        return self._cursor

    @cursor.setter
    def cursor(self, cursor):
        if cursor == self.cursor:
            return
        self._cursor = cursor
        self.events.cursor(cursor=cursor)

    @property
    def cursor_size(self):
        """int | None: Size of cursor if custom. None yields default size."""
        return self._cursor_size

    @cursor_size.setter
    def cursor_size(self, cursor_size):
        if cursor_size == self.cursor_size:
            return
        self._cursor_size = cursor_size
        self.events.cursor_size(cursor_size=cursor_size)

    @property
    def experimental_clipping_planes(self):
        return self._experimental_clipping_planes

    @experimental_clipping_planes.setter
    def experimental_clipping_planes(
        self,
        value: Union[
            dict,
            ClippingPlane,
            List[Union[ClippingPlane, dict]],
            ClippingPlaneList,
        ],
    ):
        self._experimental_clipping_planes.clear()
        if value is None:
            return

        if isinstance(value, (ClippingPlane, dict)):
            value = [value]
        for new_plane in value:
            plane = ClippingPlane()
            plane.update(new_plane)
            self._experimental_clipping_planes.append(plane)

    @property
    def bounding_box(self):
        return self._overlays['bounding_box']

    def set_view_slice(self):
        with self.dask_optimized_slicing():
            self._set_view_slice()

    @abstractmethod
    def _set_view_slice(self):
        raise NotImplementedError

    def _slice_dims(
        self,
        dims: Dims,
        force: bool = False,
    ):
        """Slice data with values from a global dims model.

        Note this will likely be moved off the base layer soon.

        Parameters
        ----------
        dims : Dims
            The dims model to use to slice this layer.
        force : bool
            True if slicing should be forced to occur, even when some cache thinks
            it already has a valid slice ready. False otherwise.
        """
        logger.debug(
            'Layer._slice_dims: %s, dims=%s, force=%s',
            self,
            dims,
            force,
        )
        slice_input = self._make_slice_input(dims)
        if force or (self._slice_input != slice_input):
            self._slice_input = slice_input
            self._refresh_sync()

    def _make_slice_input(
        self,
        dims: Dims,
    ) -> _SliceInput:
        world_ndim: int = self.ndim if dims is None else dims.ndim
        if dims is None:
            # if no dims is given, "world" has same dimensionality of self
            # this happens for example if a layer is not in a viewer
            # in this case, we assume all dims are displayed dimensions
            world_slice = _ThickNDSlice.make_full((np.nan,) * self.ndim)
        else:
            world_slice = _ThickNDSlice.from_dims(dims)
        order_array = (
            np.arange(world_ndim)
            if dims.order is None
            else np.asarray(dims.order)
        )
        order = tuple(
            self._world_to_layer_dims(
                world_dims=order_array,
                ndim_world=world_ndim,
            )
        )

        return _SliceInput(
            ndisplay=dims.ndisplay,
            world_slice=world_slice[-self.ndim :],
            order=order[-self.ndim :],
        )

    @abstractmethod
    def _update_thumbnail(self):
        raise NotImplementedError

    @abstractmethod
    def _get_value(self, position):
        """Value of the data at a position in data coordinates.

        Parameters
        ----------
        position : tuple
            Position in data coordinates.

        Returns
        -------
        value : tuple
            Value of the data.
        """
        raise NotImplementedError

    def get_value(
        self,
        position: npt.ArrayLike,
        *,
        view_direction: Optional[npt.ArrayLike] = None,
        dims_displayed: Optional[List[int]] = None,
        world: bool = False,
    ):
        """Value of the data at a position.

        If the layer is not visible, return None.

        Parameters
        ----------
        position : tuple of float
            Position in either data or world coordinates.
        view_direction : Optional[np.ndarray]
            A unit vector giving the direction of the ray in nD world coordinates.
            The default value is None.
        dims_displayed : Optional[List[int]]
            A list of the dimensions currently being displayed in the viewer.
            The default value is None.
        world : bool
            If True the position is taken to be in world coordinates
            and converted into data coordinates. False by default.

        Returns
        -------
        value : tuple, None
            Value of the data. If the layer is not visible return None.
        """
        position = np.asarray(position)
        if self.visible:
            if world:
                ndim_world = len(position)

                if dims_displayed is not None:
                    # convert the dims_displayed to the layer dims.This accounts
                    # for differences in the number of dimensions in the world
                    # dims versus the layer and for transpose and rolls.
                    dims_displayed = dims_displayed_world_to_layer(
                        dims_displayed,
                        ndim_world=ndim_world,
                        ndim_layer=self.ndim,
                    )
                position = self.world_to_data(position)

            if (dims_displayed is not None) and (view_direction is not None):
                if len(dims_displayed) == 2 or self.ndim == 2:
                    value = self._get_value(position=tuple(position))

                elif len(dims_displayed) == 3:
                    view_direction = self._world_to_data_ray(view_direction)
                    start_point, end_point = self.get_ray_intersections(
                        position=position,
                        view_direction=view_direction,
                        dims_displayed=dims_displayed,
                        world=False,
                    )
                    value = self._get_value_3d(
                        start_point=start_point,
                        end_point=end_point,
                        dims_displayed=dims_displayed,
                    )
            else:
                value = self._get_value(position)

        else:
            value = None
        # This should be removed as soon as possible, it is still
        # used in Points and Shapes.
        self._value = value
        return value

    def _get_value_3d(
        self,
        start_point: Optional[np.ndarray],
        end_point: Optional[np.ndarray],
        dims_displayed: List[int],
    ) -> Union[
        float, int, None, Tuple[Union[float, int, None], Optional[int]]
    ]:
        """Get the layer data value along a ray

        Parameters
        ----------
        start_point : np.ndarray
            The start position of the ray used to interrogate the data.
        end_point : np.ndarray
            The end position of the ray used to interrogate the data.
        dims_displayed : List[int]
            The indices of the dimensions currently displayed in the Viewer.

        Returns
        -------
        value
            The data value along the supplied ray.
        """

    def projected_distance_from_mouse_drag(
        self,
        start_position: npt.ArrayLike,
        end_position: npt.ArrayLike,
        view_direction: npt.ArrayLike,
        vector: np.ndarray,
        dims_displayed: List[int],
    ):
        """Calculate the length of the projection of a line between two mouse
        clicks onto a vector (or array of vectors) in data coordinates.

        Parameters
        ----------
        start_position : np.ndarray
            Starting point of the drag vector in data coordinates
        end_position : np.ndarray
            End point of the drag vector in data coordinates
        view_direction : np.ndarray
            Vector defining the plane normal of the plane onto which the drag
            vector is projected.
        vector : np.ndarray
            (3,) unit vector or (n, 3) array thereof on which to project the drag
            vector from start_event to end_event. This argument is defined in data
            coordinates.
        dims_displayed : List[int]
            (3,) list of currently displayed dimensions

        Returns
        -------
        projected_distance : (1, ) or (n, ) np.ndarray of float
        """
        start_position = np.asarray(start_position)
        end_position = np.asarray(end_position)
        view_direction = np.asarray(view_direction)

        start_position = self._world_to_displayed_data(
            start_position, dims_displayed
        )
        end_position = self._world_to_displayed_data(
            end_position, dims_displayed
        )
        view_direction = self._world_to_displayed_data_ray(
            view_direction, dims_displayed
        )
        return drag_data_to_projected_distance(
            start_position, end_position, view_direction, vector
        )

    @contextmanager
    def block_update_properties(self):
        previous = self._update_properties
        self._update_properties = False
        try:
            yield
        finally:
            self._update_properties = previous

    def _set_highlight(self, force=False):
        """Render layer highlights when appropriate.

        Parameters
        ----------
        force : bool
            Bool that forces a redraw to occur when `True`.
        """

    @contextmanager
    def _block_refresh(self):
        """Prevent refresh calls from updating view."""
        previous = self._refresh_blocked
        self._refresh_blocked = True
        try:
            yield
        finally:
            self._refresh_blocked = previous

    def refresh(self, event=None):
        """Refresh all layer data based on current view slice."""
        if self._refresh_blocked:
            logger.debug('Layer.refresh blocked: %s', self)
            return
        logger.debug('Layer.refresh: %s', self)
        # If async is enabled then emit an event that the viewer should handle.
        if get_settings().experimental.async_:
            self.events.reload(layer=self)
        # Otherwise, slice immediately on the calling thread.
        else:
            self._refresh_sync()

    def _refresh_sync(self, event=None):
        logger.debug('Layer._refresh_sync: %s', self)
        if self.visible:
            self.set_view_slice()
            self.events.set_data()
            self._update_thumbnail()
            self._set_highlight(force=True)

    def world_to_data(self, position: npt.ArrayLike) -> npt.NDArray:
        """Convert from world coordinates to data coordinates.

        Parameters
        ----------
        position : tuple, list, 1D array
            Position in world coordinates. If longer then the
            number of dimensions of the layer, the later
            dimensions will be used.

        Returns
        -------
        tuple
            Position in data coordinates.
        """
        position = np.asarray(position)
        if len(position) >= self.ndim:
            coords = list(position[-self.ndim :])
        else:
            coords = [0] * (self.ndim - len(position)) + list(position)

        simplified = cast(Affine, self._transforms[1:].simplified)
        return simplified.inverse(coords)

    def data_to_world(self, position):
        """Convert from data coordinates to world coordinates.

        Parameters
        ----------
        position : tuple, list, 1D array
            Position in data coordinates. If longer then the
            number of dimensions of the layer, the later
            dimensions will be used.

        Returns
        -------
        tuple
            Position in world coordinates.
        """
        if len(position) >= self.ndim:
            coords = list(position[-self.ndim :])
        else:
            coords = [0] * (self.ndim - len(position)) + list(position)

        return tuple(self._transforms[1:].simplified(coords))

    def _world_to_displayed_data(
        self, position: np.ndarray, dims_displayed: List[int]
    ) -> npt.NDArray:
        """Convert world to data coordinates for displayed dimensions only.

        Parameters
        ----------
        position : tuple, list, 1D array
            Position in world coordinates. If longer then the
            number of dimensions of the layer, the later
            dimensions will be used.
        dims_displayed : list[int]
            Indices of displayed dimensions of the data.

        Returns
        -------
        tuple
            Position in data coordinates for the displayed dimensions only
        """
        position_nd = self.world_to_data(position)
        position_ndisplay = position_nd[dims_displayed]
        return position_ndisplay

    @property
    def _data_to_world(self) -> Affine:
        """The transform from data to world coordinates.

        This affine transform is composed from the affine property and the
        other transform properties in the following order:

        affine * (rotate * shear * scale + translate)
        """
        t = self._transforms[1:3].simplified
        return cast(Affine, t)

    def _world_to_data_ray(self, vector: npt.ArrayLike) -> npt.NDArray:
        """Convert a vector defining an orientation from world coordinates to data coordinates.
        For example, this would be used to convert the view ray.

        Parameters
        ----------
        vector : tuple, list, 1D array
            A vector in world coordinates.

        Returns
        -------
        tuple
            Vector in data coordinates.
        """
        p1 = np.asarray(self.world_to_data(vector))
        p0 = np.asarray(self.world_to_data(np.zeros_like(vector)))
        normalized_vector = (p1 - p0) / np.linalg.norm(p1 - p0)

        return normalized_vector

    def _world_to_displayed_data_ray(
        self, vector_world: npt.ArrayLike, dims_displayed: List[int]
    ) -> np.ndarray:
        """Convert an orientation from world to displayed data coordinates.

        For example, this would be used to convert the view ray.

        Parameters
        ----------
        vector_world : 1D array
            A vector in world coordinates.

        Returns
        -------
        tuple
            Vector in data coordinates.
        """
        vector_data_nd = self._world_to_data_ray(vector_world)
        vector_data_ndisplay = vector_data_nd[dims_displayed]
        vector_data_ndisplay /= np.linalg.norm(vector_data_ndisplay)
        return vector_data_ndisplay

    def _world_to_layer_dims(
        self, *, world_dims: npt.NDArray, ndim_world: int
    ) -> np.ndarray:
        """Map world dimensions to layer dimensions while maintaining order.

        This is used to map dimensions from the full world space defined by ``Dims``
        to the subspace that a layer inhabits, so that those can be used to index the
        layer's data and associated coordinates.

        For example a world ``Dims.order`` of [2, 1, 0, 3] would map to [0, 1] for a
        layer with two dimensions and [1, 0, 2] for a layer with three dimensions
        as those correspond to the relative order of the last two and three world dimensions
        respectively.

        Let's keep in mind a few facts:

         - each dimension index is present exactly once.
         - the lowest represented dimension index will be 0

        That is to say both the `world_dims` input and return results are _some_
        permutation of 0...N

        Examples
        --------

        `[2, 1, 0, 3]`  sliced in N=2 dimensions.

          - we want to keep the N=2 dimensions with the biggest index
          - `[2, None, None, 3]`
          - we filter the None
          - `[2, 3]`
          - reindex so that the lowest dimension is 0 by subtracting 2 from all indices
          - `[0, 1]`

          `[2, 1, 0, 3]`  sliced in N=3 dimensions.

          - we want to keep the N=3 dimensions with the biggest index
          - `[2, 1, None, 3]`
          - we filter the None
          - `[2, 1, 3]`
          - reindex so that the lowest dimension is 0 by subtracting 1 from all indices
          - `[1, 0, 2]`

        Conveniently if the world (layer) dimension is bigger than our displayed
        dims, we can return everything



        Parameters
        ----------
        world_dims : ndarray
            The world dimensions.
        ndim_world : int
            The number of dimensions in the world coordinate system.

        Returns
        -------
        ndarray
            The corresponding layer dimensions with the same ordering as the given world dimensions.
        """
        return self._world_to_layer_dims_impl(
            world_dims, ndim_world, self.ndim
        )

    @staticmethod
    def _world_to_layer_dims_impl(
        world_dims: npt.NDArray, ndim_world: int, ndim: int
    ):
        """
        Static for ease of testing
        """
        world_dims = np.asarray(world_dims)
        assert world_dims.min() == 0
        assert world_dims.max() == len(world_dims) - 1
        assert world_dims.ndim == 1
        offset = ndim_world - ndim
        order = world_dims - offset
        order = order[order >= 0]
        return order - order.min()

    def _display_bounding_box(self, dims_displayed: List[int]) -> npt.NDArray:
        """An axis aligned (ndisplay, 2) bounding box around the data"""
        return self._extent_data[:, dims_displayed].T

    def _display_bounding_box_augmented(
        self, dims_displayed: List[int]
    ) -> npt.NDArray:
        """An augmented, axis-aligned (ndisplay, 2) bounding box.

        This bounding box includes the size of the layer in best resolution, including required padding
        """
        return self._extent_data_augmented[:, dims_displayed].T

    def _display_bounding_box_augmented_data_level(
        self, dims_displayed: List[int]
    ) -> npt.NDArray:
        """An augmented, axis-aligned (ndisplay, 2) bounding box.

        If the layer is multiscale layer, then returns the
        bounding box of the data at the current level
        """
        return self._display_bounding_box_augmented(dims_displayed)

    def click_plane_from_click_data(
        self,
        click_position: npt.ArrayLike,
        view_direction: npt.ArrayLike,
        dims_displayed: List[int],
    ) -> Tuple[np.ndarray, np.ndarray]:
        """Calculate a (point, normal) plane parallel to the canvas in data
        coordinates, centered on the centre of rotation of the camera.

        Parameters
        ----------
        click_position : np.ndarray
            click position in world coordinates from mouse event.
        view_direction : np.ndarray
            view direction in world coordinates from mouse event.
        dims_displayed : List[int]
            dimensions of the data array currently in view.

        Returns
        -------
        click_plane : Tuple[np.ndarray, np.ndarray]
            tuple of (plane_position, plane_normal) in data coordinates.
        """
        click_position = np.asarray(click_position)
        view_direction = np.asarray(view_direction)
        plane_position = self.world_to_data(click_position)[dims_displayed]
        plane_normal = self._world_to_data_ray(view_direction)[dims_displayed]
        return plane_position, plane_normal

    def get_ray_intersections(
        self,
        position: npt.ArrayLike,
        view_direction: npt.ArrayLike,
        dims_displayed: List[int],
        world: bool = True,
    ) -> Tuple[Optional[np.ndarray], Optional[np.ndarray]]:
        """Get the start and end point for the ray extending
        from a point through the data bounding box.

        Parameters
        ----------
        position
            the position of the point in nD coordinates. World vs. data
            is set by the world keyword argument.
        view_direction : np.ndarray
            a unit vector giving the direction of the ray in nD coordinates.
            World vs. data is set by the world keyword argument.
        dims_displayed : List[int]
            a list of the dimensions currently being displayed in the viewer.
        world : bool
            True if the provided coordinates are in world coordinates.
            Default value is True.

        Returns
        -------
        start_point : np.ndarray
            The point on the axis-aligned data bounding box that the cursor click
            intersects with. This is the point closest to the camera.
            The point is the full nD coordinates of the layer data.
            If the click does not intersect the axis-aligned data bounding box,
            None is returned.
        end_point : np.ndarray
            The point on the axis-aligned data bounding box that the cursor click
            intersects with. This is the point farthest from the camera.
            The point is the full nD coordinates of the layer data.
            If the click does not intersect the axis-aligned data bounding box,
            None is returned.
        """
        position = np.asarray(position)
        view_direction = np.asarray(view_direction)
        if len(dims_displayed) != 3:
            return None, None

        # create the bounding box in data coordinates
        bounding_box = self._display_bounding_box(dims_displayed)
        # bounding box is with upper limit excluded in the uses below
        bounding_box[:, 1] += 1

        start_point, end_point = self._get_ray_intersections(
            position=position,
            view_direction=view_direction,
            dims_displayed=dims_displayed,
            world=world,
            bounding_box=bounding_box,
        )
        return start_point, end_point

    def _get_offset_data_position(self, position: npt.NDArray) -> npt.NDArray:
        """Adjust position for offset between viewer and data coordinates."""
        return np.asarray(position)

    def _get_ray_intersections(
        self,
        position: npt.NDArray,
        view_direction: np.ndarray,
        dims_displayed: List[int],
        bounding_box: npt.NDArray,
        world: bool = True,
    ) -> Tuple[Optional[np.ndarray], Optional[np.ndarray]]:
        """Get the start and end point for the ray extending
        from a point through the data bounding box.

        Parameters
        ----------
        position
            the position of the point in nD coordinates. World vs. data
            is set by the world keyword argument.
        view_direction : np.ndarray
            a unit vector giving the direction of the ray in nD coordinates.
            World vs. data is set by the world keyword argument.
        dims_displayed : List[int]
            a list of the dimensions currently being displayed in the viewer.
        world : bool
            True if the provided coordinates are in world coordinates.
            Default value is True.
        bounding_box : np.ndarray
            A (2, 3) bounding box around the data currently in view

        Returns
        -------
        start_point : np.ndarray
            The point on the axis-aligned data bounding box that the cursor click
            intersects with. This is the point closest to the camera.
            The point is the full nD coordinates of the layer data.
            If the click does not intersect the axis-aligned data bounding box,
            None is returned.
        end_point : np.ndarray
            The point on the axis-aligned data bounding box that the cursor click
            intersects with. This is the point farthest from the camera.
            The point is the full nD coordinates of the layer data.
            If the click does not intersect the axis-aligned data bounding box,
            None is returned."""
        # get the view direction and click position in data coords
        # for the displayed dimensions only
        if world is True:
            view_dir = self._world_to_displayed_data_ray(
                view_direction, dims_displayed
            )
            click_pos_data = self._world_to_displayed_data(
                position, dims_displayed
            )
        else:
            # adjust for any offset between viewer and data coordinates
            position = self._get_offset_data_position(position)

            view_dir = view_direction[dims_displayed]
            click_pos_data = position[dims_displayed]

        # Determine the front and back faces
        front_face_normal, back_face_normal = find_front_back_face(
            click_pos_data, bounding_box, view_dir
        )
        if front_face_normal is None and back_face_normal is None:
            # click does not intersect the data bounding box
            return None, None

        # Calculate ray-bounding box face intersections
        start_point_displayed_dimensions = (
            intersect_line_with_axis_aligned_bounding_box_3d(
                click_pos_data, view_dir, bounding_box, front_face_normal
            )
        )
        end_point_displayed_dimensions = (
            intersect_line_with_axis_aligned_bounding_box_3d(
                click_pos_data, view_dir, bounding_box, back_face_normal
            )
        )

        # add the coordinates for the axes not displayed
        start_point = position.copy()
        start_point[dims_displayed] = start_point_displayed_dimensions
        end_point = position.copy()
        end_point[dims_displayed] = end_point_displayed_dimensions

        return start_point, end_point

    def _update_draw(
        self, scale_factor, corner_pixels_displayed, shape_threshold
    ):
        """Update canvas scale and corner values on draw.

        For layer multiscale determining if a new resolution level or tile is
        required.

        Parameters
        ----------
        scale_factor : float
            Scale factor going from canvas to world coordinates.
        corner_pixels_displayed : array, shape (2, 2)
            Coordinates of the top-left and bottom-right canvas pixels in
            world coordinates.
        shape_threshold : tuple
            Requested shape of field of view in data coordinates.
        """
        self.scale_factor = scale_factor

        displayed_axes = self._slice_input.displayed

        # we need to compute all four corners to compute a complete,
        # data-aligned bounding box, because top-left/bottom-right may not
        # remain top-left and bottom-right after transformations.
        all_corners = list(itertools.product(*corner_pixels_displayed.T))
        # Note that we ignore the first transform which is tile2data
        data_corners = (
            self._transforms[1:]
            .simplified.set_slice(displayed_axes)
            .inverse(all_corners)
        )

        # find the maximal data-axis-aligned bounding box containing all four
        # canvas corners and round them to ints
        data_bbox = np.stack(
            [np.min(data_corners, axis=0), np.max(data_corners, axis=0)]
        )
        data_bbox_int = np.stack(
            [np.floor(data_bbox[0]), np.ceil(data_bbox[1])]
        ).astype(int)

        if self._slice_input.ndisplay == 2 and self.multiscale:
            level, scaled_corners = compute_multiscale_level_and_corners(
                data_bbox_int,
                shape_threshold,
                self.downsample_factors[:, displayed_axes],
            )
            corners = np.zeros((2, self.ndim), dtype=int)
            # The corner_pixels attribute stores corners in the data
            # space of the selected level. Using the level's data
            # shape only works for images, but that's the only case we
            # handle now and downsample_factors is also only on image layers.
            max_coords = np.take(self.data[level].shape, displayed_axes) - 1
            corners[:, displayed_axes] = np.clip(scaled_corners, 0, max_coords)
            display_shape = tuple(
                corners[1, displayed_axes] - corners[0, displayed_axes]
            )
            if any(s == 0 for s in display_shape):
                return
            if self.data_level != level or not np.array_equal(
                self.corner_pixels, corners
            ):
                self._data_level = level
                self.corner_pixels = corners
                self.refresh()
        else:
            # set the data_level so that it is the lowest resolution in 3d view
            if self.multiscale is True:
                self._data_level = len(self.level_shapes) - 1

            # The stored corner_pixels attribute must contain valid indices.
            corners = np.zeros((2, self.ndim), dtype=int)
            # Some empty layers (e.g. Points) may have a data extent that only
            # contains nans, in which case the integer valued corner pixels
            # cannot be meaningfully set.
            displayed_extent = self.extent.data[:, displayed_axes]
            if not np.all(np.isnan(displayed_extent)):
                data_bbox_clipped = np.clip(
                    data_bbox_int, displayed_extent[0], displayed_extent[1]
                )
                corners[:, displayed_axes] = data_bbox_clipped
            self.corner_pixels = corners

    def _get_source_info(self):
        components = {}
        if self.source.reader_plugin:
            components['layer_base'] = os.path.basename(self.source.path or '')
            components['source_type'] = 'plugin'
            try:
                components['plugin'] = pm.get_manifest(
                    self.source.reader_plugin
                ).display_name
            except KeyError:
                components['plugin'] = self.source.reader_plugin
            return components

        if self.source.sample:
            components['layer_base'] = self.name
            components['source_type'] = 'sample'
            try:
                components['plugin'] = pm.get_manifest(
                    self.source.sample[0]
                ).display_name
            except KeyError:
                components['plugin'] = self.source.sample[0]
            return components

        if self.source.widget:
            components['layer_base'] = self.name
            components['source_type'] = 'widget'
            components['plugin'] = self.source.widget._function.__name__
            return components

        components['layer_base'] = self.name
        components['source_type'] = ''
        components['plugin'] = ''
        return components

    def get_source_str(self):
        source_info = self._get_source_info()

        return (
            source_info['layer_base']
            + ', '
            + source_info['source_type']
            + ' : '
            + source_info['plugin']
        )

    def get_status(
        self,
        position: Optional[npt.ArrayLike] = None,
        *,
        view_direction: Optional[npt.ArrayLike] = None,
        dims_displayed: Optional[List[int]] = None,
        world=False,
    ):
        """
        Status message information of the data at a coordinate position.

        Parameters
        ----------
        position : tuple of float
            Position in either data or world coordinates.
        view_direction : Optional[np.ndarray]
            A unit vector giving the direction of the ray in nD world coordinates.
            The default value is None.
        dims_displayed : Optional[List[int]]
            A list of the dimensions currently being displayed in the viewer.
            The default value is None.
        world : bool
            If True the position is taken to be in world coordinates
            and converted into data coordinates. False by default.

        Returns
        -------
        source_info : dict
            Dictionary containing a information that can be used as a status update.
        """
        if position is not None:
            position = np.asarray(position)
            value = self.get_value(
                position,
                view_direction=view_direction,
                dims_displayed=dims_displayed,
                world=world,
            )
        else:
            value = None

        source_info = self._get_source_info()
        if position is not None:
            source_info['coordinates'] = generate_layer_coords_status(
                position[-self.ndim :], value
            )
        else:
            source_info['coordinates'] = generate_layer_coords_status(
                position, value
            )
        return source_info

    def _get_tooltip_text(
        self,
        position: npt.NDArray,
        *,
        view_direction: Optional[np.ndarray] = None,
        dims_displayed: Optional[List[int]] = None,
        world: bool = False,
    ) -> str:
        """
        tooltip message of the data at a coordinate position.

        Parameters
        ----------
        position : ndarray
            Position in either data or world coordinates.
        view_direction : Optional[ndarray]
            A unit vector giving the direction of the ray in nD world coordinates.
            The default value is None.
        dims_displayed : Optional[List[int]]
            A list of the dimensions currently being displayed in the viewer.
            The default value is None.
        world : bool
            If True the position is taken to be in world coordinates
            and converted into data coordinates. False by default.

        Returns
        -------
        msg : string
            String containing a message that can be used as a tooltip.
        """
        return ""

    def save(self, path: str, plugin: Optional[str] = None) -> List[str]:
        """Save this layer to ``path`` with default (or specified) plugin.

        Parameters
        ----------
        path : str
            A filepath, directory, or URL to open.  Extensions may be used to
            specify output format (provided a plugin is available for the
            requested format).
        plugin : str, optional
            Name of the plugin to use for saving. If ``None`` then all plugins
            corresponding to appropriate hook specification will be looped
            through to find the first one that can save the data.

        Returns
        -------
        list of str
            File paths of any files that were written.
        """
        from napari.plugins.io import save_layers

        return save_layers(path, [self], plugin=plugin)

    def __copy__(self):
        """Create a copy of this layer.

        Returns
        -------
        layer : napari.layers.Layer
            Copy of this layer.

        Notes
        -----
        This method is defined for purpose of asv memory benchmarks.
        The copy of data is intentional for properly estimating memory
        usage for layer.

        If you want a to copy a layer without coping the data please use
        `layer.create(*layer.as_layer_data_tuple())`

        If you change this method, validate if memory benchmarks are still
        working properly.
        """
        data, meta, layer_type = self.as_layer_data_tuple()
        return self.create(copy.copy(data), meta=meta, layer_type=layer_type)

    @classmethod
    def create(
        cls,
        data,
        meta: Optional[dict] = None,
        layer_type: Optional[str] = None,
    ) -> Layer:
        """Create layer from `data` of type `layer_type`.

        Primarily intended for usage by reader plugin hooks and creating a
        layer from an unwrapped layer data tuple.

        Parameters
        ----------
        data : Any
            Data in a format that is valid for the corresponding `layer_type`.
        meta : dict, optional
            Dict of keyword arguments that will be passed to the corresponding
            layer constructor.  If any keys in `meta` are not valid for the
            corresponding layer type, an exception will be raised.
        layer_type : str
            Type of layer to add. Must be the (case insensitive) name of a
            Layer subclass.  If not provided, the layer is assumed to
            be "image", unless data.dtype is one of (np.int32, np.uint32,
            np.int64, np.uint64), in which case it is assumed to be "labels".

        Raises
        ------
        ValueError
            If ``layer_type`` is not one of the recognized layer types.
        TypeError
            If any keyword arguments in ``meta`` are unexpected for the
            corresponding `add_*` method for this layer_type.

        Examples
        --------
        A typical use case might be to upack a tuple of layer data with a
        specified layer_type.

        >>> data = (
        ...     np.random.random((10, 2)) * 20,
        ...     {'face_color': 'blue'},
        ...     'points',
        ... )
        >>> Layer.create(*data)

        """
        from napari import layers
        from napari.layers.image._image_utils import guess_labels

        layer_type = (layer_type or '').lower()

        # assumes that big integer type arrays are likely labels.
        if not layer_type:
            layer_type = guess_labels(data)

        if layer_type is None or layer_type not in layers.NAMES:
            raise ValueError(
                trans._(
                    "Unrecognized layer_type: '{layer_type}'. Must be one of: {layer_names}.",
                    deferred=True,
                    layer_type=layer_type,
                    layer_names=layers.NAMES,
                )
            )

        Cls = getattr(layers, layer_type.title())

        try:
            return Cls(data, **(meta or {}))
        except Exception as exc:  # noqa: BLE001
            if 'unexpected keyword argument' not in str(exc):
                raise

            bad_key = str(exc).split('keyword argument ')[-1]
            raise TypeError(
                trans._(
                    "_add_layer_from_data received an unexpected keyword argument ({bad_key}) for layer type {layer_type}",
                    deferred=True,
                    bad_key=bad_key,
                    layer_type=layer_type,
                )
            ) from exc


mgui.register_type(type_=List[Layer], return_callback=add_layers_to_viewer)<|MERGE_RESOLUTION|>--- conflicted
+++ resolved
@@ -102,9 +102,6 @@
     return
 
 
-<<<<<<< HEAD
-class PostInit(type):
-=======
 class PostInit(ABCMeta):
     def __init__(self, *args, **kwargs):
         super().__init__(*args, **kwargs)
@@ -112,22 +109,14 @@
         params = tuple(sig.parameters.values())
         self.__signature__ = sig.replace(parameters=params[1:])
 
->>>>>>> 55d1a21e
     def __call__(self, *args, **kwargs):
         obj = super().__call__(*args, **kwargs)
         obj._post_init()
         return obj
 
 
-<<<<<<< HEAD
-@mgui.register_type(
-    choices=get_layers, return_callback=add_layer_to_viewer, metaclass=PostInit
-)
-class Layer(KeymapProvider, MousemapProvider, ABC):
-=======
 @mgui.register_type(choices=get_layers, return_callback=add_layer_to_viewer)
 class Layer(KeymapProvider, MousemapProvider, ABC, metaclass=PostInit):
->>>>>>> 55d1a21e
     """Base layer class.
 
     Parameters
