import warnings
from abc import ABC, abstractmethod
from collections import namedtuple
from contextlib import contextmanager
from typing import List, Optional

import numpy as np

from ...utils import _magicgui as _mgui
from ...utils._magicgui import add_layer_to_viewer, get_layers
from ...utils.dask_utils import configure_dask
from ...utils.events import EmitterGroup, Event
from ...utils.events.event import WarningEmitter
from ...utils.key_bindings import KeymapProvider
from ...utils.misc import ROOT_DIR
from ...utils.mouse_bindings import MousemapProvider
from ...utils.naming import magic_name
from ...utils.status_messages import generate_layer_status
from ...utils.transforms import Affine, CompositeAffine, TransformChain
from ...utils.translations import trans
from .._source import current_source
from ..utils.layer_utils import (
    coerce_affine,
    compute_multiscale_level_and_corners,
    convert_to_uint8,
)
from ._base_constants import Blending

Extent = namedtuple('Extent', 'data world step')


@_mgui.register_type(choices=get_layers, return_callback=add_layer_to_viewer)
class Layer(KeymapProvider, MousemapProvider, ABC):
    """Base layer class.

    Parameters
    ----------
    name : str
        Name of the layer.
    metadata : dict
        Layer metadata.
    scale : tuple of float
        Scale factors for the layer.
    translate : tuple of float
        Translation values for the layer.
    rotate : float, 3-tuple of float, or n-D array.
        If a float convert into a 2D rotation matrix using that value as an
        angle. If 3-tuple convert into a 3D rotation matrix, using a yaw,
        pitch, roll convention. Otherwise assume an nD rotation. Angles are
        assumed to be in degrees. They can be converted from radians with
        np.degrees if needed.
    shear : 1-D array or n-D array
        Either a vector of upper triangular values, or an nD shear matrix with
        ones along the main diagonal.
    affine : n-D array or napari.utils.transforms.Affine
        (N+1, N+1) affine transformation matrix in homogeneous coordinates.
        The first (N, N) entries correspond to a linear transform and
        the final column is a length N translation vector and a 1 or a napari
<<<<<<< HEAD
        AffineTransform object. If provided then translate, scale, rotate, and
        shear values are ignored.
=======
        AffineTransform object. Applied as an extra transform on top of the
        provided scale, rotate, and shear values.
>>>>>>> c2090598
    opacity : float
        Opacity of the layer visual, between 0.0 and 1.0.
    blending : str
        One of a list of preset blending modes that determines how RGB and
        alpha values of the layer visual get mixed. Allowed values are
        {'opaque', 'translucent', and 'additive'}.
    visible : bool
        Whether the layer visual is currently being displayed.
    multiscale : bool
        Whether the data is multiscale or not. Multiscale data is
        represented by a list of data objects and should go from largest to
        smallest.

    Attributes
    ----------
    name : str
        Unique name of the layer.
    opacity : float
        Opacity of the layer visual, between 0.0 and 1.0.
    visible : bool
        Whether the layer visual is currently being displayed.
    blending : Blending
        Determines how RGB and alpha values get mixed.
            Blending.OPAQUE
                Allows for only the top layer to be visible and corresponds to
                depth_test=True, cull_face=False, blend=False.
            Blending.TRANSLUCENT
                Allows for multiple layers to be blended with different opacity
                and corresponds to depth_test=True, cull_face=False,
                blend=True, blend_func=('src_alpha', 'one_minus_src_alpha').
            Blending.ADDITIVE
                Allows for multiple layers to be blended together with
                different colors and opacity. Useful for creating overlays. It
                corresponds to depth_test=False, cull_face=False, blend=True,
                blend_func=('src_alpha', 'one').
    scale : tuple of float
        Scale factors for the layer.
    translate : tuple of float
        Translation values for the layer.
    rotate : float, 3-tuple of float, or n-D array.
        If a float convert into a 2D rotation matrix using that value as an
        angle. If 3-tuple convert into a 3D rotation matrix, using a yaw,
        pitch, roll convention. Otherwise assume an nD rotation. Angles are
        assumed to be in degrees. They can be converted from radians with
        np.degrees if needed.
    shear : 1-D array or n-D array
        Either a vector of upper triangular values, or an nD shear matrix with
        ones along the main diagonal.
    affine : n-D array or napari.utils.transforms.Affine
        (N+1, N+1) affine transformation matrix in homogeneous coordinates.
        The first (N, N) entries correspond to a linear transform and
        the final column is a length N translation vector and a 1 or a napari
        AffineTransform object. Applied as an extra transform on top of the
        provided scale, rotate, and shear values.
    multiscale : bool
        Whether the data is multiscale or not. Multiscale data is
        represented by a list of data objects and should go from largest to
        smallest.
    z_index : int
        Depth of the layer visual relative to other visuals in the scenecanvas.
    coordinates : tuple of float
        Cursor position in data coordinates.
    corner_pixels : array
        Coordinates of the top-left and bottom-right canvas pixels in the data
        coordinates of each layer. For multiscale data the coordinates are in
        the space of the currently viewed data level, not the highest resolution
        level.
    position : tuple
        Cursor position in world coordinates.
    ndim : int
        Dimensionality of the layer.
    thumbnail : (N, M, 4) array
        Array of thumbnail data for the layer.
    status : str
        Displayed in status bar bottom left.
    help : str
        Displayed in status bar bottom right.
    interactive : bool
        Determine if canvas pan/zoom interactivity is enabled.
    cursor : str
        String identifying which cursor displayed over canvas.
    cursor_size : int | None
        Size of cursor if custom. None yields default size
    scale_factor : float
        Conversion factor from canvas coordinates to image coordinates, which
        depends on the current zoom level.


    Notes
    -----
    Must define the following:
        * `_extent_data`: property
        * `data` property (setter & getter)

    May define the following:
        * `_set_view_slice()`: called to set currently viewed slice
        * `_basename()`: base/default name of the layer
    """

    def __init__(
        self,
        data,
        ndim,
        *,
        name=None,
        metadata=None,
        scale=None,
        translate=None,
        rotate=None,
        shear=None,
        affine=None,
        opacity=1,
        blending='translucent',
        visible=True,
        multiscale=False,
    ):
        super().__init__()

        if name is None and data is not None:
            name = magic_name(data, path_prefix=ROOT_DIR)

        self._source = current_source()
        self.dask_optimized_slicing = configure_dask(data)
        self.metadata = metadata or {}
        self._opacity = opacity
        self._blending = Blending(blending)
        self._visible = visible
        self._freeze = False
        self._status = 'Ready'
        self._help = ''
        self._cursor = 'standard'
        self._cursor_size = 1
        self._interactive = True
        self._value = None
        self.scale_factor = 1
        self.multiscale = multiscale

        self._ndim = ndim
        self._ndisplay = 2
        self._dims_order = list(range(ndim))

        # Create a transform chain consisting of four transforms:
        # 1. `tile2data`: An initial transform only needed to display tiles
        #   of an image. It maps pixels of the tile into the coordinate space
        #   of the full resolution data and can usually be represented by a
        #   scale factor and a translation. A common use case is viewing part
        #   of lower resolution level of a multiscale image, another is using a
        #   downsampled version of an image when the full image size is larger
        #   than the maximum allowed texture size of your graphics card.
<<<<<<< HEAD
        # 2. `data2world`: The main transform mapping data to a world-like
        #   coordinate.
        # 3. `world2world`: An extra transform applied in world-coordinates that
        #   typically aligns this layer with another.
        # 4. `world2grid`: An additional transform mapping world-coordinates
        #   into a grid for looking at layers side-by-side.
        data2world_transform = CompositeAffine(
            ndim=ndim,
            scale=scale,
            translate=translate,
            rotate=rotate,
            shear=shear,
            name='data2world',
        )
        world2world_transform = self._coerce_affine(affine)
        self._transforms = TransformChain(
            [
                CompositeAffine(ndim=ndim, name='tile2data'),
                data2world_transform,
                world2world_transform,
                CompositeAffine(ndim=ndim, name='world2grid'),
=======
        # 2. `data2physical`: The main transform mapping data to a world-like
        #   physical coordinate that may also encode acquisition parameters or
        #   sample spacing.
        # 3. `physical2world`: An extra transform applied in world-coordinates that
        #   typically aligns this layer with another.
        # 4. `world2grid`: An additional transform mapping world-coordinates
        #   into a grid for looking at layers side-by-side.
        if scale is None:
            scale = [1] * ndim
        if translate is None:
            translate = [0] * ndim
        self._transforms = TransformChain(
            [
                Affine(np.ones(ndim), np.zeros(ndim), name='tile2data'),
                Affine(
                    scale,
                    translate,
                    rotate=rotate,
                    shear=shear,
                    name='data2physical',
                ),
                coerce_affine(affine, ndim, name='physical2world'),
                Affine(np.ones(ndim), np.zeros(ndim), name='world2grid'),
>>>>>>> c2090598
            ]
        )

        self._position = (0,) * ndim
        self._dims_point = [0] * ndim
        self.corner_pixels = np.zeros((2, ndim), dtype=int)
        self._editable = True

        self._thumbnail_shape = (32, 32, 4)
        self._thumbnail = np.zeros(self._thumbnail_shape, dtype=np.uint8)
        self._update_properties = True
        self._name = ''
        self.events = EmitterGroup(
            source=self,
            auto_connect=False,
            refresh=Event,
            set_data=Event,
            blending=Event,
            opacity=Event,
            visible=Event,
            scale=Event,
            translate=Event,
            rotate=Event,
            shear=Event,
            affine=Event,
            data=Event,
            name=Event,
            thumbnail=Event,
            status=Event,
            help=Event,
            interactive=Event,
            cursor=Event,
            cursor_size=Event,
            editable=Event,
            loaded=Event,
            _ndisplay=Event,
            select=WarningEmitter(
                trans._(
                    "'layer.events.select' is deprecated and will be removed in napari v0.4.9, use 'viewer.layers.selection.events.changed' instead, and inspect the 'added' attribute on the event.",
                    deferred=True,
                ),
                type='select',
            ),
            deselect=WarningEmitter(
                trans._(
                    "'layer.events.deselect' is deprecated and will be removed in napari v0.4.9, use 'viewer.layers.selection.events.changed' instead, and inspect the 'removed' attribute on the event.",
                    deferred=True,
                ),
                type='deselect',
            ),
        )
        self.name = name

    def __str__(self):
        """Return self.name."""
        return self.name

    def __repr__(self):
        cls = type(self)
        return f"<{cls.__name__} layer {repr(self.name)} at {hex(id(self))}>"

    @classmethod
    def _basename(cls):
        return f'{cls.__name__}'

    @property
    def name(self):
        """str: Unique name of the layer."""
        return self._name

    @property
    def source(self):
        return self._source

    @property
    def loaded(self) -> bool:
        """Return True if this layer is fully loaded in memory.

        This base class says that layers are permanently in the loaded state.
        Derived classes that do asynchronous loading can override this.
        """
        return True

    @name.setter
    def name(self, name):
        if name == self.name:
            return
        if not name:
            name = self._basename()
        self._name = name
        self.events.name()

    @property
    def opacity(self):
        """float: Opacity value between 0.0 and 1.0."""
        return self._opacity

    @opacity.setter
    def opacity(self, opacity):
        if not 0.0 <= opacity <= 1.0:
            raise ValueError(
                trans._(
                    'opacity must be between 0.0 and 1.0; got {opacity}',
                    deferred=True,
                    opacity=opacity,
                )
            )

        self._opacity = opacity
        self._update_thumbnail()
        self.events.opacity()

    @property
    def blending(self):
        """Blending mode: Determines how RGB and alpha values get mixed.

        Blending.OPAQUE
            Allows for only the top layer to be visible and corresponds to
            depth_test=True, cull_face=False, blend=False.
        Blending.TRANSLUCENT
            Allows for multiple layers to be blended with different opacity
            and corresponds to depth_test=True, cull_face=False,
            blend=True, blend_func=('src_alpha', 'one_minus_src_alpha').
        Blending.ADDITIVE
            Allows for multiple layers to be blended together with
            different colors and opacity. Useful for creating overlays. It
            corresponds to depth_test=False, cull_face=False, blend=True,
            blend_func=('src_alpha', 'one').
        """
        return str(self._blending)

    @blending.setter
    def blending(self, blending):
        self._blending = Blending(blending)
        self.events.blending()

    @property
    def visible(self):
        """bool: Whether the visual is currently being displayed."""
        return self._visible

    @visible.setter
    def visible(self, visibility):
        self._visible = visibility
        self.refresh()
        self.events.visible()
        if self.visible:
            self.editable = self._set_editable()
        else:
            self.editable = False

    @property
    def editable(self):
        """bool: Whether the current layer data is editable from the viewer."""
        return self._editable

    @editable.setter
    def editable(self, editable):
        if self._editable == editable:
            return
        self._editable = editable
        self._set_editable(editable=editable)
        self.events.editable()

    @property
    def data2world_transform(self) -> Affine:
        """Transform: the transform from data coordinates to world coordinates.

        This generates an affine transform by composing the affine property with
        the other transform properties in the following order:

        affine * (rotate * shear * scale + translate).
        """
        return self._transforms[1:3].simplified

    @property
    def scale(self):
        """list: Anisotropy factors to scale data into world coordinates."""
        return self._transforms['data2physical'].scale

    @scale.setter
    def scale(self, scale):
<<<<<<< HEAD
        self._transforms['data2world'].scale = scale
=======
        self._transforms['data2physical'].scale = np.array(scale)
>>>>>>> c2090598
        self._update_dims()
        self.events.scale()

    @property
    def translate(self):
        """list: Factors to shift the layer by in units of world coordinates."""
        return self._transforms['data2physical'].translate

    @translate.setter
    def translate(self, translate):
<<<<<<< HEAD
        self._transforms['data2world'].translate = translate
=======
        self._transforms['data2physical'].translate = np.array(translate)
>>>>>>> c2090598
        self._update_dims()
        self.events.translate()

    @property
    def rotate(self):
        """array: Rotation matrix in world coordinates."""
        return self._transforms['data2physical'].rotate

    @rotate.setter
    def rotate(self, rotate):
        self._transforms['data2physical'].rotate = rotate
        self._update_dims()
        self.events.rotate()

    @property
    def shear(self):
        """array: Shear matrix in world coordinates."""
<<<<<<< HEAD
        return self._transforms['data2world'].shear
=======
        return self._transforms['data2physical'].shear
>>>>>>> c2090598

    @shear.setter
    def shear(self, shear):
        self._transforms['data2physical'].shear = shear
        self._update_dims()
        self.events.shear()

    @property
    def affine(self):
<<<<<<< HEAD
        """napari.utils.transforms.Affine: Affine transform."""
        return self._transforms['world2world']

    @affine.setter
    def affine(self, affine):
        self._transforms[2] = self._coerce_affine(affine)
        self._update_dims()
        self.events.affine()

    def _coerce_affine(self, affine):
        if affine is None:
            affine = Affine(affine_matrix=np.eye(self.ndim + 1))
        elif isinstance(affine, np.ndarray):
            affine = Affine(affine_matrix=affine)
        elif isinstance(affine, list):
            affine = Affine(affine_matrix=np.array(affine))
        elif not isinstance(affine, Affine):
            raise TypeError(
                trans._(
                    'affine input not recognized. must be either napari.utils.transforms.Affine or ndarray. Got {dtype}',
                    deferred=True,
                    dtype=type(affine),
                )
            )
        affine.name = 'world2world'
        return affine
=======
        """napari.utils.transforms.Affine: Extra affine transform to go from physical to world coordinates."""
        return self._transforms['physical2world']

    @affine.setter
    def affine(self, affine):
        self._transforms['physical2world'] = coerce_affine(
            affine, self.ndim, name='physical2world'
        )
        self._update_dims()
        self.events.affine()
>>>>>>> c2090598

    @property
    def translate_grid(self):
        """list: Factors to shift the layer by."""
        return self._transforms['world2grid'].translate

    @translate_grid.setter
    def translate_grid(self, translate_grid):
        if np.all(self.translate_grid == translate_grid):
            return
        self._transforms['world2grid'].translate = np.array(translate_grid)
        self.events.translate()

    @property
    def position(self):
        """tuple: Cursor position in world slice coordinates."""
        warnings.warn(
            trans._(
                "layer.position is deprecated and will be removed in version 0.4.9. It should no longer be used as layers should no longer know where the cursor position is. You can get the cursor position in world coordinates from viewer.cursor.position.",
                deferred=True,
            ),
            category=FutureWarning,
            stacklevel=2,
        )
        return self._position

    @position.setter
    def position(self, position):
        warnings.warn(
            trans._(
                "layer.position is deprecated and will be removed in version 0.4.9. It should no longer be used as layers should no longer know where the cursor position is. You can get the cursor position in world coordinates from viewer.cursor.position.",
                deferred=True,
            ),
            category=FutureWarning,
            stacklevel=2,
        )
        _position = position[-self.ndim :]
        if self._position == _position:
            return
        self._position = _position

    @property
    def _dims_displayed(self):
        """To be removed displayed dimensions."""
        # Ultimately we aim to remove all slicing information from the layer
        # itself so that layers can be sliced in different ways for multiple
        # canvas. See https://github.com/napari/napari/pull/1919#issuecomment-738585093
        # for additional discussion.
        return self._dims_order[-self._ndisplay :]

    @property
    def _dims_not_displayed(self):
        """To be removed not displayed dimensions."""
        # Ultimately we aim to remove all slicing information from the layer
        # itself so that layers can be sliced in different ways for multiple
        # canvas. See https://github.com/napari/napari/pull/1919#issuecomment-738585093
        # for additional discussion.
        return self._dims_order[: -self._ndisplay]

    @property
    def _dims_displayed_order(self):
        """To be removed order of displayed dimensions."""
        # Ultimately we aim to remove all slicing information from the layer
        # itself so that layers can be sliced in different ways for multiple
        # canvas. See https://github.com/napari/napari/pull/1919#issuecomment-738585093
        # for additional discussion.
        order = np.array(self._dims_displayed)
        order[np.argsort(order)] = list(range(len(order)))
        return tuple(order)

    def _update_dims(self, event=None):
        """Updates dims model, which is useful after data has been changed."""
        ndim = self._get_ndim()

        old_ndim = self._ndim
        if old_ndim > ndim:
            keep_axes = range(old_ndim - ndim, old_ndim)
            self._transforms = self._transforms.set_slice(keep_axes)
            self._dims_point = self._dims_point[-ndim:]
            arr = np.array(self._dims_order[-ndim:])
            arr[np.argsort(arr)] = range(len(arr))
            self._dims_order = arr.tolist()
            self._position = self._position[-ndim:]
        elif old_ndim < ndim:
            new_axes = range(ndim - old_ndim)
            self._transforms = self._transforms.expand_dims(new_axes)
            self._dims_point = [0] * (ndim - old_ndim) + self._dims_point
            self._dims_order = list(range(ndim - old_ndim)) + [
                o + ndim - old_ndim for o in self._dims_order
            ]
            self._position = (0,) * (ndim - old_ndim) + self._position

        self._ndim = ndim

        self.refresh()

    @property
    @abstractmethod
    def data(self):
        # user writes own docstring
        raise NotImplementedError()

    @data.setter
    @abstractmethod
    def data(self, data):
        raise NotImplementedError()

    @property
    @abstractmethod
    def _extent_data(self) -> np.ndarray:
        """Extent of layer in data coordinates.

        Returns
        -------
        extent_data : array, shape (2, D)
        """
        raise NotImplementedError()

    @property
    def _extent_world(self) -> np.ndarray:
        """Range of layer in world coordinates.

        Returns
        -------
        extent_world : array, shape (2, D)
        """
        # Get full nD bounding box
        return self._get_extent_world(self._extent_data)

    def _get_extent_world(self, data_extent):
        """Range of layer in world coordinates base on provided data_extent

        Returns
        -------
        extent_world : array, shape (2, D)
        """
        D = data_extent.shape[1]
        full_data_extent = np.array(np.meshgrid(*data_extent.T)).T.reshape(
            -1, D
        )
<<<<<<< HEAD
        full_world_extent = self.data2world_transform(full_data_extent)
=======
        full_world_extent = self._data_to_world(full_data_extent)
>>>>>>> c2090598
        world_extent = np.array(
            [
                np.min(full_world_extent, axis=0),
                np.max(full_world_extent, axis=0),
            ]
        )
        return world_extent

    @property
    def extent(self) -> Extent:
        """Extent of layer in data and world coordinates."""
        data = self._extent_data
        return Extent(
            data=data,
            world=self._get_extent_world(data),
<<<<<<< HEAD
            step=abs(self.data2world_transform.scale),
=======
            step=abs(self._data_to_world.scale),
>>>>>>> c2090598
        )

    @property
    def _slice_indices(self):
        """(D, ) array: Slice indices in data coordinates."""
<<<<<<< HEAD
        inv_transform = self.data2world_transform.inverse
=======
        inv_transform = self._data_to_world.inverse
>>>>>>> c2090598

        if self.ndim > self._ndisplay:
            # Subspace spanned by non displayed dimensions
            non_displayed_subspace = np.zeros(self.ndim)
            for d in self._dims_not_displayed:
                non_displayed_subspace[d] = 1
            # Map subspace through inverse transform, ignoring translation
            mapped_nd_subspace = inv_transform(
                non_displayed_subspace
            ) - inv_transform(np.zeros(self.ndim))
            # Look at displayed subspace
            displayed_mapped_subspace = [
                mapped_nd_subspace[d] for d in self._dims_displayed
            ]
            # Check that displayed subspace is null
            if not np.allclose(displayed_mapped_subspace, 0):
                warnings.warn(
                    trans._(
                        'Non-orthogonal slicing is being requested, but is not fully supported. Data is displayed without applying an out-of-slice rotation or shear component.',
                        deferred=True,
                    ),
                    category=UserWarning,
                )

        slice_inv_transform = inv_transform.set_slice(self._dims_not_displayed)

        world_pts = [self._dims_point[ax] for ax in self._dims_not_displayed]
        data_pts = slice_inv_transform(world_pts)
        if not hasattr(self, "_round_index") or self._round_index:
            # A round is taken to convert these values to slicing integers
            data_pts = np.round(data_pts).astype(int)

        indices = [slice(None)] * self.ndim
        for i, ax in enumerate(self._dims_not_displayed):
            indices[ax] = data_pts[i]

        return tuple(indices)

    @abstractmethod
    def _get_ndim(self):
        raise NotImplementedError()

    def _set_editable(self, editable=None):
        if editable is None:
            self.editable = True

    def _get_base_state(self):
        """Get dictionary of attributes on base layer.

        Returns
        -------
        state : dict
            Dictionary of attributes on base layer.
        """
        base_dict = {
            'name': self.name,
            'metadata': self.metadata,
            'scale': list(self.scale),
            'translate': list(self.translate),
            'rotate': [list(r) for r in self.rotate],
            'shear': list(self.shear),
            'opacity': self.opacity,
            'blending': self.blending,
            'visible': self.visible,
        }
        return base_dict

    @abstractmethod
    def _get_state(self):
        raise NotImplementedError()

    @property
    def _type_string(self):
        return self.__class__.__name__.lower()

    def as_layer_data_tuple(self):
        state = self._get_state()
        state.pop('data', None)
        return self.data, state, self._type_string

    @property
    def thumbnail(self):
        """array: Integer array of thumbnail for the layer"""
        return self._thumbnail

    @thumbnail.setter
    def thumbnail(self, thumbnail):
        if 0 in thumbnail.shape:
            thumbnail = np.zeros(self._thumbnail_shape, dtype=np.uint8)
        if thumbnail.dtype != np.uint8:
            with warnings.catch_warnings():
                warnings.simplefilter("ignore")
                thumbnail = convert_to_uint8(thumbnail)

        padding_needed = np.subtract(self._thumbnail_shape, thumbnail.shape)
        pad_amounts = [(p // 2, (p + 1) // 2) for p in padding_needed]
        thumbnail = np.pad(thumbnail, pad_amounts, mode='constant')

        # blend thumbnail with opaque black background
        background = np.zeros(self._thumbnail_shape, dtype=np.uint8)
        background[..., 3] = 255

        f_dest = thumbnail[..., 3][..., None] / 255
        f_source = 1 - f_dest
        thumbnail = thumbnail * f_dest + background * f_source

        self._thumbnail = thumbnail.astype(np.uint8)
        self.events.thumbnail()

    @property
    def ndim(self):
        """int: Number of dimensions in the data."""
        return self._ndim

    @property
    def selected(self):
        """bool: Whether this layer is selected or not."""
        warnings.warn(
            trans._(
                "'layer.selected' is deprecated and will be removed in v0.4.9. Please use `layer in viewer.layers.selection`",
                deferred=True,
            ),
            category=FutureWarning,
            stacklevel=2,
        )
        layers = getattr(self, '_deprecated_layerlist', None)
        if layers is not None:
            return self in layers.selection
        return False

    @selected.setter
    def selected(self, selected):
        warnings.warn(
            trans._(
                "'layer.selected' is deprecated and will be removed in v0.4.9. Please use `viewer.layers.selection.add(layer)` or `viewer.layers.selection.remove(layer)`",
                deferred=True,
            ),
            category=FutureWarning,
            stacklevel=2,
        )
        layers = getattr(self, '_deprecated_layerlist', None)
        if layers is not None:
            if selected:
                layers.selection.add(self)
            else:
                layers.selection.discard(self)

    @property
    def help(self):
        """str: displayed in status bar bottom right."""
        return self._help

    @help.setter
    def help(self, help):
        if help == self.help:
            return
        self.events.help(help=help)
        self._help = help

    @property
    def interactive(self):
        """bool: Determine if canvas pan/zoom interactivity is enabled."""
        return self._interactive

    @interactive.setter
    def interactive(self, interactive):
        if interactive == self.interactive:
            return
        self.events.interactive(interactive=interactive)
        self._interactive = interactive

    @property
    def cursor(self):
        """str: String identifying cursor displayed over canvas."""
        return self._cursor

    @cursor.setter
    def cursor(self, cursor):
        if cursor == self.cursor:
            return
        self.events.cursor(cursor=cursor)
        self._cursor = cursor

    @property
    def cursor_size(self):
        """int | None: Size of cursor if custom. None yields default size."""
        return self._cursor_size

    @cursor_size.setter
    def cursor_size(self, cursor_size):
        if cursor_size == self.cursor_size:
            return
        self.events.cursor_size(cursor_size=cursor_size)
        self._cursor_size = cursor_size

    def set_view_slice(self):
        with self.dask_optimized_slicing():
            self._set_view_slice()

    @abstractmethod
    def _set_view_slice(self):
        raise NotImplementedError()

    def _slice_dims(self, point=None, ndisplay=2, order=None):
        """Slice data with values from a global dims model.

        Note this will likely be moved off the base layer soon.

        Parameters
        ----------
        point : list
            Values of data to slice at in world coordinates.
        ndisplay : int
            Number of dimensions to be displayed.
        order : list of int
            Order of dimensions, where last `ndisplay` will be
            rendered in canvas.
        """
        if point is None:
            ndim = self.ndim
        else:
            ndim = len(point)

        if order is None:
            order = list(range(ndim))

        # adjust the order of the global dims based on the number of
        # dimensions that a layer has - for example a global order of
        # [2, 1, 0, 3] -> [0, 1] for a layer that only has two dimensions
        # or -> [1, 0, 2] for a layer with three as that corresponds to
        # the relative order of the last two and three dimensions
        # respectively
        offset = ndim - self.ndim
        order = np.array(order)
        if offset <= 0:
            order = list(range(-offset)) + list(order - offset)
        else:
            order = list(order[order >= offset] - offset)

        if point is None:
            point = [0] * ndim
            nd = min(self.ndim, ndisplay)
            for i in order[-nd:]:
                point[i] = slice(None)
        else:
            point = list(point)

        # If no slide data has changed, then do nothing
        if (
            np.all(order == self._dims_order)
            and ndisplay == self._ndisplay
            and np.all(point[offset:] == self._dims_point)
        ):
            return

        self._dims_order = order
        if self._ndisplay != ndisplay:
            self._ndisplay = ndisplay
            self.events._ndisplay()

        # Update the point values
        self._dims_point = point[offset:]
        self._update_dims()
        self._set_editable()

    @abstractmethod
    def _update_thumbnail(self):
        raise NotImplementedError()

    @abstractmethod
    def _get_value(self, position):
        """Value of the data at a position in data coordinates.

        Parameters
        ----------
        position : tuple
            Position in data coordinates.

        Returns
        -------
        value : tuple
            Value of the data.
        """
        raise NotImplementedError()

    def get_value(self, position, *, world=False):
        """Value of the data at a position.

        If the layer is not visible, return None.

        Parameters
        ----------
        position : tuple
            Position in either data or world coordinates.
        world : bool
            If True the position is taken to be in world coordinates
            and converted into data coordinates. False by default.

        Returns
        -------
        value : tuple, None
            Value of the data. If the layer is not visible return None.
        """
        if self.visible:
            if world:
                position = self.world_to_data(position)
            value = self._get_value(position=tuple(position))
        else:
            value = None
        # This should be removed as soon as possible, it is still
        # used in Points and Shapes.
        self._value = value
        return value

    @contextmanager
    def block_update_properties(self):
        self._update_properties = False
        yield
        self._update_properties = True

    def _set_highlight(self, force=False):
        """Render layer highlights when appropriate.

        Parameters
        ----------
        force : bool
            Bool that forces a redraw to occur when `True`.
        """
        pass

    def refresh(self, event=None):
        """Refresh all layer data based on current view slice."""
        if self.visible:
            self.set_view_slice()
            self.events.set_data()
            self._update_thumbnail()
            self._set_highlight(force=True)

    @property
    def coordinates(self):
        """Cursor position in data coordinates."""
        warnings.warn(
            trans._(
                "layer.coordinates is deprecated and will be removed in version 0.4.9. It should no longer be used as layers should no longer know where the cursor position is. You can get the cursor position in world coordinates from viewer.cursor.position. You can then transform that into data coordinates using the layer.world_to_data method.",
                deferred=True,
            ),
            category=FutureWarning,
            stacklevel=2,
        )
        # Note we ignore the first transform which is tile2data
        return self.world_to_data(self._position)

    def world_to_data(self, position):
        """Convert from world coordinates to data coordinates.

        Parameters
        ----------
        position : tuple, list, 1D array
            Position in world coordinates. If longer then the
            number of dimensions of the layer, the later
            dimensions will be used.

        Returns
        -------
        tuple
            Position in data coordinates.
        """
        if len(position) >= self.ndim:
            coords = list(position[-self.ndim :])
        else:
            coords = [0] * (self.ndim - len(position)) + list(position)

        return tuple(self._transforms[1:].simplified.inverse(coords))

    @property
    def _data_to_world(self) -> Affine:
        """The transform from data to world coordinates.

        This affine transform is composed from the affine property and the
        other transform properties in the following order:

        affine * (rotate * shear * scale + translate)
        """
        return self._transforms[1:3].simplified

    def _update_draw(self, scale_factor, corner_pixels, shape_threshold):
        """Update canvas scale and corner values on draw.
        For layer multiscale determining if a new resolution level or tile is
        required.
        Parameters
        ----------
        scale_factor : float
            Scale factor going from canvas to world coordinates.
        corner_pixels : array
            Coordinates of the top-left and bottom-right canvas pixels in the
            world coordinates.
        shape_threshold : tuple
            Requested shape of field of view in data coordinates.
        """
        # Note we ignore the first transform which is tile2data
        data_corners = self._transforms[1:].simplified.inverse(corner_pixels)

        self.scale_factor = scale_factor

        # Round and clip data corners
        data_corners = np.array(
            [np.floor(data_corners[0]), np.ceil(data_corners[1])]
        ).astype(int)
        data_corners = np.clip(
            data_corners, self.extent.data[0], self.extent.data[1]
        )

        if self._ndisplay == 2 and self.multiscale:
            level, displayed_corners = compute_multiscale_level_and_corners(
                data_corners[:, self._dims_displayed],
                shape_threshold,
                self.downsample_factors[:, self._dims_displayed],
            )
            corners = np.zeros((2, self.ndim))
            corners[:, self._dims_displayed] = displayed_corners
            corners = corners.astype(int)
            if self.data_level != level or not np.all(
                self.corner_pixels == corners
            ):
                self._data_level = level
                self.corner_pixels = corners
                self.refresh()

        else:
            self.corner_pixels = data_corners

    @property
    def displayed_coordinates(self):
        """list: List of currently displayed coordinates.

        displayed_coordinates is deprecated and will be removed in version 0.4.9.
        It should no longer be used as layers should will soon not know
        which dimensions are displayed. Instead you should use
        `[layer.coordinates[d] for d in viewer.dims.displayed]
        """
        warnings.warn(
            trans._(
                "displayed_coordinates is deprecated and will be removed in version 0.4.9. It should no longer be used as layers should will soon not know which dimensions are displayed. Instead you should use [layer.coordinates[d] for d in viewer.dims.displayed]",
                deferred=True,
            ),
            category=FutureWarning,
            stacklevel=2,
        )
        coordinates = self.world_to_data(self._position)
        return [coordinates[i] for i in self._dims_displayed]

    def get_status(self, position, *, world=False):
        """
        Status message of the data at a coordinate position.

        Parameters
        ----------
        position : tuple
            Position in either data or world coordinates.
        world : bool
            If True the position is taken to be in world coordinates
            and converted into data coordinates. False by default.

        Returns
        -------
        msg : string
            String containing a message that can be used as a status update.
        """
        value = self.get_value(position, world=world)
        return generate_layer_status(self.name, position, value)

    def _get_tooltip_text(self, position, *, world=False):
        """
        tooltip message of the data at a coordinate position.

        Parameters
        ----------
        position : tuple
            Position in either data or world coordinates.
        world : bool
            If True the position is taken to be in world coordinates
            and converted into data coordinates. False by default.

        Returns
        -------
        msg : string
            String containing a message that can be used as a tooltip.
        """
        return ""

    def save(self, path: str, plugin: Optional[str] = None) -> List[str]:
        """Save this layer to ``path`` with default (or specified) plugin.

        Parameters
        ----------
        path : str
            A filepath, directory, or URL to open.  Extensions may be used to
            specify output format (provided a plugin is available for the
            requested format).
        plugin : str, optional
            Name of the plugin to use for saving. If ``None`` then all plugins
            corresponding to appropriate hook specification will be looped
            through to find the first one that can save the data.

        Returns
        -------
        list of str
            File paths of any files that were written.
        """
        from ...plugins.io import save_layers

        return save_layers(path, [self], plugin=plugin)

    def _on_selection(self, selected: bool):
        # This method is a temporary workaround to the fact that the Points
        # layer needs to know when its selection state changes so that it can
        # update the highlight state.  This, along with the events.select and
        # events.deselect emitters, (and the LayerList._on_selection_event
        # method) can be removed once highlighting logic has been removed from
        # the layer model.
        if selected:
            self.events.select()
        else:
            self.events.deselect()<|MERGE_RESOLUTION|>--- conflicted
+++ resolved
@@ -16,7 +16,7 @@
 from ...utils.mouse_bindings import MousemapProvider
 from ...utils.naming import magic_name
 from ...utils.status_messages import generate_layer_status
-from ...utils.transforms import Affine, CompositeAffine, TransformChain
+from ...utils.transforms import Affine, TransformChain
 from ...utils.translations import trans
 from .._source import current_source
 from ..utils.layer_utils import (
@@ -56,13 +56,8 @@
         (N+1, N+1) affine transformation matrix in homogeneous coordinates.
         The first (N, N) entries correspond to a linear transform and
         the final column is a length N translation vector and a 1 or a napari
-<<<<<<< HEAD
-        AffineTransform object. If provided then translate, scale, rotate, and
-        shear values are ignored.
-=======
         AffineTransform object. Applied as an extra transform on top of the
         provided scale, rotate, and shear values.
->>>>>>> c2090598
     opacity : float
         Opacity of the layer visual, between 0.0 and 1.0.
     blending : str
@@ -212,29 +207,6 @@
         #   of lower resolution level of a multiscale image, another is using a
         #   downsampled version of an image when the full image size is larger
         #   than the maximum allowed texture size of your graphics card.
-<<<<<<< HEAD
-        # 2. `data2world`: The main transform mapping data to a world-like
-        #   coordinate.
-        # 3. `world2world`: An extra transform applied in world-coordinates that
-        #   typically aligns this layer with another.
-        # 4. `world2grid`: An additional transform mapping world-coordinates
-        #   into a grid for looking at layers side-by-side.
-        data2world_transform = CompositeAffine(
-            ndim=ndim,
-            scale=scale,
-            translate=translate,
-            rotate=rotate,
-            shear=shear,
-            name='data2world',
-        )
-        world2world_transform = self._coerce_affine(affine)
-        self._transforms = TransformChain(
-            [
-                CompositeAffine(ndim=ndim, name='tile2data'),
-                data2world_transform,
-                world2world_transform,
-                CompositeAffine(ndim=ndim, name='world2grid'),
-=======
         # 2. `data2physical`: The main transform mapping data to a world-like
         #   physical coordinate that may also encode acquisition parameters or
         #   sample spacing.
@@ -258,7 +230,6 @@
                 ),
                 coerce_affine(affine, ndim, name='physical2world'),
                 Affine(np.ones(ndim), np.zeros(ndim), name='world2grid'),
->>>>>>> c2090598
             ]
         )
 
@@ -441,11 +412,7 @@
 
     @scale.setter
     def scale(self, scale):
-<<<<<<< HEAD
-        self._transforms['data2world'].scale = scale
-=======
         self._transforms['data2physical'].scale = np.array(scale)
->>>>>>> c2090598
         self._update_dims()
         self.events.scale()
 
@@ -456,11 +423,7 @@
 
     @translate.setter
     def translate(self, translate):
-<<<<<<< HEAD
-        self._transforms['data2world'].translate = translate
-=======
         self._transforms['data2physical'].translate = np.array(translate)
->>>>>>> c2090598
         self._update_dims()
         self.events.translate()
 
@@ -478,11 +441,7 @@
     @property
     def shear(self):
         """array: Shear matrix in world coordinates."""
-<<<<<<< HEAD
-        return self._transforms['data2world'].shear
-=======
         return self._transforms['data2physical'].shear
->>>>>>> c2090598
 
     @shear.setter
     def shear(self, shear):
@@ -492,34 +451,6 @@
 
     @property
     def affine(self):
-<<<<<<< HEAD
-        """napari.utils.transforms.Affine: Affine transform."""
-        return self._transforms['world2world']
-
-    @affine.setter
-    def affine(self, affine):
-        self._transforms[2] = self._coerce_affine(affine)
-        self._update_dims()
-        self.events.affine()
-
-    def _coerce_affine(self, affine):
-        if affine is None:
-            affine = Affine(affine_matrix=np.eye(self.ndim + 1))
-        elif isinstance(affine, np.ndarray):
-            affine = Affine(affine_matrix=affine)
-        elif isinstance(affine, list):
-            affine = Affine(affine_matrix=np.array(affine))
-        elif not isinstance(affine, Affine):
-            raise TypeError(
-                trans._(
-                    'affine input not recognized. must be either napari.utils.transforms.Affine or ndarray. Got {dtype}',
-                    deferred=True,
-                    dtype=type(affine),
-                )
-            )
-        affine.name = 'world2world'
-        return affine
-=======
         """napari.utils.transforms.Affine: Extra affine transform to go from physical to world coordinates."""
         return self._transforms['physical2world']
 
@@ -530,7 +461,6 @@
         )
         self._update_dims()
         self.events.affine()
->>>>>>> c2090598
 
     @property
     def translate_grid(self):
@@ -671,11 +601,7 @@
         full_data_extent = np.array(np.meshgrid(*data_extent.T)).T.reshape(
             -1, D
         )
-<<<<<<< HEAD
-        full_world_extent = self.data2world_transform(full_data_extent)
-=======
         full_world_extent = self._data_to_world(full_data_extent)
->>>>>>> c2090598
         world_extent = np.array(
             [
                 np.min(full_world_extent, axis=0),
@@ -691,21 +617,13 @@
         return Extent(
             data=data,
             world=self._get_extent_world(data),
-<<<<<<< HEAD
-            step=abs(self.data2world_transform.scale),
-=======
             step=abs(self._data_to_world.scale),
->>>>>>> c2090598
         )
 
     @property
     def _slice_indices(self):
         """(D, ) array: Slice indices in data coordinates."""
-<<<<<<< HEAD
-        inv_transform = self.data2world_transform.inverse
-=======
         inv_transform = self._data_to_world.inverse
->>>>>>> c2090598
 
         if self.ndim > self._ndisplay:
             # Subspace spanned by non displayed dimensions
