from __future__ import annotations

import itertools
import os.path
import warnings
from abc import ABC, abstractmethod
from collections import defaultdict, namedtuple
from contextlib import contextmanager
from functools import cached_property
from typing import List, Optional, Tuple, Union

import magicgui as mgui
import numpy as np
from npe2 import plugin_manager as pm

<<<<<<< HEAD
from ...components.overlays import BoundingBoxOverlay
from ...utils._dask_utils import configure_dask
from ...utils._magicgui import (
    add_layer_to_viewer,
    add_layers_to_viewer,
    get_layers,
)
from ...utils.events import EmitterGroup, Event, EventedDict
from ...utils.events.event import WarningEmitter
from ...utils.geometry import (
    find_front_back_face,
    intersect_line_with_axis_aligned_bounding_box_3d,
=======
from napari.layers.base._base_constants import Blending
from napari.layers.utils._slice_input import _SliceInput
from napari.layers.utils.interactivity_utils import (
    drag_data_to_projected_distance,
>>>>>>> 904b06f6
)
from napari.layers.utils.layer_utils import (
    coerce_affine,
    compute_multiscale_level_and_corners,
    convert_to_uint8,
    dims_displayed_world_to_layer,
    get_extent_world,
)
from napari.layers.utils.plane import ClippingPlane, ClippingPlaneList
from napari.utils._dask_utils import configure_dask
from napari.utils._magicgui import (
    add_layer_to_viewer,
    add_layers_to_viewer,
    get_layers,
)
from napari.utils.events import EmitterGroup, Event
from napari.utils.events.event import WarningEmitter
from napari.utils.geometry import (
    find_front_back_face,
    intersect_line_with_axis_aligned_bounding_box_3d,
)
from napari.utils.key_bindings import KeymapProvider
from napari.utils.mouse_bindings import MousemapProvider
from napari.utils.naming import magic_name
from napari.utils.status_messages import generate_layer_coords_status
from napari.utils.transforms import Affine, CompositeAffine, TransformChain
from napari.utils.translations import trans

Extent = namedtuple('Extent', 'data world step')


def no_op(layer: Layer, event: Event) -> None:
    """
    A convenient no-op event for the layer mouse binding.

    This makes it easier to handle many cases by inserting this as
    as place holder

    Parameters
    ----------
    layer : Layer
        Current layer on which this will be bound as a callback
    event : Event
        event that triggered this mouse callback.

    Returns
    -------
    None

    """
    return None


DEFAULT_OVERLAYS = {
    'bounding_box': BoundingBoxOverlay,
}


@mgui.register_type(choices=get_layers, return_callback=add_layer_to_viewer)
class Layer(KeymapProvider, MousemapProvider, ABC):
    """Base layer class.

    Parameters
    ----------
    name : str
        Name of the layer.
    metadata : dict
        Layer metadata.
    scale : tuple of float
        Scale factors for the layer.
    translate : tuple of float
        Translation values for the layer.
    rotate : float, 3-tuple of float, or n-D array.
        If a float convert into a 2D rotation matrix using that value as an
        angle. If 3-tuple convert into a 3D rotation matrix, using a yaw,
        pitch, roll convention. Otherwise assume an nD rotation. Angles are
        assumed to be in degrees. They can be converted from radians with
        np.degrees if needed.
    shear : 1-D array or n-D array
        Either a vector of upper triangular values, or an nD shear matrix with
        ones along the main diagonal.
    affine : n-D array or napari.utils.transforms.Affine
        (N+1, N+1) affine transformation matrix in homogeneous coordinates.
        The first (N, N) entries correspond to a linear transform and
        the final column is a length N translation vector and a 1 or a napari
        `Affine` transform object. Applied as an extra transform on top of the
        provided scale, rotate, and shear values.
    opacity : float
        Opacity of the layer visual, between 0.0 and 1.0.
    blending : str
        One of a list of preset blending modes that determines how RGB and
        alpha values of the layer visual get mixed. Allowed values are
        {'opaque', 'translucent', 'translucent_no_depth', 'additive', and 'minimum'}.
    visible : bool
        Whether the layer visual is currently being displayed.
    multiscale : bool
        Whether the data is multiscale or not. Multiscale data is
        represented by a list of data objects and should go from largest to
        smallest.

    Attributes
    ----------
    name : str
        Unique name of the layer.
    opacity : float
        Opacity of the layer visual, between 0.0 and 1.0.
    visible : bool
        Whether the layer visual is currently being displayed.
    blending : Blending
        Determines how RGB and alpha values get mixed.

        * ``Blending.OPAQUE``
          Allows for only the top layer to be visible and corresponds to
          ``depth_test=True``, ``cull_face=False``, ``blend=False``.
        * ``Blending.TRANSLUCENT``
          Allows for multiple layers to be blended with different opacity and
          corresponds to ``depth_test=True``, ``cull_face=False``,
          ``blend=True``, ``blend_func=('src_alpha', 'one_minus_src_alpha')``,
          and ``blend_equation=('func_add')``.
        * ``Blending.TRANSLUCENT_NO_DEPTH``
          Allows for multiple layers to be blended with different opacity, but
          no depth testing is performed. Corresponds to ``depth_test=False``,
          ``cull_face=False``, ``blend=True``,
          ``blend_func=('src_alpha', 'one_minus_src_alpha')``, and
          ``blend_equation=('func_add')``.
        * ``Blending.ADDITIVE``
          Allows for multiple layers to be blended together with different
          colors and opacity. Useful for creating overlays. It corresponds to
          ``depth_test=False``, ``cull_face=False``, ``blend=True``,
          ``blend_func=('src_alpha', 'one')``, and ``blend_equation=('func_add')``.
        * ``Blending.MINIMUM``
            Allows for multiple layers to be blended together such that
            the minimum of each RGB component and alpha are selected.
            Useful for creating overlays with inverted colormaps. It
            corresponds to ``depth_test=False``, ``cull_face=False``, ``blend=True``,
            ``blend_equation=('min')``.
    scale : tuple of float
        Scale factors for the layer.
    translate : tuple of float
        Translation values for the layer.
    rotate : float, 3-tuple of float, or n-D array.
        If a float convert into a 2D rotation matrix using that value as an
        angle. If 3-tuple convert into a 3D rotation matrix, using a yaw,
        pitch, roll convention. Otherwise assume an nD rotation. Angles are
        assumed to be in degrees. They can be converted from radians with
        np.degrees if needed.
    shear : 1-D array or n-D array
        Either a vector of upper triangular values, or an nD shear matrix with
        ones along the main diagonal.
    affine : n-D array or napari.utils.transforms.Affine
        (N+1, N+1) affine transformation matrix in homogeneous coordinates.
        The first (N, N) entries correspond to a linear transform and
        the final column is a length N translation vector and a 1 or a napari
        `Affine` transform object. Applied as an extra transform on top of the
        provided scale, rotate, and shear values.
    multiscale : bool
        Whether the data is multiscale or not. Multiscale data is
        represented by a list of data objects and should go from largest to
        smallest.
    cache : bool
        Whether slices of out-of-core datasets should be cached upon retrieval.
        Currently, this only applies to dask arrays.
    z_index : int
        Depth of the layer visual relative to other visuals in the scenecanvas.
    corner_pixels : array
        Coordinates of the top-left and bottom-right canvas pixels in the data
        coordinates of each layer. For multiscale data the coordinates are in
        the space of the currently viewed data level, not the highest resolution
        level.
    ndim : int
        Dimensionality of the layer.
    thumbnail : (N, M, 4) array
        Array of thumbnail data for the layer.
    status : str
        Displayed in status bar bottom left.
    help : str
        Displayed in status bar bottom right.
    interactive : bool
        Determine if canvas pan/zoom interactivity is enabled.
    cursor : str
        String identifying which cursor displayed over canvas.
    cursor_size : int | None
        Size of cursor if custom. None yields default size
    scale_factor : float
        Conversion factor from canvas coordinates to image coordinates, which
        depends on the current zoom level.
    source : Source
        source of the layer (such as a plugin or widget)

    Notes
    -----
    Must define the following:

    * `_extent_data`: property
    * `data` property (setter & getter)

    May define the following:

    * `_set_view_slice()`: called to set currently viewed slice
    * `_basename()`: base/default name of the layer
    """

    def __init__(
        self,
        data,
        ndim,
        *,
        name=None,
        metadata=None,
        scale=None,
        translate=None,
        rotate=None,
        shear=None,
        affine=None,
        opacity=1,
        blending='translucent',
        visible=True,
        multiscale=False,
        cache=True,  # this should move to future "data source" object.
        experimental_clipping_planes=None,
    ):
        super().__init__()

        if name is None and data is not None:
            name = magic_name(data)

        if scale is not None and not np.all(scale):
            raise ValueError(
                trans._(
                    "Layer {name} is invalid because it has scale values of 0. The layer's scale is currently {scale}",
                    deferred=True,
                    name=repr(name),
                    scale=repr(scale),
                )
            )

        # Needs to be imported here to avoid circular import in _source
        from napari.layers._source import current_source

        self._source = current_source()
        self.dask_optimized_slicing = configure_dask(data, cache)
        self._metadata = dict(metadata or {})
        self._opacity = opacity
        self._blending = Blending(blending)
        self._visible = visible
        self._freeze = False
        self._status = 'Ready'
        self._help = ''
        self._cursor = 'standard'
        self._cursor_size = 1
        self._interactive = True
        self._value = None
        self.scale_factor = 1
        self.multiscale = multiscale
        self._experimental_clipping_planes = ClippingPlaneList()

        self._ndim = ndim

        self._slice_input = _SliceInput(
            ndisplay=2,
            point=(0,) * ndim,
            order=tuple(range(ndim)),
        )

        # Create a transform chain consisting of four transforms:
        # 1. `tile2data`: An initial transform only needed to display tiles
        #   of an image. It maps pixels of the tile into the coordinate space
        #   of the full resolution data and can usually be represented by a
        #   scale factor and a translation. A common use case is viewing part
        #   of lower resolution level of a multiscale image, another is using a
        #   downsampled version of an image when the full image size is larger
        #   than the maximum allowed texture size of your graphics card.
        # 2. `data2physical`: The main transform mapping data to a world-like
        #   physical coordinate that may also encode acquisition parameters or
        #   sample spacing.
        # 3. `physical2world`: An extra transform applied in world-coordinates that
        #   typically aligns this layer with another.
        # 4. `world2grid`: An additional transform mapping world-coordinates
        #   into a grid for looking at layers side-by-side.
        if scale is None:
            scale = [1] * ndim
        if translate is None:
            translate = [0] * ndim
        self._transforms = TransformChain(
            [
                Affine(np.ones(ndim), np.zeros(ndim), name='tile2data'),
                CompositeAffine(
                    scale,
                    translate,
                    rotate=rotate,
                    shear=shear,
                    ndim=ndim,
                    name='data2physical',
                ),
                coerce_affine(affine, ndim=ndim, name='physical2world'),
                Affine(np.ones(ndim), np.zeros(ndim), name='world2grid'),
            ]
        )

        self.corner_pixels = np.zeros((2, ndim), dtype=int)
        self._editable = True
        self._array_like = False

        self._thumbnail_shape = (32, 32, 4)
        self._thumbnail = np.zeros(self._thumbnail_shape, dtype=np.uint8)
        self._update_properties = True
        self._name = ''
        self.experimental_clipping_planes = experimental_clipping_planes

        self._overlays = EventedDict(
            {k: v() for k, v in DEFAULT_OVERLAYS.items()}
        )

        self.events = EmitterGroup(
            source=self,
            refresh=Event,
            set_data=Event,
            blending=Event,
            opacity=Event,
            visible=Event,
            scale=Event,
            translate=Event,
            rotate=Event,
            shear=Event,
            affine=Event,
            data=Event,
            name=Event,
            thumbnail=Event,
            status=Event,
            help=Event,
            interactive=Event,
            cursor=Event,
            cursor_size=Event,
            editable=Event,
            loaded=Event,
            _ndisplay=Event,
            overlays=Event,
            select=WarningEmitter(
                trans._(
                    "'layer.events.select' is deprecated and will be removed in napari v0.4.9, use 'viewer.layers.selection.events.changed' instead, and inspect the 'added' attribute on the event.",
                    deferred=True,
                ),
                type='select',
            ),
            deselect=WarningEmitter(
                trans._(
                    "'layer.events.deselect' is deprecated and will be removed in napari v0.4.9, use 'viewer.layers.selection.events.changed' instead, and inspect the 'removed' attribute on the event.",
                    deferred=True,
                ),
                type='deselect',
            ),
        )
        self.name = name

        self.overlays.events.connect(self.events.overlays)

    def __str__(self):
        """Return self.name."""
        return self.name

    def __repr__(self):
        cls = type(self)
        return f"<{cls.__name__} layer {repr(self.name)} at {hex(id(self))}>"

    def _mode_setter_helper(self, mode, Modeclass):
        """
        Helper to manage callbacks in multiple layers

        Parameters
        ----------
        mode : Modeclass | str
            New mode for the current layer.
        Modeclass : Enum
            Enum for the current class representing the modes it can takes,
            this is usually specific on each subclass.

        Returns
        -------
        tuple (new Mode, mode changed)

        """
        mode = Modeclass(mode)
        assert mode is not None
        if not self.editable:
            mode = Modeclass.PAN_ZOOM
        if mode == self._mode:
            return mode, False
        if mode.value not in Modeclass.keys():
            raise ValueError(
                trans._(
                    "Mode not recognized: {mode}", deferred=True, mode=mode
                )
            )
        old_mode = self._mode
        self._mode = mode

        for callback_list, mode_dict in [
            (self.mouse_drag_callbacks, self._drag_modes),
            (self.mouse_move_callbacks, self._move_modes),
            (
                self.mouse_double_click_callbacks,
                getattr(
                    self, '_double_click_modes', defaultdict(lambda: no_op)
                ),
            ),
        ]:
            if mode_dict[old_mode] in callback_list:
                callback_list.remove(mode_dict[old_mode])
            callback_list.append(mode_dict[mode])
        self.cursor = self._cursor_modes[mode]

        self.interactive = mode == Modeclass.PAN_ZOOM
        return mode, True

    @classmethod
    def _basename(cls):
        return f'{cls.__name__}'

    @property
    def name(self):
        """str: Unique name of the layer."""
        return self._name

    @name.setter
    def name(self, name):
        if name == self.name:
            return
        if not name:
            name = self._basename()
        self._name = str(name)
        self.events.name()

    @property
    def metadata(self) -> dict:
        """Key/value map for user-stored data."""
        return self._metadata

    @metadata.setter
    def metadata(self, value: dict) -> None:
        self._metadata.clear()
        self._metadata.update(value)

    @property
    def source(self):
        return self._source

    @property
    def loaded(self) -> bool:
        """Return True if this layer is fully loaded in memory.

        This base class says that layers are permanently in the loaded state.
        Derived classes that do asynchronous loading can override this.
        """
        return True

    @property
    def opacity(self):
        """float: Opacity value between 0.0 and 1.0."""
        return self._opacity

    @opacity.setter
    def opacity(self, opacity):
        if not 0.0 <= opacity <= 1.0:
            raise ValueError(
                trans._(
                    'opacity must be between 0.0 and 1.0; got {opacity}',
                    deferred=True,
                    opacity=opacity,
                )
            )

        self._opacity = opacity
        self._update_thumbnail()
        self.events.opacity()

    @property
    def blending(self):
        """Blending mode: Determines how RGB and alpha values get mixed.

        Blending.OPAQUE
            Allows for only the top layer to be visible and corresponds to
            depth_test=True, cull_face=False, blend=False.
        Blending.TRANSLUCENT
            Allows for multiple layers to be blended with different opacity
            and corresponds to depth_test=True, cull_face=False,
            blend=True, blend_func=('src_alpha', 'one_minus_src_alpha'),
            and blend_equation=('func_add').
        Blending.TRANSLUCENT_NO_DEPTH
          Allows for multiple layers to be blended with different opacity, but
          no depth testing is performed. Corresponds to ``depth_test=False``,
          cull_face=False, blend=True, blend_func=('src_alpha', 'one_minus_src_alpha'),
          and blend_equation=('func_add').
        Blending.ADDITIVE
            Allows for multiple layers to be blended together with
            different colors and opacity. Useful for creating overlays. It
            corresponds to depth_test=False, cull_face=False, blend=True,
            blend_func=('src_alpha', 'one'), and blend_equation=('func_add').
        Blending.MINIMUM
            Allows for multiple layers to be blended together such that
            the minimum of each RGB component and alpha are selected.
            Useful for creating overlays with inverted colormaps. It
            corresponds to depth_test=False, cull_face=False, blend=True,
            blend_equation=('min').
        """
        return str(self._blending)

    @blending.setter
    def blending(self, blending):
        self._blending = Blending(blending)
        self.events.blending()

    @property
    def visible(self):
        """bool: Whether the visual is currently being displayed."""
        return self._visible

    @visible.setter
    def visible(self, visibility):
        self._visible = visibility
        self.refresh()
        self.events.visible()
        self.editable = self._set_editable() if self.visible else False

    @property
    def editable(self):
        """bool: Whether the current layer data is editable from the viewer."""
        return self._editable

    @editable.setter
    def editable(self, editable):
        if self._editable == editable:
            return
        self._editable = editable
        self._set_editable(editable=editable)
        self.events.editable()

    @property
    def scale(self):
        """list: Anisotropy factors to scale data into world coordinates."""
        return self._transforms['data2physical'].scale

    @scale.setter
    def scale(self, scale):
        if scale is None:
            scale = [1] * self.ndim
        self._transforms['data2physical'].scale = np.array(scale)
        self._update_dims()
        self.events.scale()

    @property
    def translate(self):
        """list: Factors to shift the layer by in units of world coordinates."""
        return self._transforms['data2physical'].translate

    @translate.setter
    def translate(self, translate):
        self._transforms['data2physical'].translate = np.array(translate)
        self._update_dims()
        self.events.translate()

    @property
    def rotate(self):
        """array: Rotation matrix in world coordinates."""
        return self._transforms['data2physical'].rotate

    @rotate.setter
    def rotate(self, rotate):
        self._transforms['data2physical'].rotate = rotate
        self._update_dims()
        self.events.rotate()

    @property
    def shear(self):
        """array: Shear matrix in world coordinates."""
        return self._transforms['data2physical'].shear

    @shear.setter
    def shear(self, shear):
        self._transforms['data2physical'].shear = shear
        self._update_dims()
        self.events.shear()

    @property
    def affine(self):
        """napari.utils.transforms.Affine: Extra affine transform to go from physical to world coordinates."""
        return self._transforms['physical2world']

    @affine.setter
    def affine(self, affine):
        # Assignment by transform name is not supported by TransformChain and
        # EventedList, so use the integer index instead. For more details, see:
        # https://github.com/napari/napari/issues/3058
        self._transforms[2] = coerce_affine(
            affine, ndim=self.ndim, name='physical2world'
        )
        self._update_dims()
        self.events.affine()

    @property
    def translate_grid(self):
        warnings.warn(
            trans._(
                "translate_grid will become private in v0.4.14. See Layer.translate or Layer.data_to_world() instead.",
            ),
            DeprecationWarning,
            stacklevel=2,
        )
        return self._translate_grid

    @translate_grid.setter
    def translate_grid(self, translate_grid):
        warnings.warn(
            trans._(
                "translate_grid will become private in v0.4.14. See Layer.translate or Layer.data_to_world() instead.",
            ),
            DeprecationWarning,
            stacklevel=2,
        )
        self._translate_grid = translate_grid

    @property
    def _translate_grid(self):
        """list: Factors to shift the layer by."""
        return self._transforms['world2grid'].translate

    @_translate_grid.setter
    def _translate_grid(self, translate_grid):
        if np.all(self._translate_grid == translate_grid):
            return
        self._transforms['world2grid'].translate = np.array(translate_grid)
        self.events.translate()

    @property
    def _is_moving(self):
        return self._private_is_moving

    @_is_moving.setter
    def _is_moving(self, value):
        assert value in (True, False)
        if value:
            assert self._moving_coordinates is not None
        self._private_is_moving = value

    def _update_dims(self, event=None):
        """Update the dims model and clear the extent cache.

        This function needs to be called whenever data or transform information
        changes, and should be called before events get emitted.
        """
        ndim = self._get_ndim()

        old_ndim = self._ndim
        if old_ndim > ndim:
            keep_axes = range(old_ndim - ndim, old_ndim)
            self._transforms = self._transforms.set_slice(keep_axes)
        elif old_ndim < ndim:
            new_axes = range(ndim - old_ndim)
            self._transforms = self._transforms.expand_dims(new_axes)

        self._slice_input = self._slice_input.with_ndim(ndim)

        self._ndim = ndim
        if 'extent' in self.__dict__:
            del self.extent

        self.refresh()  # This call is need for invalidate cache of extent in LayerList. If you remove it pleas ad another workaround.

    @property
    @abstractmethod
    def data(self):
        # user writes own docstring
        raise NotImplementedError()

    @data.setter
    @abstractmethod
    def data(self, data):
        raise NotImplementedError()

    @property
    @abstractmethod
    def _extent_data(self) -> np.ndarray:
        """Extent of layer in data coordinates.

        Returns
        -------
        extent_data : array, shape (2, D)
        """
        raise NotImplementedError()

    @property
    def _extent_world(self) -> np.ndarray:
        """Range of layer in world coordinates.

        Returns
        -------
        extent_world : array, shape (2, D)
        """
        # Get full nD bounding box
        return get_extent_world(
            self._extent_data, self._data_to_world, self._array_like
        )

    @cached_property
    def extent(self) -> Extent:
        """Extent of layer in data and world coordinates."""
        extent_data = self._extent_data
        data_to_world = self._data_to_world
        extent_world = get_extent_world(
            extent_data, data_to_world, self._array_like
        )
        return Extent(
            data=extent_data,
            world=extent_world,
            step=abs(data_to_world.scale),
        )

    @property
    def _slice_indices(self):
        """(D, ) array: Slice indices in data coordinates."""
        if len(self._slice_input.not_displayed) == 0:
            # All dims are displayed dimensions
            return (slice(None),) * self.ndim
        return self._slice_input.data_indices(
            self._data_to_world.inverse,
            getattr(self, '_round_index', True),
        )

    @abstractmethod
    def _get_ndim(self):
        raise NotImplementedError()

    def _set_editable(self, editable=None):
        if editable is None:
            self.editable = True

    def _get_base_state(self):
        """Get dictionary of attributes on base layer.

        Returns
        -------
        state : dict
            Dictionary of attributes on base layer.
        """
        base_dict = {
            'name': self.name,
            'metadata': self.metadata,
            'scale': list(self.scale),
            'translate': list(self.translate),
            'rotate': [list(r) for r in self.rotate],
            'shear': list(self.shear),
            'affine': self.affine.affine_matrix,
            'opacity': self.opacity,
            'blending': self.blending,
            'visible': self.visible,
            'experimental_clipping_planes': [
                plane.dict() for plane in self.experimental_clipping_planes
            ],
        }
        return base_dict

    @abstractmethod
    def _get_state(self):
        raise NotImplementedError()

    @property
    def _type_string(self):
        return self.__class__.__name__.lower()

    def as_layer_data_tuple(self):
        state = self._get_state()
        state.pop('data', None)
        return self.data, state, self._type_string

    @property
    def thumbnail(self):
        """array: Integer array of thumbnail for the layer"""
        return self._thumbnail

    @thumbnail.setter
    def thumbnail(self, thumbnail):
        if 0 in thumbnail.shape:
            thumbnail = np.zeros(self._thumbnail_shape, dtype=np.uint8)
        if thumbnail.dtype != np.uint8:
            with warnings.catch_warnings():
                warnings.simplefilter("ignore")
                thumbnail = convert_to_uint8(thumbnail)

        padding_needed = np.subtract(self._thumbnail_shape, thumbnail.shape)
        pad_amounts = [(p // 2, (p + 1) // 2) for p in padding_needed]
        thumbnail = np.pad(thumbnail, pad_amounts, mode='constant')

        # blend thumbnail with opaque black background
        background = np.zeros(self._thumbnail_shape, dtype=np.uint8)
        background[..., 3] = 255

        f_dest = thumbnail[..., 3][..., None] / 255
        f_source = 1 - f_dest
        thumbnail = thumbnail * f_dest + background * f_source

        self._thumbnail = thumbnail.astype(np.uint8)
        self.events.thumbnail()

    @property
    def ndim(self):
        """int: Number of dimensions in the data."""
        return self._ndim

    @property
    def help(self):
        """str: displayed in status bar bottom right."""
        return self._help

    @help.setter
    def help(self, help):
        if help == self.help:
            return
        self._help = help
        self.events.help(help=help)

    @property
    def interactive(self):
        """bool: Determine if canvas pan/zoom interactivity is enabled."""
        return self._interactive

    @interactive.setter
    def interactive(self, interactive):
        if interactive == self._interactive:
            return
        self._interactive = interactive
        self.events.interactive(interactive=interactive)

    @property
    def cursor(self):
        """str: String identifying cursor displayed over canvas."""
        return self._cursor

    @cursor.setter
    def cursor(self, cursor):
        if cursor == self.cursor:
            return
        self._cursor = cursor
        self.events.cursor(cursor=cursor)

    @property
    def cursor_size(self):
        """int | None: Size of cursor if custom. None yields default size."""
        return self._cursor_size

    @cursor_size.setter
    def cursor_size(self, cursor_size):
        if cursor_size == self.cursor_size:
            return
        self._cursor_size = cursor_size
        self.events.cursor_size(cursor_size=cursor_size)

    @property
    def experimental_clipping_planes(self):
        return self._experimental_clipping_planes

    @experimental_clipping_planes.setter
    def experimental_clipping_planes(
        self,
        value: Union[
            dict,
            ClippingPlane,
            List[Union[ClippingPlane, dict]],
            ClippingPlaneList,
        ],
    ):
        self._experimental_clipping_planes.clear()
        if value is None:
            return

        if isinstance(value, (ClippingPlane, dict)):
            value = [value]
        for new_plane in value:
            plane = ClippingPlane()
            plane.update(new_plane)
            self._experimental_clipping_planes.append(plane)

    @property
    def overlays(self):
        return self._overlays

    def set_view_slice(self):
        with self.dask_optimized_slicing():
            self._set_view_slice()

    @abstractmethod
    def _set_view_slice(self):
        raise NotImplementedError()

    def _slice_dims(self, point=None, ndisplay=2, order=None):
        """Slice data with values from a global dims model.

        Note this will likely be moved off the base layer soon.

        Parameters
        ----------
        point : list
            Values of data to slice at in world coordinates.
        ndisplay : int
            Number of dimensions to be displayed.
        order : list of int
            Order of dimensions, where last `ndisplay` will be
            rendered in canvas.
        """
        slice_input = self._make_slice_input(point, ndisplay, order)

        if self._slice_input == slice_input:
            return

        old_ndisplay = self._slice_input.ndisplay
        self._slice_input = slice_input

        if old_ndisplay != ndisplay:
            self.events._ndisplay()

        # Update the point values
        self._update_dims()
        self._set_editable()

    def _make_slice_input(
        self, point=None, ndisplay=2, order=None
    ) -> _SliceInput:
        if point is None:
            point = (0,) * self.ndim
        else:
            point = tuple(point)

        ndim = len(point)

        if order is None:
            order = tuple(range(ndim))

        # Correspondence between dimensions across all layers and
        # dimensions of this layer.
        point = point[-self.ndim :]
        order = tuple(
            self._world_to_layer_dims(world_dims=order, ndim_world=ndim)
        )

        return _SliceInput(
            ndisplay=ndisplay,
            point=point,
            order=order,
        )

    @abstractmethod
    def _update_thumbnail(self):
        raise NotImplementedError()

    @abstractmethod
    def _get_value(self, position):
        """Value of the data at a position in data coordinates.

        Parameters
        ----------
        position : tuple
            Position in data coordinates.

        Returns
        -------
        value : tuple
            Value of the data.
        """
        raise NotImplementedError()

    def get_value(
        self,
        position: Tuple[float],
        *,
        view_direction: Optional[np.ndarray] = None,
        dims_displayed: Optional[List[int]] = None,
        world=False,
    ):
        """Value of the data at a position.

        If the layer is not visible, return None.

        Parameters
        ----------
        position : tuple of float
            Position in either data or world coordinates.
        view_direction : Optional[np.ndarray]
            A unit vector giving the direction of the ray in nD world coordinates.
            The default value is None.
        dims_displayed : Optional[List[int]]
            A list of the dimensions currently being displayed in the viewer.
            The default value is None.
        world : bool
            If True the position is taken to be in world coordinates
            and converted into data coordinates. False by default.

        Returns
        -------
        value : tuple, None
            Value of the data. If the layer is not visible return None.
        """
        if self.visible:
            if world:
                ndim_world = len(position)

                if dims_displayed is not None:
                    # convert the dims_displayed to the layer dims.This accounts
                    # for differences in the number of dimensions in the world
                    # dims versus the layer and for transpose and rolls.
                    dims_displayed = dims_displayed_world_to_layer(
                        dims_displayed,
                        ndim_world=ndim_world,
                        ndim_layer=self.ndim,
                    )
                position = self.world_to_data(position)

            if (dims_displayed is not None) and (view_direction is not None):
                if len(dims_displayed) == 2 or self.ndim == 2:
                    value = self._get_value(position=tuple(position))

                elif len(dims_displayed) == 3:
                    view_direction = self._world_to_data_ray(
                        list(view_direction)
                    )
                    start_point, end_point = self.get_ray_intersections(
                        position=position,
                        view_direction=view_direction,
                        dims_displayed=dims_displayed,
                        world=False,
                    )
                    value = self._get_value_3d(
                        start_point=start_point,
                        end_point=end_point,
                        dims_displayed=dims_displayed,
                    )
            else:
                value = self._get_value(position)

        else:
            value = None
        # This should be removed as soon as possible, it is still
        # used in Points and Shapes.
        self._value = value
        return value

    def _get_value_3d(
        self,
        start_point: np.ndarray,
        end_point: np.ndarray,
        dims_displayed: List[int],
    ) -> Union[float, int]:
        """Get the layer data value along a ray

        Parameters
        ----------
        start_point : np.ndarray
            The start position of the ray used to interrogate the data.
        end_point : np.ndarray
            The end position of the ray used to interrogate the data.
        dims_displayed : List[int]
            The indices of the dimensions currently displayed in the Viewer.

        Returns
        -------
        value
            The data value along the supplied ray.

        """
        return None

    def projected_distance_from_mouse_drag(
        self,
        start_position: np.ndarray,
        end_position: np.ndarray,
        view_direction: np.ndarray,
        vector: np.ndarray,
        dims_displayed: Union[List, np.ndarray],
    ):
        """Calculate the length of the projection of a line between two mouse
        clicks onto a vector (or array of vectors) in data coordinates.

        Parameters
        ----------
        start_position : np.ndarray
            Starting point of the drag vector in data coordinates
        end_position : np.ndarray
            End point of the drag vector in data coordinates
        view_direction : np.ndarray
            Vector defining the plane normal of the plane onto which the drag
            vector is projected.
        vector : np.ndarray
            (3,) unit vector or (n, 3) array thereof on which to project the drag
            vector from start_event to end_event. This argument is defined in data
            coordinates.
        dims_displayed : Union[List, np.ndarray]
            (3,) list of currently displayed dimensions

        Returns
        -------
        projected_distance : (1, ) or (n, ) np.ndarray of float
        """
        start_position = self._world_to_displayed_data(
            start_position, dims_displayed
        )
        end_position = self._world_to_displayed_data(
            end_position, dims_displayed
        )
        view_direction = self._world_to_displayed_data_ray(
            view_direction, dims_displayed
        )
        return drag_data_to_projected_distance(
            start_position, end_position, view_direction, vector
        )

    @contextmanager
    def block_update_properties(self):
        previous = self._update_properties
        self._update_properties = False
        try:
            yield
        finally:
            self._update_properties = previous

    def _set_highlight(self, force=False):
        """Render layer highlights when appropriate.

        Parameters
        ----------
        force : bool
            Bool that forces a redraw to occur when `True`.
        """
        pass

    def refresh(self, event=None):
        """Refresh all layer data based on current view slice."""
        if self.visible:
            self.set_view_slice()
            self.events.set_data()  # refresh is called in _update_dims which means that extent cache is invalidated. Then, base on this event extent cache in layerlist is invalidated.
            self._update_thumbnail()
            self._set_highlight(force=True)

    def world_to_data(self, position):
        """Convert from world coordinates to data coordinates.

        Parameters
        ----------
        position : tuple, list, 1D array
            Position in world coordinates. If longer then the
            number of dimensions of the layer, the later
            dimensions will be used.

        Returns
        -------
        tuple
            Position in data coordinates.
        """
        if len(position) >= self.ndim:
            coords = list(position[-self.ndim :])
        else:
            coords = [0] * (self.ndim - len(position)) + list(position)

        return tuple(self._transforms[1:].simplified.inverse(coords))

    def data_to_world(self, position):
        """Convert from data coordinates to world coordinates.

        Parameters
        ----------
        position : tuple, list, 1D array
            Position in data coordinates. If longer then the
            number of dimensions of the layer, the later
            dimensions will be used.

        Returns
        -------
        tuple
            Position in world coordinates.
        """
        if len(position) >= self.ndim:
            coords = list(position[-self.ndim :])
        else:
            coords = [0] * (self.ndim - len(position)) + list(position)

        return tuple(self._transforms[1:].simplified(coords))

    def _world_to_displayed_data(
        self, position: np.ndarray, dims_displayed: np.ndarray
    ) -> tuple:
        """Convert world to data coordinates for displayed dimensions only.

        Parameters
        ----------
        position : tuple, list, 1D array
            Position in world coordinates. If longer then the
            number of dimensions of the layer, the later
            dimensions will be used.
        dims_displayed : list, 1D array
            Indices of displayed dimensions of the data.

        Returns
        -------
        tuple
            Position in data coordinates for the displayed dimensions only
        """
        position_nd = self.world_to_data(position)
        position_ndisplay = np.asarray(position_nd)[dims_displayed]
        return tuple(position_ndisplay)

    @property
    def _data_to_world(self) -> Affine:
        """The transform from data to world coordinates.

        This affine transform is composed from the affine property and the
        other transform properties in the following order:

        affine * (rotate * shear * scale + translate)
        """
        return self._transforms[1:3].simplified

    def _world_to_data_ray(self, vector) -> tuple:
        """Convert a vector defining an orientation from world coordinates to data coordinates.
        For example, this would be used to convert the view ray.

        Parameters
        ----------
        vector : tuple, list, 1D array
            A vector in world coordinates.

        Returns
        -------
        tuple
            Vector in data coordinates.
        """
        p1 = np.asarray(self.world_to_data(vector))
        p0 = np.asarray(self.world_to_data(np.zeros_like(vector)))
        normalized_vector = (p1 - p0) / np.linalg.norm(p1 - p0)

        return tuple(normalized_vector)

    def _world_to_displayed_data_ray(
        self, vector_world, dims_displayed
    ) -> np.ndarray:
        """Convert an orientation from world to displayed data coordinates.

        For example, this would be used to convert the view ray.

        Parameters
        ----------
        vector_world : tuple, list, 1D array
            A vector in world coordinates.

        Returns
        -------
        tuple
            Vector in data coordinates.
        """
        vector_data_nd = np.asarray(self._world_to_data_ray(vector_world))
        vector_data_ndisplay = vector_data_nd[dims_displayed]
        vector_data_ndisplay /= np.linalg.norm(vector_data_ndisplay)
        return vector_data_ndisplay

    def _world_to_layer_dims(
        self, *, world_dims: List[int], ndim_world: int
    ) -> List[int]:
        """Map world dimensions to layer dimensions while maintaining order.

        This is used to map dimensions from the full world space defined by ``Dims``
        to the subspace that a layer inhabits, so that those can be used to index the
        layer's data and associated coordinates.

        For example a world ``Dims.order`` of [2, 1, 0, 3] would map to [0, 1] for a
        layer with two dimensions and [1, 0, 2] for a layer with three dimensions
        as those correspond to the relative order of the last two and three world dimensions
        respectively.

        Parameters
        ----------
        world_dims : List[int]
            The world dimensions.
        ndim_world : int
            The number of dimensions in the world coordinate system.

        Returns
        -------
        List[int]
            The corresponding layer dimensions with the same ordering as the given world dimensions.
        """
        offset = ndim_world - self.ndim
        order = np.array(world_dims)
        if offset <= 0:
            return list(range(-offset)) + list(order - offset)
        else:
            return list(order[order >= offset] - offset)

    def _display_bounding_box(self, dims_displayed: np.ndarray):
        """An axis aligned (ndisplay, 2) bounding box around the data"""
        return self._extent_data[:, dims_displayed].T

    def click_plane_from_click_data(
        self,
        click_position: np.ndarray,
        view_direction: np.ndarray,
        dims_displayed: List,
    ) -> Tuple[np.ndarray, np.ndarray]:
        """Calculate a (point, normal) plane parallel to the canvas in data
        coordinates, centered on the centre of rotation of the camera.

        Parameters
        ----------
        click_position : np.ndarray
            click position in world coordinates from mouse event.
        view_direction : np.ndarray
            view direction in world coordinates from mouse event.
        dims_displayed : List
            dimensions of the data array currently in view.

        Returns
        -------
        click_plane : Tuple[np.ndarray, np.ndarray]
            tuple of (plane_position, plane_normal) in data coordinates.
        """
        click_position = np.asarray(click_position)
        view_direction = np.asarray(view_direction)
        plane_position = self.world_to_data(click_position)[dims_displayed]
        plane_normal = self._world_to_data_ray(view_direction)[dims_displayed]
        return plane_position, plane_normal

    def get_ray_intersections(
        self,
        position: List[float],
        view_direction: np.ndarray,
        dims_displayed: List[int],
        world: bool = True,
    ) -> Union[Tuple[np.ndarray, np.ndarray], Tuple[None, None]]:
        """Get the start and end point for the ray extending
        from a point through the data bounding box.

        Parameters
        ----------
        position
            the position of the point in nD coordinates. World vs. data
            is set by the world keyword argument.
        view_direction : np.ndarray
            a unit vector giving the direction of the ray in nD coordinates.
            World vs. data is set by the world keyword argument.
        dims_displayed
            a list of the dimensions currently being displayed in the viewer.
        world : bool
            True if the provided coordinates are in world coordinates.
            Default value is True.

        Returns
        -------
        start_point : np.ndarray
            The point on the axis-aligned data bounding box that the cursor click
            intersects with. This is the point closest to the camera.
            The point is the full nD coordinates of the layer data.
            If the click does not intersect the axis-aligned data bounding box,
            None is returned.
        end_point : np.ndarray
            The point on the axis-aligned data bounding box that the cursor click
            intersects with. This is the point farthest from the camera.
            The point is the full nD coordinates of the layer data.
            If the click does not intersect the axis-aligned data bounding box,
            None is returned.
        """
        if len(dims_displayed) != 3:
            return None, None

        # create the bounding box in data coordinates
        bounding_box = self._display_bounding_box(dims_displayed)

        start_point, end_point = self._get_ray_intersections(
            position=position,
            view_direction=view_direction,
            dims_displayed=dims_displayed,
            world=world,
            bounding_box=bounding_box,
        )
        return start_point, end_point

    def _get_offset_data_position(self, position: List[float]) -> List[float]:
        """Adjust position for offset between viewer and data coordinates."""
        return position

    def _get_ray_intersections(
        self,
        position: List[float],
        view_direction: np.ndarray,
        dims_displayed: List[int],
        world: bool = True,
        bounding_box: Optional[np.ndarray] = None,
    ) -> Union[Tuple[np.ndarray, np.ndarray], Tuple[None, None]]:
        """Get the start and end point for the ray extending
        from a point through the data bounding box.

        Parameters
        ----------
        position
            the position of the point in nD coordinates. World vs. data
            is set by the world keyword argument.
        view_direction : np.ndarray
            a unit vector giving the direction of the ray in nD coordinates.
            World vs. data is set by the world keyword argument.
        dims_displayed
            a list of the dimensions currently being displayed in the viewer.
        world : bool
            True if the provided coordinates are in world coordinates.
            Default value is True.
        bounding_box : np.ndarray
            A (2, 3) bounding box around the data currently in view

        Returns
        -------
        start_point : np.ndarray
            The point on the axis-aligned data bounding box that the cursor click
            intersects with. This is the point closest to the camera.
            The point is the full nD coordinates of the layer data.
            If the click does not intersect the axis-aligned data bounding box,
            None is returned.
        end_point : np.ndarray
            The point on the axis-aligned data bounding box that the cursor click
            intersects with. This is the point farthest from the camera.
            The point is the full nD coordinates of the layer data.
            If the click does not intersect the axis-aligned data bounding box,
            None is returned."""
        # get the view direction and click position in data coords
        # for the displayed dimensions only
        if world is True:
            view_dir = self._world_to_displayed_data_ray(
                view_direction, dims_displayed
            )
            click_pos_data = self._world_to_displayed_data(
                position, dims_displayed
            )
        else:

            # adjust for any offset between viewer and data coordinates
            position = self._get_offset_data_position(position)

            view_dir = np.asarray(view_direction)[dims_displayed]
            click_pos_data = np.asarray(position)[dims_displayed]

        # Determine the front and back faces
        front_face_normal, back_face_normal = find_front_back_face(
            click_pos_data, bounding_box, view_dir
        )
        if front_face_normal is None and back_face_normal is None:
            # click does not intersect the data bounding box
            return None, None

        # Calculate ray-bounding box face intersections
        start_point_displayed_dimensions = (
            intersect_line_with_axis_aligned_bounding_box_3d(
                click_pos_data, view_dir, bounding_box, front_face_normal
            )
        )
        end_point_displayed_dimensions = (
            intersect_line_with_axis_aligned_bounding_box_3d(
                click_pos_data, view_dir, bounding_box, back_face_normal
            )
        )

        # add the coordinates for the axes not displayed
        start_point = np.asarray(position)
        start_point[dims_displayed] = start_point_displayed_dimensions
        end_point = np.asarray(position)
        end_point[dims_displayed] = end_point_displayed_dimensions

        return start_point, end_point

    def _update_draw(
        self, scale_factor, corner_pixels_displayed, shape_threshold
    ):
        """Update canvas scale and corner values on draw.

        For layer multiscale determining if a new resolution level or tile is
        required.

        Parameters
        ----------
        scale_factor : float
            Scale factor going from canvas to world coordinates.
        corner_pixels_displayed : array, shape (2, 2)
            Coordinates of the top-left and bottom-right canvas pixels in
            world coordinates.
        shape_threshold : tuple
            Requested shape of field of view in data coordinates.
        """
        self.scale_factor = scale_factor

        displayed_axes = self._slice_input.displayed

        # we need to compute all four corners to compute a complete,
        # data-aligned bounding box, because top-left/bottom-right may not
        # remain top-left and bottom-right after transformations.
        all_corners = list(itertools.product(*corner_pixels_displayed.T))
        # Note that we ignore the first transform which is tile2data
        data_corners = (
            self._transforms[1:]
            .simplified.set_slice(displayed_axes)
            .inverse(all_corners)
        )

        # find the maximal data-axis-aligned bounding box containing all four
        # canvas corners and round them to ints
        data_bbox = np.stack(
            [np.min(data_corners, axis=0), np.max(data_corners, axis=0)]
        )
        data_bbox_int = np.stack(
            [np.floor(data_bbox[0]), np.ceil(data_bbox[1])]
        ).astype(int)

        if self._slice_input.ndisplay == 2 and self.multiscale:
            level, scaled_corners = compute_multiscale_level_and_corners(
                data_bbox_int,
                shape_threshold,
                self.downsample_factors[:, displayed_axes],
            )
            corners = np.zeros((2, self.ndim), dtype=int)
            # The corner_pixels attribute stores corners in the data
            # space of the selected level. Using the level's data
            # shape only works for images, but that's the only case we
            # handle now and downsample_factors is also only on image layers.
            max_coords = np.take(self.data[level].shape, displayed_axes)
            corners[:, displayed_axes] = np.clip(scaled_corners, 0, max_coords)
            display_shape = tuple(
                corners[1, displayed_axes] - corners[0, displayed_axes]
            )
            if any(s == 0 for s in display_shape):
                return
            if self.data_level != level or not np.all(
                self.corner_pixels == corners
            ):
                self._data_level = level
                self.corner_pixels = corners
                self.refresh()

        else:
            # The stored corner_pixels attribute must contain valid indices.
            displayed_extent = self.extent.data[:, displayed_axes]
            data_bbox_clipped = np.clip(
                data_bbox_int, displayed_extent[0], displayed_extent[1]
            )
            corners = np.zeros((2, self.ndim), dtype=int)
            corners[:, displayed_axes] = data_bbox_clipped
            self.corner_pixels = corners

    def _get_source_info(self):
        components = {}
        if self.source.reader_plugin:
            components['layer_base'] = os.path.basename(self.source.path or '')
            components['source_type'] = 'plugin'
            try:
                components['plugin'] = pm.get_manifest(
                    self.source.reader_plugin
                ).display_name
            except KeyError:
                components['plugin'] = self.source.reader_plugin
            return components

        elif self.source.sample:
            components['layer_base'] = self.name
            components['source_type'] = 'sample'
            try:
                components['plugin'] = pm.get_manifest(
                    self.source.sample[0]
                ).display_name
            except KeyError:
                components['plugin'] = self.source.sample[0]
            return components

        elif self.source.widget:
            components['layer_base'] = self.name
            components['source_type'] = 'widget'
            components['plugin'] = self.source.widget._function.__name__
            return components

        else:
            components['layer_base'] = self.name
            components['source_type'] = ''
            components['plugin'] = ''
            return components

    def get_source_str(self):

        source_info = self._get_source_info()

        return (
            source_info['layer_base']
            + ', '
            + source_info['source_type']
            + ' : '
            + source_info['plugin']
        )

    def get_status(
        self,
        position: Optional[Tuple[float, ...]] = None,
        *,
        view_direction: Optional[np.ndarray] = None,
        dims_displayed: Optional[List[int]] = None,
        world=False,
    ):
        """
        Status message information of the data at a coordinate position.

        Parameters
        ----------
        position : tuple of float
            Position in either data or world coordinates.
        view_direction : Optional[np.ndarray]
            A unit vector giving the direction of the ray in nD world coordinates.
            The default value is None.
        dims_displayed : Optional[List[int]]
            A list of the dimensions currently being displayed in the viewer.
            The default value is None.
        world : bool
            If True the position is taken to be in world coordinates
            and converted into data coordinates. False by default.

        Returns
        -------
        source_info : dict
            Dictionary containing a information that can be used as a status update.
        """
        if position is not None:
            value = self.get_value(
                position,
                view_direction=view_direction,
                dims_displayed=dims_displayed,
                world=world,
            )
        else:
            value = None

        source_info = self._get_source_info()
        source_info['coordinates'] = generate_layer_coords_status(
            position[-self.ndim :], value
        )
        return source_info

    def _get_tooltip_text(
        self,
        position,
        *,
        view_direction: Optional[np.ndarray] = None,
        dims_displayed: Optional[List[int]] = None,
        world: bool = False,
    ):
        """
        tooltip message of the data at a coordinate position.

        Parameters
        ----------
        position : tuple
            Position in either data or world coordinates.
        view_direction : Optional[np.ndarray]
            A unit vector giving the direction of the ray in nD world coordinates.
            The default value is None.
        dims_displayed : Optional[List[int]]
            A list of the dimensions currently being displayed in the viewer.
            The default value is None.
        world : bool
            If True the position is taken to be in world coordinates
            and converted into data coordinates. False by default.

        Returns
        -------
        msg : string
            String containing a message that can be used as a tooltip.
        """
        return ""

    def save(self, path: str, plugin: Optional[str] = None) -> List[str]:
        """Save this layer to ``path`` with default (or specified) plugin.

        Parameters
        ----------
        path : str
            A filepath, directory, or URL to open.  Extensions may be used to
            specify output format (provided a plugin is available for the
            requested format).
        plugin : str, optional
            Name of the plugin to use for saving. If ``None`` then all plugins
            corresponding to appropriate hook specification will be looped
            through to find the first one that can save the data.

        Returns
        -------
        list of str
            File paths of any files that were written.
        """
        from napari.plugins.io import save_layers

        return save_layers(path, [self], plugin=plugin)

    def _on_selection(self, selected: bool):
        # This method is a temporary workaround to the fact that the Points
        # layer needs to know when its selection state changes so that it can
        # update the highlight state.  This, along with the events.select and
        # events.deselect emitters, (and the LayerList._on_selection_event
        # method) can be removed once highlighting logic has been removed from
        # the layer model.
        if selected:
            self.events.select()
        else:
            self.events.deselect()

    @classmethod
    def create(
        cls, data, meta: dict = None, layer_type: Optional[str] = None
    ) -> Layer:
        """Create layer from `data` of type `layer_type`.

        Primarily intended for usage by reader plugin hooks and creating a
        layer from an unwrapped layer data tuple.

        Parameters
        ----------
        data : Any
            Data in a format that is valid for the corresponding `layer_type`.
        meta : dict, optional
            Dict of keyword arguments that will be passed to the corresponding
            layer constructor.  If any keys in `meta` are not valid for the
            corresponding layer type, an exception will be raised.
        layer_type : str
            Type of layer to add. Must be the (case insensitive) name of a
            Layer subclass.  If not provided, the layer is assumed to
            be "image", unless data.dtype is one of (np.int32, np.uint32,
            np.int64, np.uint64), in which case it is assumed to be "labels".

        Raises
        ------
        ValueError
            If ``layer_type`` is not one of the recognized layer types.
        TypeError
            If any keyword arguments in ``meta`` are unexpected for the
            corresponding `add_*` method for this layer_type.

        Examples
        --------
        A typical use case might be to upack a tuple of layer data with a
        specified layer_type.

        >>> data = (
        ...     np.random.random((10, 2)) * 20,
        ...     {'face_color': 'blue'},
        ...     'points',
        ... )
        >>> Layer.create(*data)

        """
        from napari import layers
        from napari.layers.image._image_utils import guess_labels

        layer_type = (layer_type or '').lower()

        # assumes that big integer type arrays are likely labels.
        if not layer_type:
            layer_type = guess_labels(data)

        if layer_type not in layers.NAMES:
            raise ValueError(
                trans._(
                    "Unrecognized layer_type: '{layer_type}'. Must be one of: {layer_names}.",
                    deferred=True,
                    layer_type=layer_type,
                    layer_names=layers.NAMES,
                )
            )

        Cls = getattr(layers, layer_type.title())

        try:
            return Cls(data, **(meta or {}))
        except Exception as exc:
            if 'unexpected keyword argument' not in str(exc):
                raise exc

            bad_key = str(exc).split('keyword argument ')[-1]
            raise TypeError(
                trans._(
                    "_add_layer_from_data received an unexpected keyword argument ({bad_key}) for layer type {layer_type}",
                    deferred=True,
                    bad_key=bad_key,
                    layer_type=layer_type,
                )
            ) from exc


mgui.register_type(type_=List[Layer], return_callback=add_layers_to_viewer)<|MERGE_RESOLUTION|>--- conflicted
+++ resolved
@@ -13,25 +13,11 @@
 import numpy as np
 from npe2 import plugin_manager as pm
 
-<<<<<<< HEAD
-from ...components.overlays import BoundingBoxOverlay
-from ...utils._dask_utils import configure_dask
-from ...utils._magicgui import (
-    add_layer_to_viewer,
-    add_layers_to_viewer,
-    get_layers,
-)
-from ...utils.events import EmitterGroup, Event, EventedDict
-from ...utils.events.event import WarningEmitter
-from ...utils.geometry import (
-    find_front_back_face,
-    intersect_line_with_axis_aligned_bounding_box_3d,
-=======
+from napari.components.overlays import BoundingBoxOverlay
 from napari.layers.base._base_constants import Blending
 from napari.layers.utils._slice_input import _SliceInput
 from napari.layers.utils.interactivity_utils import (
     drag_data_to_projected_distance,
->>>>>>> 904b06f6
 )
 from napari.layers.utils.layer_utils import (
     coerce_affine,
@@ -47,7 +33,7 @@
     add_layers_to_viewer,
     get_layers,
 )
-from napari.utils.events import EmitterGroup, Event
+from napari.utils.events import EmitterGroup, Event, EventedDict
 from napari.utils.events.event import WarningEmitter
 from napari.utils.geometry import (
     find_front_back_face,
