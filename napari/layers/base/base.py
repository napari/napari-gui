--- conflicted
+++ resolved
@@ -1055,11 +1055,7 @@
     def _get_ndim(self) -> int:
         raise NotImplementedError
 
-<<<<<<< HEAD
     def _get_base_state(self) -> _DeprecatingDict:
-=======
-    def _get_base_state(self) -> dict[str, Any]:
->>>>>>> a4fa1fa0
         """Get dictionary of attributes on base layer.
 
         This is useful for serialization and deserialization of the layer.
@@ -1092,11 +1088,7 @@
         )
 
     @abstractmethod
-<<<<<<< HEAD
     def _get_state(self) -> _DeprecatingDict:
-=======
-    def _get_state(self) -> dict[str, Any]:
->>>>>>> a4fa1fa0
         raise NotImplementedError
 
     @property
@@ -1107,10 +1099,6 @@
         state = self._get_state()
         state.pop('data', None)
         if hasattr(self.__init__, '_rename_argument'):
-<<<<<<< HEAD
-=======
-            state = _DeprecatingDict(state)
->>>>>>> a4fa1fa0
             for element in self.__init__._rename_argument:
                 state.set_deprecated_from_rename(**element._asdict())
         return self.data, state, self._type_string
