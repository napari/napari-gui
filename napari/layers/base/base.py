from __future__ import annotations

import itertools
import os.path
import warnings
from abc import ABC, abstractmethod
from collections import defaultdict, namedtuple
from contextlib import contextmanager
from functools import cached_property
from typing import List, Optional, Tuple, Union

import magicgui as mgui
import numpy as np
from npe2 import plugin_manager as pm

from napari.layers.base._base_constants import Blending, Mode
from napari.layers.base._base_mouse_bindings import (
    highlight_box_handles,
    transform_with_box,
)
from napari.layers.utils._slice_input import _SliceInput
from napari.layers.utils.interactivity_utils import (
    drag_data_to_projected_distance,
)
from napari.layers.utils.layer_utils import (
    coerce_affine,
    compute_multiscale_level_and_corners,
    convert_to_uint8,
    dims_displayed_world_to_layer,
    get_extent_world,
)
from napari.layers.utils.plane import ClippingPlane, ClippingPlaneList
from napari.utils._dask_utils import configure_dask
from napari.utils._magicgui import (
    add_layer_to_viewer,
    add_layers_to_viewer,
    get_layers,
)
from napari.utils.events import EmitterGroup, Event, EventedDict
from napari.utils.events.event import WarningEmitter
from napari.utils.geometry import (
    find_front_back_face,
    intersect_line_with_axis_aligned_bounding_box_3d,
)
from napari.utils.key_bindings import KeymapProvider
from napari.utils.mouse_bindings import MousemapProvider
from napari.utils.naming import magic_name
from napari.utils.status_messages import generate_layer_coords_status
from napari.utils.transforms import Affine, CompositeAffine, TransformChain
from napari.utils.translations import trans

Extent = namedtuple('Extent', 'data world step')


def no_op(layer: Layer, event: Event) -> None:
    """
    A convenient no-op event for the layer mouse binding.

    This makes it easier to handle many cases by inserting this as
    as place holder

    Parameters
    ----------
    layer : Layer
        Current layer on which this will be bound as a callback
    event : Event
        event that triggered this mouse callback.

    Returns
    -------
    None

    """
    return None


@mgui.register_type(choices=get_layers, return_callback=add_layer_to_viewer)
class Layer(KeymapProvider, MousemapProvider, ABC):
    """Base layer class.

    Parameters
    ----------
    name : str
        Name of the layer.
    metadata : dict
        Layer metadata.
    scale : tuple of float
        Scale factors for the layer.
    translate : tuple of float
        Translation values for the layer.
    rotate : float, 3-tuple of float, or n-D array.
        If a float convert into a 2D rotation matrix using that value as an
        angle. If 3-tuple convert into a 3D rotation matrix, using a yaw,
        pitch, roll convention. Otherwise assume an nD rotation. Angles are
        assumed to be in degrees. They can be converted from radians with
        np.degrees if needed.
    shear : 1-D array or n-D array
        Either a vector of upper triangular values, or an nD shear matrix with
        ones along the main diagonal.
    affine : n-D array or napari.utils.transforms.Affine
        (N+1, N+1) affine transformation matrix in homogeneous coordinates.
        The first (N, N) entries correspond to a linear transform and
        the final column is a length N translation vector and a 1 or a napari
        `Affine` transform object. Applied as an extra transform on top of the
        provided scale, rotate, and shear values.
    opacity : float
        Opacity of the layer visual, between 0.0 and 1.0.
    blending : str
        One of a list of preset blending modes that determines how RGB and
        alpha values of the layer visual get mixed. Allowed values are
        {'opaque', 'translucent', 'translucent_no_depth', 'additive', and 'minimum'}.
    visible : bool
        Whether the layer visual is currently being displayed.
    multiscale : bool
        Whether the data is multiscale or not. Multiscale data is
        represented by a list of data objects and should go from largest to
        smallest.

    Attributes
    ----------
    name : str
        Unique name of the layer.
    opacity : float
        Opacity of the layer visual, between 0.0 and 1.0.
    visible : bool
        Whether the layer visual is currently being displayed.
    blending : Blending
        Determines how RGB and alpha values get mixed.

        * ``Blending.OPAQUE``
          Allows for only the top layer to be visible and corresponds to
          ``depth_test=True``, ``cull_face=False``, ``blend=False``.
        * ``Blending.TRANSLUCENT``
          Allows for multiple layers to be blended with different opacity and
          corresponds to ``depth_test=True``, ``cull_face=False``,
          ``blend=True``, ``blend_func=('src_alpha', 'one_minus_src_alpha')``,
          and ``blend_equation=('func_add')``.
        * ``Blending.TRANSLUCENT_NO_DEPTH``
          Allows for multiple layers to be blended with different opacity, but
          no depth testing is performed. Corresponds to ``depth_test=False``,
          ``cull_face=False``, ``blend=True``,
          ``blend_func=('src_alpha', 'one_minus_src_alpha')``, and
          ``blend_equation=('func_add')``.
        * ``Blending.ADDITIVE``
          Allows for multiple layers to be blended together with different
          colors and opacity. Useful for creating overlays. It corresponds to
          ``depth_test=False``, ``cull_face=False``, ``blend=True``,
          ``blend_func=('src_alpha', 'one')``, and ``blend_equation=('func_add')``.
        * ``Blending.MINIMUM``
            Allows for multiple layers to be blended together such that
            the minimum of each RGB component and alpha are selected.
            Useful for creating overlays with inverted colormaps. It
            corresponds to ``depth_test=False``, ``cull_face=False``, ``blend=True``,
            ``blend_equation=('min')``.
    scale : tuple of float
        Scale factors for the layer.
    translate : tuple of float
        Translation values for the layer.
    rotate : float, 3-tuple of float, or n-D array.
        If a float convert into a 2D rotation matrix using that value as an
        angle. If 3-tuple convert into a 3D rotation matrix, using a yaw,
        pitch, roll convention. Otherwise assume an nD rotation. Angles are
        assumed to be in degrees. They can be converted from radians with
        np.degrees if needed.
    shear : 1-D array or n-D array
        Either a vector of upper triangular values, or an nD shear matrix with
        ones along the main diagonal.
    affine : n-D array or napari.utils.transforms.Affine
        (N+1, N+1) affine transformation matrix in homogeneous coordinates.
        The first (N, N) entries correspond to a linear transform and
        the final column is a length N translation vector and a 1 or a napari
        `Affine` transform object. Applied as an extra transform on top of the
        provided scale, rotate, and shear values.
    multiscale : bool
        Whether the data is multiscale or not. Multiscale data is
        represented by a list of data objects and should go from largest to
        smallest.
    cache : bool
        Whether slices of out-of-core datasets should be cached upon retrieval.
        Currently, this only applies to dask arrays.
    z_index : int
        Depth of the layer visual relative to other visuals in the scenecanvas.
    corner_pixels : array
        Coordinates of the top-left and bottom-right canvas pixels in the data
        coordinates of each layer. For multiscale data the coordinates are in
        the space of the currently viewed data level, not the highest resolution
        level.
    ndim : int
        Dimensionality of the layer.
    thumbnail : (N, M, 4) array
        Array of thumbnail data for the layer.
    status : str
        Displayed in status bar bottom left.
    help : str
        Displayed in status bar bottom right.
    interactive : bool
        Determine if canvas pan/zoom interactivity is enabled.
    cursor : str
        String identifying which cursor displayed over canvas.
    cursor_size : int | None
        Size of cursor if custom. None yields default size
    scale_factor : float
        Conversion factor from canvas coordinates to image coordinates, which
        depends on the current zoom level.
    source : Source
        source of the layer (such as a plugin or widget)

    Notes
    -----
    Must define the following:

    * `_extent_data`: property
    * `data` property (setter & getter)

    May define the following:

    * `_set_view_slice()`: called to set currently viewed slice
    * `_basename()`: base/default name of the layer
    """

    _modeclass = Mode

    _drag_modes = {
        Mode.PAN_ZOOM: no_op,
        Mode.TRANSFORM: transform_with_box,
    }

    _move_modes = {
        Mode.PAN_ZOOM: no_op,
        Mode.TRANSFORM: highlight_box_handles,
    }
    _cursor_modes = {
        Mode.PAN_ZOOM: 'standard',
        Mode.TRANSFORM: 'standard',
    }

    def __init__(
        self,
        data,
        ndim,
        *,
        name=None,
        metadata=None,
        scale=None,
        translate=None,
        rotate=None,
        shear=None,
        affine=None,
        opacity=1,
        blending='translucent',
        visible=True,
        multiscale=False,
        cache=True,  # this should move to future "data source" object.
        experimental_clipping_planes=None,
        mode='pan_zoom',
    ):
        super().__init__()

        if name is None and data is not None:
            name = magic_name(data)

        if scale is not None and not np.all(scale):
            raise ValueError(
                trans._(
                    "Layer {name} is invalid because it has scale values of 0. The layer's scale is currently {scale}",
                    deferred=True,
                    name=repr(name),
                    scale=repr(scale),
                )
            )

        # Needs to be imported here to avoid circular import in _source
        from napari.layers._source import current_source

        self._source = current_source()
        self.dask_optimized_slicing = configure_dask(data, cache)
        self._metadata = dict(metadata or {})
        self._opacity = opacity
        self._blending = Blending(blending)
        self._visible = visible
        self._freeze = False
        self._status = 'Ready'
        self._help = ''
        self._cursor = 'standard'
        self._cursor_size = 1
        self._interactive = True
        self._value = None
        self.scale_factor = 1
        self.multiscale = multiscale
        self._experimental_clipping_planes = ClippingPlaneList()
        self._mode = self._modeclass('pan_zoom')

        self._ndim = ndim

        self._slice_input = _SliceInput(
            ndisplay=2,
            point=(0,) * ndim,
            order=tuple(range(ndim)),
        )

        # Create a transform chain consisting of four transforms:
        # 1. `tile2data`: An initial transform only needed to display tiles
        #   of an image. It maps pixels of the tile into the coordinate space
        #   of the full resolution data and can usually be represented by a
        #   scale factor and a translation. A common use case is viewing part
        #   of lower resolution level of a multiscale image, another is using a
        #   downsampled version of an image when the full image size is larger
        #   than the maximum allowed texture size of your graphics card.
        # 2. `data2physical`: The main transform mapping data to a world-like
        #   physical coordinate that may also encode acquisition parameters or
        #   sample spacing.
        # 3. `physical2world`: An extra transform applied in world-coordinates that
        #   typically aligns this layer with another.
        # 4. `world2grid`: An additional transform mapping world-coordinates
        #   into a grid for looking at layers side-by-side.
        if scale is None:
            scale = [1] * ndim
        if translate is None:
            translate = [0] * ndim
        self._transforms = TransformChain(
            [
                Affine(np.ones(ndim), np.zeros(ndim), name='tile2data'),
                CompositeAffine(
                    scale,
                    translate,
                    rotate=rotate,
                    shear=shear,
                    ndim=ndim,
                    name='data2physical',
                ),
                coerce_affine(affine, ndim=ndim, name='physical2world'),
                Affine(np.ones(ndim), np.zeros(ndim), name='world2grid'),
            ]
        )

        self.corner_pixels = np.zeros((2, ndim), dtype=int)
        self._editable = True
        self._array_like = False

        self._thumbnail_shape = (32, 32, 4)
        self._thumbnail = np.zeros(self._thumbnail_shape, dtype=np.uint8)
        self._update_properties = True
        self._name = ''
        self.experimental_clipping_planes = experimental_clipping_planes

        # circular import
        from napari.components.overlays.bounding_box import BoundingBoxOverlay
        from napari.components.overlays.interaction_box import (
            SelectionBoxOverlay,
            TransformBoxOverlay,
        )

        self._overlays = EventedDict()

        self.events = EmitterGroup(
            source=self,
            refresh=Event,
            set_data=Event,
            blending=Event,
            opacity=Event,
            visible=Event,
            scale=Event,
            translate=Event,
            rotate=Event,
            shear=Event,
            affine=Event,
            data=Event,
            name=Event,
            thumbnail=Event,
            status=Event,
            help=Event,
            interactive=Event,
            cursor=Event,
            cursor_size=Event,
            editable=Event,
            loaded=Event,
            extent=Event,
<<<<<<< HEAD
            _ndisplay=Event,
            _overlays=Event,
=======
>>>>>>> d1898e24
            select=WarningEmitter(
                trans._(
                    "'layer.events.select' is deprecated and will be removed in napari v0.4.9, use 'viewer.layers.selection.events.changed' instead, and inspect the 'added' attribute on the event.",
                    deferred=True,
                ),
                type='select',
            ),
            deselect=WarningEmitter(
                trans._(
                    "'layer.events.deselect' is deprecated and will be removed in napari v0.4.9, use 'viewer.layers.selection.events.changed' instead, and inspect the 'removed' attribute on the event.",
                    deferred=True,
                ),
                type='deselect',
            ),
            mode=Event,
        )
        self.name = name
        self.mode = mode
        self._overlays.update(
            {
                'transform_box': TransformBoxOverlay(),
                'selection_box': SelectionBoxOverlay(),
                'bounding_box': BoundingBoxOverlay(),
            }
        )

        # TODO: we try to avoid inner event connection, but this might be the only way
        #       until we figure out nested evented objects
        self._overlays.events.connect(self.events._overlays)

    def __str__(self):
        """Return self.name."""
        return self.name

    def __repr__(self):
        cls = type(self)
        return f"<{cls.__name__} layer {repr(self.name)} at {hex(id(self))}>"

    def _mode_setter_helper(self, mode):
        """
        Helper to manage callbacks in multiple layers

        Parameters
        ----------
        mode : type(self._modeclass) | str
            New mode for the current layer.

        Returns
        -------
        bool : whether mode changed

        """
        mode = self._modeclass(mode)
        assert mode is not None
        if not self.editable:
            mode = self._modeclass.PAN_ZOOM
        if mode == self._mode:
            return mode

        if mode.value not in self._modeclass.keys():
            raise ValueError(
                trans._(
                    "Mode not recognized: {mode}", deferred=True, mode=mode
                )
            )

        for callback_list, mode_dict in [
            (self.mouse_drag_callbacks, self._drag_modes),
            (self.mouse_move_callbacks, self._move_modes),
            (
                self.mouse_double_click_callbacks,
                getattr(
                    self, '_double_click_modes', defaultdict(lambda: no_op)
                ),
            ),
        ]:
            if mode_dict[self._mode] in callback_list:
                callback_list.remove(mode_dict[self._mode])
            callback_list.append(mode_dict[mode])
        self.cursor = self._cursor_modes[mode]

        self.interactive = mode == self._modeclass.PAN_ZOOM
        self._overlays['transform_box'].visible = (
            mode == self._modeclass.TRANSFORM
        )

        if mode == self._modeclass.TRANSFORM:
            self.help = trans._(
                'hold <space> to pan/zoom, hold <shift> to preserve aspect ratio and rotate in 45° increments'
            )
        elif mode == self._modeclass.PAN_ZOOM:
            self.help = ''

        return mode

    @property
    def mode(self) -> str:
        """str: Interactive mode

        Interactive mode. The normal, default mode is PAN_ZOOM, which
        allows for normal interactivity with the canvas.

        TRANSFORM allows for manipulation of the layer transform.
        """
        return str(self._mode)

    @mode.setter
    def mode(self, mode):
        mode = self._mode_setter_helper(mode)
        if mode == self._mode:
            return
        self._mode = mode

        self.events.mode(mode=mode)

    @classmethod
    def _basename(cls):
        return f'{cls.__name__}'

    @property
    def name(self):
        """str: Unique name of the layer."""
        return self._name

    @name.setter
    def name(self, name):
        if name == self.name:
            return
        if not name:
            name = self._basename()
        self._name = str(name)
        self.events.name()

    @property
    def metadata(self) -> dict:
        """Key/value map for user-stored data."""
        return self._metadata

    @metadata.setter
    def metadata(self, value: dict) -> None:
        self._metadata.clear()
        self._metadata.update(value)

    @property
    def source(self):
        return self._source

    @property
    def loaded(self) -> bool:
        """Return True if this layer is fully loaded in memory.

        This base class says that layers are permanently in the loaded state.
        Derived classes that do asynchronous loading can override this.
        """
        return True

    @property
    def opacity(self):
        """float: Opacity value between 0.0 and 1.0."""
        return self._opacity

    @opacity.setter
    def opacity(self, opacity):
        if not 0.0 <= opacity <= 1.0:
            raise ValueError(
                trans._(
                    'opacity must be between 0.0 and 1.0; got {opacity}',
                    deferred=True,
                    opacity=opacity,
                )
            )

        self._opacity = opacity
        self._update_thumbnail()
        self.events.opacity()

    @property
    def blending(self):
        """Blending mode: Determines how RGB and alpha values get mixed.

        Blending.OPAQUE
            Allows for only the top layer to be visible and corresponds to
            depth_test=True, cull_face=False, blend=False.
        Blending.TRANSLUCENT
            Allows for multiple layers to be blended with different opacity
            and corresponds to depth_test=True, cull_face=False,
            blend=True, blend_func=('src_alpha', 'one_minus_src_alpha'),
            and blend_equation=('func_add').
        Blending.TRANSLUCENT_NO_DEPTH
          Allows for multiple layers to be blended with different opacity, but
          no depth testing is performed. Corresponds to ``depth_test=False``,
          cull_face=False, blend=True, blend_func=('src_alpha', 'one_minus_src_alpha'),
          and blend_equation=('func_add').
        Blending.ADDITIVE
            Allows for multiple layers to be blended together with
            different colors and opacity. Useful for creating overlays. It
            corresponds to depth_test=False, cull_face=False, blend=True,
            blend_func=('src_alpha', 'one'), and blend_equation=('func_add').
        Blending.MINIMUM
            Allows for multiple layers to be blended together such that
            the minimum of each RGB component and alpha are selected.
            Useful for creating overlays with inverted colormaps. It
            corresponds to depth_test=False, cull_face=False, blend=True,
            blend_equation=('min').
        """
        return str(self._blending)

    @blending.setter
    def blending(self, blending):
        self._blending = Blending(blending)
        self.events.blending()

    @property
    def visible(self):
        """bool: Whether the visual is currently being displayed."""
        return self._visible

    @visible.setter
    def visible(self, visibility):
        self._visible = visibility
        self.refresh()
        self.events.visible()
        self.editable = self._set_editable() if self.visible else False

    @property
    def editable(self):
        """bool: Whether the current layer data is editable from the viewer."""
        return self._editable

    @editable.setter
    def editable(self, editable):
        if self._editable == editable:
            return
        self._editable = editable
        self._set_editable(editable=editable)
        self.events.editable()

    @property
    def scale(self):
        """list: Anisotropy factors to scale data into world coordinates."""
        return self._transforms['data2physical'].scale

    @scale.setter
    def scale(self, scale):
        if scale is None:
            scale = [1] * self.ndim
        self._transforms['data2physical'].scale = np.array(scale)
        self._clear_extent()
        self.events.scale()

    @property
    def translate(self):
        """list: Factors to shift the layer by in units of world coordinates."""
        return self._transforms['data2physical'].translate

    @translate.setter
    def translate(self, translate):
        self._transforms['data2physical'].translate = np.array(translate)
        self._clear_extent()
        self.events.translate()

    @property
    def rotate(self):
        """array: Rotation matrix in world coordinates."""
        return self._transforms['data2physical'].rotate

    @rotate.setter
    def rotate(self, rotate):
        self._transforms['data2physical'].rotate = rotate
        self._clear_extent()
        self.events.rotate()

    @property
    def shear(self):
        """array: Shear matrix in world coordinates."""
        return self._transforms['data2physical'].shear

    @shear.setter
    def shear(self, shear):
        self._transforms['data2physical'].shear = shear
        self._clear_extent()
        self.events.shear()

    @property
    def affine(self):
        """napari.utils.transforms.Affine: Extra affine transform to go from physical to world coordinates."""
        return self._transforms['physical2world']

    @affine.setter
    def affine(self, affine):
        # Assignment by transform name is not supported by TransformChain and
        # EventedList, so use the integer index instead. For more details, see:
        # https://github.com/napari/napari/issues/3058
        self._transforms[2] = coerce_affine(
            affine, ndim=self.ndim, name='physical2world'
        )
        self._clear_extent()
        self.events.affine()

    @property
    def translate_grid(self):
        warnings.warn(
            trans._(
                "translate_grid will become private in v0.4.14. See Layer.translate or Layer.data_to_world() instead.",
            ),
            DeprecationWarning,
            stacklevel=2,
        )
        return self._translate_grid

    @translate_grid.setter
    def translate_grid(self, translate_grid):
        warnings.warn(
            trans._(
                "translate_grid will become private in v0.4.14. See Layer.translate or Layer.data_to_world() instead.",
            ),
            DeprecationWarning,
            stacklevel=2,
        )
        self._translate_grid = translate_grid

    @property
    def _translate_grid(self):
        """list: Factors to shift the layer by."""
        return self._transforms['world2grid'].translate

    @_translate_grid.setter
    def _translate_grid(self, translate_grid):
        if np.all(self._translate_grid == translate_grid):
            return
        self._transforms['world2grid'].translate = np.array(translate_grid)
        self.events.translate()

    @property
    def _is_moving(self):
        return self._private_is_moving

    @_is_moving.setter
    def _is_moving(self, value):
        assert value in (True, False)
        if value:
            assert self._moving_coordinates is not None
        self._private_is_moving = value

    def _update_dims(self):
        """Update the dimensionality of transforms and slices when data changes."""
        ndim = self._get_ndim()

        old_ndim = self._ndim
        if old_ndim > ndim:
            keep_axes = range(old_ndim - ndim, old_ndim)
            self._transforms = self._transforms.set_slice(keep_axes)
        elif old_ndim < ndim:
            new_axes = range(ndim - old_ndim)
            self._transforms = self._transforms.expand_dims(new_axes)

        self._slice_input = self._slice_input.with_ndim(ndim)

        self._ndim = ndim

        self._clear_extent()

    @property
    @abstractmethod
    def data(self):
        # user writes own docstring
        raise NotImplementedError()

    @data.setter
    @abstractmethod
    def data(self, data):
        raise NotImplementedError()

    @property
    @abstractmethod
    def _extent_data(self) -> np.ndarray:
        """Extent of layer in data coordinates.

        Returns
        -------
        extent_data : array, shape (2, D)
        """
        raise NotImplementedError()

    @property
    def _extent_world(self) -> np.ndarray:
        """Range of layer in world coordinates.

        Returns
        -------
        extent_world : array, shape (2, D)
        """
        # Get full nD bounding box
        return get_extent_world(
            self._extent_data, self._data_to_world, self._array_like
        )

    @cached_property
    def extent(self) -> Extent:
        """Extent of layer in data and world coordinates."""
        extent_data = self._extent_data
        data_to_world = self._data_to_world
        extent_world = get_extent_world(
            extent_data, data_to_world, self._array_like
        )
        return Extent(
            data=extent_data,
            world=extent_world,
            step=abs(data_to_world.scale),
        )

    def _clear_extent(self):
        """Clears the cached extent.

        This should be called whenever this data or transform information
        changes, and should be called before any related events get emitted
        so that they use the updated extent values.
        """
        if 'extent' in self.__dict__:
            del self.extent
        self.events.extent()
        self.refresh()

    @property
    def _slice_indices(self):
        """(D, ) array: Slice indices in data coordinates."""
        if len(self._slice_input.not_displayed) == 0:
            # All dims are displayed dimensions
            return (slice(None),) * self.ndim
        return self._slice_input.data_indices(
            self._data_to_world.inverse,
            getattr(self, '_round_index', True),
        )

    @abstractmethod
    def _get_ndim(self):
        raise NotImplementedError()

    def _set_editable(self, editable=None):
        if editable is None:
            self.editable = True

    def _get_base_state(self):
        """Get dictionary of attributes on base layer.

        Returns
        -------
        state : dict
            Dictionary of attributes on base layer.
        """
        base_dict = {
            'name': self.name,
            'metadata': self.metadata,
            'scale': list(self.scale),
            'translate': list(self.translate),
            'rotate': [list(r) for r in self.rotate],
            'shear': list(self.shear),
            'affine': self.affine.affine_matrix,
            'opacity': self.opacity,
            'blending': self.blending,
            'visible': self.visible,
            'experimental_clipping_planes': [
                plane.dict() for plane in self.experimental_clipping_planes
            ],
        }
        return base_dict

    @abstractmethod
    def _get_state(self):
        raise NotImplementedError()

    @property
    def _type_string(self):
        return self.__class__.__name__.lower()

    def as_layer_data_tuple(self):
        state = self._get_state()
        state.pop('data', None)
        return self.data, state, self._type_string

    @property
    def thumbnail(self):
        """array: Integer array of thumbnail for the layer"""
        return self._thumbnail

    @thumbnail.setter
    def thumbnail(self, thumbnail):
        if 0 in thumbnail.shape:
            thumbnail = np.zeros(self._thumbnail_shape, dtype=np.uint8)
        if thumbnail.dtype != np.uint8:
            with warnings.catch_warnings():
                warnings.simplefilter("ignore")
                thumbnail = convert_to_uint8(thumbnail)

        padding_needed = np.subtract(self._thumbnail_shape, thumbnail.shape)
        pad_amounts = [(p // 2, (p + 1) // 2) for p in padding_needed]
        thumbnail = np.pad(thumbnail, pad_amounts, mode='constant')

        # blend thumbnail with opaque black background
        background = np.zeros(self._thumbnail_shape, dtype=np.uint8)
        background[..., 3] = 255

        f_dest = thumbnail[..., 3][..., None] / 255
        f_source = 1 - f_dest
        thumbnail = thumbnail * f_dest + background * f_source

        self._thumbnail = thumbnail.astype(np.uint8)
        self.events.thumbnail()

    @property
    def ndim(self):
        """int: Number of dimensions in the data."""
        return self._ndim

    @property
    def help(self):
        """str: displayed in status bar bottom right."""
        return self._help

    @help.setter
    def help(self, help):
        if help == self.help:
            return
        self._help = help
        self.events.help(help=help)

    @property
    def interactive(self):
        """bool: Determine if canvas pan/zoom interactivity is enabled."""
        return self._interactive

    @interactive.setter
    def interactive(self, interactive):
        if interactive == self._interactive:
            return
        self._interactive = interactive
        self.events.interactive(interactive=interactive)

    @property
    def cursor(self):
        """str: String identifying cursor displayed over canvas."""
        return self._cursor

    @cursor.setter
    def cursor(self, cursor):
        if cursor == self.cursor:
            return
        self._cursor = cursor
        self.events.cursor(cursor=cursor)

    @property
    def cursor_size(self):
        """int | None: Size of cursor if custom. None yields default size."""
        return self._cursor_size

    @cursor_size.setter
    def cursor_size(self, cursor_size):
        if cursor_size == self.cursor_size:
            return
        self._cursor_size = cursor_size
        self.events.cursor_size(cursor_size=cursor_size)

    @property
    def experimental_clipping_planes(self):
        return self._experimental_clipping_planes

    @experimental_clipping_planes.setter
    def experimental_clipping_planes(
        self,
        value: Union[
            dict,
            ClippingPlane,
            List[Union[ClippingPlane, dict]],
            ClippingPlaneList,
        ],
    ):
        self._experimental_clipping_planes.clear()
        if value is None:
            return

        if isinstance(value, (ClippingPlane, dict)):
            value = [value]
        for new_plane in value:
            plane = ClippingPlane()
            plane.update(new_plane)
            self._experimental_clipping_planes.append(plane)

    @property
    def bounding_box(self):
        return self._overlays['bounding_box']

    def set_view_slice(self):
        with self.dask_optimized_slicing():
            self._set_view_slice()

    @abstractmethod
    def _set_view_slice(self):
        raise NotImplementedError()

    def _slice_dims(self, point=None, ndisplay=2, order=None):
        """Slice data with values from a global dims model.

        Note this will likely be moved off the base layer soon.

        Parameters
        ----------
        point : list
            Values of data to slice at in world coordinates.
        ndisplay : int
            Number of dimensions to be displayed.
        order : list of int
            Order of dimensions, where last `ndisplay` will be
            rendered in canvas.
        """
        slice_input = self._make_slice_input(point, ndisplay, order)
        if self._slice_input == slice_input:
            return
        self._slice_input = slice_input
        self.refresh()
        self._set_editable()

    def _make_slice_input(
        self, point=None, ndisplay=2, order=None
    ) -> _SliceInput:
        if point is None:
            point = (0,) * self.ndim
        else:
            point = tuple(point)

        ndim = len(point)

        if order is None:
            order = tuple(range(ndim))

        # Correspondence between dimensions across all layers and
        # dimensions of this layer.
        point = point[-self.ndim :]
        order = tuple(
            self._world_to_layer_dims(world_dims=order, ndim_world=ndim)
        )

        return _SliceInput(
            ndisplay=ndisplay,
            point=point,
            order=order,
        )

    @abstractmethod
    def _update_thumbnail(self):
        raise NotImplementedError()

    @abstractmethod
    def _get_value(self, position):
        """Value of the data at a position in data coordinates.

        Parameters
        ----------
        position : tuple
            Position in data coordinates.

        Returns
        -------
        value : tuple
            Value of the data.
        """
        raise NotImplementedError()

    def get_value(
        self,
        position: Tuple[float],
        *,
        view_direction: Optional[np.ndarray] = None,
        dims_displayed: Optional[List[int]] = None,
        world=False,
    ):
        """Value of the data at a position.

        If the layer is not visible, return None.

        Parameters
        ----------
        position : tuple of float
            Position in either data or world coordinates.
        view_direction : Optional[np.ndarray]
            A unit vector giving the direction of the ray in nD world coordinates.
            The default value is None.
        dims_displayed : Optional[List[int]]
            A list of the dimensions currently being displayed in the viewer.
            The default value is None.
        world : bool
            If True the position is taken to be in world coordinates
            and converted into data coordinates. False by default.

        Returns
        -------
        value : tuple, None
            Value of the data. If the layer is not visible return None.
        """
        if self.visible:
            if world:
                ndim_world = len(position)

                if dims_displayed is not None:
                    # convert the dims_displayed to the layer dims.This accounts
                    # for differences in the number of dimensions in the world
                    # dims versus the layer and for transpose and rolls.
                    dims_displayed = dims_displayed_world_to_layer(
                        dims_displayed,
                        ndim_world=ndim_world,
                        ndim_layer=self.ndim,
                    )
                position = self.world_to_data(position)

            if (dims_displayed is not None) and (view_direction is not None):
                if len(dims_displayed) == 2 or self.ndim == 2:
                    value = self._get_value(position=tuple(position))

                elif len(dims_displayed) == 3:
                    view_direction = self._world_to_data_ray(
                        list(view_direction)
                    )
                    start_point, end_point = self.get_ray_intersections(
                        position=position,
                        view_direction=view_direction,
                        dims_displayed=dims_displayed,
                        world=False,
                    )
                    value = self._get_value_3d(
                        start_point=start_point,
                        end_point=end_point,
                        dims_displayed=dims_displayed,
                    )
            else:
                value = self._get_value(position)

        else:
            value = None
        # This should be removed as soon as possible, it is still
        # used in Points and Shapes.
        self._value = value
        return value

    def _get_value_3d(
        self,
        start_point: np.ndarray,
        end_point: np.ndarray,
        dims_displayed: List[int],
    ) -> Union[float, int]:
        """Get the layer data value along a ray

        Parameters
        ----------
        start_point : np.ndarray
            The start position of the ray used to interrogate the data.
        end_point : np.ndarray
            The end position of the ray used to interrogate the data.
        dims_displayed : List[int]
            The indices of the dimensions currently displayed in the Viewer.

        Returns
        -------
        value
            The data value along the supplied ray.

        """
        return None

    def projected_distance_from_mouse_drag(
        self,
        start_position: np.ndarray,
        end_position: np.ndarray,
        view_direction: np.ndarray,
        vector: np.ndarray,
        dims_displayed: Union[List, np.ndarray],
    ):
        """Calculate the length of the projection of a line between two mouse
        clicks onto a vector (or array of vectors) in data coordinates.

        Parameters
        ----------
        start_position : np.ndarray
            Starting point of the drag vector in data coordinates
        end_position : np.ndarray
            End point of the drag vector in data coordinates
        view_direction : np.ndarray
            Vector defining the plane normal of the plane onto which the drag
            vector is projected.
        vector : np.ndarray
            (3,) unit vector or (n, 3) array thereof on which to project the drag
            vector from start_event to end_event. This argument is defined in data
            coordinates.
        dims_displayed : Union[List, np.ndarray]
            (3,) list of currently displayed dimensions

        Returns
        -------
        projected_distance : (1, ) or (n, ) np.ndarray of float
        """
        start_position = self._world_to_displayed_data(
            start_position, dims_displayed
        )
        end_position = self._world_to_displayed_data(
            end_position, dims_displayed
        )
        view_direction = self._world_to_displayed_data_ray(
            view_direction, dims_displayed
        )
        return drag_data_to_projected_distance(
            start_position, end_position, view_direction, vector
        )

    @contextmanager
    def block_update_properties(self):
        previous = self._update_properties
        self._update_properties = False
        try:
            yield
        finally:
            self._update_properties = previous

    def _set_highlight(self, force=False):
        """Render layer highlights when appropriate.

        Parameters
        ----------
        force : bool
            Bool that forces a redraw to occur when `True`.
        """
        pass

    def refresh(self, event=None):
        """Refresh all layer data based on current view slice."""
        if self.visible:
            self.set_view_slice()
            self.events.set_data()
            self._update_thumbnail()
            self._set_highlight(force=True)

    def world_to_data(self, position):
        """Convert from world coordinates to data coordinates.

        Parameters
        ----------
        position : tuple, list, 1D array
            Position in world coordinates. If longer then the
            number of dimensions of the layer, the later
            dimensions will be used.

        Returns
        -------
        tuple
            Position in data coordinates.
        """
        if len(position) >= self.ndim:
            coords = list(position[-self.ndim :])
        else:
            coords = [0] * (self.ndim - len(position)) + list(position)

        return tuple(self._transforms[1:].simplified.inverse(coords))

    def data_to_world(self, position):
        """Convert from data coordinates to world coordinates.

        Parameters
        ----------
        position : tuple, list, 1D array
            Position in data coordinates. If longer then the
            number of dimensions of the layer, the later
            dimensions will be used.

        Returns
        -------
        tuple
            Position in world coordinates.
        """
        if len(position) >= self.ndim:
            coords = list(position[-self.ndim :])
        else:
            coords = [0] * (self.ndim - len(position)) + list(position)

        return tuple(self._transforms[1:].simplified(coords))

    def _world_to_displayed_data(
        self, position: np.ndarray, dims_displayed: np.ndarray
    ) -> tuple:
        """Convert world to data coordinates for displayed dimensions only.

        Parameters
        ----------
        position : tuple, list, 1D array
            Position in world coordinates. If longer then the
            number of dimensions of the layer, the later
            dimensions will be used.
        dims_displayed : list, 1D array
            Indices of displayed dimensions of the data.

        Returns
        -------
        tuple
            Position in data coordinates for the displayed dimensions only
        """
        position_nd = self.world_to_data(position)
        position_ndisplay = np.asarray(position_nd)[dims_displayed]
        return tuple(position_ndisplay)

    @property
    def _data_to_world(self) -> Affine:
        """The transform from data to world coordinates.

        This affine transform is composed from the affine property and the
        other transform properties in the following order:

        affine * (rotate * shear * scale + translate)
        """
        return self._transforms[1:3].simplified

    def _world_to_data_ray(self, vector) -> tuple:
        """Convert a vector defining an orientation from world coordinates to data coordinates.
        For example, this would be used to convert the view ray.

        Parameters
        ----------
        vector : tuple, list, 1D array
            A vector in world coordinates.

        Returns
        -------
        tuple
            Vector in data coordinates.
        """
        p1 = np.asarray(self.world_to_data(vector))
        p0 = np.asarray(self.world_to_data(np.zeros_like(vector)))
        normalized_vector = (p1 - p0) / np.linalg.norm(p1 - p0)

        return tuple(normalized_vector)

    def _world_to_displayed_data_ray(
        self, vector_world, dims_displayed
    ) -> np.ndarray:
        """Convert an orientation from world to displayed data coordinates.

        For example, this would be used to convert the view ray.

        Parameters
        ----------
        vector_world : tuple, list, 1D array
            A vector in world coordinates.

        Returns
        -------
        tuple
            Vector in data coordinates.
        """
        vector_data_nd = np.asarray(self._world_to_data_ray(vector_world))
        vector_data_ndisplay = vector_data_nd[dims_displayed]
        vector_data_ndisplay /= np.linalg.norm(vector_data_ndisplay)
        return vector_data_ndisplay

    def _world_to_layer_dims(
        self, *, world_dims: List[int], ndim_world: int
    ) -> List[int]:
        """Map world dimensions to layer dimensions while maintaining order.

        This is used to map dimensions from the full world space defined by ``Dims``
        to the subspace that a layer inhabits, so that those can be used to index the
        layer's data and associated coordinates.

        For example a world ``Dims.order`` of [2, 1, 0, 3] would map to [0, 1] for a
        layer with two dimensions and [1, 0, 2] for a layer with three dimensions
        as those correspond to the relative order of the last two and three world dimensions
        respectively.

        Parameters
        ----------
        world_dims : List[int]
            The world dimensions.
        ndim_world : int
            The number of dimensions in the world coordinate system.

        Returns
        -------
        List[int]
            The corresponding layer dimensions with the same ordering as the given world dimensions.
        """
        offset = ndim_world - self.ndim
        order = np.array(world_dims)
        if offset <= 0:
            return list(range(-offset)) + list(order - offset)
        else:
            return list(order[order >= offset] - offset)

    def _display_bounding_box(self, dims_displayed: np.ndarray):
        """An axis aligned (ndisplay, 2) bounding box around the data"""
        return self._extent_data[:, dims_displayed].T

    def click_plane_from_click_data(
        self,
        click_position: np.ndarray,
        view_direction: np.ndarray,
        dims_displayed: List,
    ) -> Tuple[np.ndarray, np.ndarray]:
        """Calculate a (point, normal) plane parallel to the canvas in data
        coordinates, centered on the centre of rotation of the camera.

        Parameters
        ----------
        click_position : np.ndarray
            click position in world coordinates from mouse event.
        view_direction : np.ndarray
            view direction in world coordinates from mouse event.
        dims_displayed : List
            dimensions of the data array currently in view.

        Returns
        -------
        click_plane : Tuple[np.ndarray, np.ndarray]
            tuple of (plane_position, plane_normal) in data coordinates.
        """
        click_position = np.asarray(click_position)
        view_direction = np.asarray(view_direction)
        plane_position = self.world_to_data(click_position)[dims_displayed]
        plane_normal = self._world_to_data_ray(view_direction)[dims_displayed]
        return plane_position, plane_normal

    def get_ray_intersections(
        self,
        position: List[float],
        view_direction: np.ndarray,
        dims_displayed: List[int],
        world: bool = True,
    ) -> Union[Tuple[np.ndarray, np.ndarray], Tuple[None, None]]:
        """Get the start and end point for the ray extending
        from a point through the data bounding box.

        Parameters
        ----------
        position
            the position of the point in nD coordinates. World vs. data
            is set by the world keyword argument.
        view_direction : np.ndarray
            a unit vector giving the direction of the ray in nD coordinates.
            World vs. data is set by the world keyword argument.
        dims_displayed
            a list of the dimensions currently being displayed in the viewer.
        world : bool
            True if the provided coordinates are in world coordinates.
            Default value is True.

        Returns
        -------
        start_point : np.ndarray
            The point on the axis-aligned data bounding box that the cursor click
            intersects with. This is the point closest to the camera.
            The point is the full nD coordinates of the layer data.
            If the click does not intersect the axis-aligned data bounding box,
            None is returned.
        end_point : np.ndarray
            The point on the axis-aligned data bounding box that the cursor click
            intersects with. This is the point farthest from the camera.
            The point is the full nD coordinates of the layer data.
            If the click does not intersect the axis-aligned data bounding box,
            None is returned.
        """
        if len(dims_displayed) != 3:
            return None, None

        # create the bounding box in data coordinates
        bounding_box = self._display_bounding_box(dims_displayed)

        start_point, end_point = self._get_ray_intersections(
            position=position,
            view_direction=view_direction,
            dims_displayed=dims_displayed,
            world=world,
            bounding_box=bounding_box,
        )
        return start_point, end_point

    def _get_offset_data_position(self, position: List[float]) -> List[float]:
        """Adjust position for offset between viewer and data coordinates."""
        return position

    def _get_ray_intersections(
        self,
        position: List[float],
        view_direction: np.ndarray,
        dims_displayed: List[int],
        world: bool = True,
        bounding_box: Optional[np.ndarray] = None,
    ) -> Union[Tuple[np.ndarray, np.ndarray], Tuple[None, None]]:
        """Get the start and end point for the ray extending
        from a point through the data bounding box.

        Parameters
        ----------
        position
            the position of the point in nD coordinates. World vs. data
            is set by the world keyword argument.
        view_direction : np.ndarray
            a unit vector giving the direction of the ray in nD coordinates.
            World vs. data is set by the world keyword argument.
        dims_displayed
            a list of the dimensions currently being displayed in the viewer.
        world : bool
            True if the provided coordinates are in world coordinates.
            Default value is True.
        bounding_box : np.ndarray
            A (2, 3) bounding box around the data currently in view

        Returns
        -------
        start_point : np.ndarray
            The point on the axis-aligned data bounding box that the cursor click
            intersects with. This is the point closest to the camera.
            The point is the full nD coordinates of the layer data.
            If the click does not intersect the axis-aligned data bounding box,
            None is returned.
        end_point : np.ndarray
            The point on the axis-aligned data bounding box that the cursor click
            intersects with. This is the point farthest from the camera.
            The point is the full nD coordinates of the layer data.
            If the click does not intersect the axis-aligned data bounding box,
            None is returned."""
        # get the view direction and click position in data coords
        # for the displayed dimensions only
        if world is True:
            view_dir = self._world_to_displayed_data_ray(
                view_direction, dims_displayed
            )
            click_pos_data = self._world_to_displayed_data(
                position, dims_displayed
            )
        else:

            # adjust for any offset between viewer and data coordinates
            position = self._get_offset_data_position(position)

            view_dir = np.asarray(view_direction)[dims_displayed]
            click_pos_data = np.asarray(position)[dims_displayed]

        # Determine the front and back faces
        front_face_normal, back_face_normal = find_front_back_face(
            click_pos_data, bounding_box, view_dir
        )
        if front_face_normal is None and back_face_normal is None:
            # click does not intersect the data bounding box
            return None, None

        # Calculate ray-bounding box face intersections
        start_point_displayed_dimensions = (
            intersect_line_with_axis_aligned_bounding_box_3d(
                click_pos_data, view_dir, bounding_box, front_face_normal
            )
        )
        end_point_displayed_dimensions = (
            intersect_line_with_axis_aligned_bounding_box_3d(
                click_pos_data, view_dir, bounding_box, back_face_normal
            )
        )

        # add the coordinates for the axes not displayed
        start_point = np.asarray(position)
        start_point[dims_displayed] = start_point_displayed_dimensions
        end_point = np.asarray(position)
        end_point[dims_displayed] = end_point_displayed_dimensions

        return start_point, end_point

    def _update_draw(
        self, scale_factor, corner_pixels_displayed, shape_threshold
    ):
        """Update canvas scale and corner values on draw.

        For layer multiscale determining if a new resolution level or tile is
        required.

        Parameters
        ----------
        scale_factor : float
            Scale factor going from canvas to world coordinates.
        corner_pixels_displayed : array, shape (2, 2)
            Coordinates of the top-left and bottom-right canvas pixels in
            world coordinates.
        shape_threshold : tuple
            Requested shape of field of view in data coordinates.
        """
        self.scale_factor = scale_factor

        displayed_axes = self._slice_input.displayed

        # we need to compute all four corners to compute a complete,
        # data-aligned bounding box, because top-left/bottom-right may not
        # remain top-left and bottom-right after transformations.
        all_corners = list(itertools.product(*corner_pixels_displayed.T))
        # Note that we ignore the first transform which is tile2data
        data_corners = (
            self._transforms[1:]
            .simplified.set_slice(displayed_axes)
            .inverse(all_corners)
        )

        # find the maximal data-axis-aligned bounding box containing all four
        # canvas corners and round them to ints
        data_bbox = np.stack(
            [np.min(data_corners, axis=0), np.max(data_corners, axis=0)]
        )
        data_bbox_int = np.stack(
            [np.floor(data_bbox[0]), np.ceil(data_bbox[1])]
        ).astype(int)

        if self._slice_input.ndisplay == 2 and self.multiscale:
            level, scaled_corners = compute_multiscale_level_and_corners(
                data_bbox_int,
                shape_threshold,
                self.downsample_factors[:, displayed_axes],
            )
            corners = np.zeros((2, self.ndim), dtype=int)
            # The corner_pixels attribute stores corners in the data
            # space of the selected level. Using the level's data
            # shape only works for images, but that's the only case we
            # handle now and downsample_factors is also only on image layers.
            max_coords = np.take(self.data[level].shape, displayed_axes)
            corners[:, displayed_axes] = np.clip(scaled_corners, 0, max_coords)
            display_shape = tuple(
                corners[1, displayed_axes] - corners[0, displayed_axes]
            )
            if any(s == 0 for s in display_shape):
                return
            if self.data_level != level or not np.all(
                self.corner_pixels == corners
            ):
                self._data_level = level
                self.corner_pixels = corners
                self.refresh()

        else:
            # The stored corner_pixels attribute must contain valid indices.
            corners = np.zeros((2, self.ndim), dtype=int)
            # Some empty layers (e.g. Points) may have a data extent that only
            # contains nans, in which case the integer valued corner pixels
            # cannot be meaningfully set.
            displayed_extent = self.extent.data[:, displayed_axes]
            if not np.all(np.isnan(displayed_extent)):
                data_bbox_clipped = np.clip(
                    data_bbox_int, displayed_extent[0], displayed_extent[1]
                )
                corners[:, displayed_axes] = data_bbox_clipped
            self.corner_pixels = corners

    def _get_source_info(self):
        components = {}
        if self.source.reader_plugin:
            components['layer_base'] = os.path.basename(self.source.path or '')
            components['source_type'] = 'plugin'
            try:
                components['plugin'] = pm.get_manifest(
                    self.source.reader_plugin
                ).display_name
            except KeyError:
                components['plugin'] = self.source.reader_plugin
            return components

        elif self.source.sample:
            components['layer_base'] = self.name
            components['source_type'] = 'sample'
            try:
                components['plugin'] = pm.get_manifest(
                    self.source.sample[0]
                ).display_name
            except KeyError:
                components['plugin'] = self.source.sample[0]
            return components

        elif self.source.widget:
            components['layer_base'] = self.name
            components['source_type'] = 'widget'
            components['plugin'] = self.source.widget._function.__name__
            return components

        else:
            components['layer_base'] = self.name
            components['source_type'] = ''
            components['plugin'] = ''
            return components

    def get_source_str(self):

        source_info = self._get_source_info()

        return (
            source_info['layer_base']
            + ', '
            + source_info['source_type']
            + ' : '
            + source_info['plugin']
        )

    def get_status(
        self,
        position: Optional[Tuple[float, ...]] = None,
        *,
        view_direction: Optional[np.ndarray] = None,
        dims_displayed: Optional[List[int]] = None,
        world=False,
    ):
        """
        Status message information of the data at a coordinate position.

        Parameters
        ----------
        position : tuple of float
            Position in either data or world coordinates.
        view_direction : Optional[np.ndarray]
            A unit vector giving the direction of the ray in nD world coordinates.
            The default value is None.
        dims_displayed : Optional[List[int]]
            A list of the dimensions currently being displayed in the viewer.
            The default value is None.
        world : bool
            If True the position is taken to be in world coordinates
            and converted into data coordinates. False by default.

        Returns
        -------
        source_info : dict
            Dictionary containing a information that can be used as a status update.
        """
        if position is not None:
            value = self.get_value(
                position,
                view_direction=view_direction,
                dims_displayed=dims_displayed,
                world=world,
            )
        else:
            value = None

        source_info = self._get_source_info()
        source_info['coordinates'] = generate_layer_coords_status(
            position[-self.ndim :], value
        )
        return source_info

    def _get_tooltip_text(
        self,
        position,
        *,
        view_direction: Optional[np.ndarray] = None,
        dims_displayed: Optional[List[int]] = None,
        world: bool = False,
    ):
        """
        tooltip message of the data at a coordinate position.

        Parameters
        ----------
        position : tuple
            Position in either data or world coordinates.
        view_direction : Optional[np.ndarray]
            A unit vector giving the direction of the ray in nD world coordinates.
            The default value is None.
        dims_displayed : Optional[List[int]]
            A list of the dimensions currently being displayed in the viewer.
            The default value is None.
        world : bool
            If True the position is taken to be in world coordinates
            and converted into data coordinates. False by default.

        Returns
        -------
        msg : string
            String containing a message that can be used as a tooltip.
        """
        return ""

    def save(self, path: str, plugin: Optional[str] = None) -> List[str]:
        """Save this layer to ``path`` with default (or specified) plugin.

        Parameters
        ----------
        path : str
            A filepath, directory, or URL to open.  Extensions may be used to
            specify output format (provided a plugin is available for the
            requested format).
        plugin : str, optional
            Name of the plugin to use for saving. If ``None`` then all plugins
            corresponding to appropriate hook specification will be looped
            through to find the first one that can save the data.

        Returns
        -------
        list of str
            File paths of any files that were written.
        """
        from napari.plugins.io import save_layers

        return save_layers(path, [self], plugin=plugin)

    def _on_selection(self, selected: bool):
        # This method is a temporary workaround to the fact that the Points
        # layer needs to know when its selection state changes so that it can
        # update the highlight state.  This, along with the events.select and
        # events.deselect emitters, (and the LayerList._on_selection_event
        # method) can be removed once highlighting logic has been removed from
        # the layer model.
        if selected:
            self.events.select()
        else:
            self.events.deselect()

    @classmethod
    def create(
        cls, data, meta: dict = None, layer_type: Optional[str] = None
    ) -> Layer:
        """Create layer from `data` of type `layer_type`.

        Primarily intended for usage by reader plugin hooks and creating a
        layer from an unwrapped layer data tuple.

        Parameters
        ----------
        data : Any
            Data in a format that is valid for the corresponding `layer_type`.
        meta : dict, optional
            Dict of keyword arguments that will be passed to the corresponding
            layer constructor.  If any keys in `meta` are not valid for the
            corresponding layer type, an exception will be raised.
        layer_type : str
            Type of layer to add. Must be the (case insensitive) name of a
            Layer subclass.  If not provided, the layer is assumed to
            be "image", unless data.dtype is one of (np.int32, np.uint32,
            np.int64, np.uint64), in which case it is assumed to be "labels".

        Raises
        ------
        ValueError
            If ``layer_type`` is not one of the recognized layer types.
        TypeError
            If any keyword arguments in ``meta`` are unexpected for the
            corresponding `add_*` method for this layer_type.

        Examples
        --------
        A typical use case might be to upack a tuple of layer data with a
        specified layer_type.

        >>> data = (
        ...     np.random.random((10, 2)) * 20,
        ...     {'face_color': 'blue'},
        ...     'points',
        ... )
        >>> Layer.create(*data)

        """
        from napari import layers
        from napari.layers.image._image_utils import guess_labels

        layer_type = (layer_type or '').lower()

        # assumes that big integer type arrays are likely labels.
        if not layer_type:
            layer_type = guess_labels(data)

        if layer_type not in layers.NAMES:
            raise ValueError(
                trans._(
                    "Unrecognized layer_type: '{layer_type}'. Must be one of: {layer_names}.",
                    deferred=True,
                    layer_type=layer_type,
                    layer_names=layers.NAMES,
                )
            )

        Cls = getattr(layers, layer_type.title())

        try:
            return Cls(data, **(meta or {}))
        except Exception as exc:
            if 'unexpected keyword argument' not in str(exc):
                raise exc

            bad_key = str(exc).split('keyword argument ')[-1]
            raise TypeError(
                trans._(
                    "_add_layer_from_data received an unexpected keyword argument ({bad_key}) for layer type {layer_type}",
                    deferred=True,
                    bad_key=bad_key,
                    layer_type=layer_type,
                )
            ) from exc


mgui.register_type(type_=List[Layer], return_callback=add_layers_to_viewer)<|MERGE_RESOLUTION|>--- conflicted
+++ resolved
@@ -375,11 +375,7 @@
             editable=Event,
             loaded=Event,
             extent=Event,
-<<<<<<< HEAD
-            _ndisplay=Event,
             _overlays=Event,
-=======
->>>>>>> d1898e24
             select=WarningEmitter(
                 trans._(
                     "'layer.events.select' is deprecated and will be removed in napari v0.4.9, use 'viewer.layers.selection.events.changed' instead, and inspect the 'added' attribute on the event.",
