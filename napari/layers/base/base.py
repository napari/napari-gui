--- conflicted
+++ resolved
@@ -9,11 +9,7 @@
 import warnings
 from abc import ABC, ABCMeta, abstractmethod
 from collections import defaultdict
-<<<<<<< HEAD
-from collections.abc import Hashable
-=======
-from collections.abc import Generator, Sequence
->>>>>>> f0c02a84
+from collections.abc import Generator, Hashable, Sequence
 from contextlib import contextmanager
 from functools import cached_property
 from typing import (
@@ -185,17 +181,6 @@
 
     Attributes
     ----------
-<<<<<<< HEAD
-    name : str
-        Unique name of the layer.
-    unique_id : Hashable
-        Unique id of the layer. Guaranteed to be unique across the lifetime
-        of a viewer.
-    opacity : float
-        Opacity of the layer visual, between 0.0 and 1.0.
-    visible : bool
-        Whether the layer visual is currently being displayed.
-=======
     affine : n-D array or napari.utils.transforms.Affine
         (N+1, N+1) affine transformation matrix in homogeneous coordinates.
         The first (N, N) entries correspond to a linear transform and
@@ -204,7 +189,6 @@
         provided scale, rotate, and shear values.
     axis_labels : tuple of str
         Dimension names of the layer data.
->>>>>>> f0c02a84
     blending : Blending
         Determines how RGB and alpha values get mixed.
 
@@ -290,6 +274,9 @@
         Translation values for the layer.
     thumbnail : (N, M, 4) array
         Array of thumbnail data for the layer.
+    unique_id : Hashable
+        Unique id of the layer. Guaranteed to be unique across the lifetime
+        of a viewer.
     visible : bool
         Whether the layer visual is currently being displayed.
     units: tuple of pint.Unit
