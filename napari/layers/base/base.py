from __future__ import annotations

import itertools
import warnings
from abc import ABC, abstractmethod
from collections import defaultdict, namedtuple
from contextlib import contextmanager
from typing import List, Optional, Tuple, Union

import numpy as np

from ...utils import _magicgui as _mgui
from ...utils._magicgui import add_layer_to_viewer, get_layers
from ...utils.dask_utils import configure_dask
<<<<<<< HEAD
from ...utils.events import EmitterGroup
=======
from ...utils.events import EmitterGroup, Event
from ...utils.events.event import WarningEmitter
from ...utils.geometry import (
    find_front_back_face,
    intersect_line_with_axis_aligned_bounding_box_3d,
)
>>>>>>> f25b7f93
from ...utils.key_bindings import KeymapProvider
from ...utils.misc import ROOT_DIR
from ...utils.mouse_bindings import MousemapProvider
from ...utils.naming import magic_name
from ...utils.status_messages import generate_layer_status
from ...utils.transforms import Affine, CompositeAffine, TransformChain
from ...utils.translations import trans
from ...utils.tree import Node
from .._source import current_source
from ..utils.layer_utils import (
    coerce_affine,
    compute_multiscale_level_and_corners,
    convert_to_uint8,
    dims_displayed_world_to_layer,
)
from ..utils.plane import ClippingPlane, ClippingPlaneList
from ._base_constants import Blending

Extent = namedtuple('Extent', 'data world step')


<<<<<<< HEAD
class Layer(KeymapProvider, MousemapProvider, Node, ABC):
=======
def no_op(layer: Layer, event: Event) -> None:
    """
    A convenient no-op event for the layer mouse binding.

    This makes it easier to handle many cases by inserting this as
    as place holder

    Parameters
    ----------
    layer : Layer
        Current layer on which this will be bound as a callback
    event : Event
        event that triggered this mouse callback.

    Returns
    -------
    None

    """
    return None


@_mgui.register_type(choices=get_layers, return_callback=add_layer_to_viewer)
class Layer(KeymapProvider, MousemapProvider, ABC):
>>>>>>> f25b7f93
    """Base layer class.

    Parameters
    ----------
    name : str
        Name of the layer.
    metadata : dict
        Layer metadata.
    scale : tuple of float
        Scale factors for the layer.
    translate : tuple of float
        Translation values for the layer.
    rotate : float, 3-tuple of float, or n-D array.
        If a float convert into a 2D rotation matrix using that value as an
        angle. If 3-tuple convert into a 3D rotation matrix, using a yaw,
        pitch, roll convention. Otherwise assume an nD rotation. Angles are
        assumed to be in degrees. They can be converted from radians with
        np.degrees if needed.
    shear : 1-D array or n-D array
        Either a vector of upper triangular values, or an nD shear matrix with
        ones along the main diagonal.
    affine : n-D array or napari.utils.transforms.Affine
        (N+1, N+1) affine transformation matrix in homogeneous coordinates.
        The first (N, N) entries correspond to a linear transform and
        the final column is a length N translation vector and a 1 or a napari
        `Affine` transform object. Applied as an extra transform on top of the
        provided scale, rotate, and shear values.
    opacity : float
        Opacity of the layer visual, between 0.0 and 1.0.
    blending : str
        One of a list of preset blending modes that determines how RGB and
        alpha values of the layer visual get mixed. Allowed values are
        {'opaque', 'translucent', and 'additive'}.
    visible : bool
        Whether the layer visual is currently being displayed.
    multiscale : bool
        Whether the data is multiscale or not. Multiscale data is
        represented by a list of data objects and should go from largest to
        smallest.

    Attributes
    ----------
    name : str
        Unique name of the layer.
    opacity : float
        Opacity of the layer visual, between 0.0 and 1.0.
    visible : bool
        Whether the layer visual is currently being displayed.
    blending : Blending
        Determines how RGB and alpha values get mixed.
            Blending.OPAQUE
                Allows for only the top layer to be visible and corresponds to
                depth_test=True, cull_face=False, blend=False.
            Blending.TRANSLUCENT
                Allows for multiple layers to be blended with different opacity
                and corresponds to depth_test=True, cull_face=False,
                blend=True, blend_func=('src_alpha', 'one_minus_src_alpha').
            Blending.ADDITIVE
                Allows for multiple layers to be blended together with
                different colors and opacity. Useful for creating overlays. It
                corresponds to depth_test=False, cull_face=False, blend=True,
                blend_func=('src_alpha', 'one').
    scale : tuple of float
        Scale factors for the layer.
    translate : tuple of float
        Translation values for the layer.
    rotate : float, 3-tuple of float, or n-D array.
        If a float convert into a 2D rotation matrix using that value as an
        angle. If 3-tuple convert into a 3D rotation matrix, using a yaw,
        pitch, roll convention. Otherwise assume an nD rotation. Angles are
        assumed to be in degrees. They can be converted from radians with
        np.degrees if needed.
    shear : 1-D array or n-D array
        Either a vector of upper triangular values, or an nD shear matrix with
        ones along the main diagonal.
    affine : n-D array or napari.utils.transforms.Affine
        (N+1, N+1) affine transformation matrix in homogeneous coordinates.
        The first (N, N) entries correspond to a linear transform and
        the final column is a length N translation vector and a 1 or a napari
        `Affine` transform object. Applied as an extra transform on top of the
        provided scale, rotate, and shear values.
    multiscale : bool
        Whether the data is multiscale or not. Multiscale data is
        represented by a list of data objects and should go from largest to
        smallest.
    z_index : int
        Depth of the layer visual relative to other visuals in the scenecanvas.
    coordinates : tuple of float
        Cursor position in data coordinates.
    corner_pixels : array
        Coordinates of the top-left and bottom-right canvas pixels in the data
        coordinates of each layer. For multiscale data the coordinates are in
        the space of the currently viewed data level, not the highest resolution
        level.
    position : tuple
        Cursor position in world coordinates.
    ndim : int
        Dimensionality of the layer.
    thumbnail : (N, M, 4) array
        Array of thumbnail data for the layer.
    status : str
        Displayed in status bar bottom left.
    help : str
        Displayed in status bar bottom right.
    interactive : bool
        Determine if canvas pan/zoom interactivity is enabled.
    cursor : str
        String identifying which cursor displayed over canvas.
    cursor_size : int | None
        Size of cursor if custom. None yields default size
    scale_factor : float
        Conversion factor from canvas coordinates to image coordinates, which
        depends on the current zoom level.


    Notes
    -----
    Must define the following:
        * `_extent_data`: property
        * `data` property (setter & getter)

    May define the following:
        * `_set_view_slice()`: called to set currently viewed slice
        * `_basename()`: base/default name of the layer
    """

    def __init__(
        self,
        data,
        ndim,
        *,
        name=None,
        metadata=None,
        scale=None,
        translate=None,
        rotate=None,
        shear=None,
        affine=None,
        opacity=1,
        blending='translucent',
        visible=True,
        multiscale=False,
        experimental_clipping_planes=None,
    ):
        super().__init__()

        if name is None and data is not None:
            name = magic_name(data, path_prefix=ROOT_DIR)

        self._source = current_source()
        self.dask_optimized_slicing = configure_dask(data)
        self._metadata = dict(metadata or {})
        self._opacity = opacity
        self._blending = Blending(blending)
        self._visible = visible
        self._freeze = False
        self._status = 'Ready'
        self._help = ''
        self._cursor = 'standard'
        self._cursor_size = 1
        self._interactive = True
        self._value = None
        self.scale_factor = 1
        self.multiscale = multiscale
        self._experimental_clipping_planes = ClippingPlaneList()

        self._ndim = ndim
        self._ndisplay = 2
        self._dims_order = list(range(ndim))

        # Create a transform chain consisting of four transforms:
        # 1. `tile2data`: An initial transform only needed to display tiles
        #   of an image. It maps pixels of the tile into the coordinate space
        #   of the full resolution data and can usually be represented by a
        #   scale factor and a translation. A common use case is viewing part
        #   of lower resolution level of a multiscale image, another is using a
        #   downsampled version of an image when the full image size is larger
        #   than the maximum allowed texture size of your graphics card.
        # 2. `data2physical`: The main transform mapping data to a world-like
        #   physical coordinate that may also encode acquisition parameters or
        #   sample spacing.
        # 3. `physical2world`: An extra transform applied in world-coordinates that
        #   typically aligns this layer with another.
        # 4. `world2grid`: An additional transform mapping world-coordinates
        #   into a grid for looking at layers side-by-side.
        if scale is None:
            scale = [1] * ndim
        if translate is None:
            translate = [0] * ndim
        self._transforms = TransformChain(
            [
                Affine(np.ones(ndim), np.zeros(ndim), name='tile2data'),
                CompositeAffine(
                    scale,
                    translate,
                    rotate=rotate,
                    shear=shear,
                    ndim=ndim,
                    name='data2physical',
                ),
                coerce_affine(affine, ndim=ndim, name='physical2world'),
                Affine(np.ones(ndim), np.zeros(ndim), name='world2grid'),
            ]
        )

        self._position = (0,) * ndim
        self._dims_point = [0] * ndim
        self.corner_pixels = np.zeros((2, ndim), dtype=int)
        self._editable = True

        self._thumbnail_shape = (32, 32, 4)
        self._thumbnail = np.zeros(self._thumbnail_shape, dtype=np.uint8)
        self._update_properties = True
        self._name = ''
<<<<<<< HEAD

        _events = dict.fromkeys(
            (
                'refresh',
                'set_data',
                'blending',
                'opacity',
                'visible',
                'scale',
                'translate',
                'rotate',
                'shear',
                'affine',
                'data',
                'name',
                'thumbnail',
                'status',
                'help',
                'interactive',
                'cursor',
                'cursor_size',
                'editable',
                'loaded',
                '_ndisplay',
            )
=======
        self.experimental_clipping_planes = experimental_clipping_planes

        self.events = EmitterGroup(
            source=self,
            auto_connect=False,
            refresh=Event,
            set_data=Event,
            blending=Event,
            opacity=Event,
            visible=Event,
            scale=Event,
            translate=Event,
            rotate=Event,
            shear=Event,
            affine=Event,
            data=Event,
            name=Event,
            thumbnail=Event,
            status=Event,
            help=Event,
            interactive=Event,
            cursor=Event,
            cursor_size=Event,
            editable=Event,
            loaded=Event,
            _ndisplay=Event,
            select=WarningEmitter(
                trans._(
                    "'layer.events.select' is deprecated and will be removed in napari v0.4.9, use 'viewer.layers.selection.events.changed' instead, and inspect the 'added' attribute on the event.",
                    deferred=True,
                ),
                type='select',
            ),
            deselect=WarningEmitter(
                trans._(
                    "'layer.events.deselect' is deprecated and will be removed in napari v0.4.9, use 'viewer.layers.selection.events.changed' instead, and inspect the 'removed' attribute on the event.",
                    deferred=True,
                ),
                type='deselect',
            ),
>>>>>>> f25b7f93
        )
        # For inheritance: If the mro already provides an EmitterGroup, add...
        if hasattr(self, 'events') and isinstance(self.events, EmitterGroup):
            self.events.add(**_events)
        else:
            # otherwise create a new one
            self.events = EmitterGroup(
                source=self, auto_connect=False, **_events
            )

        self.name = name

    def __str__(self):
        """Return self.name."""
        return self.name

    def __repr__(self):
        cls = type(self)
        return f"<{cls.__name__} layer {repr(self.name)} at {hex(id(self))}>"

    def _mode_setter_helper(self, mode, Modeclass):
        """
        Helper to manage callbacks in multiple layers

        Parameters
        ----------
        mode : Modeclass | str
            New mode for the current layer.
        Modeclass : Enum
            Enum for the current class representing the modes it can takes,
            this is usually specific on each subclass.

        Returns
        -------
        tuple (new Mode, mode changed)

        """
        mode = Modeclass(mode)
        assert mode is not None
        if not self.editable:
            mode = Modeclass.PAN_ZOOM
        if mode == self._mode:
            return mode, False
        if mode.value not in Modeclass.keys():
            raise ValueError(
                trans._(
                    "Mode not recognized: {mode}", deferred=True, mode=mode
                )
            )
        old_mode = self._mode
        self._mode = mode

        for callback_list, mode_dict in [
            (self.mouse_drag_callbacks, self._drag_modes),
            (self.mouse_move_callbacks, self._move_modes),
            (
                self.mouse_double_click_callbacks,
                getattr(
                    self, '_double_click_modes', defaultdict(lambda: no_op)
                ),
            ),
        ]:
            if mode_dict[old_mode] in callback_list:
                callback_list.remove(mode_dict[old_mode])
            callback_list.append(mode_dict[mode])
        self.cursor = self._cursor_modes[mode]

        if mode == Modeclass.PAN_ZOOM:
            self.interactive = True
        else:
            self.interactive = False
        return mode, True

    @classmethod
    def _basename(cls):
        return f'{cls.__name__}'

    @property
<<<<<<< HEAD
=======
    def name(self):
        """str: Unique name of the layer."""
        return self._name

    @name.setter
    def name(self, name):
        if name == self.name:
            return
        if not name:
            name = self._basename()
        self._name = name
        self.events.name()

    @property
    def metadata(self) -> dict:
        """Key/value map for user-stored data."""
        return self._metadata

    @metadata.setter
    def metadata(self, value: dict) -> None:
        self._metadata.clear()
        self._metadata.update(value)

    @property
>>>>>>> f25b7f93
    def source(self):
        return self._source

    @property
    def loaded(self) -> bool:
        """Return True if this layer is fully loaded in memory.

        This base class says that layers are permanently in the loaded state.
        Derived classes that do asynchronous loading can override this.
        """
        return True

<<<<<<< HEAD
    @property
    def name(self) -> str:
        """str: Unique name of the layer."""
        return self._name

    @name.setter
    def name(self, name):
        if name == self.name:
            return
        if not name:
            name = self._basename()
        self._name = name
        self.events.name()

=======
>>>>>>> f25b7f93
    @property
    def opacity(self):
        """float: Opacity value between 0.0 and 1.0."""
        return self._opacity

    @opacity.setter
    def opacity(self, opacity):
        if not 0.0 <= opacity <= 1.0:
            raise ValueError(
                trans._(
                    'opacity must be between 0.0 and 1.0; got {opacity}',
                    deferred=True,
                    opacity=opacity,
                )
            )

        self._opacity = opacity
        self._update_thumbnail()
        self.events.opacity()

    @property
    def blending(self):
        """Blending mode: Determines how RGB and alpha values get mixed.

        Blending.OPAQUE
            Allows for only the top layer to be visible and corresponds to
            depth_test=True, cull_face=False, blend=False.
        Blending.TRANSLUCENT
            Allows for multiple layers to be blended with different opacity
            and corresponds to depth_test=True, cull_face=False,
            blend=True, blend_func=('src_alpha', 'one_minus_src_alpha').
        Blending.ADDITIVE
            Allows for multiple layers to be blended together with
            different colors and opacity. Useful for creating overlays. It
            corresponds to depth_test=False, cull_face=False, blend=True,
            blend_func=('src_alpha', 'one').
        """
        return str(self._blending)

    @blending.setter
    def blending(self, blending):
        self._blending = Blending(blending)
        self.events.blending()

    @property
    def visible(self):
        """bool: Whether the visual is currently being displayed."""
        return self._visible

    @visible.setter
    def visible(self, visibility):
        self._visible = visibility
        self.refresh()
        self.events.visible()
        self.editable = self._set_editable() if self.visible else False

    @property
    def editable(self):
        """bool: Whether the current layer data is editable from the viewer."""
        return self._editable

    @editable.setter
    def editable(self, editable):
        if self._editable == editable:
            return
        self._editable = editable
        self._set_editable(editable=editable)
        self.events.editable()

    @property
    def scale(self):
        """list: Anisotropy factors to scale data into world coordinates."""
        return self._transforms['data2physical'].scale

    @scale.setter
    def scale(self, scale):
        self._transforms['data2physical'].scale = np.array(scale)
        self._update_dims()
        self.events.scale()

    @property
    def translate(self):
        """list: Factors to shift the layer by in units of world coordinates."""
        return self._transforms['data2physical'].translate

    @translate.setter
    def translate(self, translate):
        self._transforms['data2physical'].translate = np.array(translate)
        self._update_dims()
        self.events.translate()

    @property
    def rotate(self):
        """array: Rotation matrix in world coordinates."""
        return self._transforms['data2physical'].rotate

    @rotate.setter
    def rotate(self, rotate):
        self._transforms['data2physical'].rotate = rotate
        self._update_dims()
        self.events.rotate()

    @property
    def shear(self):
        """array: Shear matrix in world coordinates."""
        return self._transforms['data2physical'].shear

    @shear.setter
    def shear(self, shear):
        self._transforms['data2physical'].shear = shear
        self._update_dims()
        self.events.shear()

    @property
    def affine(self):
        """napari.utils.transforms.Affine: Extra affine transform to go from physical to world coordinates."""
        return self._transforms['physical2world']

    @affine.setter
    def affine(self, affine):
        # Assignment by transform name is not supported by TransformChain and
        # EventedList, so use the integer index instead. For more details, see:
        # https://github.com/napari/napari/issues/3058
        self._transforms[2] = coerce_affine(
            affine, ndim=self.ndim, name='physical2world'
        )
        self._update_dims()
        self.events.affine()

    @property
    def translate_grid(self):
        """list: Factors to shift the layer by."""
        return self._transforms['world2grid'].translate

    @translate_grid.setter
    def translate_grid(self, translate_grid):
        if np.all(self.translate_grid == translate_grid):
            return
        self._transforms['world2grid'].translate = np.array(translate_grid)
        self.events.translate()

    @property
    def position(self):
        """tuple: Cursor position in world slice coordinates."""
        warnings.warn(
            trans._(
                "layer.position is deprecated and will be removed in version 0.4.9. It should no longer be used as layers should no longer know where the cursor position is. You can get the cursor position in world coordinates from viewer.cursor.position.",
                deferred=True,
            ),
            category=FutureWarning,
            stacklevel=2,
        )
        return self._position

    @position.setter
    def position(self, position):
        warnings.warn(
            trans._(
                "layer.position is deprecated and will be removed in version 0.4.9. It should no longer be used as layers should no longer know where the cursor position is. You can get the cursor position in world coordinates from viewer.cursor.position.",
                deferred=True,
            ),
            category=FutureWarning,
            stacklevel=2,
        )
        _position = position[-self.ndim :]
        if self._position == _position:
            return
        self._position = _position

    @property
    def _is_moving(self):
        return self._private_is_moving

    @_is_moving.setter
    def _is_moving(self, value):
        assert value in (True, False)
        if value:
            assert self._moving_coordinates is not None
        self._private_is_moving = value

    @property
    def _dims_displayed(self):
        """To be removed displayed dimensions."""
        # Ultimately we aim to remove all slicing information from the layer
        # itself so that layers can be sliced in different ways for multiple
        # canvas. See https://github.com/napari/napari/pull/1919#issuecomment-738585093
        # for additional discussion.
        return self._dims_order[-self._ndisplay :]

    @property
    def _dims_not_displayed(self):
        """To be removed not displayed dimensions."""
        # Ultimately we aim to remove all slicing information from the layer
        # itself so that layers can be sliced in different ways for multiple
        # canvas. See https://github.com/napari/napari/pull/1919#issuecomment-738585093
        # for additional discussion.
        return self._dims_order[: -self._ndisplay]

    @property
    def _dims_displayed_order(self):
        """To be removed order of displayed dimensions."""
        # Ultimately we aim to remove all slicing information from the layer
        # itself so that layers can be sliced in different ways for multiple
        # canvas. See https://github.com/napari/napari/pull/1919#issuecomment-738585093
        # for additional discussion.
        order = np.array(self._dims_displayed)
        order[np.argsort(order)] = list(range(len(order)))
        return tuple(order)

    def _update_dims(self, event=None):
        """Updates dims model, which is useful after data has been changed."""
        ndim = self._get_ndim()

        old_ndim = self._ndim
        if old_ndim > ndim:
            keep_axes = range(old_ndim - ndim, old_ndim)
            self._transforms = self._transforms.set_slice(keep_axes)
            self._dims_point = self._dims_point[-ndim:]
            arr = np.array(self._dims_order[-ndim:])
            arr[np.argsort(arr)] = range(len(arr))
            self._dims_order = arr.tolist()
            self._position = self._position[-ndim:]
        elif old_ndim < ndim:
            new_axes = range(ndim - old_ndim)
            self._transforms = self._transforms.expand_dims(new_axes)
            self._dims_point = [0] * (ndim - old_ndim) + self._dims_point
            self._dims_order = list(range(ndim - old_ndim)) + [
                o + ndim - old_ndim for o in self._dims_order
            ]
            self._position = (0,) * (ndim - old_ndim) + self._position

        self._ndim = ndim

        self.refresh()

    @property
    @abstractmethod
    def data(self):
        # user writes own docstring
        raise NotImplementedError()

    @data.setter
    @abstractmethod
    def data(self, data):
        raise NotImplementedError()

    @property
    @abstractmethod
    def _extent_data(self) -> np.ndarray:
        """Extent of layer in data coordinates.

        Returns
        -------
        extent_data : array, shape (2, D)
        """
        raise NotImplementedError()

    @property
    def _extent_world(self) -> np.ndarray:
        """Range of layer in world coordinates.

        Returns
        -------
        extent_world : array, shape (2, D)
        """
        # Get full nD bounding box
        return self._get_extent_world(self._extent_data)

    def _get_extent_world(self, data_extent):
        """Range of layer in world coordinates base on provided data_extent

        Returns
        -------
        extent_world : array, shape (2, D)
        """
        D = data_extent.shape[1]
        full_data_extent = np.array(np.meshgrid(*data_extent.T)).T.reshape(
            -1, D
        )
        full_world_extent = self._data_to_world(full_data_extent)
        world_extent = np.array(
            [
                np.min(full_world_extent, axis=0),
                np.max(full_world_extent, axis=0),
            ]
        )
        return world_extent

    @property
    def extent(self) -> Extent:
        """Extent of layer in data and world coordinates."""
        data = self._extent_data
        return Extent(
            data=data,
            world=self._get_extent_world(data),
            step=abs(self._data_to_world.scale),
        )

    @property
    def _slice_indices(self):
        """(D, ) array: Slice indices in data coordinates."""
        inv_transform = self._data_to_world.inverse

        if self.ndim > self._ndisplay:
            # Subspace spanned by non displayed dimensions
            non_displayed_subspace = np.zeros(self.ndim)
            for d in self._dims_not_displayed:
                non_displayed_subspace[d] = 1
            # Map subspace through inverse transform, ignoring translation
            mapped_nd_subspace = inv_transform(
                non_displayed_subspace
            ) - inv_transform(np.zeros(self.ndim))
            # Look at displayed subspace
            displayed_mapped_subspace = [
                mapped_nd_subspace[d] for d in self._dims_displayed
            ]
            # Check that displayed subspace is null
            if not np.allclose(displayed_mapped_subspace, 0):
                warnings.warn(
                    trans._(
                        'Non-orthogonal slicing is being requested, but is not fully supported. Data is displayed without applying an out-of-slice rotation or shear component.',
                        deferred=True,
                    ),
                    category=UserWarning,
                )

        slice_inv_transform = inv_transform.set_slice(self._dims_not_displayed)

        world_pts = [self._dims_point[ax] for ax in self._dims_not_displayed]
        data_pts = slice_inv_transform(world_pts)
        if not hasattr(self, "_round_index") or self._round_index:
            # A round is taken to convert these values to slicing integers
            data_pts = np.round(data_pts).astype(int)

        indices = [slice(None)] * self.ndim
        for i, ax in enumerate(self._dims_not_displayed):
            indices[ax] = data_pts[i]

        return tuple(indices)

    @abstractmethod
    def _get_ndim(self):
        raise NotImplementedError()

    def _set_editable(self, editable=None):
        if editable is None:
            self.editable = True

    def _get_base_state(self):
        """Get dictionary of attributes on base layer.

        Returns
        -------
        state : dict
            Dictionary of attributes on base layer.
        """
        base_dict = {
            'name': self.name,
            'metadata': self.metadata,
            'scale': list(self.scale),
            'translate': list(self.translate),
            'rotate': [list(r) for r in self.rotate],
            'shear': list(self.shear),
            'opacity': self.opacity,
            'blending': self.blending,
            'visible': self.visible,
            'experimental_clipping_planes': [
                plane.dict() for plane in self.experimental_clipping_planes
            ],
        }
        return base_dict

    @abstractmethod
    def _get_state(self):
        raise NotImplementedError()

    @property
    def _type_string(self):
        return self.__class__.__name__.lower()

    def as_layer_data_tuple(self):
        state = self._get_state()
        state.pop('data', None)
        return self.data, state, self._type_string

    @property
    def thumbnail(self):
        """array: Integer array of thumbnail for the layer"""
        return self._thumbnail

    @thumbnail.setter
    def thumbnail(self, thumbnail):
        if 0 in thumbnail.shape:
            thumbnail = np.zeros(self._thumbnail_shape, dtype=np.uint8)
        if thumbnail.dtype != np.uint8:
            with warnings.catch_warnings():
                warnings.simplefilter("ignore")
                thumbnail = convert_to_uint8(thumbnail)

        padding_needed = np.subtract(self._thumbnail_shape, thumbnail.shape)
        pad_amounts = [(p // 2, (p + 1) // 2) for p in padding_needed]
        thumbnail = np.pad(thumbnail, pad_amounts, mode='constant')

        # blend thumbnail with opaque black background
        background = np.zeros(self._thumbnail_shape, dtype=np.uint8)
        background[..., 3] = 255

        f_dest = thumbnail[..., 3][..., None] / 255
        f_source = 1 - f_dest
        thumbnail = thumbnail * f_dest + background * f_source

        self._thumbnail = thumbnail.astype(np.uint8)
        self.events.thumbnail()

    @property
    def ndim(self):
        """int: Number of dimensions in the data."""
        return self._ndim

    @property
    def selected(self):
        """bool: Whether this layer is selected or not."""
        warnings.warn(
            trans._(
                "'layer.selected' is deprecated and will be removed in v0.4.9. Please use `layer in viewer.layers.selection`",
                deferred=True,
            ),
            category=FutureWarning,
            stacklevel=2,
        )
        layers = getattr(self, '_deprecated_layerlist', None)
        if layers is not None:
            return self in layers.selection
        return False

    @selected.setter
    def selected(self, selected):
        warnings.warn(
            trans._(
                "'layer.selected' is deprecated and will be removed in v0.4.9. Please use `viewer.layers.selection.add(layer)` or `viewer.layers.selection.remove(layer)`",
                deferred=True,
            ),
            category=FutureWarning,
            stacklevel=2,
        )
        layers = getattr(self, '_deprecated_layerlist', None)
        if layers is not None:
            if selected:
                layers.selection.add(self)
            else:
                layers.selection.discard(self)

    @property
    def help(self):
        """str: displayed in status bar bottom right."""
        return self._help

    @help.setter
    def help(self, help):
        if help == self.help:
            return
        self.events.help(help=help)
        self._help = help

    @property
    def interactive(self):
        """bool: Determine if canvas pan/zoom interactivity is enabled."""
        return self._interactive

    @interactive.setter
    def interactive(self, interactive):
        if interactive == self.interactive:
            return
        self.events.interactive(interactive=interactive)
        self._interactive = interactive

    @property
    def cursor(self):
        """str: String identifying cursor displayed over canvas."""
        return self._cursor

    @cursor.setter
    def cursor(self, cursor):
        if cursor == self.cursor:
            return
        self.events.cursor(cursor=cursor)
        self._cursor = cursor

    @property
    def cursor_size(self):
        """int | None: Size of cursor if custom. None yields default size."""
        return self._cursor_size

    @cursor_size.setter
    def cursor_size(self, cursor_size):
        if cursor_size == self.cursor_size:
            return
        self.events.cursor_size(cursor_size=cursor_size)
        self._cursor_size = cursor_size

    @property
    def experimental_clipping_planes(self):
        return self._experimental_clipping_planes

    @experimental_clipping_planes.setter
    def experimental_clipping_planes(
        self,
        value: Union[
            dict,
            ClippingPlane,
            List[Union[ClippingPlane, dict]],
            ClippingPlaneList,
        ],
    ):
        self._experimental_clipping_planes.clear()
        if value is None:
            return

        if isinstance(value, (ClippingPlane, dict)):
            value = [value]
        for new_plane in value:
            plane = ClippingPlane()
            plane.update(new_plane)
            self._experimental_clipping_planes.append(plane)

    def set_view_slice(self):
        with self.dask_optimized_slicing():
            self._set_view_slice()

    @abstractmethod
    def _set_view_slice(self):
        raise NotImplementedError()

    def _slice_dims(self, point=None, ndisplay=2, order=None):
        """Slice data with values from a global dims model.

        Note this will likely be moved off the base layer soon.

        Parameters
        ----------
        point : list
            Values of data to slice at in world coordinates.
        ndisplay : int
            Number of dimensions to be displayed.
        order : list of int
            Order of dimensions, where last `ndisplay` will be
            rendered in canvas.
        """
        if point is None:
            ndim = self.ndim
        else:
            ndim = len(point)

        if order is None:
            order = list(range(ndim))

        # adjust the order of the global dims based on the number of
        # dimensions that a layer has - for example a global order of
        # [2, 1, 0, 3] -> [0, 1] for a layer that only has two dimensions
        # or -> [1, 0, 2] for a layer with three as that corresponds to
        # the relative order of the last two and three dimensions
        # respectively
        offset = ndim - self.ndim
        order = np.array(order)
        if offset <= 0:
            order = list(range(-offset)) + list(order - offset)
        else:
            order = list(order[order >= offset] - offset)

        if point is None:
            point = [0] * ndim
            nd = min(self.ndim, ndisplay)
            for i in order[-nd:]:
                point[i] = slice(None)
        else:
            point = list(point)

        # If no slide data has changed, then do nothing
        if (
            np.all(order == self._dims_order)
            and ndisplay == self._ndisplay
            and np.all(point[offset:] == self._dims_point)
        ):
            return

        self._dims_order = order
        if self._ndisplay != ndisplay:
            self._ndisplay = ndisplay
            self.events._ndisplay()

        # Update the point values
        self._dims_point = point[offset:]
        self._update_dims()
        self._set_editable()

    @abstractmethod
    def _update_thumbnail(self):
        raise NotImplementedError()

    @abstractmethod
    def _get_value(self, position):
        """Value of the data at a position in data coordinates.

        Parameters
        ----------
        position : tuple
            Position in data coordinates.

        Returns
        -------
        value : tuple
            Value of the data.
        """
        raise NotImplementedError()

    def get_value(
        self,
        position,
        *,
        view_direction: Optional[np.ndarray] = None,
        dims_displayed: Optional[List[int]] = None,
        world=False,
    ):
        """Value of the data at a position.

        If the layer is not visible, return None.

        Parameters
        ----------
        position : tuple
            Position in either data or world coordinates.
        view_direction : Optional[np.ndarray]
            A unit vector giving the direction of the ray in nD world coordinates.
            The default value is None.
        dims_displayed : Optional[List[int]]
            A list of the dimensions currently being displayed in the viewer.
            The default value is None.
        world : bool
            If True the position is taken to be in world coordinates
            and converted into data coordinates. False by default.

        Returns
        -------
        value : tuple, None
            Value of the data. If the layer is not visible return None.
        """
        if self.visible:
            if world:
                ndim_world = len(position)

                if dims_displayed is not None:
                    # convert the dims_displayed to the layer dims.This accounts
                    # for differences in the number of dimensions in the world
                    # dims versus the layer and for transpose and rolls.
                    dims_displayed = dims_displayed_world_to_layer(
                        dims_displayed,
                        ndim_world=ndim_world,
                        ndim_layer=self.ndim,
                    )
                position = self.world_to_data(position)

            if dims_displayed is not None:
                if len(dims_displayed) == 2 or self.ndim == 2:
                    value = self._get_value(position=tuple(position))

                elif len(dims_displayed) == 3:
                    view_direction = self._world_to_data_ray(
                        list(view_direction)
                    )
                    start_point, end_point = self.get_ray_intersections(
                        position=position,
                        view_direction=view_direction,
                        dims_displayed=dims_displayed,
                        world=False,
                    )
                    value = self._get_value_3d(
                        start_point=start_point,
                        end_point=end_point,
                        dims_displayed=dims_displayed,
                    )
            else:
                value = self._get_value(position)

        else:
            value = None
        # This should be removed as soon as possible, it is still
        # used in Points and Shapes.
        self._value = value
        return value

    def _get_value_3d(
        self,
        start_point: np.ndarray,
        end_point: np.ndarray,
        dims_displayed: List[int],
    ) -> Union[float, int]:
        """Get the layer data value along a ray

        Parameters
        ----------
        start_point : np.ndarray
            The start position of the ray used to interrogate the data.
        end_point : np.ndarray
            The end position of the ray used to interrogate the data.
        dims_displayed : List[int]
            The indices of the dimensions currently displayed in the Viewer.

        Returns
        -------
        value
            The data value along the supplied ray.

        """
        return None

    @contextmanager
    def block_update_properties(self):
        self._update_properties = False
        yield
        self._update_properties = True

    def _set_highlight(self, force=False):
        """Render layer highlights when appropriate.

        Parameters
        ----------
        force : bool
            Bool that forces a redraw to occur when `True`.
        """
        pass

    def refresh(self, event=None):
        """Refresh all layer data based on current view slice."""
        if self.visible:
            self.set_view_slice()
            self.events.set_data()
            self._update_thumbnail()
            self._set_highlight(force=True)

    @property
    def coordinates(self):
        """Cursor position in data coordinates."""
        warnings.warn(
            trans._(
                "layer.coordinates is deprecated and will be removed in version 0.4.9. It should no longer be used as layers should no longer know where the cursor position is. You can get the cursor position in world coordinates from viewer.cursor.position. You can then transform that into data coordinates using the layer.world_to_data method.",
                deferred=True,
            ),
            category=FutureWarning,
            stacklevel=2,
        )
        # Note we ignore the first transform which is tile2data
        return self.world_to_data(self._position)

    def world_to_data(self, position):
        """Convert from world coordinates to data coordinates.

        Parameters
        ----------
        position : tuple, list, 1D array
            Position in world coordinates. If longer then the
            number of dimensions of the layer, the later
            dimensions will be used.

        Returns
        -------
        tuple
            Position in data coordinates.
        """
        if len(position) >= self.ndim:
            coords = list(position[-self.ndim :])
        else:
            coords = [0] * (self.ndim - len(position)) + list(position)

        return tuple(self._transforms[1:].simplified.inverse(coords))

    @property
    def _data_to_world(self) -> Affine:
        """The transform from data to world coordinates.

        This affine transform is composed from the affine property and the
        other transform properties in the following order:

        affine * (rotate * shear * scale + translate)
        """
        return self._transforms[1:3].simplified

    def _world_to_data_ray(self, vector) -> tuple:
        """Convert a vector defining an orientation from world coordinates to data coordinates.
        For example, this would be used to convert the view ray.

        Parameters
        ----------
        vector : tuple, list, 1D array
            A vector in world coordinates.

        Returns
        -------
        tuple
            Vector in data coordinates.
        """
        p1 = np.asarray(self.world_to_data(vector))
        p0 = np.asarray(self.world_to_data(np.zeros_like(vector)))
        normalized_vector = (p1 - p0) / np.linalg.norm(p1 - p0)

        return tuple(normalized_vector)

    def _display_bounding_box(self, dims_displayed_mask: np.ndarray):
        """An axis aligned (self._ndisplay, 2) bounding box around the data"""
        return self._extent_data[:, dims_displayed_mask].T

    def get_ray_intersections(
        self,
        position: List[float],
        view_direction: np.ndarray,
        dims_displayed: List[int],
        world: bool = True,
    ) -> Union[Tuple[np.ndarray, np.ndarray], Tuple[None, None]]:
        """Get the start and end point for the ray extending
        from a point through the data bounding box.

        Parameters
        ----------
        position
            the position of the point in nD coordinates. World vs. data
            is set by the world keyword argument.
        view_direction : np.ndarray
            a unit vector giving the direction of the ray in nD coordinates.
            World vs. data is set by the world keyword argument.
        dims_displayed
            a list of the dimensions currently being displayed in the viewer.
        world : bool
            True if the provided coordinates are in world coordinates.
            Default value is True.

        Returns
        -------
        start_point : np.ndarray
            The point on the axis-aligned data bounding box that the cursor click
            intersects with. This is the point closest to the camera.
            The point is the full nD coordinates of the layer data.
            If the click does not intersect the axis-aligned data bounding box,
            None is returned.
        end_point : np.ndarray
            The point on the axis-aligned data bounding box that the cursor click
            intersects with. This is the point farthest from the camera.
            The point is the full nD coordinates of the layer data.
            If the click does not intersect the axis-aligned data bounding box,
            None is returned.
        """
        if len(dims_displayed) == 3:
            # create a mask to select the in view dimensions
            dims_displayed = dims_displayed
            dims_displayed_mask = np.zeros_like(position, dtype=bool)
            dims_displayed_mask[dims_displayed] = True

            # create the bounding box in data coordinates
            bbox = self._display_bounding_box(dims_displayed_mask)

            # get the view direction in data coords (only displayed dims)
            if world is True:
                view_dir = np.asarray(self._world_to_data_ray(view_direction))[
                    dims_displayed_mask
                ]
            else:
                view_dir = np.asarray(view_direction)[dims_displayed_mask]

            # Get the clicked point in data coords (only displayed dims)
            if world is True:
                click_pos_data = np.asarray(self.world_to_data(position))[
                    dims_displayed_mask
                ]
            else:
                click_pos_data = np.asarray(position)[dims_displayed_mask]

            # Determine the front and back faces
            front_face_normal, back_face_normal = find_front_back_face(
                click_pos_data, bbox, view_dir
            )

            # Get the locations in the plane where the ray intersects
            if front_face_normal is not None and back_face_normal is not None:
                start_point_disp_dims = (
                    intersect_line_with_axis_aligned_bounding_box_3d(
                        click_pos_data, view_dir, bbox, front_face_normal
                    )
                )
                end_point_disp_dims = (
                    intersect_line_with_axis_aligned_bounding_box_3d(
                        click_pos_data, view_dir, bbox, back_face_normal
                    )
                )

                # add the coordinates for the axes not displayed
                start_point = np.asarray(position)
                start_point[dims_displayed_mask] = start_point_disp_dims
                end_point = np.asarray(position)
                end_point[dims_displayed_mask] = end_point_disp_dims

            else:
                # if the click doesn't intersect the data bounding box,
                # return None
                start_point = None
                end_point = None

            return start_point, end_point
        else:
            return None, None

    @property
    def _displayed_axes(self):
        displayed_axes = [
            self._dims_displayed[i] for i in self._dims_displayed_order
        ]
        return displayed_axes

    @property
    def _corner_pixels_displayed(self):
        displayed_axes = self._displayed_axes
        corner_pixels_displayed = self.corner_pixels[:, displayed_axes]
        return corner_pixels_displayed

    def _update_draw(
        self, scale_factor, corner_pixels_displayed, shape_threshold
    ):
        """Update canvas scale and corner values on draw.

        For layer multiscale determining if a new resolution level or tile is
        required.

        Parameters
        ----------
        scale_factor : float
            Scale factor going from canvas to world coordinates.
        corner_pixels_displayed : array, shape (2, 2)
            Coordinates of the top-left and bottom-right canvas pixels in
            world coordinates.
        shape_threshold : tuple
            Requested shape of field of view in data coordinates.
        """
        self.scale_factor = scale_factor

        displayed_axes = self._displayed_axes
        # we need to compute all four corners to compute a complete,
        # data-aligned bounding box, because top-left/bottom-right may not
        # remain top-left and bottom-right after transformations.
        all_corners = list(itertools.product(*corner_pixels_displayed.T))
        # Note that we ignore the first transform which is tile2data
        data_corners = (
            self._transforms[1:]
            .simplified.set_slice(displayed_axes)
            .inverse(all_corners)
        )

        # find the maximal data-axis-aligned bounding box containing all four
        # canvas corners
        data_bbox = np.stack(
            [np.min(data_corners, axis=0), np.max(data_corners, axis=0)]
        )
        # round and clip the bounding box values
        data_bbox_int = np.stack(
            [np.floor(data_bbox[0]), np.ceil(data_bbox[1])]
        ).astype(int)
        displayed_extent = self.extent.data[:, displayed_axes]
        data_bbox_clipped = np.clip(
            data_bbox_int, displayed_extent[0], displayed_extent[1]
        )

        if self._ndisplay == 2 and self.multiscale:
            level, scaled_corners = compute_multiscale_level_and_corners(
                data_bbox_clipped,
                shape_threshold,
                self.downsample_factors[:, displayed_axes],
            )
            corners = np.zeros((2, self.ndim))
            corners[:, displayed_axes] = scaled_corners
            corners = corners.astype(int)
            if self.data_level != level or not np.all(
                self.corner_pixels == corners
            ):
                self._data_level = level
                self.corner_pixels = corners
                self.refresh()

        else:
            self.corner_pixels = data_bbox_clipped

    @property
    def displayed_coordinates(self):
        """list: List of currently displayed coordinates.

        displayed_coordinates is deprecated and will be removed in version 0.4.9.
        It should no longer be used as layers should will soon not know
        which dimensions are displayed. Instead you should use
        `[layer.coordinates[d] for d in viewer.dims.displayed]
        """
        warnings.warn(
            trans._(
                "displayed_coordinates is deprecated and will be removed in version 0.4.9. It should no longer be used as layers should will soon not know which dimensions are displayed. Instead you should use [layer.coordinates[d] for d in viewer.dims.displayed]",
                deferred=True,
            ),
            category=FutureWarning,
            stacklevel=2,
        )
        coordinates = self.world_to_data(self._position)
        return [coordinates[i] for i in self._dims_displayed]

    def get_status(
        self,
        position: np.ndarray,
        *,
        view_direction: Optional[np.ndarray] = None,
        dims_displayed: Optional[List[int]] = None,
        world=False,
    ):
        """
        Status message of the data at a coordinate position.

        Parameters
        ----------
        position : tuple
            Position in either data or world coordinates.
        view_direction : Optional[np.ndarray]
            A unit vector giving the direction of the ray in nD world coordinates.
            The default value is None.
        dims_displayed : Optional[List[int]]
            A list of the dimensions currently being displayed in the viewer.
            The default value is None.
        world : bool
            If True the position is taken to be in world coordinates
            and converted into data coordinates. False by default.

        Returns
        -------
        msg : string
            String containing a message that can be used as a status update.
        """
        value = self.get_value(
            position,
            view_direction=view_direction,
            dims_displayed=dims_displayed,
            world=world,
        )
        return generate_layer_status(self.name, position, value)

    def _get_tooltip_text(self, position, *, world=False):
        """
        tooltip message of the data at a coordinate position.

        Parameters
        ----------
        position : tuple
            Position in either data or world coordinates.
        world : bool
            If True the position is taken to be in world coordinates
            and converted into data coordinates. False by default.

        Returns
        -------
        msg : string
            String containing a message that can be used as a tooltip.
        """
        return ""

    def save(self, path: str, plugin: Optional[str] = None) -> List[str]:
        """Save this layer to ``path`` with default (or specified) plugin.

        Parameters
        ----------
        path : str
            A filepath, directory, or URL to open.  Extensions may be used to
            specify output format (provided a plugin is available for the
            requested format).
        plugin : str, optional
            Name of the plugin to use for saving. If ``None`` then all plugins
            corresponding to appropriate hook specification will be looped
            through to find the first one that can save the data.

        Returns
        -------
        list of str
            File paths of any files that were written.
        """
        from ...plugins.io import save_layers

        return save_layers(path, [self], plugin=plugin)

    def _on_selection(self, selected: bool):
        # This method is a temporary workaround to the fact that the Points
        # layer needs to know when its selection state changes so that it can
        # update the highlight state.  This, along with the events.select and
        # events.deselect emitters, (and the LayerList._on_selection_event
        # method) can be removed once highlighting logic has been removed from
        # the layer model.
        if selected:
            self.events.select()
        else:
            self.events.deselect()

    @classmethod
    def create(
        cls, data, meta: dict = None, layer_type: Optional[str] = None
    ) -> Layer:
        """Create layer from `data` of type `layer_type`.

        Primarily intended for usage by reader plugin hooks and creating a
        layer from an unwrapped layer data tuple.

        Parameters
        ----------
        data : Any
            Data in a format that is valid for the corresponding `layer_type`.
        meta : dict, optional
            Dict of keyword arguments that will be passed to the corresponding
            layer constructor.  If any keys in `meta` are not valid for the
            corresponding layer type, an exception will be raised.
        layer_type : str
            Type of layer to add. Must be the (case insensitive) name of a
            Layer subclass.  If not provided, the layer is assumed to
            be "image", unless data.dtype is one of (np.int32, np.uint32,
            np.int64, np.uint64), in which case it is assumed to be "labels".

        Raises
        ------
        ValueError
            If ``layer_type`` is not one of the recognized layer types.
        TypeError
            If any keyword arguments in ``meta`` are unexpected for the
            corresponding `add_*` method for this layer_type.

        Examples
        --------
        A typical use case might be to upack a tuple of layer data with a
        specified layer_type.

        >>> data = (
        ...     np.random.random((10, 2)) * 20,
        ...     {'face_color': 'blue'},
        ...     'points',
        ... )
        >>> Layer.create(*data)

        """
        from ... import layers
        from ..image._image_utils import guess_labels

        layer_type = (layer_type or '').lower()

        # assumes that big integer type arrays are likely labels.
        if not layer_type:
            layer_type = guess_labels(data)

        if layer_type not in layers.NAMES:
            raise ValueError(
                f"Unrecognized layer_type: '{layer_type}'. "
                f"Must be one of: {layers.NAMES}."
            )

        Cls = getattr(layers, layer_type.title())

        try:
            return Cls(data, **(meta or {}))
        except Exception as exc:
            if 'unexpected keyword argument' not in str(exc):
                raise exc

            bad_key = str(exc).split('keyword argument ')[-1]
            raise TypeError(
                "_add_layer_from_data received an unexpected keyword "
                f"argument ({bad_key}) for layer type {layer_type}"
            ) from exc<|MERGE_RESOLUTION|>--- conflicted
+++ resolved
@@ -12,16 +12,11 @@
 from ...utils import _magicgui as _mgui
 from ...utils._magicgui import add_layer_to_viewer, get_layers
 from ...utils.dask_utils import configure_dask
-<<<<<<< HEAD
-from ...utils.events import EmitterGroup
-=======
 from ...utils.events import EmitterGroup, Event
-from ...utils.events.event import WarningEmitter
 from ...utils.geometry import (
     find_front_back_face,
     intersect_line_with_axis_aligned_bounding_box_3d,
 )
->>>>>>> f25b7f93
 from ...utils.key_bindings import KeymapProvider
 from ...utils.misc import ROOT_DIR
 from ...utils.mouse_bindings import MousemapProvider
@@ -43,9 +38,6 @@
 Extent = namedtuple('Extent', 'data world step')
 
 
-<<<<<<< HEAD
-class Layer(KeymapProvider, MousemapProvider, Node, ABC):
-=======
 def no_op(layer: Layer, event: Event) -> None:
     """
     A convenient no-op event for the layer mouse binding.
@@ -69,8 +61,7 @@
 
 
 @_mgui.register_type(choices=get_layers, return_callback=add_layer_to_viewer)
-class Layer(KeymapProvider, MousemapProvider, ABC):
->>>>>>> f25b7f93
+class Layer(KeymapProvider, MousemapProvider, Node, ABC):
     """Base layer class.
 
     Parameters
@@ -285,7 +276,8 @@
         self._thumbnail = np.zeros(self._thumbnail_shape, dtype=np.uint8)
         self._update_properties = True
         self._name = ''
-<<<<<<< HEAD
+
+        self.experimental_clipping_planes = experimental_clipping_planes
 
         _events = dict.fromkeys(
             (
@@ -311,48 +303,6 @@
                 'loaded',
                 '_ndisplay',
             )
-=======
-        self.experimental_clipping_planes = experimental_clipping_planes
-
-        self.events = EmitterGroup(
-            source=self,
-            auto_connect=False,
-            refresh=Event,
-            set_data=Event,
-            blending=Event,
-            opacity=Event,
-            visible=Event,
-            scale=Event,
-            translate=Event,
-            rotate=Event,
-            shear=Event,
-            affine=Event,
-            data=Event,
-            name=Event,
-            thumbnail=Event,
-            status=Event,
-            help=Event,
-            interactive=Event,
-            cursor=Event,
-            cursor_size=Event,
-            editable=Event,
-            loaded=Event,
-            _ndisplay=Event,
-            select=WarningEmitter(
-                trans._(
-                    "'layer.events.select' is deprecated and will be removed in napari v0.4.9, use 'viewer.layers.selection.events.changed' instead, and inspect the 'added' attribute on the event.",
-                    deferred=True,
-                ),
-                type='select',
-            ),
-            deselect=WarningEmitter(
-                trans._(
-                    "'layer.events.deselect' is deprecated and will be removed in napari v0.4.9, use 'viewer.layers.selection.events.changed' instead, and inspect the 'removed' attribute on the event.",
-                    deferred=True,
-                ),
-                type='deselect',
-            ),
->>>>>>> f25b7f93
         )
         # For inheritance: If the mro already provides an EmitterGroup, add...
         if hasattr(self, 'events') and isinstance(self.events, EmitterGroup):
@@ -431,9 +381,7 @@
         return f'{cls.__name__}'
 
     @property
-<<<<<<< HEAD
-=======
-    def name(self):
+    def name(self) -> str:
         """str: Unique name of the layer."""
         return self._name
 
@@ -457,7 +405,6 @@
         self._metadata.update(value)
 
     @property
->>>>>>> f25b7f93
     def source(self):
         return self._source
 
@@ -470,23 +417,6 @@
         """
         return True
 
-<<<<<<< HEAD
-    @property
-    def name(self) -> str:
-        """str: Unique name of the layer."""
-        return self._name
-
-    @name.setter
-    def name(self, name):
-        if name == self.name:
-            return
-        if not name:
-            name = self._basename()
-        self._name = name
-        self.events.name()
-
-=======
->>>>>>> f25b7f93
     @property
     def opacity(self):
         """float: Opacity value between 0.0 and 1.0."""
