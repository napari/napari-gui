--- conflicted
+++ resolved
@@ -930,14 +930,8 @@
         if old_ndisplay != ndisplay:
             self.events._ndisplay()
 
-<<<<<<< HEAD
-        # Update the point values
-        self._update_dims()
+        self.refresh()
         self._reset_editable()
-=======
-        self.refresh()
-        self._set_editable()
->>>>>>> b5696770
 
     def _make_slice_input(
         self, point=None, ndisplay=2, order=None
