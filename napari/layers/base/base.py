from __future__ import annotations

import itertools
import os.path
import warnings
from abc import ABC, abstractmethod
from collections import defaultdict, namedtuple
from contextlib import contextmanager
from functools import cached_property
from typing import List, Optional, Tuple, Union

import magicgui as mgui
import numpy as np
from npe2 import plugin_manager as pm

from napari.layers.base._base_constants import Blending, Mode
from napari.layers.base._base_mouse_bindings import (
    highlight_box_handles,
    transform_with_box,
)
from napari.layers.utils._slice_input import _SliceInput
from napari.layers.utils.interactivity_utils import (
    drag_data_to_projected_distance,
)
from napari.layers.utils.layer_utils import (
    coerce_affine,
    compute_multiscale_level_and_corners,
    convert_to_uint8,
    dims_displayed_world_to_layer,
    get_extent_world,
)
from napari.layers.utils.plane import ClippingPlane, ClippingPlaneList
from napari.utils._dask_utils import configure_dask
from napari.utils._magicgui import (
    add_layer_to_viewer,
    add_layers_to_viewer,
    get_layers,
)
from napari.utils.events import EmitterGroup, Event, EventedDict
from napari.utils.events.event import WarningEmitter
from napari.utils.geometry import (
    find_front_back_face,
    intersect_line_with_axis_aligned_bounding_box_3d,
)
from napari.utils.key_bindings import KeymapProvider
from napari.utils.mouse_bindings import MousemapProvider
from napari.utils.naming import magic_name
from napari.utils.status_messages import generate_layer_coords_status
from napari.utils.transforms import Affine, CompositeAffine, TransformChain
from napari.utils.translations import trans

Extent = namedtuple('Extent', 'data world step')


def no_op(layer: Layer, event: Event) -> None:
    """
    A convenient no-op event for the layer mouse binding.

    This makes it easier to handle many cases by inserting this as
    as place holder

    Parameters
    ----------
    layer : Layer
        Current layer on which this will be bound as a callback
    event : Event
        event that triggered this mouse callback.

    Returns
    -------
    None

    """
    return None


@mgui.register_type(choices=get_layers, return_callback=add_layer_to_viewer)
class Layer(KeymapProvider, MousemapProvider, ABC):
    """Base layer class.

    Parameters
    ----------
    name : str
        Name of the layer.
    metadata : dict
        Layer metadata.
    scale : tuple of float
        Scale factors for the layer.
    translate : tuple of float
        Translation values for the layer.
    rotate : float, 3-tuple of float, or n-D array.
        If a float convert into a 2D rotation matrix using that value as an
        angle. If 3-tuple convert into a 3D rotation matrix, using a yaw,
        pitch, roll convention. Otherwise assume an nD rotation. Angles are
        assumed to be in degrees. They can be converted from radians with
        np.degrees if needed.
    shear : 1-D array or n-D array
        Either a vector of upper triangular values, or an nD shear matrix with
        ones along the main diagonal.
    affine : n-D array or napari.utils.transforms.Affine
        (N+1, N+1) affine transformation matrix in homogeneous coordinates.
        The first (N, N) entries correspond to a linear transform and
        the final column is a length N translation vector and a 1 or a napari
        `Affine` transform object. Applied as an extra transform on top of the
        provided scale, rotate, and shear values.
    opacity : float
        Opacity of the layer visual, between 0.0 and 1.0.
    blending : str
        One of a list of preset blending modes that determines how RGB and
        alpha values of the layer visual get mixed. Allowed values are
        {'opaque', 'translucent', 'translucent_no_depth', 'additive', and 'minimum'}.
    visible : bool
        Whether the layer visual is currently being displayed.
    multiscale : bool
        Whether the data is multiscale or not. Multiscale data is
        represented by a list of data objects and should go from largest to
        smallest.

    Attributes
    ----------
    name : str
        Unique name of the layer.
    opacity : float
        Opacity of the layer visual, between 0.0 and 1.0.
    visible : bool
        Whether the layer visual is currently being displayed.
    blending : Blending
        Determines how RGB and alpha values get mixed.

        * ``Blending.OPAQUE``
          Allows for only the top layer to be visible and corresponds to
          ``depth_test=True``, ``cull_face=False``, ``blend=False``.
        * ``Blending.TRANSLUCENT``
          Allows for multiple layers to be blended with different opacity and
          corresponds to ``depth_test=True``, ``cull_face=False``,
          ``blend=True``, ``blend_func=('src_alpha', 'one_minus_src_alpha')``,
          and ``blend_equation=('func_add')``.
        * ``Blending.TRANSLUCENT_NO_DEPTH``
          Allows for multiple layers to be blended with different opacity, but
          no depth testing is performed. Corresponds to ``depth_test=False``,
          ``cull_face=False``, ``blend=True``,
          ``blend_func=('src_alpha', 'one_minus_src_alpha')``, and
          ``blend_equation=('func_add')``.
        * ``Blending.ADDITIVE``
          Allows for multiple layers to be blended together with different
          colors and opacity. Useful for creating overlays. It corresponds to
          ``depth_test=False``, ``cull_face=False``, ``blend=True``,
          ``blend_func=('src_alpha', 'one')``, and ``blend_equation=('func_add')``.
        * ``Blending.MINIMUM``
            Allows for multiple layers to be blended together such that
            the minimum of each RGB component and alpha are selected.
            Useful for creating overlays with inverted colormaps. It
            corresponds to ``depth_test=False``, ``cull_face=False``, ``blend=True``,
            ``blend_equation=('min')``.
    scale : tuple of float
        Scale factors for the layer.
    translate : tuple of float
        Translation values for the layer.
    rotate : float, 3-tuple of float, or n-D array.
        If a float convert into a 2D rotation matrix using that value as an
        angle. If 3-tuple convert into a 3D rotation matrix, using a yaw,
        pitch, roll convention. Otherwise assume an nD rotation. Angles are
        assumed to be in degrees. They can be converted from radians with
        np.degrees if needed.
    shear : 1-D array or n-D array
        Either a vector of upper triangular values, or an nD shear matrix with
        ones along the main diagonal.
    affine : n-D array or napari.utils.transforms.Affine
        (N+1, N+1) affine transformation matrix in homogeneous coordinates.
        The first (N, N) entries correspond to a linear transform and
        the final column is a length N translation vector and a 1 or a napari
        `Affine` transform object. Applied as an extra transform on top of the
        provided scale, rotate, and shear values.
    multiscale : bool
        Whether the data is multiscale or not. Multiscale data is
        represented by a list of data objects and should go from largest to
        smallest.
    cache : bool
        Whether slices of out-of-core datasets should be cached upon retrieval.
        Currently, this only applies to dask arrays.
    z_index : int
        Depth of the layer visual relative to other visuals in the scenecanvas.
    corner_pixels : array
        Coordinates of the top-left and bottom-right canvas pixels in the data
        coordinates of each layer. For multiscale data the coordinates are in
        the space of the currently viewed data level, not the highest resolution
        level.
    ndim : int
        Dimensionality of the layer.
    thumbnail : (N, M, 4) array
        Array of thumbnail data for the layer.
    status : str
        Displayed in status bar bottom left.
    help : str
        Displayed in status bar bottom right.
    interactive : bool
        Determine if canvas pan/zoom interactivity is enabled.
    cursor : str
        String identifying which cursor displayed over canvas.
    cursor_size : int | None
        Size of cursor if custom. None yields default size
    scale_factor : float
        Conversion factor from canvas coordinates to image coordinates, which
        depends on the current zoom level.
    source : Source
        source of the layer (such as a plugin or widget)

    Notes
    -----
    Must define the following:

    * `_extent_data`: property
    * `data` property (setter & getter)

    May define the following:

    * `_set_view_slice()`: called to set currently viewed slice
    * `_basename()`: base/default name of the layer
    """

    _modeclass = Mode

    _drag_modes = {
        Mode.PAN_ZOOM: no_op,
        Mode.TRANSFORM: transform_with_box,
    }

    _move_modes = {
        Mode.PAN_ZOOM: no_op,
        Mode.TRANSFORM: highlight_box_handles,
    }
    _cursor_modes = {
        Mode.PAN_ZOOM: 'standard',
        Mode.TRANSFORM: 'standard',
    }

    def __init__(
        self,
        data,
        ndim,
        *,
        name=None,
        metadata=None,
        scale=None,
        translate=None,
        rotate=None,
        shear=None,
        affine=None,
        opacity=1,
        blending='translucent',
        visible=True,
        multiscale=False,
        cache=True,  # this should move to future "data source" object.
        experimental_clipping_planes=None,
        mode='pan_zoom',
    ) -> None:
        super().__init__()

        if name is None and data is not None:
            name = magic_name(data)

        if scale is not None and not np.all(scale):
            raise ValueError(
                trans._(
                    "Layer {name} is invalid because it has scale values of 0. The layer's scale is currently {scale}",
                    deferred=True,
                    name=repr(name),
                    scale=repr(scale),
                )
            )

        # Needs to be imported here to avoid circular import in _source
        from napari.layers._source import current_source

        self._source = current_source()
        self.dask_optimized_slicing = configure_dask(data, cache)
        self._metadata = dict(metadata or {})
        self._errored = False
        self._opacity = opacity
        self._blending = Blending(blending)
        self._visible = visible
        self._freeze = False
        self._status = 'Ready'
        self._help = ''
        self._cursor = 'standard'
        self._cursor_size = 1
        self._interactive = True
        self._value = None
        self.scale_factor = 1
        self.multiscale = multiscale
        self._experimental_clipping_planes = ClippingPlaneList()
        self._mode = self._modeclass('pan_zoom')

        self._ndim = ndim

        self._slice_input = _SliceInput(
            ndisplay=2,
            point=(0,) * ndim,
            order=tuple(range(ndim)),
        )

        # Create a transform chain consisting of four transforms:
        # 1. `tile2data`: An initial transform only needed to display tiles
        #   of an image. It maps pixels of the tile into the coordinate space
        #   of the full resolution data and can usually be represented by a
        #   scale factor and a translation. A common use case is viewing part
        #   of lower resolution level of a multiscale image, another is using a
        #   downsampled version of an image when the full image size is larger
        #   than the maximum allowed texture size of your graphics card.
        # 2. `data2physical`: The main transform mapping data to a world-like
        #   physical coordinate that may also encode acquisition parameters or
        #   sample spacing.
        # 3. `physical2world`: An extra transform applied in world-coordinates that
        #   typically aligns this layer with another.
        # 4. `world2grid`: An additional transform mapping world-coordinates
        #   into a grid for looking at layers side-by-side.
        if scale is None:
            scale = [1] * ndim
        if translate is None:
            translate = [0] * ndim
        self._transforms = TransformChain(
            [
                Affine(np.ones(ndim), np.zeros(ndim), name='tile2data'),
                CompositeAffine(
                    scale,
                    translate,
                    rotate=rotate,
                    shear=shear,
                    ndim=ndim,
                    name='data2physical',
                ),
                coerce_affine(affine, ndim=ndim, name='physical2world'),
                Affine(np.ones(ndim), np.zeros(ndim), name='world2grid'),
            ]
        )

        self.corner_pixels = np.zeros((2, ndim), dtype=int)
        self._editable = True
        self._array_like = False

        self._thumbnail_shape = (32, 32, 4)
        self._thumbnail = np.zeros(self._thumbnail_shape, dtype=np.uint8)
        self._update_properties = True
        self._name = ''
        self.experimental_clipping_planes = experimental_clipping_planes

        # circular import
        from napari.components.overlays.bounding_box import BoundingBoxOverlay
        from napari.components.overlays.interaction_box import (
            SelectionBoxOverlay,
            TransformBoxOverlay,
        )

        self._overlays = EventedDict()

        self.events = EmitterGroup(
            source=self,
            refresh=Event,
            set_data=Event,
            blending=Event,
            opacity=Event,
            visible=Event,
            scale=Event,
            translate=Event,
            rotate=Event,
            shear=Event,
            affine=Event,
            data=Event,
            name=Event,
            thumbnail=Event,
            status=Event,
            help=Event,
            interactive=Event,
            cursor=Event,
            cursor_size=Event,
            editable=Event,
            loaded=Event,
            extent=Event,
<<<<<<< HEAD
            errored=Event,
=======
            _overlays=Event,
>>>>>>> ef76a467
            select=WarningEmitter(
                trans._(
                    "'layer.events.select' is deprecated and will be removed in napari v0.4.9, use 'viewer.layers.selection.events.changed' instead, and inspect the 'added' attribute on the event.",
                    deferred=True,
                ),
                type='select',
            ),
            deselect=WarningEmitter(
                trans._(
                    "'layer.events.deselect' is deprecated and will be removed in napari v0.4.9, use 'viewer.layers.selection.events.changed' instead, and inspect the 'removed' attribute on the event.",
                    deferred=True,
                ),
                type='deselect',
            ),
            mode=Event,
        )
        self.name = name
        self.mode = mode
        self._overlays.update(
            {
                'transform_box': TransformBoxOverlay(),
                'selection_box': SelectionBoxOverlay(),
                'bounding_box': BoundingBoxOverlay(),
            }
        )

        # TODO: we try to avoid inner event connection, but this might be the only way
        #       until we figure out nested evented objects
        self._overlays.events.connect(self.events._overlays)

    def __str__(self):
        """Return self.name."""
        return self.name

    def __repr__(self):
        cls = type(self)
        return f"<{cls.__name__} layer {repr(self.name)} at {hex(id(self))}>"

    def _mode_setter_helper(self, mode):
        """
        Helper to manage callbacks in multiple layers

        Parameters
        ----------
        mode : type(self._modeclass) | str
            New mode for the current layer.

        Returns
        -------
        bool : whether mode changed

        """
        mode = self._modeclass(mode)
        assert mode is not None
        if not self.editable:
            mode = self._modeclass.PAN_ZOOM
        if mode == self._mode:
            return mode

        if mode.value not in self._modeclass.keys():
            raise ValueError(
                trans._(
                    "Mode not recognized: {mode}", deferred=True, mode=mode
                )
            )

        for callback_list, mode_dict in [
            (self.mouse_drag_callbacks, self._drag_modes),
            (self.mouse_move_callbacks, self._move_modes),
            (
                self.mouse_double_click_callbacks,
                getattr(
                    self, '_double_click_modes', defaultdict(lambda: no_op)
                ),
            ),
        ]:
            if mode_dict[self._mode] in callback_list:
                callback_list.remove(mode_dict[self._mode])
            callback_list.append(mode_dict[mode])
        self.cursor = self._cursor_modes[mode]

        self.interactive = mode == self._modeclass.PAN_ZOOM
        self._overlays['transform_box'].visible = (
            mode == self._modeclass.TRANSFORM
        )

        if mode == self._modeclass.TRANSFORM:
            self.help = trans._(
                'hold <space> to pan/zoom, hold <shift> to preserve aspect ratio and rotate in 45° increments'
            )
        elif mode == self._modeclass.PAN_ZOOM:
            self.help = ''

        return mode

    @property
    def mode(self) -> str:
        """str: Interactive mode

        Interactive mode. The normal, default mode is PAN_ZOOM, which
        allows for normal interactivity with the canvas.

        TRANSFORM allows for manipulation of the layer transform.
        """
        return str(self._mode)

    @mode.setter
    def mode(self, mode):
        mode = self._mode_setter_helper(mode)
        if mode == self._mode:
            return
        self._mode = mode

        self.events.mode(mode=str(mode))

    @classmethod
    def _basename(cls):
        return f'{cls.__name__}'

    @property
    def name(self):
        """str: Unique name of the layer."""
        return self._name

    @name.setter
    def name(self, name):
        if name == self.name:
            return
        if not name:
            name = self._basename()
        self._name = str(name)
        self.events.name()

    @property
    def metadata(self) -> dict:
        """Key/value map for user-stored data."""
        return self._metadata

    @metadata.setter
    def metadata(self, value: dict) -> None:
        self._metadata.clear()
        self._metadata.update(value)

    @property
    def source(self):
        return self._source

    @property
    def loaded(self) -> bool:
        """Return True if this layer is fully loaded in memory.

        This base class says that layers are permanently in the loaded state.
        Derived classes that do asynchronous loading can override this.
        """
        return True

    @property
    def errored(self) -> bool:
        """Return if this layer presented an error while loading."""
        return self._errored

    @errored.setter
    def errored(self, errored):
        self._errored = errored
        self.events.errored()

    @property
    def opacity(self):
        """float: Opacity value between 0.0 and 1.0."""
        return self._opacity

    @opacity.setter
    def opacity(self, opacity):
        if not 0.0 <= opacity <= 1.0:
            raise ValueError(
                trans._(
                    'opacity must be between 0.0 and 1.0; got {opacity}',
                    deferred=True,
                    opacity=opacity,
                )
            )

        self._opacity = opacity
        self._update_thumbnail()
        self.events.opacity()

    @property
    def blending(self):
        """Blending mode: Determines how RGB and alpha values get mixed.

        Blending.OPAQUE
            Allows for only the top layer to be visible and corresponds to
            depth_test=True, cull_face=False, blend=False.
        Blending.TRANSLUCENT
            Allows for multiple layers to be blended with different opacity
            and corresponds to depth_test=True, cull_face=False,
            blend=True, blend_func=('src_alpha', 'one_minus_src_alpha'),
            and blend_equation=('func_add').
        Blending.TRANSLUCENT_NO_DEPTH
          Allows for multiple layers to be blended with different opacity, but
          no depth testing is performed. Corresponds to ``depth_test=False``,
          cull_face=False, blend=True, blend_func=('src_alpha', 'one_minus_src_alpha'),
          and blend_equation=('func_add').
        Blending.ADDITIVE
            Allows for multiple layers to be blended together with
            different colors and opacity. Useful for creating overlays. It
            corresponds to depth_test=False, cull_face=False, blend=True,
            blend_func=('src_alpha', 'one'), and blend_equation=('func_add').
        Blending.MINIMUM
            Allows for multiple layers to be blended together such that
            the minimum of each RGB component and alpha are selected.
            Useful for creating overlays with inverted colormaps. It
            corresponds to depth_test=False, cull_face=False, blend=True,
            blend_equation=('min').
        """
        return str(self._blending)

    @blending.setter
    def blending(self, blending):
        self._blending = Blending(blending)
        self.events.blending()

    @property
    def visible(self) -> bool:
        """bool: Whether the visual is currently being displayed."""
        return self._visible

    @visible.setter
    def visible(self, visible: bool):
        self._visible = visible
        self.refresh()
        self.events.visible()

    @property
    def editable(self) -> bool:
        """bool: Whether the current layer data is editable from the viewer."""
        return self._editable

    @editable.setter
    def editable(self, editable: bool):
        if self._editable == editable:
            return
        self._editable = editable
        self._on_editable_changed()
        self.events.editable()

    def _reset_editable(self) -> None:
        """Reset this layer's editable state based on layer properties."""
        self.editable = True

    def _on_editable_changed(self) -> None:
        """Executes side-effects on this layer related to changes of the editable state."""
        pass

    @property
    def scale(self):
        """list: Anisotropy factors to scale data into world coordinates."""
        return self._transforms['data2physical'].scale

    @scale.setter
    def scale(self, scale):
        if scale is None:
            scale = [1] * self.ndim
        self._transforms['data2physical'].scale = np.array(scale)
        self._clear_extent()
        self.events.scale()

    @property
    def translate(self):
        """list: Factors to shift the layer by in units of world coordinates."""
        return self._transforms['data2physical'].translate

    @translate.setter
    def translate(self, translate):
        self._transforms['data2physical'].translate = np.array(translate)
        self._clear_extent()
        self.events.translate()

    @property
    def rotate(self):
        """array: Rotation matrix in world coordinates."""
        return self._transforms['data2physical'].rotate

    @rotate.setter
    def rotate(self, rotate):
        self._transforms['data2physical'].rotate = rotate
        self._clear_extent()
        self.events.rotate()

    @property
    def shear(self):
        """array: Shear matrix in world coordinates."""
        return self._transforms['data2physical'].shear

    @shear.setter
    def shear(self, shear):
        self._transforms['data2physical'].shear = shear
        self._clear_extent()
        self.events.shear()

    @property
    def affine(self):
        """napari.utils.transforms.Affine: Extra affine transform to go from physical to world coordinates."""
        return self._transforms['physical2world']

    @affine.setter
    def affine(self, affine):
        # Assignment by transform name is not supported by TransformChain and
        # EventedList, so use the integer index instead. For more details, see:
        # https://github.com/napari/napari/issues/3058
        self._transforms[2] = coerce_affine(
            affine, ndim=self.ndim, name='physical2world'
        )
        self._clear_extent()
        self.events.affine()

    @property
    def translate_grid(self):
        warnings.warn(
            trans._(
                "translate_grid will become private in v0.4.14. See Layer.translate or Layer.data_to_world() instead.",
            ),
            DeprecationWarning,
            stacklevel=2,
        )
        return self._translate_grid

    @translate_grid.setter
    def translate_grid(self, translate_grid):
        warnings.warn(
            trans._(
                "translate_grid will become private in v0.4.14. See Layer.translate or Layer.data_to_world() instead.",
            ),
            DeprecationWarning,
            stacklevel=2,
        )
        self._translate_grid = translate_grid

    @property
    def _translate_grid(self):
        """list: Factors to shift the layer by."""
        return self._transforms['world2grid'].translate

    @_translate_grid.setter
    def _translate_grid(self, translate_grid):
        if np.all(self._translate_grid == translate_grid):
            return
        self._transforms['world2grid'].translate = np.array(translate_grid)
        self.events.translate()

    @property
    def _is_moving(self):
        return self._private_is_moving

    @_is_moving.setter
    def _is_moving(self, value):
        assert value in (True, False)
        if value:
            assert self._moving_coordinates is not None
        self._private_is_moving = value

    def _update_dims(self):
        """Update the dimensionality of transforms and slices when data changes."""
        ndim = self._get_ndim()

        old_ndim = self._ndim
        if old_ndim > ndim:
            keep_axes = range(old_ndim - ndim, old_ndim)
            self._transforms = self._transforms.set_slice(keep_axes)
        elif old_ndim < ndim:
            new_axes = range(ndim - old_ndim)
            self._transforms = self._transforms.expand_dims(new_axes)

        self._slice_input = self._slice_input.with_ndim(ndim)

        self._ndim = ndim

        self._clear_extent()

    @property
    @abstractmethod
    def data(self):
        # user writes own docstring
        raise NotImplementedError()

    @data.setter
    @abstractmethod
    def data(self, data):
        raise NotImplementedError()

    @property
    @abstractmethod
    def _extent_data(self) -> np.ndarray:
        """Extent of layer in data coordinates.

        Returns
        -------
        extent_data : array, shape (2, D)
        """
        raise NotImplementedError()

    @property
    def _extent_world(self) -> np.ndarray:
        """Range of layer in world coordinates.

        Returns
        -------
        extent_world : array, shape (2, D)
        """
        # Get full nD bounding box
        return get_extent_world(
            self._extent_data, self._data_to_world, self._array_like
        )

    @cached_property
    def extent(self) -> Extent:
        """Extent of layer in data and world coordinates."""
        extent_data = self._extent_data
        data_to_world = self._data_to_world
        extent_world = get_extent_world(
            extent_data, data_to_world, self._array_like
        )
        return Extent(
            data=extent_data,
            world=extent_world,
            step=abs(data_to_world.scale),
        )

    def _clear_extent(self):
        """Clears the cached extent.

        This should be called whenever this data or transform information
        changes, and should be called before any related events get emitted
        so that they use the updated extent values.
        """
        if 'extent' in self.__dict__:
            del self.extent
        self.events.extent()
        self.refresh()

    @property
    def _slice_indices(self):
        """(D, ) array: Slice indices in data coordinates."""
        if len(self._slice_input.not_displayed) == 0:
            # All dims are displayed dimensions
            return (slice(None),) * self.ndim
        return self._slice_input.data_indices(
            self._data_to_world.inverse,
            getattr(self, '_round_index', True),
        )

    @abstractmethod
    def _get_ndim(self):
        raise NotImplementedError()

    def _get_base_state(self):
        """Get dictionary of attributes on base layer.

        Returns
        -------
        state : dict
            Dictionary of attributes on base layer.
        """
        base_dict = {
            'name': self.name,
            'metadata': self.metadata,
            'scale': list(self.scale),
            'translate': list(self.translate),
            'rotate': [list(r) for r in self.rotate],
            'shear': list(self.shear),
            'affine': self.affine.affine_matrix,
            'opacity': self.opacity,
            'blending': self.blending,
            'visible': self.visible,
            'experimental_clipping_planes': [
                plane.dict() for plane in self.experimental_clipping_planes
            ],
        }
        return base_dict

    @abstractmethod
    def _get_state(self):
        raise NotImplementedError()

    @property
    def _type_string(self):
        return self.__class__.__name__.lower()

    def as_layer_data_tuple(self):
        state = self._get_state()
        state.pop('data', None)
        return self.data, state, self._type_string

    @property
    def thumbnail(self):
        """array: Integer array of thumbnail for the layer"""
        return self._thumbnail

    @thumbnail.setter
    def thumbnail(self, thumbnail):
        if 0 in thumbnail.shape:
            thumbnail = np.zeros(self._thumbnail_shape, dtype=np.uint8)
        if thumbnail.dtype != np.uint8:
            with warnings.catch_warnings():
                warnings.simplefilter("ignore")
                thumbnail = convert_to_uint8(thumbnail)

        padding_needed = np.subtract(self._thumbnail_shape, thumbnail.shape)
        pad_amounts = [(p // 2, (p + 1) // 2) for p in padding_needed]
        thumbnail = np.pad(thumbnail, pad_amounts, mode='constant')

        # blend thumbnail with opaque black background
        background = np.zeros(self._thumbnail_shape, dtype=np.uint8)
        background[..., 3] = 255

        f_dest = thumbnail[..., 3][..., None] / 255
        f_source = 1 - f_dest
        thumbnail = thumbnail * f_dest + background * f_source

        self._thumbnail = thumbnail.astype(np.uint8)
        self.events.thumbnail()

    @property
    def ndim(self):
        """int: Number of dimensions in the data."""
        return self._ndim

    @property
    def help(self):
        """str: displayed in status bar bottom right."""
        return self._help

    @help.setter
    def help(self, help):
        if help == self.help:
            return
        self._help = help
        self.events.help(help=help)

    @property
    def interactive(self):
        """bool: Determine if canvas pan/zoom interactivity is enabled."""
        return self._interactive

    @interactive.setter
    def interactive(self, interactive):
        if interactive == self._interactive:
            return
        self._interactive = interactive
        self.events.interactive(interactive=interactive)

    @property
    def cursor(self):
        """str: String identifying cursor displayed over canvas."""
        return self._cursor

    @cursor.setter
    def cursor(self, cursor):
        if cursor == self.cursor:
            return
        self._cursor = cursor
        self.events.cursor(cursor=cursor)

    @property
    def cursor_size(self):
        """int | None: Size of cursor if custom. None yields default size."""
        return self._cursor_size

    @cursor_size.setter
    def cursor_size(self, cursor_size):
        if cursor_size == self.cursor_size:
            return
        self._cursor_size = cursor_size
        self.events.cursor_size(cursor_size=cursor_size)

    @property
    def experimental_clipping_planes(self):
        return self._experimental_clipping_planes

    @experimental_clipping_planes.setter
    def experimental_clipping_planes(
        self,
        value: Union[
            dict,
            ClippingPlane,
            List[Union[ClippingPlane, dict]],
            ClippingPlaneList,
        ],
    ):
        self._experimental_clipping_planes.clear()
        if value is None:
            return

        if isinstance(value, (ClippingPlane, dict)):
            value = [value]
        for new_plane in value:
            plane = ClippingPlane()
            plane.update(new_plane)
            self._experimental_clipping_planes.append(plane)

    @property
    def bounding_box(self):
        return self._overlays['bounding_box']

    def set_view_slice(self):
        with self.dask_optimized_slicing():
            self._set_view_slice()

    @abstractmethod
    def _set_view_slice(self):
        raise NotImplementedError()

    def _slice_dims(self, point=None, ndisplay=2, order=None):
        """Slice data with values from a global dims model.

        Note this will likely be moved off the base layer soon.

        Parameters
        ----------
        point : list
            Values of data to slice at in world coordinates.
        ndisplay : int
            Number of dimensions to be displayed.
        order : list of int
            Order of dimensions, where last `ndisplay` will be
            rendered in canvas.
        """
        slice_input = self._make_slice_input(point, ndisplay, order)
        if self._slice_input == slice_input:
            return
        self._slice_input = slice_input
        self.refresh()
        self._reset_editable()

    def _make_slice_input(
        self, point=None, ndisplay=2, order=None
    ) -> _SliceInput:
        if point is None:
            point = (0,) * self.ndim
        else:
            point = tuple(point)

        ndim = len(point)

        if order is None:
            order = tuple(range(ndim))

        # Correspondence between dimensions across all layers and
        # dimensions of this layer.
        point = point[-self.ndim :]
        order = tuple(
            self._world_to_layer_dims(world_dims=order, ndim_world=ndim)
        )

        return _SliceInput(
            ndisplay=ndisplay,
            point=point,
            order=order,
        )

    @abstractmethod
    def _update_thumbnail(self):
        raise NotImplementedError()

    @abstractmethod
    def _get_value(self, position):
        """Value of the data at a position in data coordinates.

        Parameters
        ----------
        position : tuple
            Position in data coordinates.

        Returns
        -------
        value : tuple
            Value of the data.
        """
        raise NotImplementedError()

    def get_value(
        self,
        position: Tuple[float],
        *,
        view_direction: Optional[np.ndarray] = None,
        dims_displayed: Optional[List[int]] = None,
        world=False,
    ):
        """Value of the data at a position.

        If the layer is not visible, return None.

        Parameters
        ----------
        position : tuple of float
            Position in either data or world coordinates.
        view_direction : Optional[np.ndarray]
            A unit vector giving the direction of the ray in nD world coordinates.
            The default value is None.
        dims_displayed : Optional[List[int]]
            A list of the dimensions currently being displayed in the viewer.
            The default value is None.
        world : bool
            If True the position is taken to be in world coordinates
            and converted into data coordinates. False by default.

        Returns
        -------
        value : tuple, None
            Value of the data. If the layer is not visible return None.
        """
        if self.visible:
            if world:
                ndim_world = len(position)

                if dims_displayed is not None:
                    # convert the dims_displayed to the layer dims.This accounts
                    # for differences in the number of dimensions in the world
                    # dims versus the layer and for transpose and rolls.
                    dims_displayed = dims_displayed_world_to_layer(
                        dims_displayed,
                        ndim_world=ndim_world,
                        ndim_layer=self.ndim,
                    )
                position = self.world_to_data(position)

            if (dims_displayed is not None) and (view_direction is not None):
                if len(dims_displayed) == 2 or self.ndim == 2:
                    value = self._get_value(position=tuple(position))

                elif len(dims_displayed) == 3:
                    view_direction = self._world_to_data_ray(
                        list(view_direction)
                    )
                    start_point, end_point = self.get_ray_intersections(
                        position=position,
                        view_direction=view_direction,
                        dims_displayed=dims_displayed,
                        world=False,
                    )
                    value = self._get_value_3d(
                        start_point=start_point,
                        end_point=end_point,
                        dims_displayed=dims_displayed,
                    )
            else:
                value = self._get_value(position)

        else:
            value = None
        # This should be removed as soon as possible, it is still
        # used in Points and Shapes.
        self._value = value
        return value

    def _get_value_3d(
        self,
        start_point: np.ndarray,
        end_point: np.ndarray,
        dims_displayed: List[int],
    ) -> Union[float, int]:
        """Get the layer data value along a ray

        Parameters
        ----------
        start_point : np.ndarray
            The start position of the ray used to interrogate the data.
        end_point : np.ndarray
            The end position of the ray used to interrogate the data.
        dims_displayed : List[int]
            The indices of the dimensions currently displayed in the Viewer.

        Returns
        -------
        value
            The data value along the supplied ray.

        """
        return None

    def projected_distance_from_mouse_drag(
        self,
        start_position: np.ndarray,
        end_position: np.ndarray,
        view_direction: np.ndarray,
        vector: np.ndarray,
        dims_displayed: Union[List, np.ndarray],
    ):
        """Calculate the length of the projection of a line between two mouse
        clicks onto a vector (or array of vectors) in data coordinates.

        Parameters
        ----------
        start_position : np.ndarray
            Starting point of the drag vector in data coordinates
        end_position : np.ndarray
            End point of the drag vector in data coordinates
        view_direction : np.ndarray
            Vector defining the plane normal of the plane onto which the drag
            vector is projected.
        vector : np.ndarray
            (3,) unit vector or (n, 3) array thereof on which to project the drag
            vector from start_event to end_event. This argument is defined in data
            coordinates.
        dims_displayed : Union[List, np.ndarray]
            (3,) list of currently displayed dimensions

        Returns
        -------
        projected_distance : (1, ) or (n, ) np.ndarray of float
        """
        start_position = self._world_to_displayed_data(
            start_position, dims_displayed
        )
        end_position = self._world_to_displayed_data(
            end_position, dims_displayed
        )
        view_direction = self._world_to_displayed_data_ray(
            view_direction, dims_displayed
        )
        return drag_data_to_projected_distance(
            start_position, end_position, view_direction, vector
        )

    @contextmanager
    def block_update_properties(self):
        previous = self._update_properties
        self._update_properties = False
        try:
            yield
        finally:
            self._update_properties = previous

    def _set_highlight(self, force=False):
        """Render layer highlights when appropriate.

        Parameters
        ----------
        force : bool
            Bool that forces a redraw to occur when `True`.
        """
        pass

    def refresh(self, event=None):
        """Refresh all layer data based on current view slice."""
        if self.visible:
            self.set_view_slice()
            self.events.set_data()
            self._update_thumbnail()
            self._set_highlight(force=True)

    def world_to_data(self, position):
        """Convert from world coordinates to data coordinates.

        Parameters
        ----------
        position : tuple, list, 1D array
            Position in world coordinates. If longer then the
            number of dimensions of the layer, the later
            dimensions will be used.

        Returns
        -------
        tuple
            Position in data coordinates.
        """
        if len(position) >= self.ndim:
            coords = list(position[-self.ndim :])
        else:
            coords = [0] * (self.ndim - len(position)) + list(position)

        return tuple(self._transforms[1:].simplified.inverse(coords))

    def data_to_world(self, position):
        """Convert from data coordinates to world coordinates.

        Parameters
        ----------
        position : tuple, list, 1D array
            Position in data coordinates. If longer then the
            number of dimensions of the layer, the later
            dimensions will be used.

        Returns
        -------
        tuple
            Position in world coordinates.
        """
        if len(position) >= self.ndim:
            coords = list(position[-self.ndim :])
        else:
            coords = [0] * (self.ndim - len(position)) + list(position)

        return tuple(self._transforms[1:].simplified(coords))

    def _world_to_displayed_data(
        self, position: np.ndarray, dims_displayed: np.ndarray
    ) -> tuple:
        """Convert world to data coordinates for displayed dimensions only.

        Parameters
        ----------
        position : tuple, list, 1D array
            Position in world coordinates. If longer then the
            number of dimensions of the layer, the later
            dimensions will be used.
        dims_displayed : list, 1D array
            Indices of displayed dimensions of the data.

        Returns
        -------
        tuple
            Position in data coordinates for the displayed dimensions only
        """
        position_nd = self.world_to_data(position)
        position_ndisplay = np.asarray(position_nd)[dims_displayed]
        return tuple(position_ndisplay)

    @property
    def _data_to_world(self) -> Affine:
        """The transform from data to world coordinates.

        This affine transform is composed from the affine property and the
        other transform properties in the following order:

        affine * (rotate * shear * scale + translate)
        """
        return self._transforms[1:3].simplified

    def _world_to_data_ray(self, vector) -> tuple:
        """Convert a vector defining an orientation from world coordinates to data coordinates.
        For example, this would be used to convert the view ray.

        Parameters
        ----------
        vector : tuple, list, 1D array
            A vector in world coordinates.

        Returns
        -------
        tuple
            Vector in data coordinates.
        """
        p1 = np.asarray(self.world_to_data(vector))
        p0 = np.asarray(self.world_to_data(np.zeros_like(vector)))
        normalized_vector = (p1 - p0) / np.linalg.norm(p1 - p0)

        return tuple(normalized_vector)

    def _world_to_displayed_data_ray(
        self, vector_world, dims_displayed
    ) -> np.ndarray:
        """Convert an orientation from world to displayed data coordinates.

        For example, this would be used to convert the view ray.

        Parameters
        ----------
        vector_world : tuple, list, 1D array
            A vector in world coordinates.

        Returns
        -------
        tuple
            Vector in data coordinates.
        """
        vector_data_nd = np.asarray(self._world_to_data_ray(vector_world))
        vector_data_ndisplay = vector_data_nd[dims_displayed]
        vector_data_ndisplay /= np.linalg.norm(vector_data_ndisplay)
        return vector_data_ndisplay

    def _world_to_layer_dims(
        self, *, world_dims: List[int], ndim_world: int
    ) -> List[int]:
        """Map world dimensions to layer dimensions while maintaining order.

        This is used to map dimensions from the full world space defined by ``Dims``
        to the subspace that a layer inhabits, so that those can be used to index the
        layer's data and associated coordinates.

        For example a world ``Dims.order`` of [2, 1, 0, 3] would map to [0, 1] for a
        layer with two dimensions and [1, 0, 2] for a layer with three dimensions
        as those correspond to the relative order of the last two and three world dimensions
        respectively.

        Parameters
        ----------
        world_dims : List[int]
            The world dimensions.
        ndim_world : int
            The number of dimensions in the world coordinate system.

        Returns
        -------
        List[int]
            The corresponding layer dimensions with the same ordering as the given world dimensions.
        """
        offset = ndim_world - self.ndim
        order = np.array(world_dims)
        if offset <= 0:
            return list(range(-offset)) + list(order - offset)
        else:
            return list(order[order >= offset] - offset)

    def _display_bounding_box(self, dims_displayed: np.ndarray):
        """An axis aligned (ndisplay, 2) bounding box around the data"""
        return self._extent_data[:, dims_displayed].T

    def click_plane_from_click_data(
        self,
        click_position: np.ndarray,
        view_direction: np.ndarray,
        dims_displayed: List,
    ) -> Tuple[np.ndarray, np.ndarray]:
        """Calculate a (point, normal) plane parallel to the canvas in data
        coordinates, centered on the centre of rotation of the camera.

        Parameters
        ----------
        click_position : np.ndarray
            click position in world coordinates from mouse event.
        view_direction : np.ndarray
            view direction in world coordinates from mouse event.
        dims_displayed : List
            dimensions of the data array currently in view.

        Returns
        -------
        click_plane : Tuple[np.ndarray, np.ndarray]
            tuple of (plane_position, plane_normal) in data coordinates.
        """
        click_position = np.asarray(click_position)
        view_direction = np.asarray(view_direction)
        plane_position = self.world_to_data(click_position)[dims_displayed]
        plane_normal = self._world_to_data_ray(view_direction)[dims_displayed]
        return plane_position, plane_normal

    def get_ray_intersections(
        self,
        position: List[float],
        view_direction: np.ndarray,
        dims_displayed: List[int],
        world: bool = True,
    ) -> Union[Tuple[np.ndarray, np.ndarray], Tuple[None, None]]:
        """Get the start and end point for the ray extending
        from a point through the data bounding box.

        Parameters
        ----------
        position
            the position of the point in nD coordinates. World vs. data
            is set by the world keyword argument.
        view_direction : np.ndarray
            a unit vector giving the direction of the ray in nD coordinates.
            World vs. data is set by the world keyword argument.
        dims_displayed
            a list of the dimensions currently being displayed in the viewer.
        world : bool
            True if the provided coordinates are in world coordinates.
            Default value is True.

        Returns
        -------
        start_point : np.ndarray
            The point on the axis-aligned data bounding box that the cursor click
            intersects with. This is the point closest to the camera.
            The point is the full nD coordinates of the layer data.
            If the click does not intersect the axis-aligned data bounding box,
            None is returned.
        end_point : np.ndarray
            The point on the axis-aligned data bounding box that the cursor click
            intersects with. This is the point farthest from the camera.
            The point is the full nD coordinates of the layer data.
            If the click does not intersect the axis-aligned data bounding box,
            None is returned.
        """
        if len(dims_displayed) != 3:
            return None, None

        # create the bounding box in data coordinates
        bounding_box = self._display_bounding_box(dims_displayed)

        start_point, end_point = self._get_ray_intersections(
            position=position,
            view_direction=view_direction,
            dims_displayed=dims_displayed,
            world=world,
            bounding_box=bounding_box,
        )
        return start_point, end_point

    def _get_offset_data_position(self, position: List[float]) -> List[float]:
        """Adjust position for offset between viewer and data coordinates."""
        return position

    def _get_ray_intersections(
        self,
        position: List[float],
        view_direction: np.ndarray,
        dims_displayed: List[int],
        world: bool = True,
        bounding_box: Optional[np.ndarray] = None,
    ) -> Union[Tuple[np.ndarray, np.ndarray], Tuple[None, None]]:
        """Get the start and end point for the ray extending
        from a point through the data bounding box.

        Parameters
        ----------
        position
            the position of the point in nD coordinates. World vs. data
            is set by the world keyword argument.
        view_direction : np.ndarray
            a unit vector giving the direction of the ray in nD coordinates.
            World vs. data is set by the world keyword argument.
        dims_displayed
            a list of the dimensions currently being displayed in the viewer.
        world : bool
            True if the provided coordinates are in world coordinates.
            Default value is True.
        bounding_box : np.ndarray
            A (2, 3) bounding box around the data currently in view

        Returns
        -------
        start_point : np.ndarray
            The point on the axis-aligned data bounding box that the cursor click
            intersects with. This is the point closest to the camera.
            The point is the full nD coordinates of the layer data.
            If the click does not intersect the axis-aligned data bounding box,
            None is returned.
        end_point : np.ndarray
            The point on the axis-aligned data bounding box that the cursor click
            intersects with. This is the point farthest from the camera.
            The point is the full nD coordinates of the layer data.
            If the click does not intersect the axis-aligned data bounding box,
            None is returned."""
        # get the view direction and click position in data coords
        # for the displayed dimensions only
        if world is True:
            view_dir = self._world_to_displayed_data_ray(
                view_direction, dims_displayed
            )
            click_pos_data = self._world_to_displayed_data(
                position, dims_displayed
            )
        else:

            # adjust for any offset between viewer and data coordinates
            position = self._get_offset_data_position(position)

            view_dir = np.asarray(view_direction)[dims_displayed]
            click_pos_data = np.asarray(position)[dims_displayed]

        # Determine the front and back faces
        front_face_normal, back_face_normal = find_front_back_face(
            click_pos_data, bounding_box, view_dir
        )
        if front_face_normal is None and back_face_normal is None:
            # click does not intersect the data bounding box
            return None, None

        # Calculate ray-bounding box face intersections
        start_point_displayed_dimensions = (
            intersect_line_with_axis_aligned_bounding_box_3d(
                click_pos_data, view_dir, bounding_box, front_face_normal
            )
        )
        end_point_displayed_dimensions = (
            intersect_line_with_axis_aligned_bounding_box_3d(
                click_pos_data, view_dir, bounding_box, back_face_normal
            )
        )

        # add the coordinates for the axes not displayed
        start_point = np.asarray(position)
        start_point[dims_displayed] = start_point_displayed_dimensions
        end_point = np.asarray(position)
        end_point[dims_displayed] = end_point_displayed_dimensions

        return start_point, end_point

    def _update_draw(
        self, scale_factor, corner_pixels_displayed, shape_threshold
    ):
        """Update canvas scale and corner values on draw.

        For layer multiscale determining if a new resolution level or tile is
        required.

        Parameters
        ----------
        scale_factor : float
            Scale factor going from canvas to world coordinates.
        corner_pixels_displayed : array, shape (2, 2)
            Coordinates of the top-left and bottom-right canvas pixels in
            world coordinates.
        shape_threshold : tuple
            Requested shape of field of view in data coordinates.
        """
        self.scale_factor = scale_factor

        displayed_axes = self._slice_input.displayed

        # we need to compute all four corners to compute a complete,
        # data-aligned bounding box, because top-left/bottom-right may not
        # remain top-left and bottom-right after transformations.
        all_corners = list(itertools.product(*corner_pixels_displayed.T))
        # Note that we ignore the first transform which is tile2data
        data_corners = (
            self._transforms[1:]
            .simplified.set_slice(displayed_axes)
            .inverse(all_corners)
        )

        # find the maximal data-axis-aligned bounding box containing all four
        # canvas corners and round them to ints
        data_bbox = np.stack(
            [np.min(data_corners, axis=0), np.max(data_corners, axis=0)]
        )
        data_bbox_int = np.stack(
            [np.floor(data_bbox[0]), np.ceil(data_bbox[1])]
        ).astype(int)

        if self._slice_input.ndisplay == 2 and self.multiscale:
            level, scaled_corners = compute_multiscale_level_and_corners(
                data_bbox_int,
                shape_threshold,
                self.downsample_factors[:, displayed_axes],
            )
            corners = np.zeros((2, self.ndim), dtype=int)
            # The corner_pixels attribute stores corners in the data
            # space of the selected level. Using the level's data
            # shape only works for images, but that's the only case we
            # handle now and downsample_factors is also only on image layers.
            max_coords = np.take(self.data[level].shape, displayed_axes)
            corners[:, displayed_axes] = np.clip(scaled_corners, 0, max_coords)
            display_shape = tuple(
                corners[1, displayed_axes] - corners[0, displayed_axes]
            )
            if any(s == 0 for s in display_shape):
                return
            if self.data_level != level or not np.all(
                self.corner_pixels == corners
            ):
                self._data_level = level
                self.corner_pixels = corners
                self.refresh()

        else:
            # The stored corner_pixels attribute must contain valid indices.
            corners = np.zeros((2, self.ndim), dtype=int)
            # Some empty layers (e.g. Points) may have a data extent that only
            # contains nans, in which case the integer valued corner pixels
            # cannot be meaningfully set.
            displayed_extent = self.extent.data[:, displayed_axes]
            if not np.all(np.isnan(displayed_extent)):
                data_bbox_clipped = np.clip(
                    data_bbox_int, displayed_extent[0], displayed_extent[1]
                )
                corners[:, displayed_axes] = data_bbox_clipped
            self.corner_pixels = corners

    def _get_source_info(self):
        components = {}
        if self.source.reader_plugin:
            components['layer_base'] = os.path.basename(self.source.path or '')
            components['source_type'] = 'plugin'
            try:
                components['plugin'] = pm.get_manifest(
                    self.source.reader_plugin
                ).display_name
            except KeyError:
                components['plugin'] = self.source.reader_plugin
            return components

        elif self.source.sample:
            components['layer_base'] = self.name
            components['source_type'] = 'sample'
            try:
                components['plugin'] = pm.get_manifest(
                    self.source.sample[0]
                ).display_name
            except KeyError:
                components['plugin'] = self.source.sample[0]
            return components

        elif self.source.widget:
            components['layer_base'] = self.name
            components['source_type'] = 'widget'
            components['plugin'] = self.source.widget._function.__name__
            return components

        else:
            components['layer_base'] = self.name
            components['source_type'] = ''
            components['plugin'] = ''
            return components

    def get_source_str(self):

        source_info = self._get_source_info()

        return (
            source_info['layer_base']
            + ', '
            + source_info['source_type']
            + ' : '
            + source_info['plugin']
        )

    def get_status(
        self,
        position: Optional[Tuple[float, ...]] = None,
        *,
        view_direction: Optional[np.ndarray] = None,
        dims_displayed: Optional[List[int]] = None,
        world=False,
    ):
        """
        Status message information of the data at a coordinate position.

        Parameters
        ----------
        position : tuple of float
            Position in either data or world coordinates.
        view_direction : Optional[np.ndarray]
            A unit vector giving the direction of the ray in nD world coordinates.
            The default value is None.
        dims_displayed : Optional[List[int]]
            A list of the dimensions currently being displayed in the viewer.
            The default value is None.
        world : bool
            If True the position is taken to be in world coordinates
            and converted into data coordinates. False by default.

        Returns
        -------
        source_info : dict
            Dictionary containing a information that can be used as a status update.
        """
        if position is not None:
            value = self.get_value(
                position,
                view_direction=view_direction,
                dims_displayed=dims_displayed,
                world=world,
            )
        else:
            value = None

        source_info = self._get_source_info()
        source_info['coordinates'] = generate_layer_coords_status(
            position[-self.ndim :], value
        )
        return source_info

    def _get_tooltip_text(
        self,
        position,
        *,
        view_direction: Optional[np.ndarray] = None,
        dims_displayed: Optional[List[int]] = None,
        world: bool = False,
    ):
        """
        tooltip message of the data at a coordinate position.

        Parameters
        ----------
        position : tuple
            Position in either data or world coordinates.
        view_direction : Optional[np.ndarray]
            A unit vector giving the direction of the ray in nD world coordinates.
            The default value is None.
        dims_displayed : Optional[List[int]]
            A list of the dimensions currently being displayed in the viewer.
            The default value is None.
        world : bool
            If True the position is taken to be in world coordinates
            and converted into data coordinates. False by default.

        Returns
        -------
        msg : string
            String containing a message that can be used as a tooltip.
        """
        return ""

    def save(self, path: str, plugin: Optional[str] = None) -> List[str]:
        """Save this layer to ``path`` with default (or specified) plugin.

        Parameters
        ----------
        path : str
            A filepath, directory, or URL to open.  Extensions may be used to
            specify output format (provided a plugin is available for the
            requested format).
        plugin : str, optional
            Name of the plugin to use for saving. If ``None`` then all plugins
            corresponding to appropriate hook specification will be looped
            through to find the first one that can save the data.

        Returns
        -------
        list of str
            File paths of any files that were written.
        """
        from napari.plugins.io import save_layers

        return save_layers(path, [self], plugin=plugin)

    def _on_selection(self, selected: bool):
        # This method is a temporary workaround to the fact that the Points
        # layer needs to know when its selection state changes so that it can
        # update the highlight state.  This, along with the events.select and
        # events.deselect emitters, (and the LayerList._on_selection_event
        # method) can be removed once highlighting logic has been removed from
        # the layer model.
        if selected:
            self.events.select()
        else:
            self.events.deselect()

    @classmethod
    def create(
        cls, data, meta: dict = None, layer_type: Optional[str] = None
    ) -> Layer:
        """Create layer from `data` of type `layer_type`.

        Primarily intended for usage by reader plugin hooks and creating a
        layer from an unwrapped layer data tuple.

        Parameters
        ----------
        data : Any
            Data in a format that is valid for the corresponding `layer_type`.
        meta : dict, optional
            Dict of keyword arguments that will be passed to the corresponding
            layer constructor.  If any keys in `meta` are not valid for the
            corresponding layer type, an exception will be raised.
        layer_type : str
            Type of layer to add. Must be the (case insensitive) name of a
            Layer subclass.  If not provided, the layer is assumed to
            be "image", unless data.dtype is one of (np.int32, np.uint32,
            np.int64, np.uint64), in which case it is assumed to be "labels".

        Raises
        ------
        ValueError
            If ``layer_type`` is not one of the recognized layer types.
        TypeError
            If any keyword arguments in ``meta`` are unexpected for the
            corresponding `add_*` method for this layer_type.

        Examples
        --------
        A typical use case might be to upack a tuple of layer data with a
        specified layer_type.

        >>> data = (
        ...     np.random.random((10, 2)) * 20,
        ...     {'face_color': 'blue'},
        ...     'points',
        ... )
        >>> Layer.create(*data)

        """
        from napari import layers
        from napari.layers.image._image_utils import guess_labels

        layer_type = (layer_type or '').lower()

        # assumes that big integer type arrays are likely labels.
        if not layer_type:
            layer_type = guess_labels(data)

        if layer_type not in layers.NAMES:
            raise ValueError(
                trans._(
                    "Unrecognized layer_type: '{layer_type}'. Must be one of: {layer_names}.",
                    deferred=True,
                    layer_type=layer_type,
                    layer_names=layers.NAMES,
                )
            )

        Cls = getattr(layers, layer_type.title())

        try:
            return Cls(data, **(meta or {}))
        except Exception as exc:  # noqa: BLE001
            if 'unexpected keyword argument' not in str(exc):
                raise exc

            bad_key = str(exc).split('keyword argument ')[-1]
            raise TypeError(
                trans._(
                    "_add_layer_from_data received an unexpected keyword argument ({bad_key}) for layer type {layer_type}",
                    deferred=True,
                    bad_key=bad_key,
                    layer_type=layer_type,
                )
            ) from exc


mgui.register_type(type_=List[Layer], return_callback=add_layers_to_viewer)<|MERGE_RESOLUTION|>--- conflicted
+++ resolved
@@ -376,11 +376,8 @@
             editable=Event,
             loaded=Event,
             extent=Event,
-<<<<<<< HEAD
             errored=Event,
-=======
             _overlays=Event,
->>>>>>> ef76a467
             select=WarningEmitter(
                 trans._(
                     "'layer.events.select' is deprecated and will be removed in napari v0.4.9, use 'viewer.layers.selection.events.changed' instead, and inspect the 'added' attribute on the event.",
