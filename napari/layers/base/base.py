from __future__ import annotations

import itertools
import os.path
import warnings
from abc import ABC, abstractmethod
from collections import defaultdict, namedtuple
from contextlib import contextmanager
from functools import cached_property
from typing import List, Optional, Tuple, Union

import magicgui as mgui
import numpy as np
from npe2 import plugin_manager as pm

from napari.layers.base._base_constants import Blending
from napari.layers.utils._slice_input import _SliceInput
from napari.layers.utils.interactivity_utils import (
    drag_data_to_projected_distance,
)
from napari.layers.utils.layer_utils import (
    coerce_affine,
    compute_multiscale_level_and_corners,
    convert_to_uint8,
    dims_displayed_world_to_layer,
    get_extent_world,
)
from napari.layers.utils.plane import ClippingPlane, ClippingPlaneList
from napari.utils._dask_utils import configure_dask
from napari.utils._magicgui import (
    add_layer_to_viewer,
    add_layers_to_viewer,
    get_layers,
)
from napari.utils.events import EmitterGroup, Event
from napari.utils.events.event import WarningEmitter
from napari.utils.geometry import (
    find_front_back_face,
    intersect_line_with_axis_aligned_bounding_box_3d,
)
from napari.utils.key_bindings import KeymapProvider
from napari.utils.mouse_bindings import MousemapProvider
from napari.utils.naming import magic_name
from napari.utils.status_messages import generate_layer_coords_status
from napari.utils.transforms import Affine, CompositeAffine, TransformChain
from napari.utils.translations import trans

Extent = namedtuple('Extent', 'data world step')


def no_op(layer: Layer, event: Event) -> None:
    """
    A convenient no-op event for the layer mouse binding.

    This makes it easier to handle many cases by inserting this as
    as place holder

    Parameters
    ----------
    layer : Layer
        Current layer on which this will be bound as a callback
    event : Event
        event that triggered this mouse callback.

    Returns
    -------
    None

    """
    return None


@mgui.register_type(choices=get_layers, return_callback=add_layer_to_viewer)
class Layer(KeymapProvider, MousemapProvider, ABC):
    """Base layer class.

    Parameters
    ----------
    name : str
        Name of the layer.
    metadata : dict
        Layer metadata.
    scale : tuple of float
        Scale factors for the layer.
    translate : tuple of float
        Translation values for the layer.
    rotate : float, 3-tuple of float, or n-D array.
        If a float convert into a 2D rotation matrix using that value as an
        angle. If 3-tuple convert into a 3D rotation matrix, using a yaw,
        pitch, roll convention. Otherwise assume an nD rotation. Angles are
        assumed to be in degrees. They can be converted from radians with
        np.degrees if needed.
    shear : 1-D array or n-D array
        Either a vector of upper triangular values, or an nD shear matrix with
        ones along the main diagonal.
    affine : n-D array or napari.utils.transforms.Affine
        (N+1, N+1) affine transformation matrix in homogeneous coordinates.
        The first (N, N) entries correspond to a linear transform and
        the final column is a length N translation vector and a 1 or a napari
        `Affine` transform object. Applied as an extra transform on top of the
        provided scale, rotate, and shear values.
    opacity : float
        Opacity of the layer visual, between 0.0 and 1.0.
    blending : str
        One of a list of preset blending modes that determines how RGB and
        alpha values of the layer visual get mixed. Allowed values are
        {'opaque', 'translucent', 'translucent_no_depth', 'additive', and 'minimum'}.
    visible : bool
        Whether the layer visual is currently being displayed.
    multiscale : bool
        Whether the data is multiscale or not. Multiscale data is
        represented by a list of data objects and should go from largest to
        smallest.

    Attributes
    ----------
    name : str
        Unique name of the layer.
    opacity : float
        Opacity of the layer visual, between 0.0 and 1.0.
    visible : bool
        Whether the layer visual is currently being displayed.
    blending : Blending
        Determines how RGB and alpha values get mixed.

        * ``Blending.OPAQUE``
          Allows for only the top layer to be visible and corresponds to
          ``depth_test=True``, ``cull_face=False``, ``blend=False``.
        * ``Blending.TRANSLUCENT``
          Allows for multiple layers to be blended with different opacity and
          corresponds to ``depth_test=True``, ``cull_face=False``,
          ``blend=True``, ``blend_func=('src_alpha', 'one_minus_src_alpha')``,
          and ``blend_equation=('func_add')``.
        * ``Blending.TRANSLUCENT_NO_DEPTH``
          Allows for multiple layers to be blended with different opacity, but
          no depth testing is performed. Corresponds to ``depth_test=False``,
          ``cull_face=False``, ``blend=True``,
          ``blend_func=('src_alpha', 'one_minus_src_alpha')``, and
          ``blend_equation=('func_add')``.
        * ``Blending.ADDITIVE``
          Allows for multiple layers to be blended together with different
          colors and opacity. Useful for creating overlays. It corresponds to
          ``depth_test=False``, ``cull_face=False``, ``blend=True``,
          ``blend_func=('src_alpha', 'one')``, and ``blend_equation=('func_add')``.
        * ``Blending.MINIMUM``
            Allows for multiple layers to be blended together such that
            the minimum of each RGB component and alpha are selected.
            Useful for creating overlays with inverted colormaps. It
            corresponds to ``depth_test=False``, ``cull_face=False``, ``blend=True``,
            ``blend_equation=('min')``.
    scale : tuple of float
        Scale factors for the layer.
    translate : tuple of float
        Translation values for the layer.
    rotate : float, 3-tuple of float, or n-D array.
        If a float convert into a 2D rotation matrix using that value as an
        angle. If 3-tuple convert into a 3D rotation matrix, using a yaw,
        pitch, roll convention. Otherwise assume an nD rotation. Angles are
        assumed to be in degrees. They can be converted from radians with
        np.degrees if needed.
    shear : 1-D array or n-D array
        Either a vector of upper triangular values, or an nD shear matrix with
        ones along the main diagonal.
    affine : n-D array or napari.utils.transforms.Affine
        (N+1, N+1) affine transformation matrix in homogeneous coordinates.
        The first (N, N) entries correspond to a linear transform and
        the final column is a length N translation vector and a 1 or a napari
        `Affine` transform object. Applied as an extra transform on top of the
        provided scale, rotate, and shear values.
    multiscale : bool
        Whether the data is multiscale or not. Multiscale data is
        represented by a list of data objects and should go from largest to
        smallest.
    cache : bool
        Whether slices of out-of-core datasets should be cached upon retrieval.
        Currently, this only applies to dask arrays.
    z_index : int
        Depth of the layer visual relative to other visuals in the scenecanvas.
    corner_pixels : array
        Coordinates of the top-left and bottom-right canvas pixels in the data
        coordinates of each layer. For multiscale data the coordinates are in
        the space of the currently viewed data level, not the highest resolution
        level.
    ndim : int
        Dimensionality of the layer.
    thumbnail : (N, M, 4) array
        Array of thumbnail data for the layer.
    status : str
        Displayed in status bar bottom left.
    help : str
        Displayed in status bar bottom right.
    interactive : bool
        Determine if canvas pan/zoom interactivity is enabled.
    cursor : str
        String identifying which cursor displayed over canvas.
    cursor_size : int | None
        Size of cursor if custom. None yields default size
    scale_factor : float
        Conversion factor from canvas coordinates to image coordinates, which
        depends on the current zoom level.
    source : Source
        source of the layer (such as a plugin or widget)

    Notes
    -----
    Must define the following:

    * `_extent_data`: property
    * `data` property (setter & getter)

    May define the following:

    * `_set_view_slice()`: called to set currently viewed slice
    * `_basename()`: base/default name of the layer
    """

    def __init__(
        self,
        data,
        ndim,
        *,
        name=None,
        metadata=None,
        scale=None,
        translate=None,
        rotate=None,
        shear=None,
        affine=None,
        opacity=1,
        blending='translucent',
        visible=True,
        multiscale=False,
        cache=True,  # this should move to future "data source" object.
        experimental_clipping_planes=None,
    ):
        super().__init__()

        if name is None and data is not None:
            name = magic_name(data)

        if scale is not None and not np.all(scale):
            raise ValueError(
                trans._(
                    "Layer {name} is invalid because it has scale values of 0. The layer's scale is currently {scale}",
                    deferred=True,
                    name=repr(name),
                    scale=repr(scale),
                )
            )

        # Needs to be imported here to avoid circular import in _source
        from napari.layers._source import current_source

        self._source = current_source()
        self.dask_optimized_slicing = configure_dask(data, cache)
        self._metadata = dict(metadata or {})
        self._opacity = opacity
        self._blending = Blending(blending)
        self._visible = visible
        self._freeze = False
        self._status = 'Ready'
        self._help = ''
        self._cursor = 'standard'
        self._cursor_size = 1
        self._interactive = True
        self._value = None
        self.scale_factor = 1
        self.multiscale = multiscale
        self._experimental_clipping_planes = ClippingPlaneList()

        self._ndim = ndim

        self._slice_input = _SliceInput(
            ndisplay=2,
            point=(0,) * ndim,
            order=tuple(range(ndim)),
        )

        # Create a transform chain consisting of four transforms:
        # 1. `tile2data`: An initial transform only needed to display tiles
        #   of an image. It maps pixels of the tile into the coordinate space
        #   of the full resolution data and can usually be represented by a
        #   scale factor and a translation. A common use case is viewing part
        #   of lower resolution level of a multiscale image, another is using a
        #   downsampled version of an image when the full image size is larger
        #   than the maximum allowed texture size of your graphics card.
        # 2. `data2physical`: The main transform mapping data to a world-like
        #   physical coordinate that may also encode acquisition parameters or
        #   sample spacing.
        # 3. `physical2world`: An extra transform applied in world-coordinates that
        #   typically aligns this layer with another.
        # 4. `world2grid`: An additional transform mapping world-coordinates
        #   into a grid for looking at layers side-by-side.
        if scale is None:
            scale = [1] * ndim
        if translate is None:
            translate = [0] * ndim
        self._transforms = TransformChain(
            [
                Affine(np.ones(ndim), np.zeros(ndim), name='tile2data'),
                CompositeAffine(
                    scale,
                    translate,
                    rotate=rotate,
                    shear=shear,
                    ndim=ndim,
                    name='data2physical',
                ),
                coerce_affine(affine, ndim=ndim, name='physical2world'),
                Affine(np.ones(ndim), np.zeros(ndim), name='world2grid'),
            ]
        )

        self.corner_pixels = np.zeros((2, ndim), dtype=int)
        self._editable = True
        self._array_like = False

        self._thumbnail_shape = (32, 32, 4)
        self._thumbnail = np.zeros(self._thumbnail_shape, dtype=np.uint8)
        self._update_properties = True
        self._name = ''
        self.experimental_clipping_planes = experimental_clipping_planes

        self.events = EmitterGroup(
            source=self,
            refresh=Event,
            set_data=Event,
            blending=Event,
            opacity=Event,
            visible=Event,
            scale=Event,
            translate=Event,
            rotate=Event,
            shear=Event,
            affine=Event,
            data=Event,
            name=Event,
            thumbnail=Event,
            status=Event,
            help=Event,
            interactive=Event,
            cursor=Event,
            cursor_size=Event,
            editable=Event,
            loaded=Event,
            extent=Event,
            _ndisplay=Event,
            select=WarningEmitter(
                trans._(
                    "'layer.events.select' is deprecated and will be removed in napari v0.4.9, use 'viewer.layers.selection.events.changed' instead, and inspect the 'added' attribute on the event.",
                    deferred=True,
                ),
                type='select',
            ),
            deselect=WarningEmitter(
                trans._(
                    "'layer.events.deselect' is deprecated and will be removed in napari v0.4.9, use 'viewer.layers.selection.events.changed' instead, and inspect the 'removed' attribute on the event.",
                    deferred=True,
                ),
                type='deselect',
            ),
        )
        self.name = name

    def __str__(self):
        """Return self.name."""
        return self.name

    def __repr__(self):
        cls = type(self)
        return f"<{cls.__name__} layer {repr(self.name)} at {hex(id(self))}>"

    def _mode_setter_helper(self, mode, Modeclass):
        """
        Helper to manage callbacks in multiple layers

        Parameters
        ----------
        mode : Modeclass | str
            New mode for the current layer.
        Modeclass : Enum
            Enum for the current class representing the modes it can takes,
            this is usually specific on each subclass.

        Returns
        -------
        tuple (new Mode, mode changed)

        """
        mode = Modeclass(mode)
        assert mode is not None
        if not self.editable:
            mode = Modeclass.PAN_ZOOM
        if mode == self._mode:
            return mode, False
        if mode.value not in Modeclass.keys():
            raise ValueError(
                trans._(
                    "Mode not recognized: {mode}", deferred=True, mode=mode
                )
            )
        old_mode = self._mode
        self._mode = mode

        for callback_list, mode_dict in [
            (self.mouse_drag_callbacks, self._drag_modes),
            (self.mouse_move_callbacks, self._move_modes),
            (
                self.mouse_double_click_callbacks,
                getattr(
                    self, '_double_click_modes', defaultdict(lambda: no_op)
                ),
            ),
        ]:
            if mode_dict[old_mode] in callback_list:
                callback_list.remove(mode_dict[old_mode])
            callback_list.append(mode_dict[mode])
        self.cursor = self._cursor_modes[mode]

        self.interactive = mode == Modeclass.PAN_ZOOM
        return mode, True

    @classmethod
    def _basename(cls):
        return f'{cls.__name__}'

    @property
    def name(self):
        """str: Unique name of the layer."""
        return self._name

    @name.setter
    def name(self, name):
        if name == self.name:
            return
        if not name:
            name = self._basename()
        self._name = str(name)
        self.events.name()

    @property
    def metadata(self) -> dict:
        """Key/value map for user-stored data."""
        return self._metadata

    @metadata.setter
    def metadata(self, value: dict) -> None:
        self._metadata.clear()
        self._metadata.update(value)

    @property
    def source(self):
        return self._source

    @property
    def loaded(self) -> bool:
        """Return True if this layer is fully loaded in memory.

        This base class says that layers are permanently in the loaded state.
        Derived classes that do asynchronous loading can override this.
        """
        return True

    @property
    def opacity(self):
        """float: Opacity value between 0.0 and 1.0."""
        return self._opacity

    @opacity.setter
    def opacity(self, opacity):
        if not 0.0 <= opacity <= 1.0:
            raise ValueError(
                trans._(
                    'opacity must be between 0.0 and 1.0; got {opacity}',
                    deferred=True,
                    opacity=opacity,
                )
            )

        self._opacity = opacity
        self._update_thumbnail()
        self.events.opacity()

    @property
    def blending(self):
        """Blending mode: Determines how RGB and alpha values get mixed.

        Blending.OPAQUE
            Allows for only the top layer to be visible and corresponds to
            depth_test=True, cull_face=False, blend=False.
        Blending.TRANSLUCENT
            Allows for multiple layers to be blended with different opacity
            and corresponds to depth_test=True, cull_face=False,
            blend=True, blend_func=('src_alpha', 'one_minus_src_alpha'),
            and blend_equation=('func_add').
        Blending.TRANSLUCENT_NO_DEPTH
          Allows for multiple layers to be blended with different opacity, but
          no depth testing is performed. Corresponds to ``depth_test=False``,
          cull_face=False, blend=True, blend_func=('src_alpha', 'one_minus_src_alpha'),
          and blend_equation=('func_add').
        Blending.ADDITIVE
            Allows for multiple layers to be blended together with
            different colors and opacity. Useful for creating overlays. It
            corresponds to depth_test=False, cull_face=False, blend=True,
            blend_func=('src_alpha', 'one'), and blend_equation=('func_add').
        Blending.MINIMUM
            Allows for multiple layers to be blended together such that
            the minimum of each RGB component and alpha are selected.
            Useful for creating overlays with inverted colormaps. It
            corresponds to depth_test=False, cull_face=False, blend=True,
            blend_equation=('min').
        """
        return str(self._blending)

    @blending.setter
    def blending(self, blending):
        self._blending = Blending(blending)
        self.events.blending()

    @property
    def visible(self):
        """bool: Whether the visual is currently being displayed."""
        return self._visible

    @visible.setter
    def visible(self, visibility):
        self._visible = visibility
        self.refresh()
        self.events.visible()
        self.editable = self._set_editable() if self.visible else False

    @property
    def editable(self):
        """bool: Whether the current layer data is editable from the viewer."""
        return self._editable

    @editable.setter
    def editable(self, editable):
        if self._editable == editable:
            return
        self._editable = editable
        self._set_editable(editable=editable)
        self.events.editable()

    @property
    def scale(self):
        """list: Anisotropy factors to scale data into world coordinates."""
        return self._transforms['data2physical'].scale

    @scale.setter
    def scale(self, scale):
        if scale is None:
            scale = [1] * self.ndim
        self._transforms['data2physical'].scale = np.array(scale)
        self._clear_extent()
        self.events.scale()

    @property
    def translate(self):
        """list: Factors to shift the layer by in units of world coordinates."""
        return self._transforms['data2physical'].translate

    @translate.setter
    def translate(self, translate):
        self._transforms['data2physical'].translate = np.array(translate)
        self._clear_extent()
        self.events.translate()

    @property
    def rotate(self):
        """array: Rotation matrix in world coordinates."""
        return self._transforms['data2physical'].rotate

    @rotate.setter
    def rotate(self, rotate):
        self._transforms['data2physical'].rotate = rotate
        self._clear_extent()
        self.events.rotate()

    @property
    def shear(self):
        """array: Shear matrix in world coordinates."""
        return self._transforms['data2physical'].shear

    @shear.setter
    def shear(self, shear):
        self._transforms['data2physical'].shear = shear
        self._clear_extent()
        self.events.shear()

    @property
    def affine(self):
        """napari.utils.transforms.Affine: Extra affine transform to go from physical to world coordinates."""
        return self._transforms['physical2world']

    @affine.setter
    def affine(self, affine):
        # Assignment by transform name is not supported by TransformChain and
        # EventedList, so use the integer index instead. For more details, see:
        # https://github.com/napari/napari/issues/3058
        self._transforms[2] = coerce_affine(
            affine, ndim=self.ndim, name='physical2world'
        )
        self._clear_extent()
        self.events.affine()

    @property
    def translate_grid(self):
        warnings.warn(
            trans._(
                "translate_grid will become private in v0.4.14. See Layer.translate or Layer.data_to_world() instead.",
            ),
            DeprecationWarning,
            stacklevel=2,
        )
        return self._translate_grid

    @translate_grid.setter
    def translate_grid(self, translate_grid):
        warnings.warn(
            trans._(
                "translate_grid will become private in v0.4.14. See Layer.translate or Layer.data_to_world() instead.",
            ),
            DeprecationWarning,
            stacklevel=2,
        )
        self._translate_grid = translate_grid

    @property
    def _translate_grid(self):
        """list: Factors to shift the layer by."""
        return self._transforms['world2grid'].translate

    @_translate_grid.setter
    def _translate_grid(self, translate_grid):
        if np.all(self._translate_grid == translate_grid):
            return
        self._transforms['world2grid'].translate = np.array(translate_grid)
        self.events.translate()

    @property
    def _is_moving(self):
        return self._private_is_moving

    @_is_moving.setter
    def _is_moving(self, value):
        assert value in (True, False)
        if value:
            assert self._moving_coordinates is not None
        self._private_is_moving = value

    def _update_dims(self, event=None):
        """Update the dims model and clear the extent cache.

        This function needs to be called whenever data or transform information
        changes, and should be called before events get emitted.
        """
        ndim = self._get_ndim()

        old_ndim = self._ndim
        if old_ndim > ndim:
            keep_axes = range(old_ndim - ndim, old_ndim)
            self._transforms = self._transforms.set_slice(keep_axes)
        elif old_ndim < ndim:
            new_axes = range(ndim - old_ndim)
            self._transforms = self._transforms.expand_dims(new_axes)

        self._slice_input = self._slice_input.with_ndim(ndim)

        self._ndim = ndim

        self._clear_extent()

    @property
    @abstractmethod
    def data(self):
        # user writes own docstring
        raise NotImplementedError()

    @data.setter
    @abstractmethod
    def data(self, data):
        raise NotImplementedError()

    @property
    @abstractmethod
    def _extent_data(self) -> np.ndarray:
        """Extent of layer in data coordinates.

        Returns
        -------
        extent_data : array, shape (2, D)
        """
        raise NotImplementedError()

    @property
    def _extent_world(self) -> np.ndarray:
        """Range of layer in world coordinates.

        Returns
        -------
        extent_world : array, shape (2, D)
        """
        # Get full nD bounding box
        return get_extent_world(
            self._extent_data, self._data_to_world, self._array_like
        )

    @cached_property
    def extent(self) -> Extent:
        """Extent of layer in data and world coordinates."""
        extent_data = self._extent_data
        data_to_world = self._data_to_world
        extent_world = get_extent_world(
            extent_data, data_to_world, self._array_like
        )
        return Extent(
            data=extent_data,
            world=extent_world,
            step=abs(data_to_world.scale),
        )

    def _clear_extent(self):
        """Clears the cached extent.

        This should be called whenever this data or transform information
        changes, and should be called before events get emitted.
        """
        if 'extent' in self.__dict__:
            del self.extent

        # TODO: emit event to indicate the extent has changed instead of using set_data.
        # self.events.extent()

        # A new extent means that we must refresh the slice, which will also clear
        # the cached extent of the LayerList.
        self.refresh()

    @property
    def _slice_indices(self):
        """(D, ) array: Slice indices in data coordinates."""
        if len(self._slice_input.not_displayed) == 0:
            # All dims are displayed dimensions
            return (slice(None),) * self.ndim
        return self._slice_input.data_indices(
            self._data_to_world.inverse,
            getattr(self, '_round_index', True),
        )

    @abstractmethod
    def _get_ndim(self):
        raise NotImplementedError()

    def _set_editable(self, editable=None):
        if editable is None:
            self.editable = True

    def _get_base_state(self):
        """Get dictionary of attributes on base layer.

        Returns
        -------
        state : dict
            Dictionary of attributes on base layer.
        """
        base_dict = {
            'name': self.name,
            'metadata': self.metadata,
            'scale': list(self.scale),
            'translate': list(self.translate),
            'rotate': [list(r) for r in self.rotate],
            'shear': list(self.shear),
            'affine': self.affine.affine_matrix,
            'opacity': self.opacity,
            'blending': self.blending,
            'visible': self.visible,
            'experimental_clipping_planes': [
                plane.dict() for plane in self.experimental_clipping_planes
            ],
        }
        return base_dict

    @abstractmethod
    def _get_state(self):
        raise NotImplementedError()

    @property
    def _type_string(self):
        return self.__class__.__name__.lower()

    def as_layer_data_tuple(self):
        state = self._get_state()
        state.pop('data', None)
        return self.data, state, self._type_string

    @property
    def thumbnail(self):
        """array: Integer array of thumbnail for the layer"""
        return self._thumbnail

    @thumbnail.setter
    def thumbnail(self, thumbnail):
        if 0 in thumbnail.shape:
            thumbnail = np.zeros(self._thumbnail_shape, dtype=np.uint8)
        if thumbnail.dtype != np.uint8:
            with warnings.catch_warnings():
                warnings.simplefilter("ignore")
                thumbnail = convert_to_uint8(thumbnail)

        padding_needed = np.subtract(self._thumbnail_shape, thumbnail.shape)
        pad_amounts = [(p // 2, (p + 1) // 2) for p in padding_needed]
        thumbnail = np.pad(thumbnail, pad_amounts, mode='constant')

        # blend thumbnail with opaque black background
        background = np.zeros(self._thumbnail_shape, dtype=np.uint8)
        background[..., 3] = 255

        f_dest = thumbnail[..., 3][..., None] / 255
        f_source = 1 - f_dest
        thumbnail = thumbnail * f_dest + background * f_source

        self._thumbnail = thumbnail.astype(np.uint8)
        self.events.thumbnail()

    @property
    def ndim(self):
        """int: Number of dimensions in the data."""
        return self._ndim

    @property
    def help(self):
        """str: displayed in status bar bottom right."""
        return self._help

    @help.setter
    def help(self, help):
        if help == self.help:
            return
        self._help = help
        self.events.help(help=help)

    @property
    def interactive(self):
        """bool: Determine if canvas pan/zoom interactivity is enabled."""
        return self._interactive

    @interactive.setter
    def interactive(self, interactive):
        if interactive == self._interactive:
            return
        self._interactive = interactive
        self.events.interactive(interactive=interactive)

    @property
    def cursor(self):
        """str: String identifying cursor displayed over canvas."""
        return self._cursor

    @cursor.setter
    def cursor(self, cursor):
        if cursor == self.cursor:
            return
        self._cursor = cursor
        self.events.cursor(cursor=cursor)

    @property
    def cursor_size(self):
        """int | None: Size of cursor if custom. None yields default size."""
        return self._cursor_size

    @cursor_size.setter
    def cursor_size(self, cursor_size):
        if cursor_size == self.cursor_size:
            return
        self._cursor_size = cursor_size
        self.events.cursor_size(cursor_size=cursor_size)

    @property
    def experimental_clipping_planes(self):
        return self._experimental_clipping_planes

    @experimental_clipping_planes.setter
    def experimental_clipping_planes(
        self,
        value: Union[
            dict,
            ClippingPlane,
            List[Union[ClippingPlane, dict]],
            ClippingPlaneList,
        ],
    ):
        self._experimental_clipping_planes.clear()
        if value is None:
            return

        if isinstance(value, (ClippingPlane, dict)):
            value = [value]
        for new_plane in value:
            plane = ClippingPlane()
            plane.update(new_plane)
            self._experimental_clipping_planes.append(plane)

    def set_view_slice(self):
        with self.dask_optimized_slicing():
            self._set_view_slice()

    @abstractmethod
    def _set_view_slice(self):
        raise NotImplementedError()

    def _slice_dims(self, point=None, ndisplay=2, order=None):
        """Slice data with values from a global dims model.

        Note this will likely be moved off the base layer soon.

        Parameters
        ----------
        point : list
            Values of data to slice at in world coordinates.
        ndisplay : int
            Number of dimensions to be displayed.
        order : list of int
            Order of dimensions, where last `ndisplay` will be
            rendered in canvas.
        """
        slice_input = self._make_slice_input(point, ndisplay, order)

        if self._slice_input == slice_input:
            return

        old_ndisplay = self._slice_input.ndisplay
        self._slice_input = slice_input

        if old_ndisplay != ndisplay:
            self.events._ndisplay()

        # Update the point values
<<<<<<< HEAD
        self._dims_point = point[offset:]
        self.refresh()
=======
        self._update_dims()
>>>>>>> aaea9f06
        self._set_editable()

    def _make_slice_input(
        self, point=None, ndisplay=2, order=None
    ) -> _SliceInput:
        if point is None:
            point = (0,) * self.ndim
        else:
            point = tuple(point)

        ndim = len(point)

        if order is None:
            order = tuple(range(ndim))

        # Correspondence between dimensions across all layers and
        # dimensions of this layer.
        point = point[-self.ndim :]
        order = tuple(
            self._world_to_layer_dims(world_dims=order, ndim_world=ndim)
        )

        return _SliceInput(
            ndisplay=ndisplay,
            point=point,
            order=order,
        )

    @abstractmethod
    def _update_thumbnail(self):
        raise NotImplementedError()

    @abstractmethod
    def _get_value(self, position):
        """Value of the data at a position in data coordinates.

        Parameters
        ----------
        position : tuple
            Position in data coordinates.

        Returns
        -------
        value : tuple
            Value of the data.
        """
        raise NotImplementedError()

    def get_value(
        self,
        position: Tuple[float],
        *,
        view_direction: Optional[np.ndarray] = None,
        dims_displayed: Optional[List[int]] = None,
        world=False,
    ):
        """Value of the data at a position.

        If the layer is not visible, return None.

        Parameters
        ----------
        position : tuple of float
            Position in either data or world coordinates.
        view_direction : Optional[np.ndarray]
            A unit vector giving the direction of the ray in nD world coordinates.
            The default value is None.
        dims_displayed : Optional[List[int]]
            A list of the dimensions currently being displayed in the viewer.
            The default value is None.
        world : bool
            If True the position is taken to be in world coordinates
            and converted into data coordinates. False by default.

        Returns
        -------
        value : tuple, None
            Value of the data. If the layer is not visible return None.
        """
        if self.visible:
            if world:
                ndim_world = len(position)

                if dims_displayed is not None:
                    # convert the dims_displayed to the layer dims.This accounts
                    # for differences in the number of dimensions in the world
                    # dims versus the layer and for transpose and rolls.
                    dims_displayed = dims_displayed_world_to_layer(
                        dims_displayed,
                        ndim_world=ndim_world,
                        ndim_layer=self.ndim,
                    )
                position = self.world_to_data(position)

            if (dims_displayed is not None) and (view_direction is not None):
                if len(dims_displayed) == 2 or self.ndim == 2:
                    value = self._get_value(position=tuple(position))

                elif len(dims_displayed) == 3:
                    view_direction = self._world_to_data_ray(
                        list(view_direction)
                    )
                    start_point, end_point = self.get_ray_intersections(
                        position=position,
                        view_direction=view_direction,
                        dims_displayed=dims_displayed,
                        world=False,
                    )
                    value = self._get_value_3d(
                        start_point=start_point,
                        end_point=end_point,
                        dims_displayed=dims_displayed,
                    )
            else:
                value = self._get_value(position)

        else:
            value = None
        # This should be removed as soon as possible, it is still
        # used in Points and Shapes.
        self._value = value
        return value

    def _get_value_3d(
        self,
        start_point: np.ndarray,
        end_point: np.ndarray,
        dims_displayed: List[int],
    ) -> Union[float, int]:
        """Get the layer data value along a ray

        Parameters
        ----------
        start_point : np.ndarray
            The start position of the ray used to interrogate the data.
        end_point : np.ndarray
            The end position of the ray used to interrogate the data.
        dims_displayed : List[int]
            The indices of the dimensions currently displayed in the Viewer.

        Returns
        -------
        value
            The data value along the supplied ray.

        """
        return None

    def projected_distance_from_mouse_drag(
        self,
        start_position: np.ndarray,
        end_position: np.ndarray,
        view_direction: np.ndarray,
        vector: np.ndarray,
        dims_displayed: Union[List, np.ndarray],
    ):
        """Calculate the length of the projection of a line between two mouse
        clicks onto a vector (or array of vectors) in data coordinates.

        Parameters
        ----------
        start_position : np.ndarray
            Starting point of the drag vector in data coordinates
        end_position : np.ndarray
            End point of the drag vector in data coordinates
        view_direction : np.ndarray
            Vector defining the plane normal of the plane onto which the drag
            vector is projected.
        vector : np.ndarray
            (3,) unit vector or (n, 3) array thereof on which to project the drag
            vector from start_event to end_event. This argument is defined in data
            coordinates.
        dims_displayed : Union[List, np.ndarray]
            (3,) list of currently displayed dimensions

        Returns
        -------
        projected_distance : (1, ) or (n, ) np.ndarray of float
        """
        start_position = self._world_to_displayed_data(
            start_position, dims_displayed
        )
        end_position = self._world_to_displayed_data(
            end_position, dims_displayed
        )
        view_direction = self._world_to_displayed_data_ray(
            view_direction, dims_displayed
        )
        return drag_data_to_projected_distance(
            start_position, end_position, view_direction, vector
        )

    @contextmanager
    def block_update_properties(self):
        previous = self._update_properties
        self._update_properties = False
        try:
            yield
        finally:
            self._update_properties = previous

    def _set_highlight(self, force=False):
        """Render layer highlights when appropriate.

        Parameters
        ----------
        force : bool
            Bool that forces a redraw to occur when `True`.
        """
        pass

    def refresh(self, event=None):
        """Refresh all layer data based on current view slice."""
        if self.visible:
            self.set_view_slice()
            self.events.set_data()  # This event should be connected to the LayerList to cause it to recalculate its extent across all layers.
            self._update_thumbnail()
            self._set_highlight(force=True)

    def world_to_data(self, position):
        """Convert from world coordinates to data coordinates.

        Parameters
        ----------
        position : tuple, list, 1D array
            Position in world coordinates. If longer then the
            number of dimensions of the layer, the later
            dimensions will be used.

        Returns
        -------
        tuple
            Position in data coordinates.
        """
        if len(position) >= self.ndim:
            coords = list(position[-self.ndim :])
        else:
            coords = [0] * (self.ndim - len(position)) + list(position)

        return tuple(self._transforms[1:].simplified.inverse(coords))

    def data_to_world(self, position):
        """Convert from data coordinates to world coordinates.

        Parameters
        ----------
        position : tuple, list, 1D array
            Position in data coordinates. If longer then the
            number of dimensions of the layer, the later
            dimensions will be used.

        Returns
        -------
        tuple
            Position in world coordinates.
        """
        if len(position) >= self.ndim:
            coords = list(position[-self.ndim :])
        else:
            coords = [0] * (self.ndim - len(position)) + list(position)

        return tuple(self._transforms[1:].simplified(coords))

    def _world_to_displayed_data(
        self, position: np.ndarray, dims_displayed: np.ndarray
    ) -> tuple:
        """Convert world to data coordinates for displayed dimensions only.

        Parameters
        ----------
        position : tuple, list, 1D array
            Position in world coordinates. If longer then the
            number of dimensions of the layer, the later
            dimensions will be used.
        dims_displayed : list, 1D array
            Indices of displayed dimensions of the data.

        Returns
        -------
        tuple
            Position in data coordinates for the displayed dimensions only
        """
        position_nd = self.world_to_data(position)
        position_ndisplay = np.asarray(position_nd)[dims_displayed]
        return tuple(position_ndisplay)

    @property
    def _data_to_world(self) -> Affine:
        """The transform from data to world coordinates.

        This affine transform is composed from the affine property and the
        other transform properties in the following order:

        affine * (rotate * shear * scale + translate)
        """
        return self._transforms[1:3].simplified

    def _world_to_data_ray(self, vector) -> tuple:
        """Convert a vector defining an orientation from world coordinates to data coordinates.
        For example, this would be used to convert the view ray.

        Parameters
        ----------
        vector : tuple, list, 1D array
            A vector in world coordinates.

        Returns
        -------
        tuple
            Vector in data coordinates.
        """
        p1 = np.asarray(self.world_to_data(vector))
        p0 = np.asarray(self.world_to_data(np.zeros_like(vector)))
        normalized_vector = (p1 - p0) / np.linalg.norm(p1 - p0)

        return tuple(normalized_vector)

    def _world_to_displayed_data_ray(
        self, vector_world, dims_displayed
    ) -> np.ndarray:
        """Convert an orientation from world to displayed data coordinates.

        For example, this would be used to convert the view ray.

        Parameters
        ----------
        vector_world : tuple, list, 1D array
            A vector in world coordinates.

        Returns
        -------
        tuple
            Vector in data coordinates.
        """
        vector_data_nd = np.asarray(self._world_to_data_ray(vector_world))
        vector_data_ndisplay = vector_data_nd[dims_displayed]
        vector_data_ndisplay /= np.linalg.norm(vector_data_ndisplay)
        return vector_data_ndisplay

    def _world_to_layer_dims(
        self, *, world_dims: List[int], ndim_world: int
    ) -> List[int]:
        """Map world dimensions to layer dimensions while maintaining order.

        This is used to map dimensions from the full world space defined by ``Dims``
        to the subspace that a layer inhabits, so that those can be used to index the
        layer's data and associated coordinates.

        For example a world ``Dims.order`` of [2, 1, 0, 3] would map to [0, 1] for a
        layer with two dimensions and [1, 0, 2] for a layer with three dimensions
        as those correspond to the relative order of the last two and three world dimensions
        respectively.

        Parameters
        ----------
        world_dims : List[int]
            The world dimensions.
        ndim_world : int
            The number of dimensions in the world coordinate system.

        Returns
        -------
        List[int]
            The corresponding layer dimensions with the same ordering as the given world dimensions.
        """
        offset = ndim_world - self.ndim
        order = np.array(world_dims)
        if offset <= 0:
            return list(range(-offset)) + list(order - offset)
        else:
            return list(order[order >= offset] - offset)

    def _display_bounding_box(self, dims_displayed: np.ndarray):
        """An axis aligned (ndisplay, 2) bounding box around the data"""
        return self._extent_data[:, dims_displayed].T

    def click_plane_from_click_data(
        self,
        click_position: np.ndarray,
        view_direction: np.ndarray,
        dims_displayed: List,
    ) -> Tuple[np.ndarray, np.ndarray]:
        """Calculate a (point, normal) plane parallel to the canvas in data
        coordinates, centered on the centre of rotation of the camera.

        Parameters
        ----------
        click_position : np.ndarray
            click position in world coordinates from mouse event.
        view_direction : np.ndarray
            view direction in world coordinates from mouse event.
        dims_displayed : List
            dimensions of the data array currently in view.

        Returns
        -------
        click_plane : Tuple[np.ndarray, np.ndarray]
            tuple of (plane_position, plane_normal) in data coordinates.
        """
        click_position = np.asarray(click_position)
        view_direction = np.asarray(view_direction)
        plane_position = self.world_to_data(click_position)[dims_displayed]
        plane_normal = self._world_to_data_ray(view_direction)[dims_displayed]
        return plane_position, plane_normal

    def get_ray_intersections(
        self,
        position: List[float],
        view_direction: np.ndarray,
        dims_displayed: List[int],
        world: bool = True,
    ) -> Union[Tuple[np.ndarray, np.ndarray], Tuple[None, None]]:
        """Get the start and end point for the ray extending
        from a point through the data bounding box.

        Parameters
        ----------
        position
            the position of the point in nD coordinates. World vs. data
            is set by the world keyword argument.
        view_direction : np.ndarray
            a unit vector giving the direction of the ray in nD coordinates.
            World vs. data is set by the world keyword argument.
        dims_displayed
            a list of the dimensions currently being displayed in the viewer.
        world : bool
            True if the provided coordinates are in world coordinates.
            Default value is True.

        Returns
        -------
        start_point : np.ndarray
            The point on the axis-aligned data bounding box that the cursor click
            intersects with. This is the point closest to the camera.
            The point is the full nD coordinates of the layer data.
            If the click does not intersect the axis-aligned data bounding box,
            None is returned.
        end_point : np.ndarray
            The point on the axis-aligned data bounding box that the cursor click
            intersects with. This is the point farthest from the camera.
            The point is the full nD coordinates of the layer data.
            If the click does not intersect the axis-aligned data bounding box,
            None is returned.
        """
        if len(dims_displayed) != 3:
            return None, None

        # create the bounding box in data coordinates
        bounding_box = self._display_bounding_box(dims_displayed)

        start_point, end_point = self._get_ray_intersections(
            position=position,
            view_direction=view_direction,
            dims_displayed=dims_displayed,
            world=world,
            bounding_box=bounding_box,
        )
        return start_point, end_point

    def _get_offset_data_position(self, position: List[float]) -> List[float]:
        """Adjust position for offset between viewer and data coordinates."""
        return position

    def _get_ray_intersections(
        self,
        position: List[float],
        view_direction: np.ndarray,
        dims_displayed: List[int],
        world: bool = True,
        bounding_box: Optional[np.ndarray] = None,
    ) -> Union[Tuple[np.ndarray, np.ndarray], Tuple[None, None]]:
        """Get the start and end point for the ray extending
        from a point through the data bounding box.

        Parameters
        ----------
        position
            the position of the point in nD coordinates. World vs. data
            is set by the world keyword argument.
        view_direction : np.ndarray
            a unit vector giving the direction of the ray in nD coordinates.
            World vs. data is set by the world keyword argument.
        dims_displayed
            a list of the dimensions currently being displayed in the viewer.
        world : bool
            True if the provided coordinates are in world coordinates.
            Default value is True.
        bounding_box : np.ndarray
            A (2, 3) bounding box around the data currently in view

        Returns
        -------
        start_point : np.ndarray
            The point on the axis-aligned data bounding box that the cursor click
            intersects with. This is the point closest to the camera.
            The point is the full nD coordinates of the layer data.
            If the click does not intersect the axis-aligned data bounding box,
            None is returned.
        end_point : np.ndarray
            The point on the axis-aligned data bounding box that the cursor click
            intersects with. This is the point farthest from the camera.
            The point is the full nD coordinates of the layer data.
            If the click does not intersect the axis-aligned data bounding box,
            None is returned."""
        # get the view direction and click position in data coords
        # for the displayed dimensions only
        if world is True:
            view_dir = self._world_to_displayed_data_ray(
                view_direction, dims_displayed
            )
            click_pos_data = self._world_to_displayed_data(
                position, dims_displayed
            )
        else:

            # adjust for any offset between viewer and data coordinates
            position = self._get_offset_data_position(position)

            view_dir = np.asarray(view_direction)[dims_displayed]
            click_pos_data = np.asarray(position)[dims_displayed]

        # Determine the front and back faces
        front_face_normal, back_face_normal = find_front_back_face(
            click_pos_data, bounding_box, view_dir
        )
        if front_face_normal is None and back_face_normal is None:
            # click does not intersect the data bounding box
            return None, None

        # Calculate ray-bounding box face intersections
        start_point_displayed_dimensions = (
            intersect_line_with_axis_aligned_bounding_box_3d(
                click_pos_data, view_dir, bounding_box, front_face_normal
            )
        )
        end_point_displayed_dimensions = (
            intersect_line_with_axis_aligned_bounding_box_3d(
                click_pos_data, view_dir, bounding_box, back_face_normal
            )
        )

        # add the coordinates for the axes not displayed
        start_point = np.asarray(position)
        start_point[dims_displayed] = start_point_displayed_dimensions
        end_point = np.asarray(position)
        end_point[dims_displayed] = end_point_displayed_dimensions

        return start_point, end_point

    def _update_draw(
        self, scale_factor, corner_pixels_displayed, shape_threshold
    ):
        """Update canvas scale and corner values on draw.

        For layer multiscale determining if a new resolution level or tile is
        required.

        Parameters
        ----------
        scale_factor : float
            Scale factor going from canvas to world coordinates.
        corner_pixels_displayed : array, shape (2, 2)
            Coordinates of the top-left and bottom-right canvas pixels in
            world coordinates.
        shape_threshold : tuple
            Requested shape of field of view in data coordinates.
        """
        self.scale_factor = scale_factor

        displayed_axes = self._slice_input.displayed

        # we need to compute all four corners to compute a complete,
        # data-aligned bounding box, because top-left/bottom-right may not
        # remain top-left and bottom-right after transformations.
        all_corners = list(itertools.product(*corner_pixels_displayed.T))
        # Note that we ignore the first transform which is tile2data
        data_corners = (
            self._transforms[1:]
            .simplified.set_slice(displayed_axes)
            .inverse(all_corners)
        )

        # find the maximal data-axis-aligned bounding box containing all four
        # canvas corners and round them to ints
        data_bbox = np.stack(
            [np.min(data_corners, axis=0), np.max(data_corners, axis=0)]
        )
        data_bbox_int = np.stack(
            [np.floor(data_bbox[0]), np.ceil(data_bbox[1])]
        ).astype(int)

        if self._slice_input.ndisplay == 2 and self.multiscale:
            level, scaled_corners = compute_multiscale_level_and_corners(
                data_bbox_int,
                shape_threshold,
                self.downsample_factors[:, displayed_axes],
            )
            corners = np.zeros((2, self.ndim), dtype=int)
            # The corner_pixels attribute stores corners in the data
            # space of the selected level. Using the level's data
            # shape only works for images, but that's the only case we
            # handle now and downsample_factors is also only on image layers.
            max_coords = np.take(self.data[level].shape, displayed_axes)
            corners[:, displayed_axes] = np.clip(scaled_corners, 0, max_coords)
            display_shape = tuple(
                corners[1, displayed_axes] - corners[0, displayed_axes]
            )
            if any(s == 0 for s in display_shape):
                return
            if self.data_level != level or not np.all(
                self.corner_pixels == corners
            ):
                self._data_level = level
                self.corner_pixels = corners
                self.refresh()

        else:
            # The stored corner_pixels attribute must contain valid indices.
            displayed_extent = self.extent.data[:, displayed_axes]
            data_bbox_clipped = np.clip(
                data_bbox_int, displayed_extent[0], displayed_extent[1]
            )
            corners = np.zeros((2, self.ndim), dtype=int)
            corners[:, displayed_axes] = data_bbox_clipped
            self.corner_pixels = corners

    def _get_source_info(self):
        components = {}
        if self.source.reader_plugin:
            components['layer_base'] = os.path.basename(self.source.path or '')
            components['source_type'] = 'plugin'
            try:
                components['plugin'] = pm.get_manifest(
                    self.source.reader_plugin
                ).display_name
            except KeyError:
                components['plugin'] = self.source.reader_plugin
            return components

        elif self.source.sample:
            components['layer_base'] = self.name
            components['source_type'] = 'sample'
            try:
                components['plugin'] = pm.get_manifest(
                    self.source.sample[0]
                ).display_name
            except KeyError:
                components['plugin'] = self.source.sample[0]
            return components

        elif self.source.widget:
            components['layer_base'] = self.name
            components['source_type'] = 'widget'
            components['plugin'] = self.source.widget._function.__name__
            return components

        else:
            components['layer_base'] = self.name
            components['source_type'] = ''
            components['plugin'] = ''
            return components

    def get_source_str(self):

        source_info = self._get_source_info()

        return (
            source_info['layer_base']
            + ', '
            + source_info['source_type']
            + ' : '
            + source_info['plugin']
        )

    def get_status(
        self,
        position: Optional[Tuple[float, ...]] = None,
        *,
        view_direction: Optional[np.ndarray] = None,
        dims_displayed: Optional[List[int]] = None,
        world=False,
    ):
        """
        Status message information of the data at a coordinate position.

        Parameters
        ----------
        position : tuple of float
            Position in either data or world coordinates.
        view_direction : Optional[np.ndarray]
            A unit vector giving the direction of the ray in nD world coordinates.
            The default value is None.
        dims_displayed : Optional[List[int]]
            A list of the dimensions currently being displayed in the viewer.
            The default value is None.
        world : bool
            If True the position is taken to be in world coordinates
            and converted into data coordinates. False by default.

        Returns
        -------
        source_info : dict
            Dictionary containing a information that can be used as a status update.
        """
        if position is not None:
            value = self.get_value(
                position,
                view_direction=view_direction,
                dims_displayed=dims_displayed,
                world=world,
            )
        else:
            value = None

        source_info = self._get_source_info()
        source_info['coordinates'] = generate_layer_coords_status(
            position[-self.ndim :], value
        )
        return source_info

    def _get_tooltip_text(
        self,
        position,
        *,
        view_direction: Optional[np.ndarray] = None,
        dims_displayed: Optional[List[int]] = None,
        world: bool = False,
    ):
        """
        tooltip message of the data at a coordinate position.

        Parameters
        ----------
        position : tuple
            Position in either data or world coordinates.
        view_direction : Optional[np.ndarray]
            A unit vector giving the direction of the ray in nD world coordinates.
            The default value is None.
        dims_displayed : Optional[List[int]]
            A list of the dimensions currently being displayed in the viewer.
            The default value is None.
        world : bool
            If True the position is taken to be in world coordinates
            and converted into data coordinates. False by default.

        Returns
        -------
        msg : string
            String containing a message that can be used as a tooltip.
        """
        return ""

    def save(self, path: str, plugin: Optional[str] = None) -> List[str]:
        """Save this layer to ``path`` with default (or specified) plugin.

        Parameters
        ----------
        path : str
            A filepath, directory, or URL to open.  Extensions may be used to
            specify output format (provided a plugin is available for the
            requested format).
        plugin : str, optional
            Name of the plugin to use for saving. If ``None`` then all plugins
            corresponding to appropriate hook specification will be looped
            through to find the first one that can save the data.

        Returns
        -------
        list of str
            File paths of any files that were written.
        """
        from napari.plugins.io import save_layers

        return save_layers(path, [self], plugin=plugin)

    def _on_selection(self, selected: bool):
        # This method is a temporary workaround to the fact that the Points
        # layer needs to know when its selection state changes so that it can
        # update the highlight state.  This, along with the events.select and
        # events.deselect emitters, (and the LayerList._on_selection_event
        # method) can be removed once highlighting logic has been removed from
        # the layer model.
        if selected:
            self.events.select()
        else:
            self.events.deselect()

    @classmethod
    def create(
        cls, data, meta: dict = None, layer_type: Optional[str] = None
    ) -> Layer:
        """Create layer from `data` of type `layer_type`.

        Primarily intended for usage by reader plugin hooks and creating a
        layer from an unwrapped layer data tuple.

        Parameters
        ----------
        data : Any
            Data in a format that is valid for the corresponding `layer_type`.
        meta : dict, optional
            Dict of keyword arguments that will be passed to the corresponding
            layer constructor.  If any keys in `meta` are not valid for the
            corresponding layer type, an exception will be raised.
        layer_type : str
            Type of layer to add. Must be the (case insensitive) name of a
            Layer subclass.  If not provided, the layer is assumed to
            be "image", unless data.dtype is one of (np.int32, np.uint32,
            np.int64, np.uint64), in which case it is assumed to be "labels".

        Raises
        ------
        ValueError
            If ``layer_type`` is not one of the recognized layer types.
        TypeError
            If any keyword arguments in ``meta`` are unexpected for the
            corresponding `add_*` method for this layer_type.

        Examples
        --------
        A typical use case might be to upack a tuple of layer data with a
        specified layer_type.

        >>> data = (
        ...     np.random.random((10, 2)) * 20,
        ...     {'face_color': 'blue'},
        ...     'points',
        ... )
        >>> Layer.create(*data)

        """
        from napari import layers
        from napari.layers.image._image_utils import guess_labels

        layer_type = (layer_type or '').lower()

        # assumes that big integer type arrays are likely labels.
        if not layer_type:
            layer_type = guess_labels(data)

        if layer_type not in layers.NAMES:
            raise ValueError(
                trans._(
                    "Unrecognized layer_type: '{layer_type}'. Must be one of: {layer_names}.",
                    deferred=True,
                    layer_type=layer_type,
                    layer_names=layers.NAMES,
                )
            )

        Cls = getattr(layers, layer_type.title())

        try:
            return Cls(data, **(meta or {}))
        except Exception as exc:
            if 'unexpected keyword argument' not in str(exc):
                raise exc

            bad_key = str(exc).split('keyword argument ')[-1]
            raise TypeError(
                trans._(
                    "_add_layer_from_data received an unexpected keyword argument ({bad_key}) for layer type {layer_type}",
                    deferred=True,
                    bad_key=bad_key,
                    layer_type=layer_type,
                )
            ) from exc


mgui.register_type(type_=List[Layer], return_callback=add_layers_to_viewer)<|MERGE_RESOLUTION|>--- conflicted
+++ resolved
@@ -934,13 +934,7 @@
         if old_ndisplay != ndisplay:
             self.events._ndisplay()
 
-        # Update the point values
-<<<<<<< HEAD
-        self._dims_point = point[offset:]
         self.refresh()
-=======
-        self._update_dims()
->>>>>>> aaea9f06
         self._set_editable()
 
     def _make_slice_input(
