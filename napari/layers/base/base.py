--- conflicted
+++ resolved
@@ -1026,7 +1026,7 @@
     def _get_ndim(self) -> int:
         raise NotImplementedError
 
-    def _get_base_state(self) -> dict[str, Any]:
+    def _get_base_state(self) -> _DeprecatingDict:
         """Get dictionary of attributes on base layer.
 
         This is useful for serialization and deserialization of the layer.
@@ -1034,32 +1034,29 @@
 
         Returns
         -------
-<<<<<<< HEAD
-        DeprecatingDict
-=======
         dict of str to Any
->>>>>>> 46298e3b
             Dictionary of attributes on base layer.
         """
-        base_dict = {
-            'affine': self.affine.affine_matrix,
-            'axis_labels': self.axis_labels,
-            'blending': self.blending,
-            'experimental_clipping_planes': [
-                plane.dict() for plane in self.experimental_clipping_planes
-            ],
-            'metadata': self.metadata,
-            'name': self.name,
-            'opacity': self.opacity,
-            'projection_mode': self.projection_mode,
-            'rotate': [list(r) for r in self.rotate],
-            'scale': list(self.scale),
-            'shear': list(self.shear),
-            'translate': list(self.translate),
-            'units': self.units,
-            'visible': self.visible,
-        }
-        return base_dict
+        return _DeprecatingDict(
+            {
+                'affine': self.affine.affine_matrix,
+                'axis_labels': self.axis_labels,
+                'blending': self.blending,
+                'experimental_clipping_planes': [
+                    plane.dict() for plane in self.experimental_clipping_planes
+                ],
+                'metadata': self.metadata,
+                'name': self.name,
+                'opacity': self.opacity,
+                'projection_mode': self.projection_mode,
+                'rotate': [list(r) for r in self.rotate],
+                'scale': list(self.scale),
+                'shear': list(self.shear),
+                'translate': list(self.translate),
+                'units': self.units,
+                'visible': self.visible,
+            }
+        )
 
     @abstractmethod
     def _get_state(self) -> dict[str, Any]:
@@ -1073,7 +1070,6 @@
         state = self._get_state()
         state.pop('data', None)
         if hasattr(self.__init__, '_rename_argument'):
-            state = _DeprecatingDict(state)
             for element in self.__init__._rename_argument:
                 state.set_deprecated_from_rename(**element._asdict())
         return self.data, state, self._type_string
