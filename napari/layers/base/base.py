--- conflicted
+++ resolved
@@ -7,11 +7,8 @@
 import numpy as np
 
 from ...components import Dims
-<<<<<<< HEAD
 from ...types import CursorPosition, FullLayerData
-=======
 from ...utils.dask_utils import configure_dask
->>>>>>> 95663753
 from ...utils.event import EmitterGroup, Event
 from ...utils.key_bindings import KeymapProvider
 from ...utils.misc import ROOT_DIR
