"""Layers are the viewable objects that can be added to a viewer.

Custom layers must inherit from Layer and pass along the
`visual node <http://vispy.org/scene.html#module-vispy.scene.visuals>`_
to the super constructor.
"""


from ._base_layer import Layer
from ._image_layer import Image
from ._markers_layer import Markers
<<<<<<< HEAD
from ._vectors_layer import Vectors
=======
from ._shapes_layer import Shapes
>>>>>>> da7c35ff
from ._labels_layer import Labels
from ._register import add_to_viewer<|MERGE_RESOLUTION|>--- conflicted
+++ resolved
@@ -9,10 +9,7 @@
 from ._base_layer import Layer
 from ._image_layer import Image
 from ._markers_layer import Markers
-<<<<<<< HEAD
 from ._vectors_layer import Vectors
-=======
 from ._shapes_layer import Shapes
->>>>>>> da7c35ff
 from ._labels_layer import Labels
 from ._register import add_to_viewer