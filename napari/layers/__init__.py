--- conflicted
+++ resolved
@@ -9,9 +9,6 @@
 from ._base_layer import Layer
 from ._image_layer import Image
 from ._markers_layer import Markers
-<<<<<<< HEAD
 from ._vectors_layer import Vectors
-=======
 from ._labels_layer import Labels
->>>>>>> b4516426
 from ._register import add_to_viewer