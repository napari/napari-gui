"""Layers are the viewable objects that can be added to a viewer.

Custom layers must inherit from Layer and pass along the
`visual node <http://vispy.org/scene.html#module-vispy.scene.visuals>`_
to the super constructor.
"""
import inspect as _inspect
from importlib import import_module as _imp

from ..utils.misc import all_subclasses as _all_subcls
from .base import Layer
from .image import Image
from .labels import Labels
from .points import Points
from .shapes import Shapes
from .surface import Surface
from .tracks import Tracks
from .vectors import Vectors

# isabstact check is to exclude _ImageBase class
NAMES = {
    subclass.__name__.lower()
    for subclass in _all_subcls(Layer)
    if not _inspect.isabstract(subclass)
}
<<<<<<< HEAD
del all_subclasses

__all__ = [
    'Image',
    'Labels',
    'Layer',
=======

__all__ = [
    'Layer',
    'Image',
    'Labels',
>>>>>>> 0f1b6809
    'Points',
    'Shapes',
    'Surface',
    'Tracks',
    'Vectors',
    'NAMES',
]<|MERGE_RESOLUTION|>--- conflicted
+++ resolved
@@ -23,20 +23,11 @@
     for subclass in _all_subcls(Layer)
     if not _inspect.isabstract(subclass)
 }
-<<<<<<< HEAD
-del all_subclasses
 
 __all__ = [
     'Image',
     'Labels',
     'Layer',
-=======
-
-__all__ = [
-    'Layer',
-    'Image',
-    'Labels',
->>>>>>> 0f1b6809
     'Points',
     'Shapes',
     'Surface',
