import numpy as np
import pytest
import zarr

from napari.components.layerlist import LayerList
from napari.layers import Image, Labels, Points, Shapes
from napari.layers._layer_actions import (
    _convert,
    _convert_dtype,
    _duplicate_layer,
    _hide_selected,
    _hide_unselected,
    _link_selected_layers,
    _project,
    _show_selected,
    _show_unselected,
    _toggle_visibility,
)


def test_toggle_visibility():
    """Test toggling visibility of a layer."""
    layer_list = LayerList()
    layer_list.append(Points([[0, 0]]))
    layer_list[0].visible = False

    layer_list.selection.active = layer_list[0]
    _toggle_visibility(layer_list)

    assert layer_list[0].visible is True


def test_toggle_visibility_with_linked_layers():
    """Test toggling visibility of a layer."""
    layer_list = LayerList()
    layer_list.append(Points([[0, 0]]))
    layer_list.append(Points([[0, 0]]))
    layer_list.append(Points([[0, 0]]))
    layer_list.append(Points([[0, 0]]))

    layer_list.selection.active = layer_list[0]
    layer_list.selection.add(layer_list[1])
    layer_list.selection.add(layer_list[2])

    _link_selected_layers(layer_list)

    layer_list[3].visible = False

    layer_list.selection.remove(layer_list[0])
    layer_list.selection.add(layer_list[3])

    _toggle_visibility(layer_list)

    assert layer_list[0].visible is False
    assert layer_list[1].visible is False
    assert layer_list[2].visible is False
    assert layer_list[3].visible is True


@pytest.mark.parametrize('layer_type', [Points, Shapes])
def test_duplicate_layers(layer_type):
    def _dummy():
        pass

    layer_list = LayerList()
    layer_list.append(layer_type([], name="test"))
    layer_list.selection.active = layer_list[0]
    layer_list[0].events.data.connect(_dummy)
    assert len(layer_list[0].events.data.callbacks) == 2
    assert len(layer_list) == 1
    _duplicate_layer(layer_list)
    assert len(layer_list) == 2
    assert layer_list[0].name == "test"
    assert layer_list[1].name == "test copy"
    assert layer_list[1].events.source is layer_list[1]
    assert (
        len(layer_list[1].events.data.callbacks) == 1
    )  # `events` Event Emitter
    assert layer_list[1].source.parent() is layer_list[0]


def test_hide_unselected_layers():
    layer_list = make_three_layer_layerlist()
    layer_list[0].visible = True
    layer_list[1].visible = True
    layer_list[2].visible = True

    layer_list.selection.active = layer_list[1]

    assert layer_list[0].visible is True
    assert layer_list[1].visible is True
    assert layer_list[2].visible is True

    _hide_unselected(layer_list)

    assert layer_list[0].visible is False
    assert layer_list[1].visible is True
    assert layer_list[2].visible is False


def test_show_unselected_layers():
    layer_list = make_three_layer_layerlist()
    layer_list[0].visible = False
    layer_list[1].visible = True
    layer_list[2].visible = True

    layer_list.selection.active = layer_list[1]

    assert layer_list[0].visible is False
    assert layer_list[1].visible is True
    assert layer_list[2].visible is True

    _show_unselected(layer_list)

    assert layer_list[0].visible is True
    assert layer_list[1].visible is True
    assert layer_list[2].visible is True


def test_hide_selected_layers():
    layer_list = make_three_layer_layerlist()
    layer_list[0].visible = False
    layer_list[1].visible = True
    layer_list[2].visible = True

    layer_list.selection.active = layer_list[0]
    layer_list.selection.add(layer_list[1])

    assert layer_list[0].visible is False
    assert layer_list[1].visible is True
    assert layer_list[2].visible is True

    _hide_selected(layer_list)

    assert layer_list[0].visible is False
    assert layer_list[1].visible is False
    assert layer_list[2].visible is True


def test_show_selected_layers():
    layer_list = make_three_layer_layerlist()
    layer_list[0].visible = False
    layer_list[1].visible = True
    layer_list[2].visible = True

    layer_list.selection.active = layer_list[0]
    layer_list.selection.add(layer_list[1])

    assert layer_list[0].visible is False
    assert layer_list[1].visible is True
    assert layer_list[2].visible is True

    _show_selected(layer_list)

    assert layer_list[0].visible is True
    assert layer_list[1].visible is True
    assert layer_list[2].visible is True


@pytest.mark.parametrize(
    'mode', ['max', 'min', 'std', 'sum', 'mean', 'median']
)
def test_projections(mode):
    ll = LayerList()
    ll.append(Image(np.random.rand(8, 8, 8)))
    assert len(ll) == 1
    assert ll[-1].data.ndim == 3
    _project(ll, mode=mode)
    assert len(ll) == 2
    # because keepdims = False
    assert ll[-1].data.shape == (8, 8)


@pytest.mark.parametrize(
    'mode',
    ['int8', 'int16', 'int32', 'int64', 'uint8', 'uint16', 'uint32', 'uint64'],
)
def test_convert_dtype(mode):
    ll = LayerList()
    data = np.zeros((10, 10), dtype=np.int16)
    ll.append(Labels(data))
    assert ll[-1].data.dtype == np.int16

    data[5, 5] = 1000
    assert data[5, 5] == 1000
    if mode == 'int8' or mode == 'uint8':
        # label value 1000 is outside of the target data type range.
        with pytest.raises(AssertionError):
            _convert_dtype(ll, mode=mode)
        assert ll[-1].data.dtype == np.int16
    else:
        _convert_dtype(ll, mode=mode)
        assert ll[-1].data.dtype == np.dtype(mode)

    assert ll[-1].data[5, 5] == 1000
    assert ll[-1].data.flatten().sum() == 1000


@pytest.mark.parametrize(
    'layer, type_',
    [
        (Image(np.random.rand(10, 10)), 'labels'),
        (Image(np.array([[1, 2], [3, 4]], dtype=(int))), 'labels'),
        (
            Image(zarr.array([[1, 2], [3, 4]], dtype=(int), chunks=(1, 2))),
            'labels',
        ),
        (Labels(np.ones((10, 10), dtype=int)), 'image'),
        (Shapes([np.array([[0, 0], [0, 10], [10, 0], [10, 10]])]), 'labels'),
    ],
)
def test_convert_layer(layer, type_):
    ll = LayerList()
    layer.scale *= 1.5
    original_scale = layer.scale.copy()
    ll.append(layer)
    assert ll[0]._type_string != type_
    _convert(ll, type_)
    assert ll[0]._type_string == type_
    assert np.array_equal(ll[0].scale, original_scale)
<<<<<<< HEAD
    if (
        type_ == "labels"
        and isinstance(input, Image)
        and np.issubdtype(input.data.dtype, np.integer)
    ):
        assert (
            input.data is ll[0].data
        )  # check array data not copied unnecessarily
=======


def make_three_layer_layerlist():
    layer_list = LayerList()
    layer_list.append(Points([[0, 0]], name="test"))
    layer_list.append(Image(np.random.rand(8, 8, 8)))
    layer_list.append(Image(np.random.rand(8, 8, 8)))

    return layer_list
>>>>>>> 5ddd515c
<|MERGE_RESOLUTION|>--- conflicted
+++ resolved
@@ -218,7 +218,7 @@
     _convert(ll, type_)
     assert ll[0]._type_string == type_
     assert np.array_equal(ll[0].scale, original_scale)
-<<<<<<< HEAD
+
     if (
         type_ == "labels"
         and isinstance(input, Image)
@@ -227,7 +227,6 @@
         assert (
             input.data is ll[0].data
         )  # check array data not copied unnecessarily
-=======
 
 
 def make_three_layer_layerlist():
@@ -237,4 +236,3 @@
     layer_list.append(Image(np.random.rand(8, 8, 8)))
 
     return layer_list
->>>>>>> 5ddd515c
