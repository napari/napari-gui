import numpy as np
import pytest

from napari.components.layerlist import LayerList
<<<<<<< HEAD
from napari.layers import Image, Labels, Shapes
from napari.layers._layer_actions import _convert, _convert_dtype, _project
=======
from napari.layers import Image, Labels, Points, Shapes
from napari.layers._layer_actions import (
    _LAYER_ACTIONS,
    ContextAction,
    SubMenu,
    _convert,
    _convert_dtype,
    _duplicate_layer,
    _project,
)
from napari.utils.context._expressions import Expr
from napari.utils.context._layerlist_context import LayerListContextKeys


class assert_expression_variables(ast.NodeVisitor):
    def __init__(self, expression, names) -> None:
        self._variables: list[str] = []
        self.visit(ast.parse(expression))
        for i in self._variables:
            assert i in names

    def visit_Name(self, node):
        self._variables.append(node.id)


def test_layer_actions():
    """Test that all variables used in layer actions expressions are
    keys in CONTEXT_KEYS.
    """
    names = set(LayerListContextKeys.__members__)
    valid_keys = set.union(
        set(ContextAction.__annotations__), set(SubMenu.__annotations__)
    )
    for action_dict in _LAYER_ACTIONS:
        for action in action_dict.values():
            assert set(action).issubset(valid_keys)
            expr = action.get('enable_when')
            if not expr:
                continue
            assert isinstance(expr, (bool, Expr))
            if isinstance(expr, Expr):
                assert_expression_variables(expr, names)
            expr = action.get('show_when', None)
            if isinstance(expr, Expr):
                assert_expression_variables(expr, names)
>>>>>>> f859fe6b


def test_duplicate_layers():
    def _dummy():
        pass

    layer_list = LayerList()
    layer_list.append(Points([[0, 0]], name="test"))
    layer_list.selection.active = layer_list[0]
    layer_list[0].events.data.connect(_dummy)
    assert len(layer_list[0].events.data.callbacks) == 2
    assert len(layer_list) == 1
    _duplicate_layer(layer_list)
    assert len(layer_list) == 2
    assert layer_list[0].name == "test"
    assert layer_list[1].name == "test copy"
    assert layer_list[1].events.source is layer_list[1]
    assert (
        len(layer_list[1].events.data.callbacks) == 1
    )  # `events` Event Emitter


@pytest.mark.parametrize(
    'mode', ['max', 'min', 'std', 'sum', 'mean', 'median']
)
def test_projections(mode):
    ll = LayerList()
    ll.append(Image(np.random.rand(8, 8, 8)))
    assert len(ll) == 1
    assert ll[-1].data.ndim == 3
    _project(ll, mode=mode)
    assert len(ll) == 2
    # because keepdims = False
    assert ll[-1].data.shape == (8, 8)


@pytest.mark.parametrize(
    'mode',
    ['int8', 'int16', 'int32', 'int64', 'uint8', 'uint16', 'uint32', 'uint64'],
)
def test_convert_dtype(mode):
    ll = LayerList()
    data = np.zeros((10, 10), dtype=np.int16)
    ll.append(Labels(data))
    assert ll[-1].data.dtype == np.int16

    data[5, 5] = 1000
    assert data[5, 5] == 1000
    if mode == 'int8' or mode == 'uint8':
        # label value 1000 is outside of the target data type range.
        with pytest.raises(AssertionError):
            _convert_dtype(ll, mode=mode)
        assert ll[-1].data.dtype == np.int16
    else:
        _convert_dtype(ll, mode=mode)
        assert ll[-1].data.dtype == np.dtype(mode)

    assert ll[-1].data[5, 5] == 1000
    assert ll[-1].data.flatten().sum() == 1000


@pytest.mark.parametrize(
    'input, type_',
    [
        (Image(np.random.rand(10, 10)), 'labels'),
        (Labels(np.ones((10, 10), dtype=int)), 'image'),
        (Shapes([np.array([[0, 0], [0, 10], [10, 0], [10, 10]])]), 'labels'),
    ],
)
def test_convert_layer(input, type_):
    ll = LayerList()
    input.scale *= 1.5
    original_scale = input.scale.copy()
    ll.append(input)
    assert ll[0]._type_string != type_
    _convert(ll, type_)
    assert ll[0]._type_string == type_
    assert np.array_equal(ll[0].scale, original_scale)<|MERGE_RESOLUTION|>--- conflicted
+++ resolved
@@ -2,56 +2,13 @@
 import pytest
 
 from napari.components.layerlist import LayerList
-<<<<<<< HEAD
-from napari.layers import Image, Labels, Shapes
-from napari.layers._layer_actions import _convert, _convert_dtype, _project
-=======
 from napari.layers import Image, Labels, Points, Shapes
 from napari.layers._layer_actions import (
-    _LAYER_ACTIONS,
-    ContextAction,
-    SubMenu,
     _convert,
     _convert_dtype,
     _duplicate_layer,
     _project,
 )
-from napari.utils.context._expressions import Expr
-from napari.utils.context._layerlist_context import LayerListContextKeys
-
-
-class assert_expression_variables(ast.NodeVisitor):
-    def __init__(self, expression, names) -> None:
-        self._variables: list[str] = []
-        self.visit(ast.parse(expression))
-        for i in self._variables:
-            assert i in names
-
-    def visit_Name(self, node):
-        self._variables.append(node.id)
-
-
-def test_layer_actions():
-    """Test that all variables used in layer actions expressions are
-    keys in CONTEXT_KEYS.
-    """
-    names = set(LayerListContextKeys.__members__)
-    valid_keys = set.union(
-        set(ContextAction.__annotations__), set(SubMenu.__annotations__)
-    )
-    for action_dict in _LAYER_ACTIONS:
-        for action in action_dict.values():
-            assert set(action).issubset(valid_keys)
-            expr = action.get('enable_when')
-            if not expr:
-                continue
-            assert isinstance(expr, (bool, Expr))
-            if isinstance(expr, Expr):
-                assert_expression_variables(expr, names)
-            expr = action.get('show_when', None)
-            if isinstance(expr, Expr):
-                assert_expression_variables(expr, names)
->>>>>>> f859fe6b
 
 
 def test_duplicate_layers():
