import inspect

import numpy as np
import pytest

<<<<<<< HEAD
from napari._tests.utils import are_objects_equal, layer_test_data
from napari.layers.utils._state_dict import LayerStateDict
=======
from napari._tests.utils import (
    are_objects_equal,
    count_warning_events,
    layer_test_data,
)
>>>>>>> 4efaddfb


@pytest.mark.parametrize(('Layer', 'data', 'ndim'), layer_test_data)
def test_attrs_arrays(Layer, data, ndim):
    """Test layer attributes and arrays."""
    np.random.seed(0)
    layer = Layer(data)
    # Check layer has been correctly created
    assert layer.ndim == ndim

    properties: LayerStateDict = layer._get_state()

    # Check every property is in call signature
    signature = inspect.signature(Layer)

    # Check every property is also a parameter.
    for prop in properties:
        assert prop in signature.parameters

    # TODO: actually, maybe we do want to verify deprecated state/parameters are consistent?
    # Remove deprecated properties for testing purposes because
    # that's not the main goal here.
    for deprecated in properties.deprecations:
        del properties[deprecated]
    signature = signature.replace(
        parameters=tuple(
            param
            for param in signature.parameters.values()
            if param.name not in properties.deprecations
        )
    )

    # Check number of properties is same as number in signature
    # excluding `cache` which is not yet in `_get_state`
    assert len(properties) == len(signature.parameters) - 1

    # Check new layer can be created
    new_layer = Layer(**properties)

    # Check that new layer matches old on all properties:
    for prop in properties:
        assert are_objects_equal(
            getattr(layer, prop), getattr(new_layer, prop)
        )


@pytest.mark.parametrize(('Layer', 'data', 'ndim'), layer_test_data)
def test_no_callbacks(Layer, data, ndim):
    """Test no internal callbacks for layer emitters."""
    layer = Layer(data)
    # Check layer has been correctly created
    assert layer.ndim == ndim

    # Check that no internal callbacks have been registered
    assert len(layer.events.callbacks) == 0
    for em in layer.events.emitters.values():
        assert len(em.callbacks) == count_warning_events(em.callbacks)<|MERGE_RESOLUTION|>--- conflicted
+++ resolved
@@ -3,16 +3,11 @@
 import numpy as np
 import pytest
 
-<<<<<<< HEAD
-from napari._tests.utils import are_objects_equal, layer_test_data
-from napari.layers.utils._state_dict import LayerStateDict
-=======
 from napari._tests.utils import (
     are_objects_equal,
     count_warning_events,
     layer_test_data,
 )
->>>>>>> 4efaddfb
 
 
 @pytest.mark.parametrize(('Layer', 'data', 'ndim'), layer_test_data)
@@ -23,7 +18,7 @@
     # Check layer has been correctly created
     assert layer.ndim == ndim
 
-    properties: LayerStateDict = layer._get_state()
+    properties = layer._get_state()
 
     # Check every property is in call signature
     signature = inspect.signature(Layer)
@@ -31,19 +26,6 @@
     # Check every property is also a parameter.
     for prop in properties:
         assert prop in signature.parameters
-
-    # TODO: actually, maybe we do want to verify deprecated state/parameters are consistent?
-    # Remove deprecated properties for testing purposes because
-    # that's not the main goal here.
-    for deprecated in properties.deprecations:
-        del properties[deprecated]
-    signature = signature.replace(
-        parameters=tuple(
-            param
-            for param in signature.parameters.values()
-            if param.name not in properties.deprecations
-        )
-    )
 
     # Check number of properties is same as number in signature
     # excluding `cache` which is not yet in `_get_state`
