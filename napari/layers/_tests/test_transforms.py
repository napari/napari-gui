import numpy.testing as npt
from napari.layers.transforms import ScaleTranslate


def test_scale_translate():
    coord = [10, 13]
    transform = ScaleTranslate(scale=[2, 3], translate=[8, -5], name='st')
    new_coord = transform(coord)
    target_coord = [2 * 10 + 8, 3 * 13 - 5]
    assert transform.name == 'st'
    npt.assert_allclose(new_coord, target_coord)


def test_scale_translate_inverse():
    coord = [10, 13]
    transform = ScaleTranslate(scale=[2, 3], translate=[8, -5])
    new_coord = transform(coord)
    target_coord = [2 * 10 + 8, 3 * 13 - 5]
    npt.assert_allclose(new_coord, target_coord)

    inverted_new_coord = transform.inverse(new_coord)
    npt.assert_allclose(inverted_new_coord, coord)


def test_scale_translate_compose():
    coord = [10, 13]
    transform_a = ScaleTranslate(scale=[2, 3], translate=[8, -5])
    transform_b = ScaleTranslate(scale=[0.3, 1.4], translate=[-2.2, 3])
    transform_c = transform_b.compose(transform_a)

    new_coord_1 = transform_c(coord)
    new_coord_2 = transform_b(transform_a(coord))
    npt.assert_allclose(new_coord_1, new_coord_2)


def test_scale_translate_slice():
    transform_a = ScaleTranslate(scale=[2, 3], translate=[8, -5])
    transform_b = ScaleTranslate(
        scale=[2, 1, 3], translate=[8, 3, -5], name='st'
    )
    npt.assert_allclose(transform_b.set_slice([0, 2]).scale, transform_a.scale)
    npt.assert_allclose(
        transform_b.set_slice([0, 2]).translate, transform_a.translate
    )
    assert transform_b.set_slice([0, 2]).name == 'st'


<<<<<<< HEAD
def test_scale_translate_pad():
=======
def test_scale_translate_expand_dims():
>>>>>>> ff78f3b0
    transform_a = ScaleTranslate(scale=[2, 3], translate=[8, -5], name='st')
    transform_b = ScaleTranslate(scale=[2, 1, 3], translate=[8, 0, -5])
    npt.assert_allclose(transform_a.expand_dims([1]).scale, transform_b.scale)
    npt.assert_allclose(
        transform_a.expand_dims([1]).translate, transform_b.translate
    )
<<<<<<< HEAD
    assert transform_a.set_pad([1]).name == 'st'
=======
    assert transform_a.expand_dims([1]).name == 'st'
>>>>>>> ff78f3b0


def test_scale_translate_identity_default():
    coord = [10, 13]
    transform = ScaleTranslate()
    new_coord = transform(coord)
    npt.assert_allclose(new_coord, coord)<|MERGE_RESOLUTION|>--- conflicted
+++ resolved
@@ -45,22 +45,14 @@
     assert transform_b.set_slice([0, 2]).name == 'st'
 
 
-<<<<<<< HEAD
-def test_scale_translate_pad():
-=======
 def test_scale_translate_expand_dims():
->>>>>>> ff78f3b0
     transform_a = ScaleTranslate(scale=[2, 3], translate=[8, -5], name='st')
     transform_b = ScaleTranslate(scale=[2, 1, 3], translate=[8, 0, -5])
     npt.assert_allclose(transform_a.expand_dims([1]).scale, transform_b.scale)
     npt.assert_allclose(
         transform_a.expand_dims([1]).translate, transform_b.translate
     )
-<<<<<<< HEAD
-    assert transform_a.set_pad([1]).name == 'st'
-=======
     assert transform_a.expand_dims([1]).name == 'st'
->>>>>>> ff78f3b0
 
 
 def test_scale_translate_identity_default():
