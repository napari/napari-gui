# from napari.layers.base.base import Layer
# from napari.utils.events import Event
# from napari.utils.colormaps import AVAILABLE_COLORMAPS

from typing import Any, Optional, Union
from warnings import warn

import numpy as np
import pandas as pd

from napari.layers.base import Layer
from napari.layers.tracks._track_utils import TrackManager
from napari.utils.colormaps import AVAILABLE_COLORMAPS, Colormap
from napari.utils.events import Event
from napari.utils.translations import trans


class Tracks(Layer):
    """Tracks layer.

    Parameters
    ----------
    data : array (N, D+1)
        Coordinates for N points in D+1 dimensions. ID,T,(Z),Y,X. The first
        axis is the integer ID of the track. D is either 3 or 4 for planar
        or volumetric timeseries respectively.
    affine : n-D array or napari.utils.transforms.Affine
        (N+1, N+1) affine transformation matrix in homogeneous coordinates.
        The first (N, N) entries correspond to a linear transform and
        the final column is a length N translation vector and a 1 or a napari
        `Affine` transform object. Applied as an extra transform on top of the
        provided scale, rotate, and shear values.
    axis_labels : tuple of str, optional
        Dimension names of the layer data.
        If not provided, axis_labels will be set to (..., 'axis -2', 'axis -1').
    blending : str
        One of a list of preset blending modes that determines how RGB and
        alpha values of the layer visual get mixed. Allowed values are
        {'opaque', 'translucent', and 'additive'}.
    cache : bool
        Whether slices of out-of-core datasets should be cached upon retrieval.
        Currently, this only applies to dask arrays.
    color_by : str
        Track property (from property keys) by which to color vertices.
    colormap : str
        Default colormap to use to set vertex colors. Specialized colormaps,
        relating to specified properties can be passed to the layer via
        colormaps_dict.
    colormaps_dict : dict {str: napari.utils.Colormap}
        Optional dictionary mapping each property to a colormap for that
        property. This allows each property to be assigned a specific colormap,
        rather than having a global colormap for everything.
    experimental_clipping_planes : list of dicts, list of ClippingPlane, or ClippingPlaneList
        Each dict defines a clipping plane in 3D in data coordinates.
        Valid dictionary keys are {'position', 'normal', and 'enabled'}.
        Values on the negative side of the normal are discarded if the plane is enabled.
    features : Dataframe-like
        Features table where each row corresponds to a point and each column
        is a feature.
    graph : dict {int: list}
        Graph representing associations between tracks. Dictionary defines the
        mapping between a track ID and the parents of the track. This can be
        one (the track has one parent, and the parent has >=1 child) in the
        case of track splitting, or more than one (the track has multiple
        parents, but only one child) in the case of track merging.
        See examples/tracks_3d_with_graph.py
    head_length : float
        Length of the positive (forward in time) tails in units of time.
    metadata : dict
        Layer metadata.
    name : str
        Name of the layer.
    opacity : float
        Opacity of the layer visual, between 0.0 and 1.0.
    projection_mode : str
        How data outside the viewed dimensions but inside the thick Dims slice will
        be projected onto the viewed dimenions.
    properties : dict {str: array (N,)}, DataFrame
        Properties for each point. Each property should be an array of length N,
        where N is the number of points.
    rotate : float, 3-tuple of float, or n-D array.
        If a float convert into a 2D rotation matrix using that value as an
        angle. If 3-tuple convert into a 3D rotation matrix, using a yaw,
        pitch, roll convention. Otherwise assume an nD rotation. Angles are
        assumed to be in degrees. They can be converted from radians with
        np.degrees if needed.
    scale : tuple of float
        Scale factors for the layer.
    shear : 1-D array or n-D array
        Either a vector of upper triangular values, or an nD shear matrix with
        ones along the main diagonal.
    tail_length : float
        Length of the positive (backward in time) tails in units of time.
    tail_width : float
        Width of the track tails in pixels.
    translate : tuple of float
        Translation values for the layer.
    units : tuple of str or pint.Unit, optional
        Units of the layer data in world coordinates.
        If not provided, the default units are assumed to be pixels.
    visible : bool
        Whether the layer visual is currently being displayed.
    """

    # The max number of tracks that will ever be used to render the thumbnail
    # If more tracks are present then they are randomly subsampled
    _max_tracks_thumbnail = 1024

    def __init__(
        self,
        data,
        *,
        affine=None,
        axis_labels=None,
        blending='additive',
        cache=True,
        color_by='track_id',
        colormap='turbo',
        colormaps_dict=None,
        experimental_clipping_planes=None,
        features=None,
        graph=None,
        head_length: int = 0,
        metadata=None,
        name=None,
        opacity=1.0,
        projection_mode='none',
        properties=None,
        rotate=None,
        scale=None,
        shear=None,
        tail_length: int = 30,
        tail_width: int = 2,
        translate=None,
        units=None,
        visible=True,
    ) -> None:
        # if not provided with any data, set up an empty layer in 2D+t
        # otherwise convert the data to an np.ndarray
        data = np.empty((0, 4)) if data is None else np.asarray(data)

        # set the track data dimensions (remove ID from data)
        ndim = data.shape[1] - 1

        super().__init__(
            data,
            ndim,
            affine=affine,
            axis_labels=axis_labels,
            blending=blending,
            cache=cache,
            experimental_clipping_planes=experimental_clipping_planes,
            name=name,
            metadata=metadata,
            opacity=opacity,
            projection_mode=projection_mode,
            rotate=rotate,
            scale=scale,
            shear=shear,
            translate=translate,
            units=units,
            visible=visible,
        )

        self.events.add(
            tail_width=Event,
            tail_length=Event,
            head_length=Event,
            display_id=Event,
            display_tail=Event,
            display_graph=Event,
            color_by=Event,
            colormap=Event,
            properties=Event,
            rebuild_tracks=Event,
            rebuild_graph=Event,
        )

        # track manager deals with data slicing, graph building and properties
        self._manager = TrackManager(data)

        self._track_colors: Optional[np.ndarray] = None
        self._colormaps_dict = colormaps_dict or {}  # additional colormaps
        self._color_by = color_by  # default color by ID
        self._colormap = colormap

        # use this to update shaders when the displayed dims change
        self._current_displayed_dims = None

        # track display default limits
        self._max_length = 300
        self._max_width = 20

        # track display properties
        self.tail_width = tail_width
        self.tail_length = tail_length
        self.head_length = head_length
        self.display_id = False
        self.display_tail = True
        self.display_graph = True

        # set the data, features, and graph
        self.data = data
        if properties is not None:
            self.properties = properties
        else:
            self.features = features
        self.graph = graph or {}

        self.color_by = color_by
        self.colormap = colormap

        self.refresh()

        # reset the display before returning
        self._current_displayed_dims = None

    @property
    def _extent_data(self) -> np.ndarray:
        """Extent of layer in data coordinates.

        Returns
        -------
        extent_data : array, shape (2, D)
        """
        if len(self.data) == 0:
            extrema = np.full((2, self.ndim), np.nan)
        else:
            maxs = np.max(self.data, axis=0)
            mins = np.min(self.data, axis=0)
            extrema = np.vstack([mins, maxs])
        return extrema[:, 1:]

    def _get_ndim(self) -> int:
        """Determine number of dimensions of the layer."""
        return self._manager.ndim

<<<<<<< HEAD
    def _get_state(self) -> dict:
=======
    def _get_state(self) -> dict[str, Any]:
>>>>>>> 35a99366
        """Get dictionary of layer state.

        Returns
        -------
        state : dict of str to Any
            Dictionary of layer state.
        """
        state = self._get_base_state()
        state.update(
            {
                'data': self.data,
                'properties': self.properties,
                'graph': self.graph,
                'color_by': self.color_by,
                'colormap': self.colormap,
                'colormaps_dict': self.colormaps_dict,
                'tail_width': self.tail_width,
                'tail_length': self.tail_length,
                'head_length': self.head_length,
                'features': self.features,
            }
        )
        return state

    def _set_view_slice(self) -> None:
        """Sets the view given the indices to slice with."""

        # if the displayed dims have changed, update the shader data
        dims_displayed = self._slice_input.displayed
        if dims_displayed != self._current_displayed_dims:
            # store the new dims
            self._current_displayed_dims = dims_displayed
            # fire the events to update the shaders
            self.events.rebuild_tracks()
            self.events.rebuild_graph()

        return

    def _get_value(self, position) -> Optional[int]:
        """Value of the data at a position in data coordinates.

        Use a kd-tree to lookup the ID of the nearest tree.

        Parameters
        ----------
        position : tuple
            Position in data coordinates.

        Returns
        -------
        value : int or None
            Index of track that is at the current coordinate if any.
        """
        val = self._manager.get_value(np.array(position))
        if val is None:
            return None
        return int(val)

    def _update_thumbnail(self) -> None:
        """Update thumbnail with current points and colors."""
        colormapped = np.zeros(self._thumbnail_shape)
        colormapped[..., 3] = 1

        if self._view_data is not None and self.track_colors is not None:
            de = self._extent_data
            min_vals = [de[0, i] for i in self._slice_input.displayed]
            shape = np.ceil(
                [de[1, i] - de[0, i] + 1 for i in self._slice_input.displayed]
            ).astype(int)
            zoom_factor = np.divide(
                self._thumbnail_shape[:2], shape[-2:]
            ).min()
            if len(self._view_data) > self._max_tracks_thumbnail:
                thumbnail_indices = np.random.randint(
                    0, len(self._view_data), self._max_tracks_thumbnail
                )
                points = self._view_data[thumbnail_indices]
            else:
                points = self._view_data
                thumbnail_indices = np.array(range(len(self._view_data)))

            # get the track coords here
            coords = np.floor(
                (points[:, :2] - min_vals[1:] + 0.5) * zoom_factor
            ).astype(int)
            coords = np.clip(
                coords, 0, np.subtract(self._thumbnail_shape[:2], 1)
            )

            # modulate track colors as per colormap/current_time
            assert self.track_times is not None
            assert self.current_time is not None
            colors = self.track_colors[thumbnail_indices]
            times = self.track_times[thumbnail_indices]
            alpha = (self.head_length + self.current_time - times) / (
                self.tail_length + self.head_length
            )
            alpha[times > self.current_time] = 1.0
            colors[:, -1] = np.clip(1.0 - alpha, 0.0, 1.0)
            colormapped[coords[:, 1], coords[:, 0]] = colors

        colormapped[..., 3] *= self.opacity
        self.thumbnail = colormapped.astype(np.uint8)

    @property
    def _view_data(self):
        """return a view of the data"""
        return self._pad_display_data(self._manager.track_vertices)

    @property
    def _view_graph(self):
        """return a view of the graph"""
        return self._pad_display_data(self._manager.graph_vertices)

    def _pad_display_data(self, vertices):
        """pad display data when moving between 2d and 3d"""
        if vertices is None:
            return None

        data = vertices[:, self._slice_input.displayed]
        # if we're only displaying two dimensions, then pad the display dim
        # with zeros
        if self._slice_input.ndisplay == 2:
            data = np.pad(data, ((0, 0), (0, 1)), 'constant')
            return data[:, (1, 0, 2)]  # y, x, z -> x, y, z

        return data[:, (2, 1, 0)]  # z, y, x -> x, y, z

    @property
    def current_time(self) -> Optional[int]:
        """current time according to the first dimension"""
        # TODO(arl): get the correct index here
        time_step = self._data_slice.point[0]

        if isinstance(time_step, slice):
            # if we are visualizing all time, then just set to the maximum
            # timestamp of the dataset
            return self._manager.max_time

        return time_step

    @property
    def use_fade(self) -> bool:
        """toggle whether we fade the tail of the track, depending on whether
        the time dimension is displayed"""
        return 0 in self._slice_input.not_displayed

    @property
    def data(self) -> np.ndarray:
        """array (N, D+1): Coordinates for N points in D+1 dimensions."""
        return self._manager.data

    @data.setter
    def data(self, data: np.ndarray) -> None:
        """set the data and build the vispy arrays for display"""
        # set the data and build the tracks
        self._manager.data = data
        self._manager.build_tracks()

        # reset the properties and recolor the tracks
        self.features = {}
        self._recolor_tracks()

        # reset the graph
        self._manager.graph = {}
        self._manager.build_graph()

        # fire events to update shaders
        self._update_dims()
        self.events.rebuild_tracks()
        self.events.rebuild_graph()
        self.events.data(value=self.data)
        self._reset_editable()

    @property
    def features(self) -> pd.DataFrame:
        """Dataframe-like features table.

        It is an implementation detail that this is a `pandas.DataFrame`. In the future,
        we will target the currently-in-development Data API dataframe protocol [1].
        This will enable us to use alternate libraries such as xarray or cuDF for
        additional features without breaking existing usage of this.

        If you need to specifically rely on the pandas API, please coerce this to a
        `pandas.DataFrame` using `features_to_pandas_dataframe`.

        References
        ----------
        .. [1]: https://data-apis.org/dataframe-protocol/latest/API.html
        """
        return self._manager.features

    @features.setter
    def features(
        self,
        features: Union[dict[str, np.ndarray], pd.DataFrame],
    ) -> None:
        self._manager.features = features
        self._check_color_by_in_features()
        self.events.properties()

    @property
    def properties(self) -> dict[str, np.ndarray]:
        """dict {str: np.ndarray (N,)}: Properties for each track."""
        return self._manager.properties

    @properties.setter
    def properties(self, properties: dict[str, np.ndarray]) -> None:
        """set track properties"""
        self.features = properties

    @property
    def properties_to_color_by(self) -> list[str]:
        """track properties that can be used for coloring etc..."""
        return list(self.properties.keys())

    @property
    def graph(self) -> Optional[dict[int, list[int]]]:
        """dict {int: list}: Graph representing associations between tracks."""
        return self._manager.graph

    @graph.setter
    def graph(self, graph: dict[int, Union[int, list[int]]]) -> None:
        """Set the track graph."""
        # Ignored type, because mypy can't handle different signatures
        # on getters and setters; see https://github.com/python/mypy/issues/3004
        self._manager.graph = graph  # type: ignore[assignment]
        self._manager.build_graph()
        self.events.rebuild_graph()

    @property
    def tail_width(self) -> float:
        """float: Width for all vectors in pixels."""
        return self._tail_width

    @tail_width.setter
    def tail_width(self, tail_width: float) -> None:
        self._tail_width: float = np.clip(tail_width, 0.5, self._max_width)
        self.events.tail_width()

    @property
    def tail_length(self) -> int:
        """float: Width for all vectors in pixels."""
        return self._tail_length

    @tail_length.setter
    def tail_length(self, tail_length: int) -> None:
        if tail_length > self._max_length:
            self._max_length = tail_length
        self._tail_length: int = tail_length
        self.events.tail_length()

    @property
    def head_length(self) -> int:
        return self._head_length

    @head_length.setter
    def head_length(self, head_length: int) -> None:
        if head_length > self._max_length:
            self._max_length = head_length
        self._head_length: int = head_length
        self.events.head_length()

    @property
    def display_id(self) -> bool:
        """display the track id"""
        return self._display_id

    @display_id.setter
    def display_id(self, value: bool) -> None:
        self._display_id = value
        self.events.display_id()
        # TODO: this refresh is only here to trigger setting the id text...
        #       a bit overkill? But maybe for a future PR.
        self.refresh(extent=False, thumbnail=False)

    @property
    def display_tail(self) -> bool:
        """display the track tail"""
        return self._display_tail

    @display_tail.setter
    def display_tail(self, value: bool) -> None:
        self._display_tail = value
        self.events.display_tail()

    @property
    def display_graph(self) -> bool:
        """display the graph edges"""
        return self._display_graph

    @display_graph.setter
    def display_graph(self, value: bool) -> None:
        self._display_graph = value
        self.events.display_graph()

    @property
    def color_by(self) -> str:
        return self._color_by

    @color_by.setter
    def color_by(self, color_by: str) -> None:
        """set the property to color vertices by"""
        if color_by not in self.properties_to_color_by:
            raise ValueError(
                trans._(
                    '{color_by} is not a valid property key',
                    deferred=True,
                    color_by=color_by,
                )
            )
        self._color_by = color_by
        self._recolor_tracks()
        self.events.color_by()

    @property
    def colormap(self) -> str:
        return self._colormap

    @colormap.setter
    def colormap(self, colormap: str) -> None:
        """set the default colormap"""
        if colormap not in AVAILABLE_COLORMAPS:
            raise ValueError(
                trans._(
                    'Colormap {colormap} not available',
                    deferred=True,
                    colormap=colormap,
                )
            )
        self._colormap = colormap
        self._recolor_tracks()
        self.events.colormap()

    @property
    def colormaps_dict(self) -> dict[str, Colormap]:
        return self._colormaps_dict

    # Ignored type because mypy doesn't recognise colormaps_dict as a property
    # TODO: investigate and fix this - not sure why this is the case?
    @colormaps_dict.setter  # type: ignore[attr-defined]
    def colomaps_dict(self, colormaps_dict: dict[str, Colormap]) -> None:
        # validate the dictionary entries?
        self._colormaps_dict = colormaps_dict

    def _recolor_tracks(self) -> None:
        """recolor the tracks"""

        # this catch prevents a problem coloring the tracks if the data is
        # updated before the properties are. properties should always contain
        # a track_id key
        if self.color_by not in self.properties_to_color_by:
            self._color_by = 'track_id'
            self.events.color_by()

        # if we change the coloring, rebuild the vertex colors array
        vertex_properties = self._manager.vertex_properties(self.color_by)

        def _norm(p):
            return (p - np.min(p)) / np.max([1e-10, np.ptp(p)])

        if self.color_by in self.colormaps_dict:
            colormap = self.colormaps_dict[self.color_by]
        else:
            # if we don't have a colormap, get one and scale the properties
            colormap = AVAILABLE_COLORMAPS[self.colormap]
            vertex_properties = _norm(vertex_properties)

        # actually set the vertex colors
        self._track_colors = colormap.map(vertex_properties)

    @property
    def track_connex(self) -> Optional[np.ndarray]:
        """vertex connections for drawing track lines"""
        return self._manager.track_connex

    @property
    def track_colors(self) -> Optional[np.ndarray]:
        """return the vertex colors according to the currently selected
        property"""
        return self._track_colors

    @property
    def graph_connex(self) -> Optional[np.ndarray]:
        """vertex connections for drawing the graph"""
        return self._manager.graph_connex

    @property
    def track_times(self) -> Optional[np.ndarray]:
        """time points associated with each track vertex"""
        return self._manager.track_times

    @property
    def graph_times(self) -> Optional[np.ndarray]:
        """time points associated with each graph vertex"""
        return self._manager.graph_times

    @property
    def track_labels(self) -> tuple:
        """return track labels at the current time"""
        assert self.current_time is not None
        labels, positions = self._manager.track_labels(self.current_time)

        # if there are no labels, return empty for vispy
        if not labels:
            return None, (None, None)

        padded_positions = self._pad_display_data(positions)
        return labels, padded_positions

    def _check_color_by_in_features(self) -> None:
        if self._color_by not in self.features.columns:
            warn(
                (
                    trans._(
                        'Previous color_by key {key!r} not present in features. Falling back to track_id',
                        deferred=True,
                        key=self._color_by,
                    )
                ),
                UserWarning,
            )
            self._color_by = 'track_id'
            self.events.color_by()<|MERGE_RESOLUTION|>--- conflicted
+++ resolved
@@ -235,11 +235,7 @@
         """Determine number of dimensions of the layer."""
         return self._manager.ndim
 
-<<<<<<< HEAD
-    def _get_state(self) -> dict:
-=======
     def _get_state(self) -> dict[str, Any]:
->>>>>>> 35a99366
         """Get dictionary of layer state.
 
         Returns
