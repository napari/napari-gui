--- conflicted
+++ resolved
@@ -382,16 +382,9 @@
         self._sizes_view = sizes
 
         self._node.set_data(
-<<<<<<< HEAD
-            data, size=sizes, edge_width=self.edge_width,
+            data[:, [1, 0]], size=sizes, edge_width=self.edge_width,
             symbol=self.symbol, edge_color=self.edge_color,
             face_color=self.face_color, scaling=True)
-=======
-            data[:, [1, 0]], size=sizes, edge_width=self.edge_width,
-            symbol=self.symbol, edge_width_rel=self.edge_width_rel,
-            edge_color=self.edge_color, face_color=self.face_color,
-            scaling=self.scaling)
->>>>>>> edf31ce1
         self._need_visual_update = True
         self._update()
 
