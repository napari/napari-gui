from copy import copy
from xml.etree.ElementTree import Element

import numpy as np
from vispy.color import ColorArray
import pytest

from napari.layers import Points
from napari.utils.colormaps.standardize_color import transform_color


def test_empty_points():
    pts = Points()
    assert pts.data.shape == (0, 2)


def test_random_points():
    """Test instantiating Points layer with random 2D data."""
    shape = (10, 2)
    np.random.seed(0)
    data = 20 * np.random.random(shape)
    layer = Points(data)
    assert np.all(layer.data == data)
    assert layer.ndim == shape[1]
    assert layer._data_view.ndim == 2
    assert len(layer.data) == 10
    assert len(layer.selected_data) == 0


def test_integer_points():
    """Test instantiating Points layer with integer data."""
    shape = (10, 2)
    np.random.seed(0)
    data = np.random.randint(20, size=(10, 2))
    layer = Points(data)
    assert np.all(layer.data == data)
    assert layer.ndim == shape[1]
    assert layer._data_view.ndim == 2
    assert len(layer.data) == 10


def test_negative_points():
    """Test instantiating Points layer with negative data."""
    shape = (10, 2)
    np.random.seed(0)
    data = 20 * np.random.random(shape) - 10
    layer = Points(data)
    assert np.all(layer.data == data)
    assert layer.ndim == shape[1]
    assert layer._data_view.ndim == 2
    assert len(layer.data) == 10


def test_empty_points_array():
    """Test instantiating Points layer with empty array."""
    shape = (0, 2)
    data = np.empty(shape)
    layer = Points(data)
    assert np.all(layer.data == data)
    assert layer.ndim == shape[1]
    assert layer._data_view.ndim == 2
    assert len(layer.data) == 0


def test_3D_points():
    """Test instantiating Points layer with random 3D data."""
    shape = (10, 3)
    np.random.seed(0)
    data = 20 * np.random.random(shape)
    layer = Points(data)
    assert np.all(layer.data == data)
    assert layer.ndim == shape[1]
    assert layer._data_view.ndim == 2
    assert len(layer.data) == 10


def test_4D_points():
    """Test instantiating Points layer with random 4D data."""
    shape = (10, 4)
    np.random.seed(0)
    data = 20 * np.random.random(shape)
    layer = Points(data)
    assert np.all(layer.data == data)
    assert layer.ndim == shape[1]
    assert layer._data_view.ndim == 2
    assert len(layer.data) == 10


def test_changing_points():
    """Test changing Points data."""
    shape_a = (10, 2)
    shape_b = (20, 2)
    np.random.seed(0)
    data_a = 20 * np.random.random(shape_a)
    data_b = 20 * np.random.random(shape_b)
    layer = Points(data_a)
    layer.data = data_b
    assert np.all(layer.data == data_b)
    assert layer.ndim == shape_b[1]
    assert layer._data_view.ndim == 2
    assert len(layer.data) == 20


def test_selecting_points():
    """Test selecting points."""
    shape = (10, 2)
    np.random.seed(0)
    data = 20 * np.random.random(shape)
    layer = Points(data)
    layer.selected_data = [0, 1]
    assert layer.selected_data == [0, 1]


def test_adding_points():
    """Test adding Points data."""
    shape = (10, 2)
    np.random.seed(0)
    data = 20 * np.random.random(shape)
    layer = Points(data)
    assert len(layer.data) == 10

    coord = [20, 20]
    layer.add(coord)
    assert len(layer.data) == 11
    assert np.all(layer.data[10] == coord)


def test_adding_points_to_empty():
    """Test adding Points data to empty."""
    shape = (0, 2)
    data = np.empty(shape)
    layer = Points(data)
    assert len(layer.data) == 0

    coord = [20, 20]
    layer.add(coord)
    assert len(layer.data) == 1
    assert np.all(layer.data[0] == coord)


def test_removing_selected_points():
    """Test selecting points."""
    shape = (10, 2)
    np.random.seed(0)
    data = 20 * np.random.random(shape)
    layer = Points(data)

    # With nothing selected no points should be removed
    layer.remove_selected()
    assert len(layer.data) == shape[0]

    # Select two points and remove them
    layer.selected_data = [0, 3]
    layer.remove_selected()
    assert len(layer.data) == shape[0] - 2
    assert len(layer.selected_data) == 0
    keep = [1, 2] + list(range(4, 10))
    assert np.all(layer.data == data[keep])

    # Select another point and remove it
    layer.selected_data = [4]
    layer.remove_selected()
    assert len(layer.data) == shape[0] - 3


def test_move():
    """Test moving points."""
    shape = (10, 2)
    np.random.seed(0)
    data = 20 * np.random.random(shape)
    unmoved = copy(data)
    layer = Points(data)

    # Move one point relative to an initial drag start location
    layer._move([0], [0, 0])
    layer._move([0], [10, 10])
    layer._drag_start = None
    assert np.all(layer.data[0] == unmoved[0] + [10, 10])
    assert np.all(layer.data[1:] == unmoved[1:])

    # Move two points relative to an initial drag start location
    layer._move([1, 2], [2, 2])
    layer._move([1, 2], np.add([2, 2], [-3, 4]))
    assert np.all(layer.data[1:2] == unmoved[1:2] + [-3, 4])


def test_changing_modes():
    """Test changing modes."""
    shape = (10, 2)
    np.random.seed(0)
    data = 20 * np.random.random(shape)
    layer = Points(data)
    assert layer.mode == 'pan_zoom'
    assert layer.interactive is True

    layer.mode = 'add'
    assert layer.mode == 'add'
    assert layer.interactive is False

    layer.mode = 'select'
    assert layer.mode == 'select'
    assert layer.interactive is False

    layer.mode = 'pan_zoom'
    assert layer.mode == 'pan_zoom'
    assert layer.interactive is True


def test_name():
    """Test setting layer name."""
    np.random.seed(0)
    data = 20 * np.random.random((10, 2))
    layer = Points(data)
    assert layer.name == 'Points'

    layer = Points(data, name='random')
    assert layer.name == 'random'

    layer.name = 'pts'
    assert layer.name == 'pts'


def test_visiblity():
    """Test setting layer visiblity."""
    np.random.seed(0)
    data = 20 * np.random.random((10, 2))
    layer = Points(data)
    assert layer.visible is True

    layer.visible = False
    assert layer.visible is False

    layer = Points(data, visible=False)
    assert layer.visible is False

    layer.visible = True
    assert layer.visible is True


def test_opacity():
    """Test setting layer opacity."""
    np.random.seed(0)
    data = 20 * np.random.random((10, 2))
    layer = Points(data)
    assert layer.opacity == 1.0

    layer.opacity = 0.5
    assert layer.opacity == 0.5

    layer = Points(data, opacity=0.6)
    assert layer.opacity == 0.6

    layer.opacity = 0.3
    assert layer.opacity == 0.3


def test_blending():
    """Test setting layer blending."""
    np.random.seed(0)
    data = 20 * np.random.random((10, 2))
    layer = Points(data)
    assert layer.blending == 'translucent'

    layer.blending = 'additive'
    assert layer.blending == 'additive'

    layer = Points(data, blending='additive')
    assert layer.blending == 'additive'

    layer.blending = 'opaque'
    assert layer.blending == 'opaque'


def test_symbol():
    """Test setting symbol."""
    shape = (10, 2)
    np.random.seed(0)
    data = 20 * np.random.random(shape)
    layer = Points(data)
    assert layer.symbol == 'disc'

    layer.symbol = 'cross'
    assert layer.symbol == 'cross'

    layer = Points(data, symbol='star')
    assert layer.symbol == 'star'


def test_edge_width():
    """Test setting edge width."""
    shape = (10, 2)
    np.random.seed(0)
    data = 20 * np.random.random(shape)
    layer = Points(data)
    assert layer.edge_width == 1

    layer.edge_width = 2
    assert layer.edge_width == 2

    layer = Points(data, edge_width=3)
    assert layer.edge_width == 3


def test_n_dimensional():
    """Test setting n_dimensional flag for 2D and 4D data."""
    shape = (10, 2)
    np.random.seed(0)
    data = 20 * np.random.random(shape)
    layer = Points(data)
    assert layer.n_dimensional is False

    layer.n_dimensional = True
    assert layer.n_dimensional is True

    layer = Points(data, n_dimensional=True)
    assert layer.n_dimensional is True

    shape = (10, 4)
    data = 20 * np.random.random(shape)
    layer = Points(data)
    assert layer.n_dimensional is False

    layer.n_dimensional = True
    assert layer.n_dimensional is True

    layer = Points(data, n_dimensional=True)
    assert layer.n_dimensional is True


def test_edge_color():
    """Test setting edge color."""
    shape = (10, 2)
    np.random.seed(0)
    data = 20 * np.random.random(shape)
    layer = Points(data)
<<<<<<< HEAD
    ca_black = transform_color(['black'] * shape[0])
    assert layer.edge_color == 'black'
    assert len(layer.edge_colors) == shape[0]
    np.testing.assert_allclose(ca_black, layer.edge_colors)

    # With no data selected chaning edge color has no effect
    layer.edge_color = 'blue'
    assert layer.edge_color == 'blue'
    np.testing.assert_allclose(ca_black, layer.edge_colors)

    # Select data and change edge color of selection
    layer.selected_data = [0, 1]
    assert layer.edge_color == 'black'
    layer.edge_color = ColorArray('green')
    ca_green = transform_color(['green'] * len(layer.selected_data))
    np.testing.assert_allclose(ca_green, layer.edge_colors[:2])
    np.testing.assert_allclose(ca_black[2:], layer.edge_colors[2:])
=======
    assert layer.current_edge_color == 'black'
    assert len(layer.edge_color) == shape[0]
    assert np.all([col == 'black' for col in layer.edge_color])

    # With no data selected changing edge color has no effect
    layer.current_edge_color = 'blue'
    assert layer.current_edge_color == 'blue'
    assert np.all([col == 'black' for col in layer.edge_color])

    # Select data and change edge color of selection
    layer.selected_data = [0, 1]
    assert layer.current_edge_color == 'black'
    layer.current_edge_color = 'green'
    assert np.all([col == 'green' for col in layer.edge_color[:2]])
    assert np.all([col == 'black' for col in layer.edge_color[2:]])
>>>>>>> 8cd1f4bd

    # Add new point and test its color
    coord = [18, 18]
    layer.selected_data = []
    layer.current_edge_color = 'blue'
    layer.add(coord)
<<<<<<< HEAD
    ca_black = np.vstack([ca_black, transform_color('blue')])
    assert len(layer.edge_colors) == shape[0] + 1
    np.testing.assert_allclose(ca_green, layer.edge_colors[:2])
    np.testing.assert_allclose(ca_black[2:], layer.edge_colors[2:])
    np.testing.assert_allclose(
        transform_color("blue"), np.atleast_2d(layer.edge_colors[10])
    )
=======
    assert len(layer.edge_color) == shape[0] + 1
    assert np.all([col == 'green' for col in layer.edge_color[:2]])
    assert np.all([col == 'black' for col in layer.edge_color[2:10]])
    assert np.all(layer.edge_color[10] == 'blue')
>>>>>>> 8cd1f4bd

    # Instantiate with custom edge color
    layer = Points(data, edge_color='red')
    assert layer.current_edge_color == 'red'

    # Instantiate with custom edge color list
    col_list = ['red', 'green'] * 5
    col_list_arr = transform_color(col_list)
    layer = Points(data, edge_color=col_list)
<<<<<<< HEAD
    assert layer.edge_color == 'green'
    np.testing.assert_allclose(layer.edge_colors, col_list_arr)
=======
    assert layer.current_edge_color == 'black'
    assert layer.edge_color == col_list
>>>>>>> 8cd1f4bd

    # Add new point and test its color
    coord = [18, 18]
    layer.current_edge_color = 'blue'
    layer.add(coord)
<<<<<<< HEAD
    assert len(layer.edge_colors) == shape[0] + 1
    np.testing.assert_allclose(
        layer.edge_colors, np.vstack((col_list_arr, transform_color('blue')))
    )
=======
    assert len(layer.edge_color) == shape[0] + 1
    assert layer.edge_color == col_list + ['blue']
>>>>>>> 8cd1f4bd

    # Check removing data adjusts colors correctly
    layer.selected_data = [0, 2]
    layer.remove_selected()
    assert len(layer.data) == shape[0] - 1
<<<<<<< HEAD
    assert len(layer.edge_colors) == shape[0] - 1
    np.testing.assert_allclose(
        layer.edge_colors,
        np.vstack(
            (col_list_arr[1], col_list_arr[3:], transform_color('blue'))
        ),
    )
=======
    assert len(layer.edge_color) == shape[0] - 1
    assert layer.edge_color == [col_list[1]] + col_list[3:] + ['blue']
>>>>>>> 8cd1f4bd


def test_face_color():
    """Test setting face color."""
    shape = (10, 2)
    np.random.seed(0)
    data = 20 * np.random.random(shape)
    layer = Points(data)
<<<<<<< HEAD
    ca_white = transform_color(['white'] * shape[0])
    assert layer.face_color == 'white'
    assert len(layer.face_colors) == shape[0]
    np.testing.assert_allclose(ca_white, layer.face_colors)

    # With no data selected chaning face color has no effect
    layer.face_color = 'blue'
    assert layer.face_color == 'blue'
    np.testing.assert_allclose(ca_white, layer.face_colors)

    # Select data and change edge color of selection
    layer.selected_data = [0, 1]
    assert layer.face_color == 'white'
    layer.face_color = transform_color('green')
    ca_green = transform_color(['green'] * len(layer.selected_data))
    np.testing.assert_allclose(ca_green, layer.face_colors[:2])
    np.testing.assert_allclose(ca_white[2:], layer.face_colors[2:])
=======
    assert layer.current_face_color == 'white'
    assert len(layer.face_color) == shape[0]
    assert np.all([col == 'white' for col in layer.face_color])

    # With no data selected changing face color has no effect
    layer.current_face_color = 'blue'
    assert layer.current_face_color == 'blue'
    assert np.all([col == 'white' for col in layer.face_color])

    # Select data and change edge color of selection
    layer.selected_data = [0, 1]
    assert layer.current_face_color == 'white'
    layer.current_face_color = 'green'
    assert np.all([col == 'green' for col in layer.face_color[:2]])
    assert np.all([col == 'white' for col in layer.face_color[2:]])
>>>>>>> 8cd1f4bd

    # Add new point and test its color
    coord = [18, 18]
    layer.selected_data = []
    layer.current_face_color = 'blue'
    layer.add(coord)
<<<<<<< HEAD
    ca_white = np.vstack((ca_white, transform_color('blue')))
    assert len(layer.face_colors) == shape[0] + 1
    np.testing.assert_allclose(ca_green, layer.face_colors[:2])
    np.testing.assert_allclose(ca_white[2:], layer.face_colors[2:])
    np.testing.assert_allclose(
        transform_color("blue"), np.atleast_2d(layer.face_colors[10])
    )
=======
    assert len(layer.face_color) == shape[0] + 1
    assert np.all([col == 'green' for col in layer.face_color[:2]])
    assert np.all([col == 'white' for col in layer.face_color[2:10]])
    assert np.all(layer.face_color[10] == 'blue')
>>>>>>> 8cd1f4bd

    # Instantiate with custom face color
    layer = Points(data, face_color='red')
    assert layer.current_face_color == 'red'

    # Instantiate with custom face color list
    col_list = transform_color(['red', 'green'] * 5)
    layer = Points(data, face_color=col_list)
<<<<<<< HEAD
    assert layer.face_color == 'green'
    np.testing.assert_allclose(layer.face_colors, col_list)
=======
    assert layer.current_face_color == 'white'
    assert layer.face_color == col_list
>>>>>>> 8cd1f4bd

    # Add new point and test its color
    coord = [18, 18]
    layer.current_face_color = 'blue'
    layer.add(coord)
<<<<<<< HEAD
    assert len(layer.face_colors) == shape[0] + 1
    np.testing.assert_allclose(
        layer.face_colors, np.vstack((col_list, transform_color('blue')))
    )
=======
    assert len(layer.face_color) == shape[0] + 1
    assert layer.face_color == col_list + ['blue']
>>>>>>> 8cd1f4bd

    # Check removing data adjusts colors correctly
    layer.selected_data = [0, 2]
    layer.remove_selected()
    assert len(layer.data) == shape[0] - 1
<<<<<<< HEAD
    assert len(layer.face_colors) == shape[0] - 1
    np.testing.assert_allclose(
        layer.face_colors,
        np.vstack((col_list[1], col_list[3:], transform_color('blue'))),
    )
=======
    assert len(layer.face_color) == shape[0] - 1
    assert layer.face_color == [col_list[1]] + col_list[3:] + ['blue']
>>>>>>> 8cd1f4bd


def test_size():
    """Test setting size with scalar."""
    shape = (10, 2)
    np.random.seed(0)
    data = 20 * np.random.random(shape)
    layer = Points(data)
    assert layer.current_size == 10
    assert layer.size.shape == shape
    assert np.unique(layer.size)[0] == 10

    # Add a new point, it should get current size
    coord = [17, 17]
    layer.add(coord)
    assert layer.size.shape == (11, 2)
    assert np.unique(layer.size)[0] == 10

    # Setting size affects newly added points not current points
    layer.current_size = 20
    assert layer.current_size == 20
    assert layer.size.shape == (11, 2)
    assert np.unique(layer.size)[0] == 10

    # Add new point, should have new size
    coord = [18, 18]
    layer.add(coord)
    assert layer.size.shape == (12, 2)
    assert np.unique(layer.size[:11])[0] == 10
    assert np.all(layer.size[11] == [20, 20])

    # Select data and change size
    layer.selected_data = [0, 1]
    assert layer.current_size == 10
    layer.current_size = 16
    assert layer.size.shape == (12, 2)
    assert np.unique(layer.size[2:11])[0] == 10
    assert np.unique(layer.size[:2])[0] == 16

    # Select data and size changes
    layer.selected_data = [11]
    assert layer.current_size == 20

    # Create new layer with new size data
    layer = Points(data, size=15)
    assert layer.current_size == 15
    assert layer.size.shape == shape
    assert np.unique(layer.size)[0] == 15


def test_size_with_arrays():
    """Test setting size with arrays."""
    shape = (10, 2)
    np.random.seed(0)
    data = 20 * np.random.random(shape)
    layer = Points(data)
    sizes = 5 * np.random.random(shape)
    layer.size = sizes
    assert np.all(layer.size == sizes)

    # Test broadcasting of sizes
    sizes = [5, 5]
    layer.size = sizes
    assert np.all(layer.size[0] == sizes)

    # Create new layer with new size array data
    sizes = 5 * np.random.random(shape)
    layer = Points(data, size=sizes)
    assert layer.current_size == 10
    assert layer.size.shape == shape
    assert np.all(layer.size == sizes)

    # Create new layer with new size array data
    sizes = [5, 5]
    layer = Points(data, size=sizes)
    assert layer.current_size == 10
    assert layer.size.shape == shape
    assert np.all(layer.size[0] == sizes)

    # Add new point, should have new size
    coord = [18, 18]
    layer.current_size = 13
    layer.add(coord)
    assert layer.size.shape == (11, 2)
    assert np.unique(layer.size[:10])[0] == 5
    assert np.all(layer.size[10] == [13, 13])

    # Select data and change size
    layer.selected_data = [0, 1]
    assert layer.current_size == 5
    layer.current_size = 16
    assert layer.size.shape == (11, 2)
    assert np.unique(layer.size[2:10])[0] == 5
    assert np.unique(layer.size[:2])[0] == 16

    # Check removing data adjusts colors correctly
    layer.selected_data = [0, 2]
    layer.remove_selected()
    assert len(layer.data) == 9
    assert len(layer.size) == 9
    assert np.all(layer.size[0] == [16, 16])
    assert np.all(layer.size[1] == [5, 5])


def test_size_with_3D_arrays():
    """Test setting size with 3D arrays."""
    shape = (10, 3)
    np.random.seed(0)
    data = 20 * np.random.random(shape)
    data[:2, 0] = 0
    layer = Points(data)
    assert layer.current_size == 10
    assert layer.size.shape == shape
    assert np.unique(layer.size)[0] == 10

    sizes = 5 * np.random.random(shape)
    layer.size = sizes
    assert np.all(layer.size == sizes)

    # Test broadcasting of sizes
    sizes = [1, 5, 5]
    layer.size = sizes
    assert np.all(layer.size[0] == sizes)

    # Create new layer with new size array data
    sizes = 5 * np.random.random(shape)
    layer = Points(data, size=sizes)
    assert layer.current_size == 10
    assert layer.size.shape == shape
    assert np.all(layer.size == sizes)

    # Create new layer with new size array data
    sizes = [1, 5, 5]
    layer = Points(data, size=sizes)
    assert layer.current_size == 10
    assert layer.size.shape == shape
    assert np.all(layer.size[0] == sizes)

    # Add new point, should have new size in last dim only
    coord = [4, 18, 18]
    layer.current_size = 13
    layer.add(coord)
    assert layer.size.shape == (11, 3)
    assert np.unique(layer.size[:10, 1:])[0] == 5
    assert np.all(layer.size[10] == [1, 13, 13])

    # Select data and change size
    layer.selected_data = [0, 1]
    assert layer.current_size == 5
    layer.current_size = 16
    assert layer.size.shape == (11, 3)
    assert np.unique(layer.size[2:10, 1:])[0] == 5
    assert np.all(layer.size[0] == [16, 16, 16])

    # Create new 3D layer with new 2D points size data
    sizes = [0, 5, 5]
    layer = Points(data, size=sizes)
    assert layer.current_size == 10
    assert layer.size.shape == shape
    assert np.all(layer.size[0] == sizes)

    # Add new point, should have new size only in last 2 dimensions
    coord = [4, 18, 18]
    layer.current_size = 13
    layer.add(coord)
    assert layer.size.shape == (11, 3)
    assert np.all(layer.size[10] == [0, 13, 13])

    # Select data and change size
    layer.selected_data = [0, 1]
    assert layer.current_size == 5
    layer.current_size = 16
    assert layer.size.shape == (11, 3)
    assert np.unique(layer.size[2:10, 1:])[0] == 5
    assert np.all(layer.size[0] == [0, 16, 16])


def test_interaction_box():
    """Test the creation of the interaction box."""
    shape = (10, 2)
    np.random.seed(0)
    data = 20 * np.random.random(shape)
    layer = Points(data)
    assert layer._selected_box is None

    layer.selected_data = [0]
    assert len(layer._selected_box) == 4

    layer.selected_data = [0, 1]
    assert len(layer._selected_box) == 4

    layer.selected_data = []
    assert layer._selected_box is None


def test_copy_and_paste():
    """Test copying and pasting selected points."""
    shape = (10, 2)
    np.random.seed(0)
    data = 20 * np.random.random(shape)
    layer = Points(data)
    # Clipboard starts empty
    assert layer._clipboard == {}

    # Pasting empty clipboard doesn't change data
    layer._paste_data()
    assert len(layer.data) == 10

    # Copying with nothing selected leave clipboard empty
    layer._copy_data()
    assert layer._clipboard == {}

    # Copying and pasting with two points selected adds to clipboard and data
    layer.selected_data = [0, 1]
    layer._copy_data()
    layer._paste_data()
    assert len(layer._clipboard.keys()) > 0
    assert len(layer.data) == shape[0] + 2
    assert np.all(layer.data[:2] == layer.data[-2:])

    # Pasting again adds two more points to data
    layer._paste_data()
    assert len(layer.data) == shape[0] + 4
    assert np.all(layer.data[:2] == layer.data[-2:])

    # Unselecting everything and copying and pasting will empty the clipboard
    # and add no new data
    layer.selected_data = []
    layer._copy_data()
    layer._paste_data()
    assert layer._clipboard == {}
    assert len(layer.data) == shape[0] + 4


def test_value():
    """Test getting the value of the data at the current coordinates."""
    shape = (10, 2)
    np.random.seed(0)
    data = 20 * np.random.random(shape)
    data[-1] = [0, 0]
    layer = Points(data)
    value = layer.get_value()
    assert layer.coordinates == (0, 0)
    assert value == 9

    layer.data = layer.data + 20
    value = layer.get_value()
    assert value is None


def test_message():
    """Test converting value and coords to message."""
    shape = (10, 2)
    np.random.seed(0)
    data = 20 * np.random.random(shape)
    data[-1] = [0, 0]
    layer = Points(data)
    msg = layer.get_message()
    assert type(msg) == str


def test_thumbnail():
    """Test the image thumbnail for square data."""
    shape = (10, 2)
    np.random.seed(0)
    data = 20 * np.random.random(shape)
    data[0] = [0, 0]
    data[-1] = [20, 20]
    layer = Points(data)
    layer._update_thumbnail()
    assert layer.thumbnail.shape == layer._thumbnail_shape


def test_xml_list():
    """Test the xml generation."""
    shape = (10, 2)
    np.random.seed(0)
    data = 20 * np.random.random(shape)
    layer = Points(data)
    xml = layer.to_xml_list()
    assert type(xml) == list
    assert len(xml) == shape[0]
    assert np.all([type(x) == Element for x in xml])


def test_transform_color_basic():
    """Test inner method with the same name."""
    shape = (10, 2)
    np.random.seed(0)
    data = 20 * np.random.random(shape)
    layer = Points(data)
    ca = layer._transform_color('r', 'edge_color', 'black')
    np.testing.assert_array_equal(ca, ColorArray('r').rgba)


def test_transform_color_wrong_colorname():
    shape = (10, 2)
    np.random.seed(0)
    data = 20 * np.random.random(shape)
    layer = Points(data)
    with pytest.warns(UserWarning):
        ca = layer._transform_color('rr', 'edge_color', 'black')
    np.testing.assert_array_equal(ca, ColorArray('black').rgba)


def test_transform_color_wrong_colorlen():
    shape = (10, 2)
    np.random.seed(0)
    data = 20 * np.random.random(shape)
    layer = Points(data)
    with pytest.warns(UserWarning):
        ca = layer._transform_color(
            ColorArray(['r', 'r']), 'face_color', 'black'
        )
    np.testing.assert_array_equal(ca, ColorArray('black').rgba)


def test_tile_colors_basic():
    shape = (10, 2)
    np.random.seed(0)
    data = 20 * np.random.random(shape)
    layer = Points(data)
    colors = ColorArray(['w'] * shape[0]).rgba
    ca = layer._tile_colors(colors)
    np.testing.assert_array_equal(ca, colors)


def test_tile_colors_wrong_num():
    shape = (10, 2)
    np.random.seed(0)
    data = 20 * np.random.random(shape)
    layer = Points(data)
    colors = ColorArray(['w'] * shape[0]).rgba
    with pytest.warns(UserWarning):
        ca = layer._tile_colors(colors[:-1])
    np.testing.assert_array_equal(ca, colors)


def test_tile_colors_zero_colors():
    shape = (10, 2)
    np.random.seed(0)
    data = 20 * np.random.random(shape)
    layer = Points(data)
    real = np.ones((shape[0], 4), dtype=np.float32)
    with pytest.warns(UserWarning):
        ca = layer._tile_colors([])
    np.testing.assert_array_equal(ca, real)<|MERGE_RESOLUTION|>--- conflicted
+++ resolved
@@ -333,61 +333,36 @@
     np.random.seed(0)
     data = 20 * np.random.random(shape)
     layer = Points(data)
-<<<<<<< HEAD
     ca_black = transform_color(['black'] * shape[0])
-    assert layer.edge_color == 'black'
-    assert len(layer.edge_colors) == shape[0]
-    np.testing.assert_allclose(ca_black, layer.edge_colors)
-
-    # With no data selected chaning edge color has no effect
-    layer.edge_color = 'blue'
-    assert layer.edge_color == 'blue'
-    np.testing.assert_allclose(ca_black, layer.edge_colors)
-
-    # Select data and change edge color of selection
-    layer.selected_data = [0, 1]
-    assert layer.edge_color == 'black'
-    layer.edge_color = ColorArray('green')
-    ca_green = transform_color(['green'] * len(layer.selected_data))
-    np.testing.assert_allclose(ca_green, layer.edge_colors[:2])
-    np.testing.assert_allclose(ca_black[2:], layer.edge_colors[2:])
-=======
     assert layer.current_edge_color == 'black'
     assert len(layer.edge_color) == shape[0]
-    assert np.all([col == 'black' for col in layer.edge_color])
-
-    # With no data selected changing edge color has no effect
+    np.testing.assert_allclose(ca_black, layer.edge_color)
+
+    # With no data selected chaning edge color has no effect
     layer.current_edge_color = 'blue'
     assert layer.current_edge_color == 'blue'
-    assert np.all([col == 'black' for col in layer.edge_color])
+    np.testing.assert_allclose(ca_black, layer.edge_color)
 
     # Select data and change edge color of selection
     layer.selected_data = [0, 1]
     assert layer.current_edge_color == 'black'
-    layer.current_edge_color = 'green'
-    assert np.all([col == 'green' for col in layer.edge_color[:2]])
-    assert np.all([col == 'black' for col in layer.edge_color[2:]])
->>>>>>> 8cd1f4bd
+    layer.current_edge_color = ColorArray('green')
+    ca_green = transform_color(['green'] * len(layer.selected_data))
+    np.testing.assert_allclose(ca_green, layer.edge_color[:2])
+    np.testing.assert_allclose(ca_black[2:], layer.edge_color[2:])
 
     # Add new point and test its color
     coord = [18, 18]
     layer.selected_data = []
     layer.current_edge_color = 'blue'
     layer.add(coord)
-<<<<<<< HEAD
     ca_black = np.vstack([ca_black, transform_color('blue')])
-    assert len(layer.edge_colors) == shape[0] + 1
-    np.testing.assert_allclose(ca_green, layer.edge_colors[:2])
-    np.testing.assert_allclose(ca_black[2:], layer.edge_colors[2:])
+    assert len(layer.edge_color) == shape[0] + 1
+    np.testing.assert_allclose(ca_green, layer.edge_color[:2])
+    np.testing.assert_allclose(ca_black[2:], layer.edge_color[2:])
     np.testing.assert_allclose(
-        transform_color("blue"), np.atleast_2d(layer.edge_colors[10])
+        transform_color("blue"), np.atleast_2d(layer.edge_color[10])
     )
-=======
-    assert len(layer.edge_color) == shape[0] + 1
-    assert np.all([col == 'green' for col in layer.edge_color[:2]])
-    assert np.all([col == 'black' for col in layer.edge_color[2:10]])
-    assert np.all(layer.edge_color[10] == 'blue')
->>>>>>> 8cd1f4bd
 
     # Instantiate with custom edge color
     layer = Points(data, edge_color='red')
@@ -397,44 +372,29 @@
     col_list = ['red', 'green'] * 5
     col_list_arr = transform_color(col_list)
     layer = Points(data, edge_color=col_list)
-<<<<<<< HEAD
-    assert layer.edge_color == 'green'
-    np.testing.assert_allclose(layer.edge_colors, col_list_arr)
-=======
-    assert layer.current_edge_color == 'black'
-    assert layer.edge_color == col_list
->>>>>>> 8cd1f4bd
+    assert layer.current_edge_color == 'green'
+    np.testing.assert_allclose(layer.edge_color, col_list_arr)
 
     # Add new point and test its color
     coord = [18, 18]
     layer.current_edge_color = 'blue'
     layer.add(coord)
-<<<<<<< HEAD
-    assert len(layer.edge_colors) == shape[0] + 1
+    assert len(layer.edge_color) == shape[0] + 1
     np.testing.assert_allclose(
-        layer.edge_colors, np.vstack((col_list_arr, transform_color('blue')))
+        layer.edge_color, np.vstack((col_list_arr, transform_color('blue')))
     )
-=======
-    assert len(layer.edge_color) == shape[0] + 1
-    assert layer.edge_color == col_list + ['blue']
->>>>>>> 8cd1f4bd
 
     # Check removing data adjusts colors correctly
     layer.selected_data = [0, 2]
     layer.remove_selected()
     assert len(layer.data) == shape[0] - 1
-<<<<<<< HEAD
-    assert len(layer.edge_colors) == shape[0] - 1
+    assert len(layer.edge_color) == shape[0] - 1
     np.testing.assert_allclose(
-        layer.edge_colors,
+        layer.edge_color,
         np.vstack(
             (col_list_arr[1], col_list_arr[3:], transform_color('blue'))
         ),
     )
-=======
-    assert len(layer.edge_color) == shape[0] - 1
-    assert layer.edge_color == [col_list[1]] + col_list[3:] + ['blue']
->>>>>>> 8cd1f4bd
 
 
 def test_face_color():
@@ -443,61 +403,36 @@
     np.random.seed(0)
     data = 20 * np.random.random(shape)
     layer = Points(data)
-<<<<<<< HEAD
     ca_white = transform_color(['white'] * shape[0])
-    assert layer.face_color == 'white'
-    assert len(layer.face_colors) == shape[0]
-    np.testing.assert_allclose(ca_white, layer.face_colors)
-
-    # With no data selected chaning face color has no effect
-    layer.face_color = 'blue'
-    assert layer.face_color == 'blue'
-    np.testing.assert_allclose(ca_white, layer.face_colors)
-
-    # Select data and change edge color of selection
-    layer.selected_data = [0, 1]
-    assert layer.face_color == 'white'
-    layer.face_color = transform_color('green')
-    ca_green = transform_color(['green'] * len(layer.selected_data))
-    np.testing.assert_allclose(ca_green, layer.face_colors[:2])
-    np.testing.assert_allclose(ca_white[2:], layer.face_colors[2:])
-=======
     assert layer.current_face_color == 'white'
     assert len(layer.face_color) == shape[0]
-    assert np.all([col == 'white' for col in layer.face_color])
-
-    # With no data selected changing face color has no effect
+    np.testing.assert_allclose(ca_white, layer.face_color)
+
+    # With no data selected chaning face color has no effect
     layer.current_face_color = 'blue'
     assert layer.current_face_color == 'blue'
-    assert np.all([col == 'white' for col in layer.face_color])
+    np.testing.assert_allclose(ca_white, layer.face_color)
 
     # Select data and change edge color of selection
     layer.selected_data = [0, 1]
     assert layer.current_face_color == 'white'
-    layer.current_face_color = 'green'
-    assert np.all([col == 'green' for col in layer.face_color[:2]])
-    assert np.all([col == 'white' for col in layer.face_color[2:]])
->>>>>>> 8cd1f4bd
+    layer.current_face_color = transform_color('green')
+    ca_green = transform_color(['green'] * len(layer.selected_data))
+    np.testing.assert_allclose(ca_green, layer.face_color[:2])
+    np.testing.assert_allclose(ca_white[2:], layer.face_color[2:])
 
     # Add new point and test its color
     coord = [18, 18]
     layer.selected_data = []
     layer.current_face_color = 'blue'
     layer.add(coord)
-<<<<<<< HEAD
     ca_white = np.vstack((ca_white, transform_color('blue')))
-    assert len(layer.face_colors) == shape[0] + 1
-    np.testing.assert_allclose(ca_green, layer.face_colors[:2])
-    np.testing.assert_allclose(ca_white[2:], layer.face_colors[2:])
+    assert len(layer.face_color) == shape[0] + 1
+    np.testing.assert_allclose(ca_green, layer.face_color[:2])
+    np.testing.assert_allclose(ca_white[2:], layer.face_color[2:])
     np.testing.assert_allclose(
-        transform_color("blue"), np.atleast_2d(layer.face_colors[10])
+        transform_color("blue"), np.atleast_2d(layer.face_color[10])
     )
-=======
-    assert len(layer.face_color) == shape[0] + 1
-    assert np.all([col == 'green' for col in layer.face_color[:2]])
-    assert np.all([col == 'white' for col in layer.face_color[2:10]])
-    assert np.all(layer.face_color[10] == 'blue')
->>>>>>> 8cd1f4bd
 
     # Instantiate with custom face color
     layer = Points(data, face_color='red')
@@ -506,42 +441,27 @@
     # Instantiate with custom face color list
     col_list = transform_color(['red', 'green'] * 5)
     layer = Points(data, face_color=col_list)
-<<<<<<< HEAD
-    assert layer.face_color == 'green'
-    np.testing.assert_allclose(layer.face_colors, col_list)
-=======
-    assert layer.current_face_color == 'white'
-    assert layer.face_color == col_list
->>>>>>> 8cd1f4bd
+    assert layer.current_face_color == 'green'
+    np.testing.assert_allclose(layer.face_color, col_list)
 
     # Add new point and test its color
     coord = [18, 18]
     layer.current_face_color = 'blue'
     layer.add(coord)
-<<<<<<< HEAD
-    assert len(layer.face_colors) == shape[0] + 1
+    assert len(layer.face_color) == shape[0] + 1
     np.testing.assert_allclose(
-        layer.face_colors, np.vstack((col_list, transform_color('blue')))
+        layer.face_color, np.vstack((col_list, transform_color('blue')))
     )
-=======
-    assert len(layer.face_color) == shape[0] + 1
-    assert layer.face_color == col_list + ['blue']
->>>>>>> 8cd1f4bd
 
     # Check removing data adjusts colors correctly
     layer.selected_data = [0, 2]
     layer.remove_selected()
     assert len(layer.data) == shape[0] - 1
-<<<<<<< HEAD
-    assert len(layer.face_colors) == shape[0] - 1
+    assert len(layer.face_color) == shape[0] - 1
     np.testing.assert_allclose(
-        layer.face_colors,
+        layer.face_color,
         np.vstack((col_list[1], col_list[3:], transform_color('blue'))),
     )
-=======
-    assert len(layer.face_color) == shape[0] - 1
-    assert layer.face_color == [col_list[1]] + col_list[3:] + ['blue']
->>>>>>> 8cd1f4bd
 
 
 def test_size():
