--- conflicted
+++ resolved
@@ -58,23 +58,13 @@
         if not modify_selection and len(layer.selected_data) > 0:
             layer._move(layer.selected_data, cursor_event.data_position)
         else:
-<<<<<<< HEAD
-            displayed_coordinates = [
+            coord = [
                 cursor_event.data_position[i] for i in layer._dims_displayed
             ]
             layer._is_selecting = True
             if layer._drag_start is None:
-                layer._drag_start = displayed_coordinates
-            layer._drag_box = np.array(
-                [layer._drag_start, displayed_coordinates]
-            )
-=======
-            coord = [layer.coordinates[i] for i in layer._dims_displayed]
-            layer._is_selecting = True
-            if layer._drag_start is None:
                 layer._drag_start = coord
             layer._drag_box = np.array([layer._drag_start, coord])
->>>>>>> 0b4231c6
             layer._set_highlight()
         yield
 
