--- conflicted
+++ resolved
@@ -727,11 +727,7 @@
     assert layer.get_status(data[1])['coordinates'].endswith('point_type: A')
 
 
-<<<<<<< HEAD
 @pytest.mark.parametrize("attribute", ['border', 'face'])
-=======
-@pytest.mark.parametrize('attribute', ['edge', 'face'])
->>>>>>> 1ee84b36
 def test_adding_properties(attribute):
     """Test adding properties to an existing layer"""
     shape = (10, 2)
@@ -1011,11 +1007,7 @@
 
 
 @pytest.mark.parametrize(
-<<<<<<< HEAD
     "border_width",
-=======
-    'edge_width',
->>>>>>> 1ee84b36
     [1, float(1), np.array([1, 2, 3, 4, 5]), [1, 2, 3, 4, 5]],
 )
 def test_border_width_types(border_width):
@@ -1030,11 +1022,7 @@
 
 
 @pytest.mark.parametrize(
-<<<<<<< HEAD
     "border_width",
-=======
-    'edge_width',
->>>>>>> 1ee84b36
     [int(-1), float(-1), np.array([-1, 2, 3, 4, 5]), [-1, 2, 3, 4, 5]],
 )
 def test_border_width_types_negative(border_width):
@@ -1072,11 +1060,7 @@
     assert layer.out_of_slice_display is True
 
 
-<<<<<<< HEAD
 @pytest.mark.parametrize("attribute", ['border', 'face'])
-=======
-@pytest.mark.parametrize('attribute', ['edge', 'face'])
->>>>>>> 1ee84b36
 def test_switch_color_mode(attribute):
     """Test switching between color modes"""
     shape = (10, 2)
@@ -1137,11 +1121,7 @@
     np.testing.assert_allclose(new_border_color, color)
 
 
-<<<<<<< HEAD
 @pytest.mark.parametrize("attribute", ['border', 'face'])
-=======
-@pytest.mark.parametrize('attribute', ['edge', 'face'])
->>>>>>> 1ee84b36
 def test_colormap_without_properties(attribute):
     """Setting the colormode to colormap should raise an exception"""
     shape = (10, 2)
@@ -1153,11 +1133,7 @@
         setattr(layer, f'{attribute}_color_mode', 'colormap')
 
 
-<<<<<<< HEAD
 @pytest.mark.parametrize("attribute", ['border', 'face'])
-=======
-@pytest.mark.parametrize('attribute', ['edge', 'face'])
->>>>>>> 1ee84b36
 def test_colormap_with_categorical_properties(attribute):
     """Setting the colormode to colormap should raise an exception"""
     shape = (10, 2)
@@ -1170,11 +1146,7 @@
         setattr(layer, f'{attribute}_color_mode', 'colormap')
 
 
-<<<<<<< HEAD
 @pytest.mark.parametrize("attribute", ['border', 'face'])
-=======
-@pytest.mark.parametrize('attribute', ['edge', 'face'])
->>>>>>> 1ee84b36
 def test_add_colormap(attribute):
     """Test  directly adding a vispy Colormap object"""
     shape = (10, 2)
@@ -1191,11 +1163,7 @@
     assert 'unnamed colormap' in layer_colormap.name
 
 
-<<<<<<< HEAD
 @pytest.mark.parametrize("attribute", ['border', 'face'])
-=======
-@pytest.mark.parametrize('attribute', ['edge', 'face'])
->>>>>>> 1ee84b36
 def test_add_point_direct(attribute: str):
     """Test adding points to layer directly"""
     layer = Points()
@@ -1224,11 +1192,7 @@
     )
 
 
-<<<<<<< HEAD
 @pytest.mark.parametrize("attribute", ['border', 'face'])
-=======
-@pytest.mark.parametrize('attribute', ['edge', 'face'])
->>>>>>> 1ee84b36
 def test_color_direct(attribute: str):
     """Test setting colors directly"""
     shape = (10, 2)
@@ -1288,11 +1252,7 @@
 color_cycle_rgba = [[1, 0, 0, 1], [0, 0, 1, 1]]
 
 
-<<<<<<< HEAD
 @pytest.mark.parametrize("attribute", ['border', 'face'])
-=======
-@pytest.mark.parametrize('attribute', ['edge', 'face'])
->>>>>>> 1ee84b36
 @pytest.mark.parametrize(
     'color_cycle',
     [color_cycle_str, color_cycle_rgb, color_cycle_rgba],
@@ -1357,11 +1317,7 @@
     )
 
 
-<<<<<<< HEAD
 @pytest.mark.parametrize("attribute", ['border', 'face'])
-=======
-@pytest.mark.parametrize('attribute', ['edge', 'face'])
->>>>>>> 1ee84b36
 def test_color_cycle_dict(attribute):
     """Test setting border/face color with a color cycle dict"""
     data = np.array([[0, 0], [100, 0], [0, 100]])
@@ -1380,11 +1336,7 @@
     np.testing.assert_allclose(color_cycle_map[6], [1, 1, 1, 1])  # 6 is white
 
 
-<<<<<<< HEAD
 @pytest.mark.parametrize("attribute", ['border', 'face'])
-=======
-@pytest.mark.parametrize('attribute', ['edge', 'face'])
->>>>>>> 1ee84b36
 def test_add_color_cycle_to_empty_layer(attribute):
     """Test adding a point to an empty layer when border/face color is a color cycle
 
@@ -1425,11 +1377,7 @@
     np.testing.assert_equal(layer.properties, new_properties)
 
 
-<<<<<<< HEAD
 @pytest.mark.parametrize("attribute", ['border', 'face'])
-=======
-@pytest.mark.parametrize('attribute', ['edge', 'face'])
->>>>>>> 1ee84b36
 def test_adding_value_color_cycle(attribute):
     """Test that adding values to properties used to set a color cycle
     and then calling Points.refresh_colors() performs the update and adds the
@@ -1462,11 +1410,7 @@
     assert 'C' in color_map_keys
 
 
-<<<<<<< HEAD
 @pytest.mark.parametrize("attribute", ['border', 'face'])
-=======
-@pytest.mark.parametrize('attribute', ['edge', 'face'])
->>>>>>> 1ee84b36
 def test_color_colormap(attribute):
     """Test setting border/face color with a colormap"""
     # create Points using with a colormap
@@ -2471,17 +2415,10 @@
 @pytest.mark.parametrize(
     'attribute, new_value',
     [
-<<<<<<< HEAD
         ("size", 20),
         ("face_color", np.asarray([0.0, 0.0, 1.0, 1.0])),
         ("border_color", np.asarray([0.0, 0.0, 1.0, 1.0])),
         ("border_width", np.asarray([0.2])),
-=======
-        ('size', 20),
-        ('face_color', np.asarray([0.0, 0.0, 1.0, 1.0])),
-        ('edge_color', np.asarray([0.0, 0.0, 1.0, 1.0])),
-        ('edge_width', np.asarray([0.2])),
->>>>>>> 1ee84b36
     ],
 )
 def test_new_point_size_editable(attribute, new_value):
