--- conflicted
+++ resolved
@@ -2436,30 +2436,4 @@
     layer.add((0, 0))
 
     setattr(layer, f"current_{attribute}", new_value)
-<<<<<<< HEAD
-    np.testing.assert_allclose(getattr(layer, attribute)[0], new_value)
-=======
-    np.testing.assert_allclose(getattr(layer, attribute)[0], new_value)
-
-
-# def test_new_point_face_color_editable():
-#     layer = Points(name="Points")
-#     layer.mode = Mode.ADD
-#     layer.add((0,0))
-
-#     new_color = np.asarray([0., 0., 1., 1.])
-#     layer.current_face_color = new_color
-
-#     np.testing.assert_allclose(layer.face_color[0], new_color)
-
-
-# def test_new_point_edge_color_editable():
-#     layer = Points(name="Points")
-#     layer.mode = Mode.ADD
-#     layer.add((0,0))
-
-#     new_color = np.asarray([0., 0., 1., 1.])
-#     layer.current_edge_color = new_color
-
-#     np.testing.assert_allclose(layer.edge_color[0], new_color)
->>>>>>> 6d9a5564
+    np.testing.assert_allclose(getattr(layer, attribute)[0], new_value)