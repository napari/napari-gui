from copy import copy
from itertools import cycle, islice
from typing import Iterable
from unittest.mock import Mock

import numpy as np
import pandas as pd
import pytest
from psygnal.containers import Selection
from vispy.color import get_colormap

from napari._pydantic_compat import ValidationError
from napari._tests.utils import (
    assert_colors_equal,
    assert_layer_state_equal,
    check_layer_world_data_extent,
)
from napari.components.dims import Dims
from napari.layers import Points
from napari.layers.base._base_constants import ActionType
from napari.layers.points._points_constants import Mode
from napari.layers.points._points_utils import points_to_squares
from napari.layers.utils._slice_input import _SliceInput, _ThickNDSlice
from napari.layers.utils._text_constants import Anchor
from napari.layers.utils.color_encoding import ConstantColorEncoding
from napari.layers.utils.color_manager import ColorProperties
from napari.utils._test_utils import (
    validate_all_params_in_docstring,
    validate_docstring_parent_class_consistency,
    validate_kwargs_sorted,
)
from napari.utils.colormaps.standardize_color import transform_color
from napari.utils.transforms import CompositeAffine


def _make_cycled_properties(values, length):
    """Helper function to make property values

    Parameters
    ----------
    values
        The values to be cycled.
    length : int
        The length of the resulting property array

    Returns
    -------
    cycled_properties : np.ndarray
        The property array comprising the cycled values.
    """
    cycled_properties = np.array(list(islice(cycle(values), 0, length)))
    return cycled_properties


def _make_cycled_features(values: Iterable, length: int):
    """Helper function to make feature values.

    Parameters
    ----------
    values
        The values to be cycled.
    length : int
        The length of the resulting feature array.

    Returns
    -------
    np.ndarray
        The feature array comprising the cycled values.
    """
    return np.array(list(islice(cycle(values), 0, length)))


def test_empty_points():
    pts = Points()
    assert pts.data.shape == (0, 2)
    assert pts.ndim == 2


def test_3d_empty_points():
    pts = Points(np.empty((0, 3)))
    assert pts.ndim == 3


def test_add_to_empty_points_with_features():
    """See the following for the issues this covers:
    https://github.com/napari/napari/issues/5632
    https://github.com/napari/napari/issues/5634
    """
    points = Points(
        features={'a': np.empty(0, int)},
        feature_defaults={'a': 0},
        face_color='a',
        face_color_cycle=list('rgb'),
    )

    points.add([0, 0])
    points.feature_defaults['a'] = 1
    points.add([50, 50])
    points.feature_defaults = {'a': 2}
    points.add([100, 100])

    assert_colors_equal(points.face_color, list('rgb'))


def test_empty_points_with_features():
    """Test instantiating an empty Points layer with features

    See: https://github.com/napari/napari/pull/1069
    """
    label_dtype = pd.CategoricalDtype(['label1', 'label2'])
    features = pd.DataFrame(
        {
            'label': pd.Series([], dtype=label_dtype),
            'cont_prop': pd.Series([], dtype=float),
        }
    )
    pts = Points(features=features)
    assert pts.feature_defaults['label'][0] == 'label1'
    assert np.isnan(pts.feature_defaults['cont_prop'][0])

    # verify the feature datatype is correct
    assert pts.features['cont_prop'].dtype == float

    # add two points and verify the default property was applied
    pts.add([10, 10])
    pts.add([20, 20])
    np.testing.assert_array_equal(pts.features['label'], ['label1', 'label1'])
    np.testing.assert_array_equal(pts.features['cont_prop'], [np.nan, np.nan])


def test_empty_layer_with_face_colormap():
    """Test creating an empty layer where the face color is a colormap
    See: https://github.com/napari/napari/pull/1069
    """
    layer = Points(
        features={'point_type': []},
        feature_defaults={'point_type': 1.5},
        face_color='point_type',
        face_colormap='gray',
    )

    assert layer.face_color_mode == 'colormap'

    # verify the current_face_color is correct
    face_color = np.array([1, 1, 1, 1])
    np.testing.assert_allclose(layer._face.current_color, face_color)


def test_empty_layer_with_border_colormap():
    """Test creating an empty layer where the face color is a colormap
    See: https://github.com/napari/napari/pull/1069
    """
    layer = Points(
<<<<<<< HEAD
        features={'point_type': np.empty((0,), dtype=float)},
        feature_defaults={'point_type': 1.5},
        edge_color='point_type',
        edge_colormap='gray',
=======
        property_choices=default_properties,
        border_color='point_type',
        border_colormap='gray',
>>>>>>> 4efaddfb
    )

    assert layer.border_color_mode == 'colormap'

    # verify the current_face_color is correct
    border_color = np.array([1, 1, 1, 1])
    np.testing.assert_allclose(layer._border.current_color, border_color)


<<<<<<< HEAD
@pytest.mark.parametrize('feature_name', ('edge', 'face'))
def test_set_feature_defaults_on_empty_layer_with_color_cycle(feature_name):
    """See: https://github.com/napari/napari/pull/3110"""
    annotation_dtype = pd.CategoricalDtype(['tail', 'nose', 'paw'])
    features = pd.DataFrame(
        {'annotation': pd.Series([], dtype=annotation_dtype)}
    )
=======
@pytest.mark.parametrize('feature_name', ['border', 'face'])
def test_set_current_properties_on_empty_layer_with_color_cycle(feature_name):
    """Test setting current_properties an empty layer where the face/border color
    is a color cycle.

    See: https://github.com/napari/napari/pull/3110
    """
    default_properties = {'annotation': np.array(['tail', 'nose', 'paw'])}
>>>>>>> 4efaddfb
    color_cycle = [[0, 1, 0, 1], [1, 0, 1, 1]]
    color_parameters = {
        'colors': 'annotation',
        'categorical_colormap': color_cycle,
        'mode': 'cycle',
    }
    color_name = f'{feature_name}_color'
    points_kwargs = {
        'features': features,
        color_name: color_parameters,
    }
    layer = Points(**points_kwargs)

    color_mode = getattr(layer, f'{feature_name}_color_mode')
    assert color_mode == 'cycle'
    layer.feature_defaults = {'annotation': 'paw'}

    layer.add([10, 10])
    colors = getattr(layer, color_name)
    np.testing.assert_allclose(colors, [color_cycle[1]])
    assert len(layer.data) == 1
    cm = getattr(layer, f'_{feature_name}')
    assert cm.color_properties.current_value == 'paw'


def test_empty_layer_with_text_features():
    """Test initializing an empty layer with text defined"""
    layer = Points(
        features={'point_type': []},
        feature_defaults={'point_type': 1.5},
        text={'string': 'point_type', 'color': 'red'},
    )
    assert layer.text.values.size == 0
    np.testing.assert_allclose(layer.text.color.constant, [1, 0, 0, 1])

    # add a point and check that the appropriate text value was added
    layer.add([1, 1])
    np.testing.assert_equal(layer.text.values, ['1.5'])
    np.testing.assert_allclose(layer.text.color.constant, [1, 0, 0, 1])


def test_empty_layer_with_text_formatted():
    """Test initializing an empty layer with text defined"""
    layer = Points(
        features={'point_type': []},
        feature_defaults={'point_type': 1.5},
        text='point_type: {point_type:.2f}',
    )
    assert layer.text.values.size == 0

    # add a point and check that the appropriate text value was added
    layer.add([1, 1])
    np.testing.assert_equal(layer.text.values, ['point_type: 1.50'])


def test_random_points():
    """Test instantiating Points layer with random 2D data."""
    shape = (10, 2)
    np.random.seed(0)
    data = 20 * np.random.random(shape)
    layer = Points(data)
    assert np.array_equal(layer.data, data)
    assert layer.ndim == shape[1]
    assert layer._view_data.ndim == 2
    assert len(layer.data) == 10
    assert len(layer.selected_data) == 0


def test_integer_points():
    """Test instantiating Points layer with integer data."""
    shape = (10, 2)
    np.random.seed(0)
    data = np.random.randint(20, size=shape)
    layer = Points(data)
    assert np.array_equal(layer.data, data)
    assert layer.ndim == shape[1]
    assert layer._view_data.ndim == 2
    assert len(layer.data) == 10


def test_negative_points():
    """Test instantiating Points layer with negative data."""
    shape = (10, 2)
    np.random.seed(0)
    data = 20 * np.random.random(shape) - 10
    layer = Points(data)
    assert np.array_equal(layer.data, data)
    assert layer.ndim == shape[1]
    assert layer._view_data.ndim == 2
    assert len(layer.data) == 10


def test_empty_points_array():
    """Test instantiating Points layer with empty array."""
    shape = (0, 2)
    data = np.empty(shape)
    layer = Points(data)
    assert np.array_equal(layer.data, data)
    assert layer.ndim == shape[1]
    assert layer._view_data.ndim == 2
    assert len(layer.data) == 0


def test_3D_points():
    """Test instantiating Points layer with random 3D data."""
    shape = (10, 3)
    np.random.seed(0)
    data = 20 * np.random.random(shape)
    layer = Points(data)
    assert np.array_equal(layer.data, data)
    assert layer.ndim == shape[1]
    assert layer._view_data.ndim == 2
    assert len(layer.data) == 10


def test_single_point_extent():
    """Test extent of a single 3D point at the origin."""
    shape = (1, 3)
    data = np.zeros(shape)
    layer = Points(data)
    assert np.array_equal(layer.extent.data, np.zeros((2, 3)))
    assert np.array_equal(layer.extent.world, np.zeros((2, 3)))
    assert np.array_equal(layer.extent.step, np.ones(3))


def test_4D_points():
    """Test instantiating Points layer with random 4D data."""
    shape = (10, 4)
    np.random.seed(0)
    data = 20 * np.random.random(shape)
    layer = Points(data)
    assert np.array_equal(layer.data, data)
    assert layer.ndim == shape[1]
    assert layer._view_data.ndim == 2
    assert len(layer.data) == 10


def test_changing_points():
    """Test changing Points data."""
    shape_a = (10, 2)
    shape_b = (20, 2)
    np.random.seed(0)
    data_a = 20 * np.random.random(shape_a)
    data_b = 20 * np.random.random(shape_b)
    layer = Points(data_a)
    layer.data = data_b
    assert np.array_equal(layer.data, data_b)
    assert layer.ndim == shape_b[1]
    assert layer._view_data.ndim == 2
    assert len(layer.data) == 20


def test_selecting_points():
    """Test selecting points."""
    shape = (10, 2)
    np.random.seed(0)
    data = 20 * np.random.random(shape)
    layer = Points(data)
    layer.mode = 'select'
    data_to_select = {1, 2}
    layer.selected_data = data_to_select
    assert layer.selected_data == data_to_select

    # test switching to 3D
    layer._slice_dims(Dims(ndisplay=3))
    assert layer.selected_data == data_to_select

    # select different points while in 3D mode
    other_data_to_select = {0}
    layer.selected_data = other_data_to_select
    assert layer.selected_data == other_data_to_select

    # selection should persist when going back to 2D mode
    layer._slice_dims(Dims(ndisplay=2))
    assert layer.selected_data == other_data_to_select

    # selection should persist when switching between between select and pan_zoom
    layer.mode = 'pan_zoom'
    assert layer.selected_data == other_data_to_select
    layer.mode = 'select'
    assert layer.selected_data == other_data_to_select

    # add mode should clear the selection
    layer.mode = 'add'
    assert layer.selected_data == set()


def test_adding_points():
    """Test adding Points data."""
    shape = (10, 2)
    np.random.seed(0)
    data = 20 * np.random.random(shape)
    layer = Points(data)
    assert len(layer.data) == 10

    coord = [20, 20]
    layer.add(coord)
    assert len(layer.data) == 11
    assert np.array_equal(layer.data[10], coord)
    # the added point should be selected
    assert layer.selected_data == {10}

    # test adding multiple points
    coords = [[10, 10], [15, 15]]
    layer.add(coords)
    assert len(layer.data) == 13
    assert np.array_equal(layer.data[11:, :], coords)
    assert layer.selected_data == {11, 12}

    # test that the last added points can be deleted
    layer.remove_selected()
    np.testing.assert_equal(layer.data, np.vstack((data, coord)))


def test_points_selection_with_setter():
    shape = (10, 2)
    np.random.seed(0)
    data = 20 * np.random.random(shape)
    layer = Points(data)

    coords = [[10, 10], [15, 15]]
    layer.data = np.append(layer.data, np.atleast_2d(coords), axis=0)
    assert len(layer.data) == 12
    assert layer.selected_data == set()


def test_adding_points_to_empty():
    """Test adding Points data to empty."""
    shape = (0, 2)
    data = np.empty(shape)
    layer = Points(data)
    assert len(layer.data) == 0

    coord = [20, 20]
    layer.add(coord)
    assert len(layer.data) == 1
    assert np.array_equal(layer.data[0], coord)
    assert layer.selected_data == {0}


def test_removing_selected_points():
    """Test selecting points."""
    shape = (10, 2)
    np.random.seed(0)
    data = 20 * np.random.random(shape)
    layer = Points(data)

    # With nothing selected no points should be removed
    layer.remove_selected()
    assert len(layer.data) == shape[0]

    # Select two points and remove them
    layer.selected_data = {0, 3}
    layer.remove_selected()
    assert len(layer.data) == shape[0] - 2
    assert len(layer.selected_data) == 0
    keep = [1, 2, *range(4, 10)]
    assert np.array_equal(layer.data, data[keep])
    assert layer._value is None

    # Select another point and remove it
    layer.selected_data = {4}
    layer.remove_selected()
    assert len(layer.data) == shape[0] - 3


def test_deleting_selected_value_changes():
    """Test deleting selected points appropriately sets self._value"""
    shape = (10, 2)
    np.random.seed(0)
    data = 20 * np.random.random(shape)
    layer = Points(data)

    # removing with self._value selected resets self._value to None
    layer._value = 1
    layer.selected_data = {1, 2}
    layer.remove_selected()
    assert layer._value is None

    # removing with self._value outside selection doesn't change self._value
    layer._value = 3
    layer.selected_data = {4}
    layer.remove_selected()
    assert layer._value == 3


def test_remove_selected_updates_value():
    """Test that removing a point that is not layer._value
    updates the index to account for the removed data.
    """
    shape = (10, 2)
    np.random.seed(0)
    data = 20 * np.random.random(shape)
    layer = Points(data)

    old_data = layer.data
    layer.events.data = Mock()
    # set the value
    layer._value = 3
    layer._value_stored = 3

    selection = {0, 5, 6, 7}
    layer.selected_data = selection
    layer.remove_selected()
    assert layer.events.data.call_args_list[0][1] == {
        'value': old_data,
        'action': ActionType.REMOVING,
        'data_indices': tuple(selection),
        'vertex_indices': ((),),
    }
    assert layer.events.data.call_args[1] == {
        'value': layer.data,
        'action': ActionType.REMOVED,
        'data_indices': tuple(selection),
        'vertex_indices': ((),),
    }
    assert layer._value == 2


def test_remove_selected_removes_corresponding_attributes():
    """Test that removing points at specific indices also removes any per-point
    attribute at the same index"""
    shape = (10, 2)
    np.random.seed(0)
    data = 20 * np.random.random(shape)
    size = np.random.rand(shape[0])
    symbol = np.random.choice(['o', 's'], shape[0])
    color = np.random.rand(shape[0], 4)
    feature = np.random.rand(shape[0])
    shown = np.random.randint(2, size=shape[0]).astype(bool)
    text = 'feature'

    layer = Points(
        data,
        size=size,
        border_width=size,
        symbol=symbol,
        features={'feature': feature},
        face_color=color,
        border_color=color,
        text=text,
        shown=shown,
    )

    layer_expected = Points(
        data[1:],
        size=size[1:],
        symbol=symbol[1:],
        border_width=size[1:],
        features={'feature': feature[1:]},
        feature_defaults={'feature': feature[0]},
        face_color=color[1:],
        border_color=color[1:],
        text=text,  # computed from feature
        shown=shown[1:],
    )

    layer.selected_data = {0}
    layer.remove_selected()

    state_layer = layer._get_state()
    state_expected = layer_expected._get_state()

    assert_layer_state_equal(state_layer, state_expected)


def test_move():
    """Test moving points."""
    shape = (10, 2)
    np.random.seed(0)
    data = 20 * np.random.random(shape)
    unmoved = copy(data)
    layer = Points(data)
    layer.events.data = Mock()

    # Move one point relative to an initial drag start location
    layer._move([0], [0, 0])
    layer._move([0], [10, 10])
    layer._drag_start = None
    assert np.array_equal(layer.data[0], unmoved[0] + [10, 10])
    assert np.array_equal(layer.data[1:], unmoved[1:])
    assert layer.events.data.call_args[1] == {
        'value': layer.data,
        'action': ActionType.CHANGED,
        'data_indices': (0,),
        'vertex_indices': ((),),
    }

    # Move two points relative to an initial drag start location
    layer._move([1, 2], [2, 2])
    layer._move([1, 2], np.add([2, 2], [-3, 4]))
    assert layer.events.data.call_args[1] == {
        'value': layer.data,
        'action': ActionType.CHANGED,
        'data_indices': (1, 2),
        'vertex_indices': ((),),
    }
    assert np.array_equal(layer.data[1:2], unmoved[1:2] + [-3, 4])


def test_changing_modes():
    """Test changing modes."""
    shape = (10, 2)
    np.random.seed(0)
    data = 20 * np.random.random(shape)
    layer = Points(data)
    assert layer.mode == 'pan_zoom'
    assert layer.mouse_pan is True

    layer.mode = 'add'
    assert layer.mode == 'add'

    layer.mode = 'select'
    assert layer.mode == 'select'
    assert layer.mouse_pan is False

    layer.mode = 'pan_zoom'
    assert layer.mode == 'pan_zoom'
    assert layer.mouse_pan is True

    with pytest.raises(ValueError, match='not a valid Mode'):
        layer.mode = 'not_a_mode'


def test_name():
    """Test setting layer name."""
    np.random.seed(0)
    data = 20 * np.random.random((10, 2))
    layer = Points(data)
    assert layer.name == 'Points'

    layer = Points(data, name='random')
    assert layer.name == 'random'

    layer.name = 'pts'
    assert layer.name == 'pts'


def test_visibility():
    """Test setting layer visibility."""
    np.random.seed(0)
    data = 20 * np.random.random((10, 2))
    layer = Points(data)
    assert layer.visible is True

    layer.visible = False
    assert layer.visible is False

    layer = Points(data, visible=False)
    assert layer.visible is False

    layer.visible = True
    assert layer.visible is True


def test_opacity():
    """Test setting layer opacity."""
    np.random.seed(0)
    data = 20 * np.random.random((10, 2))
    layer = Points(data)
    assert layer.opacity == 1.0

    layer.opacity = 0.5
    assert layer.opacity == 0.5

    layer = Points(data, opacity=0.6)
    assert layer.opacity == 0.6

    layer.opacity = 0.3
    assert layer.opacity == 0.3


def test_blending():
    """Test setting layer blending."""
    np.random.seed(0)
    data = 20 * np.random.random((10, 2))
    layer = Points(data)
    assert layer.blending == 'translucent'

    layer.blending = 'additive'
    assert layer.blending == 'additive'

    layer = Points(data, blending='additive')
    assert layer.blending == 'additive'

    layer.blending = 'opaque'
    assert layer.blending == 'opaque'


def test_symbol():
    """Test setting symbol."""
    shape = (10, 2)
    np.random.seed(0)
    data = 20 * np.random.random(shape)
    layer = Points(data)
    assert np.array_equiv(layer.symbol, 'disc')

    layer.symbol = 'cross'
    assert np.array_equiv(layer.symbol, 'cross')

    symbol = ['o', 's'] * 5
    expected = ['disc', 'square'] * 5
    layer.symbol = symbol
    assert np.array_equal(layer.symbol, expected)

    layer = Points(data, symbol='star')
    assert np.array_equiv(layer.symbol, 'star')


@pytest.fixture
def features():
    return pd.DataFrame({'point_type': _make_cycled_features(('A', 'B'), 10)})


properties_array = {'point_type': _make_cycled_properties(['A', 'B'], 10)}
properties_list = {'point_type': list(_make_cycled_properties(['A', 'B'], 10))}


@pytest.mark.parametrize('properties', [properties_array, properties_list])
def test_properties(properties):
    """Ensure that properties is deprecated but still functional."""
    shape = (10, 2)
    np.random.seed(0)
    data = 20 * np.random.random(shape)
    with pytest.warns(DeprecationWarning):
        layer = Points(data, properties=copy(properties))
    with pytest.warns(DeprecationWarning):
        layer_properties = layer.properties
    np.testing.assert_equal(layer_properties, properties)

    current_prop = {'point_type': np.array(['B'])}
    with pytest.warns(DeprecationWarning):
        layer_current_properties = layer.current_properties
    assert layer_current_properties == current_prop

    # test removing points
    layer.selected_data = {0, 1}
    layer.remove_selected()
    remove_properties = properties['point_type'][2::]
    with pytest.warns(DeprecationWarning):
        layer_properties = layer.properties['point_type']
    assert len(layer_properties) == (shape[0] - 2)
    assert np.array_equal(layer_properties, remove_properties)

    # test selection of properties
    layer.selected_data = {0}
    with pytest.warns(DeprecationWarning):
        selected_annotation = layer.current_properties['point_type']
    assert len(selected_annotation) == 1
    assert selected_annotation[0] == 'A'

    # test adding points with properties
    layer.add([10, 10])
    add_annotations = np.concatenate((remove_properties, ['A']), axis=0)
    with pytest.warns(DeprecationWarning):
        layer_properties = layer.properties['point_type']
    assert np.array_equal(layer_properties, add_annotations)

    # test copy/paste
    layer.selected_data = {0, 1}
    layer._copy_data()
    assert np.array_equal(
        layer._clipboard['features']['point_type'], ['A', 'B']
    )

    layer._paste_data()
    paste_annotations = np.concatenate((add_annotations, ['A', 'B']), axis=0)
    with pytest.warns(DeprecationWarning):
        layer_properties = layer.properties['point_type']
    assert np.array_equal(layer_properties, paste_annotations)

    assert layer.get_status(data[0])['coordinates'].endswith("point_type: B")
    assert layer.get_status(data[1])['coordinates'].endswith("point_type: A")


def test_features(features: pd.DataFrame):
    point_type = features['point_type'].to_numpy()
    shape = (10, 2)
    np.random.seed(0)
    data = 20 * np.random.random(shape)
    layer = Points(data, features=features)
    pd.testing.assert_frame_equal(layer.features, features)
    assert layer.feature_defaults['point_type'][0] == 'B'

    # test removing points
    layer.selected_data = {0, 1}
    layer.remove_selected()
    np.testing.assert_equal(
        layer.features['point_type'].to_numpy(),
        point_type[2:],
    )

    # test adding points with features
    layer.add([10, 10])
    np.testing.assert_equal(
        layer.features['point_type'].to_numpy(),
        np.append(point_type[2:], ['B']),
    )

    # test copy/paste
    layer.selected_data = {0, 1}
    layer._copy_data()
    np.testing.assert_equal(
        layer._clipboard['features']['point_type'].to_numpy(), ['A', 'B']
    )

    layer._paste_data()
    np.testing.assert_equal(
        layer.features['point_type'].to_numpy(),
        np.append(point_type[2:], ['B', 'A', 'B']),
    )

    assert layer.get_status(data[0])['coordinates'].endswith('point_type: B')
    assert layer.get_status(data[1])['coordinates'].endswith('point_type: A')


@pytest.mark.parametrize('attribute', ['border', 'face'])
def test_adding_properties(attribute):
    """Test adding properties to an existing layer is deprecated but functional."""
    shape = (10, 2)
    np.random.seed(0)
    data = 20 * np.random.random(shape)
    layer = Points(data)

    # add properties
    properties = {'point_type': _make_cycled_properties(['A', 'B'], shape[0])}
    with pytest.warns(DeprecationWarning):
        layer.properties = properties
    with pytest.warns(DeprecationWarning):
        layer_properties = layer.properties
    np.testing.assert_equal(layer_properties, properties)

    # add properties as a dataframe
    properties_df = pd.DataFrame(properties)
    with pytest.warns(DeprecationWarning):
        layer.properties = properties_df
    with pytest.warns(DeprecationWarning):
        layer_properties = layer.properties
    np.testing.assert_equal(layer_properties, properties)

    # add properties as a dictionary with list values
    properties_list = {
        'point_type': list(_make_cycled_properties(['A', 'B'], shape[0]))
    }
    with pytest.warns(DeprecationWarning):
        layer.properties = properties_list
    with pytest.warns(DeprecationWarning):
        layer_properties = layer.properties
    assert isinstance(layer_properties['point_type'], np.ndarray)

    # removing a property that was the _*_color_property should give a warning
    color_manager = getattr(layer, f'_{attribute}')
    color_manager.color_properties = {
        'name': 'point_type',
        'values': np.empty(0),
        'current_value': 'A',
    }
    properties_2 = {
        'not_point_type': _make_cycled_properties(['A', 'B'], shape[0])
    }
    # Cannot use two separate `warns`, so assert the record instead.
    with pytest.warns() as record:
        layer.properties = properties_2
    assert len(record) == 2
    assert issubclass(record[0].category, DeprecationWarning)
    assert issubclass(record[1].category, RuntimeWarning)


@pytest.mark.parametrize("attribute", ['edge', 'face'])
def test_adding_features(attribute):
    """Test adding features to an existing layer"""
    shape = (10, 2)
    np.random.seed(0)
    data = 20 * np.random.random(shape)
    layer = Points(data)

    # add features
    features = pd.DataFrame(
        {'point_type': _make_cycled_features(('A', 'B'), shape[0])}
    )
    layer.features = features
    pd.testing.assert_frame_equal(layer.features, features)

    # removing a property that was the _*_color_property should give a warning
    color_manager = getattr(layer, f'_{attribute}')
    color_manager.color_properties = {
        'name': 'point_type',
        'values': np.empty(0),
        'current_value': 'A',
    }
    other_features = pd.DataFrame(
        {'not_point_type': _make_cycled_features(('A', 'B'), shape[0])}
    )
    with pytest.warns(RuntimeWarning):
        layer.features = other_features


def test_add_points_with_properties_as_list():
    # test adding points initialized with properties as list
    shape = (10, 2)
    np.random.seed(0)
    data = 20 * np.random.random(shape)
    properties = {
        'point_type': list(_make_cycled_properties(['A', 'B'], shape[0]))
    }
    with pytest.warns(DeprecationWarning):
        layer = Points(data, properties=copy(properties))

    coord = [18, 18]
    layer.add(coord)
    new_prop = {'point_type': np.append(properties['point_type'], 'B')}
    with pytest.warns(DeprecationWarning):
        np.testing.assert_equal(layer.properties, new_prop)


def test_updating_points_properties():
    # test adding points initialized with properties
    shape = (10, 2)
    np.random.seed(0)
    data = 20 * np.random.random(shape)
    properties = {'point_type': _make_cycled_properties(['A', 'B'], shape[0])}
    with pytest.warns(DeprecationWarning):
        layer = Points(data, properties=copy(properties))

    layer.mode = 'select'
    layer.selected_data = [len(data) - 1]
    with pytest.warns(DeprecationWarning):
        layer.current_properties = {'point_type': np.array(['A'])}

    updated_properties = properties
    updated_properties['point_type'][-1] = 'A'
    with pytest.warns(DeprecationWarning):
        np.testing.assert_equal(layer.properties, updated_properties)


def test_setting_current_properties():
    shape = (2, 2)
    np.random.seed(0)
    data = 20 * np.random.random(shape)
    properties = {
        'annotation': ['paw', 'leg'],
        'confidence': [0.5, 0.75],
        'annotator': ['jane', 'ash'],
        'model': ['worst', 'best'],
    }
    with pytest.warns(DeprecationWarning):
        layer = Points(data, properties=copy(properties))
    current_properties = {
        'annotation': ['leg'],
        'confidence': 1,
        'annotator': 'ash',
        'model': np.array(['best']),
    }
    with pytest.warns(DeprecationWarning):
        layer.current_properties = current_properties

    expected_current_properties = {
        'annotation': np.array(['leg']),
        'confidence': np.array([1]),
        'annotator': np.array(['ash']),
        'model': np.array(['best']),
    }

    with pytest.warns(DeprecationWarning):
        coerced_current_properties = layer.current_properties
    for k in coerced_current_properties:
        value = coerced_current_properties[k]
        assert isinstance(value, np.ndarray)
        np.testing.assert_equal(value, expected_current_properties[k])


<<<<<<< HEAD
def test_text_from_feature_value(features):
    """Test setting text from a feature value"""
=======
properties_array = {'point_type': _make_cycled_properties(['A', 'B'], 10)}
properties_list = {'point_type': list(_make_cycled_properties(['A', 'B'], 10))}


@pytest.mark.parametrize('properties', [properties_array, properties_list])
def test_text_from_property_value(properties):
    """Test setting text from a property value"""
>>>>>>> 4efaddfb
    shape = (10, 2)
    np.random.seed(0)
    data = 20 * np.random.random(shape)
    layer = Points(data, features=features, text='point_type')
    np.testing.assert_equal(layer.text.values, features['point_type'])


<<<<<<< HEAD
def test_text_from_feature_fstring(features):
    """Test setting text with an f-string from the feature value"""
=======

@pytest.mark.parametrize('properties', [properties_array, properties_list])
def test_text_from_property_fstring(properties):
    """Test setting text with an f-string from the property value"""
>>>>>>> 4efaddfb
    shape = (10, 2)
    np.random.seed(0)
    data = 20 * np.random.random(shape)
    layer = Points(data, features=features, text='type: {point_type}')

    expected_text = ['type: ' + v for v in features['point_type']]
    np.testing.assert_equal(layer.text.values, expected_text)

    # test updating the text
    layer.text = 'type-ish: {point_type}'
    expected_text_2 = ['type-ish: ' + v for v in features['point_type']]
    np.testing.assert_equal(layer.text.values, expected_text_2)

    # copy/paste
    layer.selected_data = {0}
    layer._copy_data()
    layer._paste_data()
    expected_text_3 = [*expected_text_2, 'type-ish: A']
    np.testing.assert_equal(layer.text.values, expected_text_3)

    # add point
    layer.selected_data = {0}
    new_shape = np.random.random((1, 2))
    layer.add(new_shape)
    expected_text_4 = [*expected_text_3, 'type-ish: A']
    np.testing.assert_equal(layer.text.values, expected_text_4)


<<<<<<< HEAD
def test_set_text_with_kwarg_dict(features):
=======
@pytest.mark.parametrize('properties', [properties_array, properties_list])
def test_set_text_with_kwarg_dict(properties):
>>>>>>> 4efaddfb
    text_kwargs = {
        'string': 'type: {point_type}',
        'color': ConstantColorEncoding(constant=[0, 0, 0, 1]),
        'rotation': 10,
        'translation': [5, 5],
        'anchor': Anchor.UPPER_LEFT,
        'size': 10,
        'visible': True,
    }
    shape = (10, 2)
    np.random.seed(0)
    data = 20 * np.random.random(shape)
    layer = Points(data, features=features, text=text_kwargs)

    expected_text = ['type: ' + v for v in features['point_type']]
    np.testing.assert_equal(layer.text.values, expected_text)

    for property_, value in text_kwargs.items():
        if property_ == 'string':
            continue
        layer_value = getattr(layer._text, property_)
        np.testing.assert_equal(layer_value, value)


<<<<<<< HEAD
def test_text_error(features):
=======
@pytest.mark.parametrize('properties', [properties_array, properties_list])
def test_text_error(properties):
>>>>>>> 4efaddfb
    """creating a layer with text as the wrong type should raise an error"""
    shape = (10, 2)
    np.random.seed(0)
    data = 20 * np.random.random(shape)
    # try adding text as the wrong type
    with pytest.raises(ValidationError):
        Points(data, features=features, text=123)


def test_select_features_object_dtype():
    """selecting points when they have a feature of object dtype should not fail"""
    # pandas uses object as dtype for strings by default
    features = pd.DataFrame({'color': ['red', 'green']})
    pl = Points(np.ones((2, 2)), features=features)
    selection = {0, 1}
    pl.selected_data = selection
    assert pl.selected_data == selection


def test_select_features_unsortable():
    """selecting multiple points when they have properties that cannot be sorted should not fail

    see https://github.com/napari/napari/issues/5174
    """
    features = pd.DataFrame({'unsortable': [{}, {}]})
    pl = Points(np.ones((2, 2)), features=features)
    selection = {0, 1}
    pl.selected_data = selection
    assert pl.selected_data == selection


def test_refresh_text():
    """Test refreshing the text after setting new features"""
    shape = (10, 2)
    np.random.seed(0)
    data = 20 * np.random.random(shape)
    features = {'point_type': ['A'] * shape[0]}
    layer = Points(data, features=features, text='point_type')

    new_features = {'point_type': ['B'] * shape[0]}
    layer.features = new_features
    np.testing.assert_equal(layer.text.values, new_features['point_type'])


def test_points_errors():
    shape = (3, 2)
    np.random.seed(0)
    data = 20 * np.random.random(shape)

<<<<<<< HEAD
    # try adding features with the wrong length
    with pytest.raises(ValueError):
        Points(data, features={'point_type': ['A', 'B']})
=======
    annotations = {'point_type': np.array(['A', 'B'])}

    # try adding properties with the wrong number of properties
    with pytest.raises(
        ValueError, match='(does not match length)|(indices imply)'
    ):
        Points(data, properties=copy(annotations))
>>>>>>> 4efaddfb


def test_border_width():
    """Test setting border width."""
    shape = (10, 2)
    np.random.seed(0)
    data = 20 * np.random.random(shape)
    layer = Points(data)
    np.testing.assert_array_equal(layer.border_width, 0.05)

    layer.border_width = 0.5
    np.testing.assert_array_equal(layer.border_width, 0.5)

    # fail outside of range 0, 1 if relative is enabled (default)
    with pytest.raises(ValueError, match='must be between 0 and 1'):
        layer.border_width = 2

    layer.border_width_is_relative = False
    layer.border_width = 2
    np.testing.assert_array_equal(layer.border_width, 2)

    # fail if we try to come back again
    with pytest.raises(ValueError, match='between 0 and 1'):
        layer.border_width_is_relative = True

    # all should work on instantiation too
    layer = Points(data, border_width=3, border_width_is_relative=False)
    np.testing.assert_array_equal(layer.border_width, 3)
    assert layer.border_width_is_relative is False
    with pytest.raises(ValueError, match='must be > 0'):
        layer.border_width = -2


@pytest.mark.parametrize(
    'border_width',
    [1, float(1), np.array([1, 2, 3, 4, 5]), [1, 2, 3, 4, 5]],
)
def test_border_width_types(border_width):
    """Test border_width dtypes with valid values"""
    shape = (5, 2)
    np.random.seed(0)
    data = 20 * np.random.random(shape)
    layer = Points(
        data, border_width=border_width, border_width_is_relative=False
    )
    np.testing.assert_array_equal(layer.border_width, border_width)


@pytest.mark.parametrize(
    'border_width',
    [-1, float(-1), np.array([-1, 2, 3, 4, 5]), [-1, 2, 3, 4, 5]],
)
def test_border_width_types_negative(border_width):
    """Test negative values in all border_width dtypes"""
    shape = (5, 2)
    np.random.seed(0)
    data = 20 * np.random.random(shape)
    with pytest.raises(ValueError, match='must be > 0'):
        Points(data, border_width=border_width, border_width_is_relative=False)


def test_out_of_slice_display():
    """Test setting out_of_slice_display flag for 2D and 4D data."""
    shape = (10, 2)
    np.random.seed(0)
    data = 20 * np.random.random(shape)
    layer = Points(data)
    assert layer.out_of_slice_display is False

    layer.out_of_slice_display = True
    assert layer.out_of_slice_display is True

    layer = Points(data, out_of_slice_display=True)
    assert layer.out_of_slice_display is True

    shape = (10, 4)
    data = 20 * np.random.random(shape)
    layer = Points(data)
    assert layer.out_of_slice_display is False

    layer.out_of_slice_display = True
    assert layer.out_of_slice_display is True

    layer = Points(data, out_of_slice_display=True)
    assert layer.out_of_slice_display is True


@pytest.mark.parametrize('attribute', ['border', 'face'])
def test_switch_color_mode(attribute):
    """Test switching between color modes"""
    shape = (10, 2)
    np.random.seed(0)
    data = 20 * np.random.random(shape)
    # create a continuous property with a known value in the last element
    continuous_prop = np.random.random((shape[0],))
    continuous_prop[-1] = 1
    properties = {
        'point_truthiness': continuous_prop,
        'point_type': _make_cycled_properties(['A', 'B'], shape[0]),
    }
    initial_color = [1, 0, 0, 1]
    color_cycle = ['red', 'blue']
    color_kwarg = f'{attribute}_color'
    colormap_kwarg = f'{attribute}_colormap'
    color_cycle_kwarg = f'{attribute}_color_cycle'
    args = {
        color_kwarg: initial_color,
        colormap_kwarg: 'gray',
        color_cycle_kwarg: color_cycle,
    }
    with pytest.warns(DeprecationWarning):
        layer = Points(data, properties=properties, **args)

    layer_color_mode = getattr(layer, f'{attribute}_color_mode')
    layer_color = getattr(layer, f'{attribute}_color')
    assert layer_color_mode == 'direct'
    np.testing.assert_allclose(
        layer_color, np.repeat([initial_color], shape[0], axis=0)
    )

    # there should not be an border_color_property
    color_manager = getattr(layer, f'_{attribute}')
    color_property = color_manager.color_properties
    assert color_property is None

    # transitioning to colormap should raise a warning
    # because there isn't an border color property yet and
    # the first property in points.properties is being automatically selected
    with pytest.warns(UserWarning):
        setattr(layer, f'{attribute}_color_mode', 'colormap')
    color_manager = getattr(layer, f'_{attribute}')
    color_property_name = color_manager.color_properties.name
    assert color_property_name == next(iter(properties))
    layer_color = getattr(layer, f'{attribute}_color')
    np.testing.assert_allclose(layer_color[-1], [1, 1, 1, 1])

    # switch to color cycle
    setattr(layer, f'{attribute}_color_mode', 'cycle')
    setattr(layer, f'{attribute}_color', 'point_type')
    color = getattr(layer, f'{attribute}_color')
    layer_color = transform_color(color_cycle * int(shape[0] / 2))
    np.testing.assert_allclose(color, layer_color)

    # switch back to direct, border_colors shouldn't change
    setattr(layer, f'{attribute}_color_mode', 'direct')
    new_border_color = getattr(layer, f'{attribute}_color')
    np.testing.assert_allclose(new_border_color, color)


@pytest.mark.parametrize('attribute', ['border', 'face'])
def test_colormap_without_properties(attribute):
    """Setting the colormode to colormap should raise an exception"""
    shape = (10, 2)
    np.random.seed(0)
    data = 20 * np.random.random(shape)
    layer = Points(data)

    with pytest.raises(ValueError, match='must be a valid Points.properties'):
        setattr(layer, f'{attribute}_color_mode', 'colormap')


@pytest.mark.parametrize('attribute', ['border', 'face'])
def test_colormap_with_categorical_properties(attribute):
    """Setting the colormode to colormap should raise an exception"""
    shape = (10, 2)
    np.random.seed(0)
    data = 20 * np.random.random(shape)
    properties = {'point_type': _make_cycled_properties(['A', 'B'], shape[0])}
    with pytest.warns(DeprecationWarning):
        layer = Points(data, properties=properties)

    with pytest.raises(TypeError), pytest.warns(UserWarning):
        setattr(layer, f'{attribute}_color_mode', 'colormap')


@pytest.mark.parametrize('attribute', ['border', 'face'])
def test_add_colormap(attribute):
    """Test  directly adding a vispy Colormap object"""
    shape = (10, 2)
    np.random.seed(0)
    data = 20 * np.random.random(shape)
    annotations = {'point_type': _make_cycled_properties([0, 1.5], shape[0])}
    color_kwarg = f'{attribute}_color'
    colormap_kwarg = f'{attribute}_colormap'
    args = {color_kwarg: 'point_type', colormap_kwarg: 'viridis'}
    with pytest.warns(DeprecationWarning):
        layer = Points(data, properties=annotations, **args)

    setattr(layer, f'{attribute}_colormap', get_colormap('gray'))
    layer_colormap = getattr(layer, f'{attribute}_colormap')
    assert 'unnamed colormap' in layer_colormap.name


@pytest.mark.parametrize('attribute', ['border', 'face'])
def test_add_point_direct(attribute: str):
    """Test adding points to layer directly"""
    layer = Points()
    old_data = layer.data
    assert len(getattr(layer, f'{attribute}_color')) == 0

    layer.events.data = Mock()
    setattr(layer, f'current_{attribute}_color', 'red')
    coord = [18, 18]

    layer.add(coord)
    assert layer.events.data.call_args_list[0][1] == {
        'value': old_data,
        'action': ActionType.ADDING,
        'data_indices': (-1,),
        'vertex_indices': ((),),
    }
    assert layer.events.data.call_args[1] == {
        'value': layer.data,
        'action': ActionType.ADDED,
        'data_indices': (-1,),
        'vertex_indices': ((),),
    }
    np.testing.assert_allclose(
        [[1, 0, 0, 1]], getattr(layer, f'{attribute}_color')
    )


@pytest.mark.parametrize('attribute', ['border', 'face'])
def test_color_direct(attribute: str):
    """Test setting colors directly"""
    shape = (10, 2)
    np.random.seed(0)
    data = 20 * np.random.random(shape)
    layer_kwargs = {f'{attribute}_color': 'black'}
    layer = Points(data, **layer_kwargs)
    color_array = transform_color(['black'] * shape[0])
    current_color = getattr(layer, f'current_{attribute}_color')
    layer_color = getattr(layer, f'{attribute}_color')
    assert current_color == 'black'
    assert len(layer.border_color) == shape[0]
    np.testing.assert_allclose(color_array, layer_color)

    # With no data selected changing color has no effect
    setattr(layer, f'current_{attribute}_color', 'blue')
    current_color = getattr(layer, f'current_{attribute}_color')
    assert current_color == 'blue'
    np.testing.assert_allclose(color_array, layer_color)

    # Select data and change border color of selection
    selected_data = {0, 1}
    layer.selected_data = {0, 1}
    current_color = getattr(layer, f'current_{attribute}_color')
    assert current_color == 'black'
    setattr(layer, f'current_{attribute}_color', 'green')
    colorarray_green = transform_color(['green'] * len(layer.selected_data))
    color_array[list(selected_data)] = colorarray_green
    layer_color = getattr(layer, f'{attribute}_color')
    np.testing.assert_allclose(color_array, layer_color)

    # Add new point and test its color
    coord = [18, 18]
    layer.selected_data = {}
    setattr(layer, f'current_{attribute}_color', 'blue')
    layer.add(coord)
    color_array = np.vstack([color_array, transform_color('blue')])
    layer_color = getattr(layer, f'{attribute}_color')
    assert len(layer_color) == shape[0] + 1
    np.testing.assert_allclose(color_array, layer_color)

    # Check removing data adjusts colors correctly
    layer.selected_data = {0, 2}
    layer.remove_selected()
    assert len(layer.data) == shape[0] - 1

    layer_color = getattr(layer, f'{attribute}_color')
    assert len(layer_color) == shape[0] - 1
    np.testing.assert_allclose(
        layer_color,
        np.vstack((color_array[1], color_array[3:])),
    )


color_cycle_str = ['red', 'blue']
color_cycle_rgb = [[1, 0, 0], [0, 0, 1]]
color_cycle_rgba = [[1, 0, 0, 1], [0, 0, 1, 1]]


@pytest.mark.parametrize('attribute', ['border', 'face'])
@pytest.mark.parametrize(
    'color_cycle',
    [color_cycle_str, color_cycle_rgb, color_cycle_rgba],
)
def test_color_cycle(attribute, color_cycle):
    """Test setting border/face color with a color cycle list"""
    # create Points using list color cycle
    shape = (10, 2)
    np.random.seed(0)
    data = 20 * np.random.random(shape)
    properties = {'point_type': _make_cycled_properties(['A', 'B'], shape[0])}
    points_kwargs = {
        'properties': properties,
        f'{attribute}_color': 'point_type',
        f'{attribute}_color_cycle': color_cycle,
    }
    with pytest.warns(DeprecationWarning):
        layer = Points(data, **points_kwargs)

    with pytest.warns(DeprecationWarning):
        np.testing.assert_equal(layer.properties, properties)

    color_array = transform_color(
        list(islice(cycle(color_cycle), 0, shape[0]))
    )
    layer_color = getattr(layer, f'{attribute}_color')
    np.testing.assert_allclose(layer_color, color_array)

    # Add new point and test its color
    coord = [18, 18]
    layer.selected_data = {0}
    layer.add(coord)
    layer_color = getattr(layer, f'{attribute}_color')
    assert len(layer_color) == shape[0] + 1
    np.testing.assert_allclose(
        layer_color,
        np.vstack((color_array, transform_color('red'))),
    )

    # Check removing data adjusts colors correctly
    layer.selected_data = {0, 2}
    layer.remove_selected()
    assert len(layer.data) == shape[0] - 1

    layer_color = getattr(layer, f'{attribute}_color')
    assert len(layer_color) == shape[0] - 1
    np.testing.assert_allclose(
        layer_color,
        np.vstack((color_array[1], color_array[3:], transform_color('red'))),
    )

    # test adding a point with a new property value
    layer.selected_data = {}
    with pytest.warns(DeprecationWarning):
        current_properties = layer.current_properties
    current_properties['point_type'] = np.array(['new'])
    with pytest.warns(DeprecationWarning):
        layer.current_properties = current_properties
    layer.add([10, 10])
    color_manager = getattr(layer, f'_{attribute}')
    color_cycle_map = color_manager.categorical_colormap.colormap

    assert 'new' in color_cycle_map
    np.testing.assert_allclose(
        color_cycle_map['new'], np.squeeze(transform_color(color_cycle[0]))
    )


@pytest.mark.parametrize('attribute', ['border', 'face'])
def test_color_cycle_dict(attribute):
    """Test setting border/face color with a color cycle dict"""
    data = np.array([[0, 0], [100, 0], [0, 100]])
    properties = {'my_colors': [2, 6, 3]}
    points_kwargs = {
        'properties': properties,
        f'{attribute}_color': 'my_colors',
        f'{attribute}_color_cycle': {1: 'green', 2: 'red', 3: 'blue'},
    }
    with pytest.warns(DeprecationWarning):
        layer = Points(data, **points_kwargs)

    color_manager = getattr(layer, f'_{attribute}')
    color_cycle_map = color_manager.categorical_colormap.colormap
    np.testing.assert_allclose(color_cycle_map[2], [1, 0, 0, 1])  # 2 is red
    np.testing.assert_allclose(color_cycle_map[3], [0, 0, 1, 1])  # 3 is blue
    np.testing.assert_allclose(color_cycle_map[6], [1, 1, 1, 1])  # 6 is white


@pytest.mark.parametrize('attribute', ['border', 'face'])
def test_add_color_cycle_to_empty_layer(attribute):
    """Test adding a point to an empty layer when border/face color is a color cycle

    See: https://github.com/napari/napari/pull/1069
    """
    default_properties = {'point_type': np.array(['A'])}
    color_cycle = ['red', 'blue']
    points_kwargs = {
        'property_choices': default_properties,
        f'{attribute}_color': 'point_type',
        f'{attribute}_color_cycle': color_cycle,
    }
    with pytest.warns(DeprecationWarning):
        layer = Points(**points_kwargs)

    # verify the current_border_color is correct
    expected_color = transform_color(color_cycle[0])[0]
    color_manager = getattr(layer, f'_{attribute}')
    current_color = color_manager.current_color
    np.testing.assert_allclose(current_color, expected_color)

    # add a point
    layer.add([10, 10])
    props = {'point_type': np.array(['A'])}
    expected_color = np.array([[1, 0, 0, 1]])
    with pytest.warns(DeprecationWarning):
        np.testing.assert_equal(layer.properties, props)
    attribute_color = getattr(layer, f'{attribute}_color')
    np.testing.assert_allclose(attribute_color, expected_color)

    # add a point with a new property
    layer.selected_data = []
    with pytest.warns(DeprecationWarning):
        layer.current_properties = {'point_type': np.array(['B'])}
    layer.add([12, 12])
    new_color = np.array([0, 0, 1, 1])
    expected_color = np.vstack((expected_color, new_color))
    new_properties = {'point_type': np.array(['A', 'B'])}
    attribute_color = getattr(layer, f'{attribute}_color')
    np.testing.assert_allclose(attribute_color, expected_color)
    with pytest.warns(DeprecationWarning):
        np.testing.assert_equal(layer.properties, new_properties)


@pytest.mark.parametrize('attribute', ['border', 'face'])
def test_adding_value_color_cycle(attribute):
    """Test that adding values to properties used to set a color cycle
    and then calling Points.refresh_colors() performs the update and adds the
    new value to the face/border_color_cycle_map.

    See: https://github.com/napari/napari/issues/988
    """
    shape = (10, 2)
    np.random.seed(0)
    data = 20 * np.random.random(shape)
    properties = {'point_type': _make_cycled_properties(['A', 'B'], shape[0])}
    color_cycle = ['red', 'blue']
    points_kwargs = {
        'properties': properties,
        f'{attribute}_color': 'point_type',
        f'{attribute}_color_cycle': color_cycle,
    }
    with pytest.warns(DeprecationWarning):
        layer = Points(data, **points_kwargs)

    # make point 0 point_type C
    with pytest.warns(DeprecationWarning):
        props = layer.properties
    point_types = props['point_type']
    point_types[0] = 'C'
    props['point_type'] = point_types
    with pytest.warns(DeprecationWarning):
        layer.properties = props

    color_manager = getattr(layer, f'_{attribute}')
    color_cycle_map = color_manager.categorical_colormap.colormap
    color_map_keys = [*color_cycle_map]
    assert 'C' in color_map_keys


@pytest.mark.parametrize('attribute', ['border', 'face'])
def test_color_colormap(attribute):
    """Test setting border/face color with a colormap"""
    # create Points using with a colormap
    shape = (10, 2)
    np.random.seed(0)
    data = 20 * np.random.random(shape)
    properties = {'point_type': _make_cycled_properties([0, 1.5], shape[0])}
    points_kwargs = {
        'properties': properties,
        f'{attribute}_color': 'point_type',
        f'{attribute}_colormap': 'gray',
    }
    with pytest.warns(DeprecationWarning):
        layer = Points(data, **points_kwargs)

    with pytest.warns(DeprecationWarning):
        np.testing.assert_equal(layer.properties, properties)

    color_mode = getattr(layer, f'{attribute}_color_mode')
    assert color_mode == 'colormap'
    color_array = transform_color(['black', 'white'] * int(shape[0] / 2))
    attribute_color = getattr(layer, f'{attribute}_color')
    assert np.array_equal(attribute_color, color_array)

    # change the color cycle - face_color should not change
    setattr(layer, f'{attribute}_color_cycle', ['red', 'blue'])
    attribute_color = getattr(layer, f'{attribute}_color')
    assert np.array_equal(attribute_color, color_array)

    # Add new point and test its color
    coord = [18, 18]
    layer.selected_data = {0}
    layer.add(coord)
    attribute_color = getattr(layer, f'{attribute}_color')
    assert len(attribute_color) == shape[0] + 1
    np.testing.assert_allclose(
        attribute_color,
        np.vstack((color_array, transform_color('black'))),
    )

    # Check removing data adjusts colors correctly
    layer.selected_data = {0, 2}
    layer.remove_selected()
    assert len(layer.data) == shape[0] - 1
    attribute_color = getattr(layer, f'{attribute}_color')
    assert len(attribute_color) == shape[0] - 1
    np.testing.assert_allclose(
        attribute_color,
        np.vstack(
            (
                color_array[1],
                color_array[3:],
                transform_color('black'),
            )
        ),
    )

    # adjust the clims
    setattr(layer, f'{attribute}_contrast_limits', (0, 3))
    attribute_color = getattr(layer, f'{attribute}_color')
    np.testing.assert_allclose(attribute_color[-2], [0.5, 0.5, 0.5, 1])

    # change the colormap
    new_colormap = 'viridis'
    setattr(layer, f'{attribute}_colormap', new_colormap)
    attribute_colormap = getattr(layer, f'{attribute}_colormap')
    assert attribute_colormap.name == new_colormap


def test_size():
    """Test setting size with scalar."""
    shape = (10, 2)
    np.random.seed(0)
    data = 20 * np.random.random(shape)
    layer = Points(data)
    assert layer.current_size == 10
    assert layer.size.shape == (10,)
    assert np.unique(layer.size)[0] == 10

    # Add a new point, it should get current size
    coord = [17, 17]
    layer.add(coord)
    assert layer.size.shape == (11,)
    assert np.unique(layer.size)[0] == 10

    # Setting size affects newly added points not current points
    layer.current_size = 20
    assert layer.current_size == 20
    assert layer.size.shape == (11,)
    assert np.unique(layer.size)[0] == 10

    # Add new point, should have new size
    coord = [18, 18]
    layer.add(coord)
    assert layer.size.shape == (12,)
    assert np.unique(layer.size[:11])[0] == 10
    assert np.array_equal(layer.size[11], 20)

    # Select data and change size
    layer.selected_data = {0, 1}
    assert layer.current_size == 10
    layer.current_size = 16
    assert layer.size.shape == (12,)
    assert np.unique(layer.size[2:11])[0] == 10
    assert np.unique(layer.size[:2])[0] == 16

    # Select data and size changes
    layer.selected_data = {11}
    assert layer.current_size == 20


@pytest.mark.parametrize('ndim', [2, 3])
def test_size_with_arrays(ndim):
    """Test setting size with arrays."""
    shape = (10, ndim)
    np.random.seed(0)
    data = 20 * np.random.random(shape)
    layer = Points(data)
    sizes = 5 * np.random.random(10)
    layer.size = sizes
    assert np.array_equal(layer.size, sizes)

    # Un-broadcastable array should raise an exception
    sizes = [5, 5]
    with pytest.raises(ValueError, match='not compatible for broadcasting'):
        layer.size = sizes

    # Create new layer with new size array data
    sizes = 5 * np.random.random(10)
    layer = Points(data, size=sizes)
    assert layer.current_size == 10
    assert layer.size.shape == (10,)
    np.testing.assert_array_equal(layer.size, sizes)

    # Add new point, should have new size
    coord = [18] * ndim
    layer.current_size = 13
    layer.add(coord)
    assert layer.size.shape == (11,)
    np.testing.assert_array_equal(layer.size[:10], sizes[:10])
    assert layer.size[10] == 13

    # Select data and change size
    layer.selected_data = {0, 1}
    # current_size does not change because idx 0 and 1 are different sizes
    assert layer.current_size == 13
    layer.current_size = 16
    assert layer.size.shape == (11,)
    np.testing.assert_array_equal(layer.size[2:10], sizes[2:10])
    np.testing.assert_array_equal(layer.size[:2], 16)

    # check that current size is correctly set if all points are the same size
    layer.selected_data = {10}
    assert layer.current_size == 13
    layer.selected_data = {0, 1}
    assert layer.current_size == 16

    # Check removing data adjusts sizes correctly
    layer.selected_data = {0, 2}
    layer.remove_selected()
    assert len(layer.data) == 9
    assert len(layer.size) == 9
    assert layer.size[0] == 16
    assert layer.size[1] == sizes[3]


def test_copy_and_paste():
    """Test copying and pasting selected points."""
    shape = (10, 2)
    np.random.seed(0)
    data = 20 * np.random.random(shape)
    layer = Points(data)
    # Clipboard starts empty
    assert layer._clipboard == {}

    # Pasting empty clipboard doesn't change data
    layer._paste_data()
    assert len(layer.data) == 10

    # Copying with nothing selected leave clipboard empty
    layer._copy_data()
    assert layer._clipboard == {}

    # Copying and pasting with two points selected adds to clipboard and data
    layer.selected_data = {0, 1}
    layer._copy_data()
    layer._paste_data()
    assert len(layer._clipboard.keys()) > 0
    assert len(layer.data) == shape[0] + 2
    assert np.array_equal(layer.data[:2], layer.data[-2:])

    # Pasting again adds two more points to data
    layer._paste_data()
    assert len(layer.data) == shape[0] + 4
    assert np.array_equal(layer.data[:2], layer.data[-2:])

    # Unselecting everything and copying and pasting will empty the clipboard
    # and add no new data
    layer.selected_data = {}
    layer._copy_data()
    layer._paste_data()
    assert layer._clipboard == {}
    assert len(layer.data) == shape[0] + 4


def test_value():
    """Test getting the value of the data at the current coordinates."""
    shape = (10, 2)
    np.random.seed(0)
    data = 20 * np.random.random(shape)
    data[-1] = [0, 0]
    layer = Points(data)
    value = layer.get_value((0, 0))
    assert value == 9

    layer.data = layer.data + 20
    value = layer.get_value((0, 0))
    assert value is None


@pytest.mark.parametrize(
    (
        'position',
        'view_direction',
        'dims_displayed',
        'world',
        'scale',
        'expected',
    ),
    [
        ((0, 5, 15, 15), [0, 1, 0, 0], [1, 2, 3], False, (1, 1, 1, 1), 2),
        ((0, 5, 15, 15), [0, -1, 0, 0], [1, 2, 3], False, (1, 1, 1, 1), 0),
        ((0, 5, 0, 0), [0, 1, 0, 0], [1, 2, 3], False, (1, 1, 1, 1), None),
        ((0, 5, 15, 15), [0, 1, 0, 0], [1, 2, 3], True, (1, 1, 2, 1), None),
        ((0, 5, 15, 15), [0, -1, 0, 0], [1, 2, 3], True, (1, 1, 2, 1), None),
        ((0, 5, 30, 15), [0, 1, 0, 0], [1, 2, 3], True, (1, 1, 2, 1), 2),
        ((0, 5, 30, 15), [0, -1, 0, 0], [1, 2, 3], True, (1, 1, 2, 1), 0),
        ((0, 5, 0, 0), [0, 1, 0, 0], [1, 2, 3], True, (1, 1, 2, 1), None),
    ],
)
def test_value_3d(
    position, view_direction, dims_displayed, world, scale, expected
):
    """Test get_value in 3D with and without scale"""
    data = np.array([[0, 10, 15, 15], [0, 10, 5, 5], [0, 5, 15, 15]])
    layer = Points(data, size=5, scale=scale)
    layer._slice_dims(Dims(ndim=4, ndisplay=3))
    value = layer.get_value(
        position,
        view_direction=view_direction,
        dims_displayed=dims_displayed,
        world=world,
    )
    if expected is None:
        assert value is None
    else:
        assert value == expected


def test_message():
    """Test converting value and coords to message."""
    shape = (10, 2)
    np.random.seed(0)
    data = 20 * np.random.random(shape)
    data[-1] = [0, 0]
    layer = Points(data)
    msg = layer.get_status((0,) * 2)
    assert isinstance(msg, dict)


def test_message_3d():
    """Test converting values and coords to message in 3D."""
    shape = (10, 3)
    np.random.seed(0)
    data = 20 * np.random.random(shape)
    layer = Points(data)
    layer._slice_input = _SliceInput(
        ndisplay=3,
        world_slice=_ThickNDSlice.make_full(ndim=2),
        order=(0, 1, 2),
    )
    msg = layer.get_status(
        (0, 0, 0), view_direction=[1, 0, 0], dims_displayed=[0, 1, 2]
    )
    assert isinstance(msg, dict)


def test_thumbnail():
    """Test the image thumbnail for square data."""
    shape = (10, 2)
    np.random.seed(0)
    data = 20 * np.random.random(shape)
    data[0] = [0, 0]
    data[-1] = [20, 20]
    layer = Points(data)
    layer._update_thumbnail()
    assert layer.thumbnail.shape == layer._thumbnail_shape


def test_thumbnail_non_square_data():
    """Test the image thumbnail for non-square data.

    See: https://github.com/napari/napari/issues/1450
    """
    # The points coordinates are in a short and wide range.
    data_range = [1, 32]
    np.random.seed(0)
    data = np.random.random((10, 2)) * data_range
    # Make sure the random points span the range.
    data[0, :] = [0, 0]
    data[-1, :] = data_range
    layer = Points(data)

    layer._update_thumbnail()

    assert layer.thumbnail.shape == layer._thumbnail_shape
    # Check that the thumbnail only contains non-zero RGB values in the middle two rows.
    mid_row = layer.thumbnail.shape[0] // 2
    expected_zeros = np.zeros(shape=(mid_row - 1, 32, 3), dtype=np.uint8)
    np.testing.assert_array_equal(
        layer.thumbnail[: mid_row - 1, :, :3], expected_zeros
    )
    assert (
        np.count_nonzero(layer.thumbnail[mid_row - 1 : mid_row + 1, :, :3]) > 0
    )
    np.testing.assert_array_equal(
        layer.thumbnail[mid_row + 1 :, :, :3], expected_zeros
    )


def test_thumbnail_with_n_points_greater_than_max():
    """Test thumbnail generation with n_points > _max_points_thumbnail

    see: https://github.com/napari/napari/pull/934
    """
    # 2D
    max_points = Points._max_points_thumbnail * 2
    bigger_data = np.random.randint(10, 100, (max_points, 2))
    big_layer = Points(bigger_data)
    big_layer._update_thumbnail()
    assert big_layer.thumbnail.shape == big_layer._thumbnail_shape

    # #3D
    bigger_data_3d = np.random.randint(10, 100, (max_points, 3))
    bigger_layer_3d = Points(bigger_data_3d)
    bigger_layer_3d._slice_dims(Dims(ndim=3, ndisplay=3))
    bigger_layer_3d._update_thumbnail()
    assert bigger_layer_3d.thumbnail.shape == bigger_layer_3d._thumbnail_shape


def test_view_data():
    coords = np.array([[0, 1, 1], [0, 2, 2], [1, 3, 3], [3, 3, 3]])
    layer = Points(coords)

    layer._slice_dims(Dims(ndim=3, point=(0, 0, 0)))
    assert np.array_equal(layer._view_data, coords[np.ix_([0, 1], [1, 2])])

    layer._slice_dims(Dims(ndim=3, point=(1, 0, 0)))
    assert np.array_equal(layer._view_data, coords[np.ix_([2], [1, 2])])

    layer._slice_dims(Dims(ndim=3, point=(1, 0, 0), ndisplay=3))
    assert np.array_equal(layer._view_data, coords)


def test_view_size():
    """Test out of slice point rendering and slicing with no points."""
    coords = np.array([[0, 1, 1], [0, 2, 2], [1, 3, 3], [4, 3, 3]])
    sizes = np.array([5, 5, 3, 3])
    layer = Points(coords, size=sizes, out_of_slice_display=False)

    layer._slice_dims(Dims(ndim=3, point=(0, 0, 0)))
    assert np.array_equal(layer._view_size, sizes[[0, 1]])

    layer._slice_dims(Dims(ndim=3, point=(1, 0, 0)))
    assert np.array_equal(layer._view_size, sizes[[2]])

    layer.out_of_slice_display = True
    # NOTE: since a dims slice of thickness 0 defaults back to 1,
    # out_of_slice_display actually compares the half-size with
    # distance + 0.5, not just distance
    assert len(layer._view_size) == 3

    # test a slice with no points
    layer.out_of_slice_display = False
    layer._slice_dims(Dims(ndim=3, point=(2, 0, 0)))
    assert np.array_equal(layer._view_size, [])


def test_view_colors():
    coords = [[0, 1, 1], [0, 2, 2], [1, 3, 3], [3, 3, 3]]
    face_color = np.array(
        [[1, 0, 0, 1], [0, 1, 0, 1], [0, 0, 1, 1], [0, 0, 1, 1]]
    )
    border_color = np.array(
        [[0, 0, 1, 1], [1, 0, 0, 1], [0, 1, 0, 1], [0, 0, 1, 1]]
    )

    layer = Points(coords, face_color=face_color, border_color=border_color)
    layer._slice_dims(Dims(ndim=3, point=(0, 0, 0)))
    assert np.array_equal(layer._view_face_color, face_color[[0, 1]])
    assert np.array_equal(layer._view_border_color, border_color[[0, 1]])

    layer._slice_dims(Dims(ndim=3, point=(1, 0, 0)))
    assert np.array_equal(layer._view_face_color, face_color[[2]])
    assert np.array_equal(layer._view_border_color, border_color[[2]])

    # view colors should return empty array if there are no points
    layer._slice_dims(Dims(ndim=3, point=(2, 0, 0)))
    assert len(layer._view_face_color) == 0
    assert len(layer._view_border_color) == 0


def test_interaction_box():
    """Test the boxes calculated for selected points"""
    data = [[3, 3]]
    size = 2
    layer = Points(data, size=size)

    # get a box with no points selected
    index = []
    box = layer.interaction_box(index)
    assert box is None

    # get a box with a point selected
    index = [0]
    expected_box = points_to_squares(data, size)
    box = layer.interaction_box(index)
    np.all([np.isin(p, expected_box) for p in box])


def test_world_data_extent():
    """Test extent after applying transforms."""
    data = [(7, -5, 0), (-2, 0, 15), (4, 30, 12)]
    min_val = (-2, -5, 0)
    max_val = (7, 30, 15)
    layer = Points(data)
    extent = np.array((min_val, max_val))
    check_layer_world_data_extent(layer, extent, (3, 1, 1), (10, 20, 5))


def test_scale_init():
    layer = Points(None, scale=(1, 1, 1, 1))
    assert layer.ndim == 4
    layer1 = Points([], scale=(1, 1, 1, 1))
    assert layer1.ndim == 4
    layer2 = Points([])
    assert layer2.ndim == 2

    with pytest.raises(ValueError, match='dimensions must be equal to ndim'):
        Points([[1, 1, 1]], scale=(1, 1, 1, 1))


def test_update_none():
    layer = Points([(1, 2, 3), (1, 3, 2)])
    assert layer.ndim == 3
    assert layer.data.size == 6
    layer.data = None
    assert layer.ndim == 3
    assert layer.data.size == 0
    layer.data = [(1, 2, 3), (1, 3, 2)]
    assert layer.ndim == 3
    assert layer.data.size == 6


def test_set_face_color_mode_after_set_properties():
    # See GitHub issue for more details:
    # https://github.com/napari/napari/issues/2755
    np.random.seed(0)
    num_points = 3
    points = Points(np.random.random((num_points, 2)))

    with pytest.warns(DeprecationWarning):
        points.properties = {
            'cat': np.random.randint(low=0, high=num_points, size=num_points),
            'cont': np.random.random(num_points),
        }

    # Initially the color_mode is DIRECT, which means that the face ColorManager
    # has no color_properties, so the first property is used with a warning.
    with pytest.warns(UserWarning):
        points.face_color_mode = 'cycle'

    with pytest.warns(DeprecationWarning):
        first_property_key, first_property_values = next(
            iter(points.properties.items())
        )
    expected_properties = ColorProperties(
        name=first_property_key,
        values=first_property_values,
        current_value=first_property_values[-1],
    )
    assert points._face.color_properties == expected_properties


def test_to_mask_2d_with_size_1():
    points = Points([[1, 4]], size=1)

    mask = points.to_mask(shape=(5, 7))

    expected_mask = np.array(
        [
            [0, 0, 0, 0, 0, 0, 0],
            [0, 0, 0, 0, 1, 0, 0],
            [0, 0, 0, 0, 0, 0, 0],
            [0, 0, 0, 0, 0, 0, 0],
            [0, 0, 0, 0, 0, 0, 0],
        ],
        dtype=bool,
    )
    np.testing.assert_array_equal(mask, expected_mask)


def test_to_mask_2d_with_size_2():
    points = Points([[1, 4]], size=2)

    mask = points.to_mask(shape=(5, 7))

    expected_mask = np.array(
        [
            [0, 0, 0, 0, 1, 0, 0],
            [0, 0, 0, 1, 1, 1, 0],
            [0, 0, 0, 0, 1, 0, 0],
            [0, 0, 0, 0, 0, 0, 0],
            [0, 0, 0, 0, 0, 0, 0],
        ],
        dtype=bool,
    )
    np.testing.assert_array_equal(mask, expected_mask)


def test_to_mask_2d_with_size_4():
    points = Points([[1, 4]], size=4)

    mask = points.to_mask(shape=(5, 7))

    expected_mask = np.array(
        [
            [0, 0, 0, 1, 1, 1, 0],
            [0, 0, 1, 1, 1, 1, 1],
            [0, 0, 0, 1, 1, 1, 0],
            [0, 0, 0, 0, 1, 0, 0],
            [0, 0, 0, 0, 0, 0, 0],
        ],
        dtype=bool,
    )
    np.testing.assert_array_equal(mask, expected_mask)


def test_to_mask_2d_with_size_4_top_left():
    points = Points([[0, 0]], size=4)

    mask = points.to_mask(shape=(5, 7))

    expected_mask = np.array(
        [
            [1, 1, 1, 0, 0, 0, 0],
            [1, 1, 0, 0, 0, 0, 0],
            [1, 0, 0, 0, 0, 0, 0],
            [0, 0, 0, 0, 0, 0, 0],
            [0, 0, 0, 0, 0, 0, 0],
        ],
        dtype=bool,
    )
    np.testing.assert_array_equal(mask, expected_mask)


def test_to_mask_2d_with_size_4_bottom_right():
    points = Points([[4, 6]], size=4)

    mask = points.to_mask(shape=(5, 7))

    expected_mask = np.array(
        [
            [0, 0, 0, 0, 0, 0, 0],
            [0, 0, 0, 0, 0, 0, 0],
            [0, 0, 0, 0, 0, 0, 1],
            [0, 0, 0, 0, 0, 1, 1],
            [0, 0, 0, 0, 1, 1, 1],
        ],
        dtype=bool,
    )
    np.testing.assert_array_equal(mask, expected_mask)


def test_to_mask_2d_with_diff_sizes():
    points = Points([[2, 2], [1, 4]], size=[1, 2])

    mask = points.to_mask(shape=(5, 7))

    expected_mask = np.array(
        [
            [0, 0, 0, 0, 1, 0, 0],
            [0, 0, 0, 1, 1, 1, 0],
            [0, 0, 1, 0, 1, 0, 0],
            [0, 0, 0, 0, 0, 0, 0],
            [0, 0, 0, 0, 0, 0, 0],
        ],
        dtype=bool,
    )
    np.testing.assert_array_equal(mask, expected_mask)


def test_to_mask_2d_with_overlap():
    points = Points([[1, 3], [1, 4]], size=2)

    mask = points.to_mask(shape=(5, 7))

    expected_mask = np.array(
        [
            [0, 0, 0, 1, 1, 0, 0],
            [0, 0, 1, 1, 1, 1, 0],
            [0, 0, 0, 1, 1, 0, 0],
            [0, 0, 0, 0, 0, 0, 0],
            [0, 0, 0, 0, 0, 0, 0],
        ],
        dtype=bool,
    )
    np.testing.assert_array_equal(mask, expected_mask)


def test_to_mask_2d_with_translate():
    points = Points([[1, 4]], size=2)

    mask = points.to_mask(
        shape=(5, 7), data_to_world=CompositeAffine(translate=(-1, 2))
    )

    expected_mask = np.array(
        [
            [0, 0, 0, 0, 0, 0, 0],
            [0, 0, 1, 0, 0, 0, 0],
            [0, 1, 1, 1, 0, 0, 0],
            [0, 0, 1, 0, 0, 0, 0],
            [0, 0, 0, 0, 0, 0, 0],
        ],
        dtype=bool,
    )
    np.testing.assert_array_equal(mask, expected_mask)


def test_to_mask_2d_with_rotate():
    # Make the size just over 2, instead of exactly 2, to ensure that all expected pixels are
    # included, despite floating point imprecision caused by applying the rotation.
    points = Points([[-4, 1]], size=2.1)

    mask = points.to_mask(
        shape=(5, 7), data_to_world=CompositeAffine(rotate=90)
    )

    # The point [-4, 1] is defined in world coordinates, so after applying
    # the inverse data_to_world transform will become [1, 4].
    expected_mask = np.array(
        [
            [0, 0, 0, 0, 1, 0, 0],
            [0, 0, 0, 1, 1, 1, 0],
            [0, 0, 0, 0, 1, 0, 0],
            [0, 0, 0, 0, 0, 0, 0],
            [0, 0, 0, 0, 0, 0, 0],
        ],
        dtype=bool,
    )
    np.testing.assert_array_equal(mask, expected_mask)


def test_to_mask_2d_with_isotropic_scale():
    points = Points([[2, 8]], size=4)

    mask = points.to_mask(
        shape=(5, 7), data_to_world=CompositeAffine(scale=(2, 2))
    )

    expected_mask = np.array(
        [
            [0, 0, 0, 0, 1, 0, 0],
            [0, 0, 0, 1, 1, 1, 0],
            [0, 0, 0, 0, 1, 0, 0],
            [0, 0, 0, 0, 0, 0, 0],
            [0, 0, 0, 0, 0, 0, 0],
        ],
        dtype=bool,
    )
    np.testing.assert_array_equal(mask, expected_mask)


def test_to_mask_2d_with_negative_isotropic_scale():
    points = Points([[2, -8]], size=4)

    mask = points.to_mask(
        shape=(5, 7), data_to_world=CompositeAffine(scale=(2, -2))
    )

    expected_mask = np.array(
        [
            [0, 0, 0, 0, 1, 0, 0],
            [0, 0, 0, 1, 1, 1, 0],
            [0, 0, 0, 0, 1, 0, 0],
            [0, 0, 0, 0, 0, 0, 0],
            [0, 0, 0, 0, 0, 0, 0],
        ],
        dtype=bool,
    )
    np.testing.assert_array_equal(mask, expected_mask)


def test_to_mask_2d_with_anisotropic_scale_isotropic_output():
    # With isotropic output, the size of the output ball is determined
    # by the geometric mean of the scale which is sqrt(2), so absorb that
    # into the size to keep the math simple.
    points = Points([[2, 4]], size=2 * np.sqrt(2))

    mask = points.to_mask(
        shape=(5, 7),
        data_to_world=CompositeAffine(scale=(2, 1)),
        isotropic_output=True,
    )

    expected_mask = np.array(
        [
            [0, 0, 0, 0, 1, 0, 0],
            [0, 0, 0, 1, 1, 1, 0],
            [0, 0, 0, 0, 1, 0, 0],
            [0, 0, 0, 0, 0, 0, 0],
            [0, 0, 0, 0, 0, 0, 0],
        ],
        dtype=bool,
    )
    np.testing.assert_array_equal(mask, expected_mask)


def test_to_mask_2d_with_anisotropic_scale_anisotropic_output():
    points = Points([[2, 4]], size=4)

    mask = points.to_mask(
        shape=(5, 7),
        data_to_world=CompositeAffine(scale=(2, 1)),
        isotropic_output=False,
    )

    # With anisotropic output, the output ball will be squashed
    # in the dimension with scaling, so that after adding it back as an image
    # with the same scaling, it should be roughly isotropic.
    expected_mask = np.array(
        [
            [0, 0, 0, 0, 1, 0, 0],
            [0, 0, 1, 1, 1, 1, 1],
            [0, 0, 0, 0, 1, 0, 0],
            [0, 0, 0, 0, 0, 0, 0],
            [0, 0, 0, 0, 0, 0, 0],
        ],
        dtype=bool,
    )
    np.testing.assert_array_equal(mask, expected_mask)


def test_to_mask_2d_with_points_scale_but_no_mask_scale():
    points = Points([[1, 4]], size=2, scale=(2, 2))

    mask = points.to_mask(shape=(5, 7))

    expected_mask = np.array(
        [
            [0, 0, 0, 0, 1, 0, 0],
            [0, 0, 0, 1, 1, 1, 0],
            [0, 0, 0, 0, 1, 0, 0],
            [0, 0, 0, 0, 0, 0, 0],
            [0, 0, 0, 0, 0, 0, 0],
        ],
        dtype=bool,
    )
    np.testing.assert_array_equal(mask, expected_mask)


def test_to_mask_2d_with_same_points_and_mask_scale():
    scale = (2, 2)
    points = Points([[1, 4]], size=2, scale=scale)

    mask = points.to_mask(
        shape=(5, 7), data_to_world=CompositeAffine(scale=scale)
    )

    expected_mask = np.array(
        [
            [0, 0, 0, 0, 1, 0, 0],
            [0, 0, 0, 1, 1, 1, 0],
            [0, 0, 0, 0, 1, 0, 0],
            [0, 0, 0, 0, 0, 0, 0],
            [0, 0, 0, 0, 0, 0, 0],
        ],
        dtype=bool,
    )
    np.testing.assert_array_equal(mask, expected_mask)


def test_to_mask_3d_with_size_1():
    points = Points([[1, 2, 3]], size=1)

    mask = points.to_mask(shape=(3, 4, 5))

    expected_mask = np.array(
        [
            [
                [0, 0, 0, 0, 0],
                [0, 0, 0, 0, 0],
                [0, 0, 0, 0, 0],
                [0, 0, 0, 0, 0],
            ],
            [
                [0, 0, 0, 0, 0],
                [0, 0, 0, 0, 0],
                [0, 0, 0, 1, 0],
                [0, 0, 0, 0, 0],
            ],
            [
                [0, 0, 0, 0, 0],
                [0, 0, 0, 0, 0],
                [0, 0, 0, 0, 0],
                [0, 0, 0, 0, 0],
            ],
        ],
        dtype=bool,
    )
    np.testing.assert_array_equal(mask, expected_mask)


def test_to_mask_3d_with_size_2():
    points = Points([[1, 2, 3]], size=2)

    mask = points.to_mask(shape=(3, 4, 5))

    expected_mask = np.array(
        [
            [
                [0, 0, 0, 0, 0],
                [0, 0, 0, 0, 0],
                [0, 0, 0, 1, 0],
                [0, 0, 0, 0, 0],
            ],
            [
                [0, 0, 0, 0, 0],
                [0, 0, 0, 1, 0],
                [0, 0, 1, 1, 1],
                [0, 0, 0, 1, 0],
            ],
            [
                [0, 0, 0, 0, 0],
                [0, 0, 0, 0, 0],
                [0, 0, 0, 1, 0],
                [0, 0, 0, 0, 0],
            ],
        ],
        dtype=bool,
    )
    np.testing.assert_array_equal(mask, expected_mask)


def test_set_properties_updates_text_values():
    points = np.random.rand(3, 2)
    properties = {'class': np.array(['A', 'B', 'C'])}
    with pytest.warns(DeprecationWarning):
        layer = Points(points, properties=properties, text='class')

    with pytest.warns(DeprecationWarning):
        layer.properties = {'class': np.array(['D', 'E', 'F'])}

    np.testing.assert_array_equal(layer.text.values, ['D', 'E', 'F'])


def test_set_properties_with_invalid_shape_errors_safely():
    properties = {
        'class': np.array(['A', 'B', 'C']),
    }
    with pytest.warns(DeprecationWarning):
        points = Points(
            np.random.rand(3, 2), text='class', properties=properties
        )
    with pytest.warns(DeprecationWarning):
        np.testing.assert_equal(points.properties, properties)
    np.testing.assert_array_equal(points.text.values, ['A', 'B', 'C'])

<<<<<<< HEAD
    with pytest.raises(ValueError), pytest.warns(DeprecationWarning):
=======
    with pytest.raises(
        ValueError, match='(does not match length)|(indices imply)'
    ):
>>>>>>> 4efaddfb
        points.properties = {'class': np.array(['D', 'E'])}

    with pytest.warns(DeprecationWarning):
        np.testing.assert_equal(points.properties, properties)
    np.testing.assert_array_equal(points.text.values, ['A', 'B', 'C'])


def test_set_properties_with_missing_text_property_text_becomes_constant_empty_and_warns():
    properties = {
        'class': np.array(['A', 'B', 'C']),
    }
    with pytest.warns(DeprecationWarning):
        points = Points(
            np.random.rand(3, 2), text='class', properties=properties
        )
    with pytest.warns(DeprecationWarning):
        np.testing.assert_equal(points.properties, properties)
    np.testing.assert_array_equal(points.text.values, ['A', 'B', 'C'])

    # Cannot use two separate `warns`, so assert the record instead.
    with pytest.warns() as record:
        points.properties = {'not_class': np.array(['D', 'E', 'F'])}
    assert len(record) == 2
    assert issubclass(record[0].category, DeprecationWarning)
    assert issubclass(record[1].category, RuntimeWarning)

    values = points.text.values
    np.testing.assert_array_equal(values, ['', '', ''])


def test_text_param_and_setter_are_consistent():
    """See https://github.com/napari/napari/issues/1833"""
    data = np.random.rand(5, 3) * 100
    properties = {
        'accepted': np.random.choice([True, False], (5,)),
    }
    text = {'string': 'accepted', 'color': 'black'}

    with pytest.warns(DeprecationWarning):
        points_init = Points(data, properties=properties, text=text)

    with pytest.warns(DeprecationWarning):
        points_set = Points(data, properties=properties)
    points_set.text = text

    np.testing.assert_array_equal(
        points_init.text.values,
        points_set.text.values,
    )
    np.testing.assert_array_equal(
        points_init.text.color, points_set.text.color
    )


def test_shown():
    """Test setting shown property"""
    shape = (10, 2)
    np.random.seed(0)
    data = 20 * np.random.random(shape)
    layer = Points(data)
    assert len(layer.shown) == shape[0]
    assert np.all(layer.shown)

    # Hide the last point
    layer.shown[-1] = False
    assert np.all(layer.shown[:-1])
    assert layer.shown[-1] == False  # noqa

    # Add a new point, it should be shown but not affect the others
    coord = [17, 17]
    layer.add(coord)
    assert len(layer.shown) == shape[0] + 1
    assert np.all(layer.shown[:-2])
    assert layer.shown[-2] == False  # noqa
    assert layer.shown[-1] == True  # noqa


def test_shown_view_size_and_view_data_have_the_same_dimension():
    data = [[0, 0, 0], [1, 1, 1]]
    # Data with default settings
    layer = Points(
        data, out_of_slice_display=False, shown=[True, True], size=3
    )
    assert layer._view_size.shape[0] == layer._view_data.shape[0]
    assert layer._view_size.shape[0] == 1
    assert np.array_equal(layer._view_size, [3])

    # shown == [True, False]
    layer = Points(
        data, out_of_slice_display=False, shown=[True, False], size=3
    )
    assert layer._view_size.shape[0] == layer._view_data.shape[0]
    assert layer._view_size.shape[0] == 1
    assert np.array_equal(layer._view_size, [3])

    # shown == [False, True]
    layer = Points(
        data, out_of_slice_display=False, shown=[False, True], size=3
    )
    assert layer._view_size.shape[0] == layer._view_data.shape[0]
    assert layer._view_size.shape[0] == 0
    assert np.array_equal(layer._view_size, [])

    # shown == [False, False]
    layer = Points(
        data, out_of_slice_display=False, shown=[False, False], size=3
    )
    assert layer._view_size.shape[0] == layer._view_data.shape[0]
    assert layer._view_size.shape[0] == 0
    assert np.array_equal(layer._view_size, [])

    # Out of slice display == True
    layer = Points(data, out_of_slice_display=True, shown=[True, True], size=3)
    assert layer._view_size.shape[0] == layer._view_data.shape[0]
    assert layer._view_size.shape[0] == 2
    assert np.array_equiv(layer._view_size, [3, 2])

    # Out of slice display == True && shown == [True, False]
    layer = Points(
        data, out_of_slice_display=True, shown=[True, False], size=3
    )
    assert layer._view_size.shape[0] == layer._view_data.shape[0]
    assert layer._view_size.shape[0] == 1
    assert np.array_equal(layer._view_size, [3])

    # Out of slice display == True && shown == [False, True]
    layer = Points(
        data, out_of_slice_display=True, shown=[False, True], size=3
    )
    assert layer._view_size.shape[0] == layer._view_data.shape[0]
    assert layer._view_size.shape[0] == 1
    assert np.array_equal(layer._view_size, [2])

    # Out of slice display == True && shown == [False, False]
    layer = Points(
        data, out_of_slice_display=True, shown=[False, False], size=3
    )
    assert layer._view_size.shape[0] == layer._view_data.shape[0]
    assert layer._view_size.shape[0] == 0
    assert np.array_equal(layer._view_size, [])


def test_empty_data_from_tuple():
    """Test that empty data raises an error."""
<<<<<<< HEAD
    layer = Points(name="points")
    data, attributes, layer_type = layer.as_layer_data_tuple()
    attributes.pop('properties')
    attributes.pop('property_choices')
    layer2 = Points.create(data, attributes, layer_type)
=======
    layer = Points(name='points')
    layer2 = Points.create(*layer.as_layer_data_tuple())
>>>>>>> 4efaddfb
    assert layer2.data.size == 0


@pytest.mark.parametrize(
    ('attribute', 'new_value'),
    [
        ('size', 20),
        ('face_color', np.asarray([0.0, 0.0, 1.0, 1.0])),
        ('border_color', np.asarray([0.0, 0.0, 1.0, 1.0])),
        ('border_width', np.asarray([0.2])),
    ],
)
def test_new_point_size_editable(attribute, new_value):
    """tests the newly placed points may be edited without re-selecting"""
    layer = Points()
    layer.mode = Mode.ADD
    layer.add((0, 0))

    setattr(layer, f'current_{attribute}', new_value)
    np.testing.assert_allclose(getattr(layer, attribute)[0], new_value)


def test_antialiasing_setting_and_event_emission():
    """Antialiasing changing should cause event emission."""
    data = [[0, 0, 0], [1, 1, 1]]
    layer = Points(data)
    layer.events.antialiasing = Mock()
    layer.antialiasing = 5
    assert layer.antialiasing == 5
    layer.events.antialiasing.assert_called_once()


def test_antialiasing_value_clipping():
    """Antialiasing can only be set to positive values."""
    data = [[0, 0, 0], [1, 1, 1]]
    layer = Points(data)
    with pytest.warns(RuntimeWarning):
        layer.antialiasing = -1
    assert layer.antialiasing == 0


def test_set_drag_start():
    """Drag start should only change when currently None."""
    data = [[0, 0], [1, 1]]
    layer = Points(data)
    assert layer._drag_start is None
    position = (0, 1)
    layer._set_drag_start({0}, position=position)
    np.testing.assert_array_equal(layer._drag_start, position)
    layer._set_drag_start({0}, position=(1, 2))
    np.testing.assert_array_equal(layer._drag_start, position)


@pytest.mark.parametrize(
    ('dims_indices', 'target_indices'),
    [
        ((8, np.nan, np.nan), [2]),
        ((10, np.nan, np.nan), [0, 1, 3, 4]),
        ((10 + 2 * 1e-12, np.nan, np.nan), [0, 1, 3, 4]),
        ((10.1, np.nan, np.nan), [0, 1, 3, 4]),
    ],
)
def test_point_slice_request_response(dims_indices, target_indices):
    """Test points slicing with request and response."""
    data = [
        (10, 2, 4),
        (10 + 2 * 1e-7, 4, 6),
        (8, 1, 7),
        (10.1, 7, 2),
        (10 - 2 * 1e-7, 1, 6),
    ]

    layer = Points(data)

    data_slice = _ThickNDSlice.make_full(point=dims_indices)

    request = layer._make_slice_request_internal(
        layer._slice_input, data_slice
    )
    response = request()

    assert len(response.indices) == len(target_indices)
    assert all(a == b for a, b in zip(response.indices, target_indices))


def test_editable_and_visible_are_independent():
    """See https://github.com/napari/napari/issues/1346"""
    data = np.empty((0, 2))
    layer = Points(data)
    assert layer.editable
    assert layer.visible

    layer.editable = False
    layer.visible = False
    assert not layer.editable
    assert not layer.visible

    layer.visible = True

    assert not layer.editable


def test_point_selection_remains_evented_after_update():
    """Existing evented selection model should be updated rather than replaced."""
    data = np.empty((3, 2))
    layer = Points(data)
    assert isinstance(layer.selected_data, Selection)
    layer.selected_data = {0, 1}
    assert isinstance(layer.selected_data, Selection)


def test_points_data_setter_emits_event():
    data = np.random.random((5, 2))
    emitted_events = Mock()
    layer = Points(data)
    layer.events.data.connect(emitted_events)
    layer.data = np.random.random((5, 2))
    assert emitted_events.call_count == 2


def test_points_add_delete_only_emit_two_events():
    data = np.random.random((5, 2))
    emitted_events = Mock()
    layer = Points(data)
    layer.events.data.connect(emitted_events)
    layer.add(np.random.random(2))
    assert emitted_events.call_count == 2
    layer.selected_data = {3}
    layer.remove_selected()
    assert emitted_events.call_count == 4


def test_data_setter_events():
    data = np.random.random((5, 2))
    layer = Points(data)
    layer.events.data = Mock()

    layer.data = []
    assert layer.events.data.call_args_list[0][1] == {
        'value': data,
        'action': ActionType.REMOVING,
        'data_indices': tuple(i for i in range(len(data))),
        'vertex_indices': ((),),
    }

    # Avoid truth value of empty array error
    assert np.array_equal(
        layer.events.data.call_args_list[1][1]['value'], np.empty((0, 2))
    )
    assert (
        layer.events.data.call_args_list[1][1]['action'] == ActionType.REMOVED
    )
    assert layer.events.data.call_args_list[1][1]['data_indices'] == ()
    assert layer.events.data.call_args_list[1][1]['vertex_indices'] == ((),)

    layer.data = data
    assert np.array_equal(
        layer.events.data.call_args_list[2][1]['value'], np.empty((0, 2))
    )
    assert (
        layer.events.data.call_args_list[2][1]['action'] == ActionType.ADDING
    )
    assert layer.events.data.call_args_list[2][1]['data_indices'] == tuple(
        i for i in range(len(data))
    )
    assert layer.events.data.call_args_list[2][1]['vertex_indices'] == ((),)

    assert layer.events.data.call_args_list[3][1] == {
        'value': data,
        'action': ActionType.ADDED,
        'data_indices': tuple(i for i in range(len(data))),
        'vertex_indices': ((),),
    }

    layer.data = data
    assert layer.events.data.call_args_list[4][1] == {
        'value': data,
        'action': ActionType.CHANGING,
        'data_indices': tuple(i for i in range(len(layer.data))),
        'vertex_indices': ((),),
    }
    assert layer.events.data.call_args_list[5][1] == {
        'value': data,
        'action': ActionType.CHANGED,
        'data_indices': tuple(i for i in range(len(layer.data))),
        'vertex_indices': ((),),
    }


def test_thick_slice():
    data = np.array([[0, 0, 0], [10, 10, 10]])
    layer = Points(data)

    # only first point shown
    layer._slice_dims(Dims(ndim=3, point=(0, 0, 0)))
    np.testing.assert_array_equal(layer._view_data, data[:1, -2:])

    layer.projection_mode = 'all'
    np.testing.assert_array_equal(layer._view_data, data[:1, -2:])

    # if margin is thick enough and projection is `all`,
    # it will take in the other point
    layer._slice_dims(Dims(ndim=3, point=(0, 0, 0), margin_right=(10, 0, 0)))
    np.testing.assert_array_equal(layer._view_data, data[:, -2:])


@pytest.mark.parametrize(
    ('old_name', 'new_name', 'value'),
    [
        ('edge_width', 'border_width', 0.9),
        ('edge_width_is_relative', 'border_width_is_relative', False),
        ('current_edge_width', 'current_border_width', 0.9),
        ('edge_color', 'border_color', 'blue'),
        ('current_edge_color', 'current_border_color', 'pink'),
    ],
)
def test_events_callback(old_name, new_name, value):
    data = np.array([[0, 0, 0], [10, 10, 10]])
    layer = Points(data)
    old_name_callback = Mock()
    new_name_callback = Mock()
    with pytest.warns(FutureWarning):
        getattr(layer.events, old_name).connect(old_name_callback)
    getattr(layer.events, new_name).connect(new_name_callback)

    setattr(layer, new_name, value)

    new_name_callback.assert_called_once()
    old_name_callback.assert_called_once()


def test_docstring():
    validate_all_params_in_docstring(Points)
    validate_kwargs_sorted(Points)
    validate_docstring_parent_class_consistency(Points)


@pytest.mark.parametrize(
    'key',
    [
        'edge_width',
        'edge_width_is_relative',
        'edge_color',
        'edge_color_cycle',
        'edge_colormap',
        'edge_contrast_limits',
    ],
)
def test_as_layer_data_tuple_read_deprecated_key(key: str):
    layer = Points()
    _, attrs, _ = layer.as_layer_data_tuple()
    with pytest.warns(FutureWarning):
        attrs[key]<|MERGE_RESOLUTION|>--- conflicted
+++ resolved
@@ -1,6 +1,6 @@
+from collections.abc import Iterable
 from copy import copy
 from itertools import cycle, islice
-from typing import Iterable
 from unittest.mock import Mock
 
 import numpy as np
@@ -151,16 +151,10 @@
     See: https://github.com/napari/napari/pull/1069
     """
     layer = Points(
-<<<<<<< HEAD
         features={'point_type': np.empty((0,), dtype=float)},
         feature_defaults={'point_type': 1.5},
-        edge_color='point_type',
-        edge_colormap='gray',
-=======
-        property_choices=default_properties,
         border_color='point_type',
         border_colormap='gray',
->>>>>>> 4efaddfb
     )
 
     assert layer.border_color_mode == 'colormap'
@@ -170,24 +164,16 @@
     np.testing.assert_allclose(layer._border.current_color, border_color)
 
 
-<<<<<<< HEAD
-@pytest.mark.parametrize('feature_name', ('edge', 'face'))
+@pytest.mark.parametrize('feature_name', ['edge', 'face'])
 def test_set_feature_defaults_on_empty_layer_with_color_cycle(feature_name):
-    """See: https://github.com/napari/napari/pull/3110"""
+    """Test setting feature_defaults on an empty layer where the face/border color
+    is a color cycle.
+
+    See: https://github.com/napari/napari/pull/3110"""
     annotation_dtype = pd.CategoricalDtype(['tail', 'nose', 'paw'])
     features = pd.DataFrame(
         {'annotation': pd.Series([], dtype=annotation_dtype)}
     )
-=======
-@pytest.mark.parametrize('feature_name', ['border', 'face'])
-def test_set_current_properties_on_empty_layer_with_color_cycle(feature_name):
-    """Test setting current_properties an empty layer where the face/border color
-    is a color cycle.
-
-    See: https://github.com/napari/napari/pull/3110
-    """
-    default_properties = {'annotation': np.array(['tail', 'nose', 'paw'])}
->>>>>>> 4efaddfb
     color_cycle = [[0, 1, 0, 1], [1, 0, 1, 1]]
     color_parameters = {
         'colors': 'annotation',
@@ -697,7 +683,7 @@
     assert np.array_equiv(layer.symbol, 'star')
 
 
-@pytest.fixture
+@pytest.fixture()
 def features():
     return pd.DataFrame({'point_type': _make_cycled_features(('A', 'B'), 10)})
 
@@ -759,8 +745,8 @@
         layer_properties = layer.properties['point_type']
     assert np.array_equal(layer_properties, paste_annotations)
 
-    assert layer.get_status(data[0])['coordinates'].endswith("point_type: B")
-    assert layer.get_status(data[1])['coordinates'].endswith("point_type: A")
+    assert layer.get_status(data[0])['coordinates'].endswith('point_type: B')
+    assert layer.get_status(data[1])['coordinates'].endswith('point_type: A')
 
 
 def test_features(features: pd.DataFrame):
@@ -856,7 +842,7 @@
     assert issubclass(record[1].category, RuntimeWarning)
 
 
-@pytest.mark.parametrize("attribute", ['edge', 'face'])
+@pytest.mark.parametrize('attribute', ['edge', 'face'])
 def test_adding_features(attribute):
     """Test adding features to an existing layer"""
     shape = (10, 2)
@@ -959,18 +945,8 @@
         np.testing.assert_equal(value, expected_current_properties[k])
 
 
-<<<<<<< HEAD
 def test_text_from_feature_value(features):
     """Test setting text from a feature value"""
-=======
-properties_array = {'point_type': _make_cycled_properties(['A', 'B'], 10)}
-properties_list = {'point_type': list(_make_cycled_properties(['A', 'B'], 10))}
-
-
-@pytest.mark.parametrize('properties', [properties_array, properties_list])
-def test_text_from_property_value(properties):
-    """Test setting text from a property value"""
->>>>>>> 4efaddfb
     shape = (10, 2)
     np.random.seed(0)
     data = 20 * np.random.random(shape)
@@ -978,15 +954,8 @@
     np.testing.assert_equal(layer.text.values, features['point_type'])
 
 
-<<<<<<< HEAD
 def test_text_from_feature_fstring(features):
     """Test setting text with an f-string from the feature value"""
-=======
-
-@pytest.mark.parametrize('properties', [properties_array, properties_list])
-def test_text_from_property_fstring(properties):
-    """Test setting text with an f-string from the property value"""
->>>>>>> 4efaddfb
     shape = (10, 2)
     np.random.seed(0)
     data = 20 * np.random.random(shape)
@@ -1015,12 +984,7 @@
     np.testing.assert_equal(layer.text.values, expected_text_4)
 
 
-<<<<<<< HEAD
 def test_set_text_with_kwarg_dict(features):
-=======
-@pytest.mark.parametrize('properties', [properties_array, properties_list])
-def test_set_text_with_kwarg_dict(properties):
->>>>>>> 4efaddfb
     text_kwargs = {
         'string': 'type: {point_type}',
         'color': ConstantColorEncoding(constant=[0, 0, 0, 1]),
@@ -1045,12 +1009,7 @@
         np.testing.assert_equal(layer_value, value)
 
 
-<<<<<<< HEAD
 def test_text_error(features):
-=======
-@pytest.mark.parametrize('properties', [properties_array, properties_list])
-def test_text_error(properties):
->>>>>>> 4efaddfb
     """creating a layer with text as the wrong type should raise an error"""
     shape = (10, 2)
     np.random.seed(0)
@@ -1100,19 +1059,11 @@
     np.random.seed(0)
     data = 20 * np.random.random(shape)
 
-<<<<<<< HEAD
     # try adding features with the wrong length
-    with pytest.raises(ValueError):
-        Points(data, features={'point_type': ['A', 'B']})
-=======
-    annotations = {'point_type': np.array(['A', 'B'])}
-
-    # try adding properties with the wrong number of properties
     with pytest.raises(
         ValueError, match='(does not match length)|(indices imply)'
     ):
-        Points(data, properties=copy(annotations))
->>>>>>> 4efaddfb
+        Points(data, features={'point_type': ['A', 'B']})
 
 
 def test_border_width():
@@ -2445,13 +2396,12 @@
         np.testing.assert_equal(points.properties, properties)
     np.testing.assert_array_equal(points.text.values, ['A', 'B', 'C'])
 
-<<<<<<< HEAD
-    with pytest.raises(ValueError), pytest.warns(DeprecationWarning):
-=======
-    with pytest.raises(
-        ValueError, match='(does not match length)|(indices imply)'
+    with (
+        pytest.raises(
+            ValueError, match='(does not match length)|(indices imply)'
+        ),
+        pytest.warns(DeprecationWarning),
     ):
->>>>>>> 4efaddfb
         points.properties = {'class': np.array(['D', 'E'])}
 
     with pytest.warns(DeprecationWarning):
@@ -2596,16 +2546,8 @@
 
 def test_empty_data_from_tuple():
     """Test that empty data raises an error."""
-<<<<<<< HEAD
-    layer = Points(name="points")
-    data, attributes, layer_type = layer.as_layer_data_tuple()
-    attributes.pop('properties')
-    attributes.pop('property_choices')
-    layer2 = Points.create(data, attributes, layer_type)
-=======
     layer = Points(name='points')
     layer2 = Points.create(*layer.as_layer_data_tuple())
->>>>>>> 4efaddfb
     assert layer2.data.size == 0
 
 
