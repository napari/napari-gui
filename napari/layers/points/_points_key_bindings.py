from __future__ import annotations

from napari.layers.points._points_constants import Mode
from napari.layers.points.points import Points
from napari.utils.notifications import show_info
from napari.utils.translations import trans


<<<<<<< HEAD
def hold_to_pan_zoom(layer: Points):
    """Hold to pan and zoom in the viewer."""
    if layer._mode != Mode.PAN_ZOOM:
        # on key press
        prev_mode = layer.mode
        prev_selected = layer.selected_data.copy()
        layer.mode = Mode.PAN_ZOOM
=======
def register_points_action(description: str, repeatable: bool = False):
    return register_layer_action(Points, description, repeatable)


def register_points_mode_action(description):
    return register_layer_attr_action(Points, description, 'mode')


@register_points_mode_action(trans._('Transform'))
def activate_points_transform_mode(layer):
    layer.mode = Mode.TRANSFORM
>>>>>>> ada343a5


@register_points_mode_action(trans._('Pan/zoom'))
def activate_points_pan_zoom_mode(layer):
    layer.mode = Mode.PAN_ZOOM


def activate_points_add_mode(layer: Points):
    layer.mode = Mode.ADD


def activate_points_select_mode(layer: Points):
    layer.mode = Mode.SELECT


<<<<<<< HEAD
def activate_points_pan_zoom_mode(layer: Points):
    layer.mode = Mode.PAN_ZOOM


=======
>>>>>>> ada343a5
points_fun_to_mode = [
    (activate_points_pan_zoom_mode, Mode.PAN_ZOOM),
    (activate_points_transform_mode, Mode.TRANSFORM),
    (activate_points_add_mode, Mode.ADD),
    (activate_points_select_mode, Mode.SELECT),
]


def copy(layer: Points):
    """Copy any selected points."""
    layer._copy_data()


def paste(layer: Points):
    """Paste any copied points."""
    layer._paste_data()


def select_all_in_slice(layer: Points):
    new_selected = set(layer._indices_view[: len(layer._view_data)])

    # If all visible points are already selected, deselect the visible points
    if new_selected & layer.selected_data == new_selected:
        layer.selected_data = layer.selected_data - new_selected
        show_info(
            trans._(
                "Deselected all points in this slice, use Shift-A to deselect all points on the layer. ({n_total} selected)",
                n_total=len(layer.selected_data),
                deferred=True,
            )
        )

    # If not all visible points are already selected, additionally select the visible points
    else:
        layer.selected_data = layer.selected_data | new_selected
        show_info(
            trans._(
                "Selected {n_new} points in this slice, use Shift-A to select all points on the layer. ({n_total} selected)",
                n_new=len(new_selected),
                n_total=len(layer.selected_data),
                deferred=True,
            )
        )
    layer._set_highlight()


def select_all_data(layer: Points):

    # If all points are already selected, deselect all points
    if len(layer.selected_data) == len(layer.data):
        layer.selected_data = set()
        show_info(trans._("Cleared all selections.", deferred=True))

    # Select all points
    else:
        new_selected = set(range(layer.data.shape[0]))
        # Needed for the notification
        view_selected = set(layer._indices_view[: len(layer._view_data)])
        layer.selected_data = new_selected
        show_info(
            trans._(
                "Selected {n_new} points across all slices, including {n_invis} points not currently visible. ({n_total})",
                n_new=len(new_selected),
                n_invis=len(new_selected - view_selected),
                n_total=len(layer.selected_data),
                deferred=True,
            )
        )
    layer._set_highlight()


def delete_selected_points(layer: Points):
    """Delete all selected points."""
    layer.remove_selected()<|MERGE_RESOLUTION|>--- conflicted
+++ resolved
@@ -6,30 +6,10 @@
 from napari.utils.translations import trans
 
 
-<<<<<<< HEAD
-def hold_to_pan_zoom(layer: Points):
-    """Hold to pan and zoom in the viewer."""
-    if layer._mode != Mode.PAN_ZOOM:
-        # on key press
-        prev_mode = layer.mode
-        prev_selected = layer.selected_data.copy()
-        layer.mode = Mode.PAN_ZOOM
-=======
-def register_points_action(description: str, repeatable: bool = False):
-    return register_layer_action(Points, description, repeatable)
+def activate_points_transform_mode(layer):
+    layer.mode = Mode.TRANSFORM
 
 
-def register_points_mode_action(description):
-    return register_layer_attr_action(Points, description, 'mode')
-
-
-@register_points_mode_action(trans._('Transform'))
-def activate_points_transform_mode(layer):
-    layer.mode = Mode.TRANSFORM
->>>>>>> ada343a5
-
-
-@register_points_mode_action(trans._('Pan/zoom'))
 def activate_points_pan_zoom_mode(layer):
     layer.mode = Mode.PAN_ZOOM
 
@@ -42,13 +22,6 @@
     layer.mode = Mode.SELECT
 
 
-<<<<<<< HEAD
-def activate_points_pan_zoom_mode(layer: Points):
-    layer.mode = Mode.PAN_ZOOM
-
-
-=======
->>>>>>> ada343a5
 points_fun_to_mode = [
     (activate_points_pan_zoom_mode, Mode.PAN_ZOOM),
     (activate_points_transform_mode, Mode.TRANSFORM),
