--- conflicted
+++ resolved
@@ -24,23 +24,14 @@
 from ..utils.color_manager import ColorManager
 from ..utils.color_transformations import ColorType
 from ..utils.interactivity_utils import displayed_plane_from_nd_line_segment
-<<<<<<< HEAD
 from ..utils.layer_utils import (
-    _append_features,
-    _features_from_layer,
     _features_to_choices,
     _features_to_properties,
-    _remove_features,
-    _resize_features,
-    _validate_features,
+    _FeatureTable,
     _warn_about_deprecated_current_properties,
     _warn_about_deprecated_properties,
     _warn_about_deprecated_property_choices,
-    coerce_current_properties,
 )
-=======
-from ..utils.layer_utils import _features_to_properties, _FeatureTable
->>>>>>> 6a3e11aa
 from ..utils.text_manager import TextManager
 from ._points_constants import SYMBOL_ALIAS, Mode, Shading, Symbol
 from ._points_mouse_bindings import add, highlight, select
@@ -584,22 +575,14 @@
 
     @property
     def property_choices(self) -> Dict[str, np.ndarray]:
-<<<<<<< HEAD
         _warn_about_deprecated_property_choices()
-        return _features_to_choices(self._features)
-=======
         return self._feature_table.choices()
->>>>>>> 6a3e11aa
 
     @property
     def properties(self) -> Dict[str, np.ndarray]:
         """dict {str: np.ndarray (N,)}, DataFrame: Annotations for each point"""
-<<<<<<< HEAD
         _warn_about_deprecated_properties()
-        return _features_to_properties(self._features)
-=======
         return self._feature_table.properties()
->>>>>>> 6a3e11aa
 
     @staticmethod
     def _update_color_manager(color_manager, feature_table, name):
@@ -633,24 +616,14 @@
     @property
     def current_properties(self) -> Dict[str, np.ndarray]:
         """dict{str: np.ndarray(1,)}: properties for the next added point."""
-<<<<<<< HEAD
         _warn_about_deprecated_current_properties()
-        return _features_to_properties(self._feature_defaults)
+        return self._feature_table.currents()
 
     @current_properties.setter
     def current_properties(self, current_properties):
+        # TODO: consider not deprecating this yet?
         _warn_about_deprecated_current_properties()
-        current_properties = coerce_current_properties(current_properties)
-        self._feature_defaults = _validate_features(
-            current_properties, num_data=1
-        )
-=======
-        return self._feature_table.currents()
-
-    @current_properties.setter
-    def current_properties(self, current_properties):
         update_indices = None
->>>>>>> 6a3e11aa
         if (
             self._update_properties
             and len(self.selected_data) > 0
