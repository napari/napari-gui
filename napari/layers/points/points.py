import warnings
from copy import copy, deepcopy
from itertools import cycle
from typing import TYPE_CHECKING, Dict, List, Optional, Tuple, Union

import numpy as np
from scipy.stats import gmean

from ...utils.colormaps import Colormap, ValidColormapArg
from ...utils.colormaps.colormap_utils import ColorType
from ...utils.colormaps.standardize_color import (
    get_color_namelist,
    hex_to_name,
    rgb_to_hex,
)
from ...utils.events import Event
from ...utils.events.custom_types import Array
<<<<<<< HEAD
from ...utils.geometry import project_points_onto_plane, rotate_points_on_plane
=======
from ...utils.geometry import project_points_onto_plane, rotate_points
>>>>>>> 76bafdae
from ...utils.transforms import Affine
from ...utils.translations import trans
from ..base import Layer, no_op
from ..utils._color_manager_constants import ColorMode
from ..utils.color_manager import ColorManager
<<<<<<< HEAD
from ..utils.color_transformations import ColorType
from ..utils.interactivity_utils import click_plane_from_intersection_points
=======
from ..utils.interactivity_utils import displayed_plane_from_nd_line_segment
>>>>>>> 76bafdae
from ..utils.layer_utils import (
    coerce_current_properties,
    get_current_properties,
    prepare_properties,
)
from ..utils.text_manager import TextManager
from ._points_constants import SYMBOL_ALIAS, Mode, Symbol
from ._points_mouse_bindings import add, highlight, select
from ._points_utils import (
    _create_box_3d,
    create_box,
    fix_data_points,
    points_to_squares,
)

if TYPE_CHECKING:
    from pandas import DataFrame

DEFAULT_COLOR_CYCLE = np.array([[1, 0, 1, 1], [0, 1, 0, 1]])


class Points(Layer):
    """Points layer.

    Parameters
    ----------
    data : array (N, D)
        Coordinates for N points in D dimensions.
    ndim : int
        Number of dimensions for shapes. When data is not None, ndim must be D.
        An empty points layer can be instantiated with arbitrary ndim.
    properties : dict {str: array (N,)}, DataFrame
        Properties for each point. Each property should be an array of length N,
        where N is the number of points.
    property_choices : dict {str: array (N,)}
        possible values for each property.
    text : str, dict
        Text to be displayed with the points. If text is set to a key in properties,
        the value of that property will be displayed. Multiple properties can be
        composed using f-string-like syntax (e.g., '{property_1}, {float_property:.2f}).
        A dictionary can be provided with keyword arguments to set the text values
        and display properties. See TextManager.__init__() for the valid keyword arguments.
        For example usage, see /napari/examples/add_points_with_text.py.
    symbol : str
        Symbol to be used for the point markers. Must be one of the
        following: arrow, clobber, cross, diamond, disc, hbar, ring,
        square, star, tailed_arrow, triangle_down, triangle_up, vbar, x.
    size : float, array
        Size of the point marker. If given as a scalar, all points are made
        the same size. If given as an array, size must be the same
        broadcastable to the same shape as the data.
    edge_width : float
        Width of the symbol edge in pixels.
    edge_color : str, array-like, dict
        Color of the point marker border. Numeric color values should be RGB(A).
    edge_color_cycle : np.ndarray, list
        Cycle of colors (provided as string name, RGB, or RGBA) to map to edge_color if a
        categorical attribute is used color the vectors.
    edge_colormap : str, napari.utils.Colormap
        Colormap to set edge_color if a continuous attribute is used to set face_color.
    edge_contrast_limits : None, (float, float)
        clims for mapping the property to a color map. These are the min and max value
        of the specified property that are mapped to 0 and 1, respectively.
        The default value is None. If set the none, the clims will be set to
        (property.min(), property.max())
    face_color : str, array-like, dict
        Color of the point marker body. Numeric color values should be RGB(A).
    face_color_cycle : np.ndarray, list
        Cycle of colors (provided as string name, RGB, or RGBA) to map to face_color if a
        categorical attribute is used color the vectors.
    face_colormap : str, napari.utils.Colormap
        Colormap to set face_color if a continuous attribute is used to set face_color.
    face_contrast_limits : None, (float, float)
        clims for mapping the property to a color map. These are the min and max value
        of the specified property that are mapped to 0 and 1, respectively.
        The default value is None. If set the none, the clims will be set to
        (property.min(), property.max())
    n_dimensional : bool
        If True, renders points not just in central plane but also in all
        n-dimensions according to specified point marker size.
    name : str
        Name of the layer.
    metadata : dict
        Layer metadata.
    scale : tuple of float
        Scale factors for the layer.
    translate : tuple of float
        Translation values for the layer.
    rotate : float, 3-tuple of float, or n-D array.
        If a float convert into a 2D rotation matrix using that value as an
        angle. If 3-tuple convert into a 3D rotation matrix, using a yaw,
        pitch, roll convention. Otherwise assume an nD rotation. Angles are
        assumed to be in degrees. They can be converted from radians with
        np.degrees if needed.
    shear : 1-D array or n-D array
        Either a vector of upper triangular values, or an nD shear matrix with
        ones along the main diagonal.
    affine : n-D array or napari.utils.transforms.Affine
        (N+1, N+1) affine transformation matrix in homogeneous coordinates.
        The first (N, N) entries correspond to a linear transform and
        the final column is a length N translation vector and a 1 or a napari
        `Affine` transform object. Applied as an extra transform on top of the
        provided scale, rotate, and shear values.
    opacity : float
        Opacity of the layer visual, between 0.0 and 1.0.
    blending : str
        One of a list of preset blending modes that determines how RGB and
        alpha values of the layer visual get mixed. Allowed values are
        {'opaque', 'translucent', and 'additive'}.
    visible : bool
        Whether the layer visual is currently being displayed.
    cache : bool
        Whether slices of out-of-core datasets should be cached upon retrieval.
        Currently, this only applies to dask arrays.

    Attributes
    ----------
    data : array (N, D)
        Coordinates for N points in D dimensions.
    properties : dict {str: array (N,)} or DataFrame
        Annotations for each point. Each property should be an array of length N,
        where N is the number of points.
    text : str
        Text to be displayed with the points. If text is set to a key in properties, the value of
        that property will be displayed. Multiple properties can be composed using f-string-like
        syntax (e.g., '{property_1}, {float_property:.2f}).
        For example usage, see /napari/examples/add_points_with_text.py.
    symbol : str
        Symbol used for all point markers.
    size : array (N, D)
        Array of sizes for each point in each dimension. Must have the same
        shape as the layer `data`.
    edge_width : float
        Width of the marker edges in pixels for all points
    edge_color : Nx4 numpy array
        Array of edge color RGBA values, one for each point.
    edge_color_cycle : np.ndarray, list
        Cycle of colors (provided as string name, RGB, or RGBA) to map to edge_color if a
        categorical attribute is used color the vectors.
    edge_colormap : str, napari.utils.Colormap
        Colormap to set edge_color if a continuous attribute is used to set face_color.
    edge_contrast_limits : None, (float, float)
        clims for mapping the property to a color map. These are the min and max value
        of the specified property that are mapped to 0 and 1, respectively.
        The default value is None. If set the none, the clims will be set to
        (property.min(), property.max())
    face_color : Nx4 numpy array
        Array of face color RGBA values, one for each point.
    face_color_cycle : np.ndarray, list
        Cycle of colors (provided as string name, RGB, or RGBA) to map to face_color if a
        categorical attribute is used color the vectors.
    face_colormap : str, napari.utils.Colormap
        Colormap to set face_color if a continuous attribute is used to set face_color.
    face_contrast_limits : None, (float, float)
        clims for mapping the property to a color map. These are the min and max value
        of the specified property that are mapped to 0 and 1, respectively.
        The default value is None. If set the none, the clims will be set to
        (property.min(), property.max())
    current_size : float
        Size of the marker for the next point to be added or the currently
        selected point.
    current_edge_color : str
        Size of the marker edge for the next point to be added or the currently
        selected point.
    current_face_color : str
        Size of the marker edge for the next point to be added or the currently
        selected point.
    n_dimensional : bool
        If True, renders points not just in central plane but also in all
        n-dimensions according to specified point marker size.
    selected_data : set
        Integer indices of any selected points.
    mode : str
        Interactive mode. The normal, default mode is PAN_ZOOM, which
        allows for normal interactivity with the canvas.

        In ADD mode clicks of the cursor add points at the clicked location.

        In SELECT mode the cursor can select points by clicking on them or
        by dragging a box around them. Once selected points can be moved,
        have their properties edited, or be deleted.
    face_color_mode : str
        Face color setting mode.

        DIRECT (default mode) allows each point to be set arbitrarily

        CYCLE allows the color to be set via a color cycle over an attribute

        COLORMAP allows color to be set via a color map over an attribute
    edge_color_mode : str
        Edge color setting mode.

        DIRECT (default mode) allows each point to be set arbitrarily

        CYCLE allows the color to be set via a color cycle over an attribute

        COLORMAP allows color to be set via a color map over an attribute

    Notes
    -----
    _property_choices : dict {str: array (N,)}
        Possible values for the properties in Points.properties.
    _view_data : array (M, 2)
        2D coordinates of points in the currently viewed slice.
    _view_size : array (M, )
        Size of the point markers in the currently viewed slice.
    _indices_view : array (M, )
        Integer indices of the points in the currently viewed slice.
    _selected_view :
        Integer indices of selected points in the currently viewed slice within
        the `_view_data` array.
    _selected_box : array (4, 2) or None
        Four corners of any box either around currently selected points or
        being created during a drag action. Starting in the top left and
        going clockwise.
    _drag_start : list or None
        Coordinates of first cursor click during a drag action. Gets reset to
        None after dragging is done.
    """

    # TODO  write better documentation for edge_color and face_color

    # The max number of points that will ever be used to render the thumbnail
    # If more points are present then they are randomly subsampled
    _max_points_thumbnail = 1024

    def __init__(
        self,
        data=None,
        *,
        ndim=None,
        properties=None,
        text=None,
        symbol='o',
        size=10,
        edge_width=1,
        edge_color='black',
        edge_color_cycle=None,
        edge_colormap='viridis',
        edge_contrast_limits=None,
        face_color='white',
        face_color_cycle=None,
        face_colormap='viridis',
        face_contrast_limits=None,
        n_dimensional=False,
        name=None,
        metadata=None,
        scale=None,
        translate=None,
        rotate=None,
        shear=None,
        affine=None,
        opacity=1,
        blending='translucent',
        visible=True,
        cache=True,
        property_choices=None,
        experimental_clipping_planes=None,
    ):
        if ndim is None and scale is not None:
            ndim = len(scale)

        data, ndim = fix_data_points(data, ndim)

        super().__init__(
            data,
            ndim,
            name=name,
            metadata=metadata,
            scale=scale,
            translate=translate,
            rotate=rotate,
            shear=shear,
            affine=affine,
            opacity=opacity,
            blending=blending,
            visible=visible,
            cache=cache,
            experimental_clipping_planes=experimental_clipping_planes,
        )

        self.events.add(
            mode=Event,
            size=Event,
            edge_width=Event,
            face_color=Event,
            current_face_color=Event,
            edge_color=Event,
            current_edge_color=Event,
            properties=Event,
            current_properties=Event,
            symbol=Event,
            n_dimensional=Event,
            highlight=Event,
        )

        self._colors = get_color_namelist()

        # Save the point coordinates
        self._data = np.asarray(data)

        # Save the properties
        self._properties, self._property_choices = prepare_properties(
            properties, property_choices, len(self.data), save_choices=True
        )

        self._text = TextManager._from_layer(
            text=text,
            n_text=len(self.data),
            properties=self.properties,
        )

        # Save the point style params
        self.symbol = symbol
        self._n_dimensional = n_dimensional
        self.edge_width = edge_width

        # The following point properties are for the new points that will
        # be added. For any given property, if a list is passed to the
        # constructor so each point gets its own value then the default
        # value is used when adding new points
        self._current_size = np.asarray(size) if np.isscalar(size) else 10
        # Indices of selected points
        self._selected_data = set()
        self._selected_data_stored = set()
        self._selected_data_history = set()
        # Indices of selected points within the currently viewed slice
        self._selected_view = []
        # Index of hovered point
        self._value = None
        self._value_stored = None
        self._mode = Mode.PAN_ZOOM
        self._status = self.mode
        self._highlight_index = []
        self._highlight_box = None

        self._drag_start = None
        self._drag_normal = None
        self._drag_up = None

        # initialize view data
        self._indices_view = np.empty(0)
        self._view_size_scale = []

        self._drag_box = None
        self._drag_box_stored = None
        self._is_selecting = False
        self._clipboard = {}
        self._round_index = False

        self._edge = ColorManager._from_layer_kwargs(
            n_colors=len(data),
            colors=edge_color,
            continuous_colormap=edge_colormap,
            contrast_limits=edge_contrast_limits,
            categorical_colormap=edge_color_cycle,
            properties=self._properties
            if self._data.size > 0
            else self._property_choices,
        )
        self._face = ColorManager._from_layer_kwargs(
            n_colors=len(data),
            colors=face_color,
            continuous_colormap=face_colormap,
            contrast_limits=face_contrast_limits,
            categorical_colormap=face_color_cycle,
            properties=self._properties
            if self._data.size > 0
            else self._property_choices,
        )

        self.size = size

        self.current_properties = get_current_properties(
            self._properties, self._property_choices, len(self.data)
        )

        # Trigger generation of view slice and thumbnail
        self._update_dims()

    @property
    def data(self) -> np.ndarray:
        """(N, D) array: coordinates for N points in D dimensions."""
        return self._data

    @data.setter
    def data(self, data: Optional[np.ndarray]):
        data, _ = fix_data_points(data, self.ndim)
        cur_npoints = len(self._data)
        self._data = data

        # Add/remove property and style values based on the number of new points.
        with self.events.blocker_all():
            with self._edge.events.blocker_all():
                with self._face.events.blocker_all():
                    if len(data) < cur_npoints:
                        # If there are now fewer points, remove the size and colors of the
                        # extra ones
                        if len(self._edge.colors) > len(data):
                            self._edge._remove(
                                np.arange(len(data), len(self._edge.colors))
                            )
                        if len(self._face.colors) > len(data):
                            self._face._remove(
                                np.arange(len(data), len(self._face.colors))
                            )
                        self._size = self._size[: len(data)]

                        for k in self.properties:
                            self.properties[k] = self.properties[k][
                                : len(data)
                            ]

                    elif len(data) > cur_npoints:
                        # If there are now more points, add the size and colors of the
                        # new ones
                        adding = len(data) - cur_npoints
                        if len(self._size) > 0:
                            new_size = copy(self._size[-1])
                            for i in self._dims_displayed:
                                new_size[i] = self.current_size
                        else:
                            # Add the default size, with a value for each dimension
                            new_size = np.repeat(
                                self.current_size, self._size.shape[1]
                            )
                        size = np.repeat([new_size], adding, axis=0)

                        for k in self.properties:
                            new_property = np.repeat(
                                self.current_properties[k], adding, axis=0
                            )
                            self.properties[k] = np.concatenate(
                                (self.properties[k], new_property), axis=0
                            )

                        # add new colors
                        self._edge._add(n_colors=adding)
                        self._face._add(n_colors=adding)

                        self.size = np.concatenate((self._size, size), axis=0)
                        self.selected_data = set(
                            np.arange(cur_npoints, len(data))
                        )

                        self.text.add(self.current_properties, adding)

        self._update_dims()
        self.events.data(value=self.data)
        self._set_editable()

    def _on_selection(self, selected):
        if selected:
            self._set_highlight()
        else:
            self._highlight_box = None
            self._highlight_index = []
            self.events.highlight()

    @property
    def property_choices(self) -> Dict[str, np.ndarray]:
        return self._property_choices

    @property
    def properties(self) -> Dict[str, np.ndarray]:
        """dict {str: np.ndarray (N,)}, DataFrame: Annotations for each point"""
        return self._properties

    @staticmethod
    def _update_color_manager(
        color_manager, properties, current_properties, name
    ):
        if color_manager.color_properties is not None:
            if color_manager.color_properties.name not in properties:
                color_manager.color_mode = ColorMode.DIRECT
                color_manager.color_properties = None
                warnings.warn(
                    trans._(
                        'property used for {name} dropped',
                        deferred=True,
                        name=name,
                    ),
                    RuntimeWarning,
                )
            else:
                color_name = color_manager.color_properties.name
                color_manager.color_properties = {
                    'name': color_name,
                    'values': properties[color_name],
                    'current_value': current_properties[color_name],
                }

    @properties.setter
    def properties(
        self, properties: Union[Dict[str, Array], 'DataFrame', None]
    ):
        self._properties, self._property_choices = prepare_properties(
            properties, self._property_choices, len(self.data)
        )
        # Updating current_properties can modify properties, so block to avoid
        # infinite recursion when explicitly setting the properties.
        with self.block_update_properties():
            self.current_properties = get_current_properties(
                self._properties, self._property_choices, len(self.data)
            )
        self._update_color_manager(
            self._face,
            self._properties,
            self._current_properties,
            "face_color",
        )
        self._update_color_manager(
            self._edge,
            self._properties,
            self._current_properties,
            "edge_color",
        )

        if self.text.values is not None:
            self.refresh_text()
        self.events.properties()

    @property
    def current_properties(self) -> Dict[str, np.ndarray]:
        """dict{str: np.ndarray(1,)}: properties for the next added point."""
        return self._current_properties

    @current_properties.setter
    def current_properties(self, current_properties):
        self._current_properties = coerce_current_properties(
            current_properties
        )

        if (
            self._update_properties
            and len(self.selected_data) > 0
            and self._mode != Mode.ADD
        ):
            props = self.properties
            for k in props:
                props[k][list(self.selected_data)] = current_properties[k]
            self.properties = props

        self._edge._update_current_properties(current_properties)
        self._face._update_current_properties(current_properties)
        self.events.current_properties()

    @property
    def text(self) -> TextManager:
        """TextManager: the TextManager object containing containing the text properties"""
        return self._text

    @text.setter
    def text(self, text):
        self._text._update_from_layer(
            text=text,
            n_text=len(self.data),
            properties=self.properties,
        )

    def refresh_text(self):
        """Refresh the text values.

        This is generally used if the properties were updated without changing the data
        """
        self.text.refresh_text(self.properties)

    def _get_ndim(self) -> int:
        """Determine number of dimensions of the layer."""
        return self.data.shape[1]

    @property
    def _extent_data(self) -> np.ndarray:
        """Extent of layer in data coordinates.

        Returns
        -------
        extent_data : array, shape (2, D)
        """
        if len(self.data) == 0:
            extrema = np.full((2, self.ndim), np.nan)
        else:
            maxs = np.max(self.data, axis=0)
            mins = np.min(self.data, axis=0)
            extrema = np.vstack([mins, maxs])
        return extrema

    @property
    def n_dimensional(self) -> bool:
        """bool: renders points as n-dimensional."""
        return self._n_dimensional

    @n_dimensional.setter
    def n_dimensional(self, n_dimensional: bool) -> None:
        self._n_dimensional = n_dimensional
        self.events.n_dimensional()
        self.refresh()

    @property
    def symbol(self) -> str:
        """str: symbol used for all point markers."""
        return str(self._symbol)

    @symbol.setter
    def symbol(self, symbol: Union[str, Symbol]) -> None:

        if isinstance(symbol, str):
            # Convert the alias string to the deduplicated string
            if symbol in SYMBOL_ALIAS:
                symbol = SYMBOL_ALIAS[symbol]
            else:
                symbol = Symbol(symbol)
        self._symbol = symbol
        self.events.symbol()
        self.events.highlight()

    @property
    def size(self) -> Union[int, float, np.ndarray, list]:
        """(N, D) array: size of all N points in D dimensions."""
        return self._size

    @size.setter
    def size(self, size: Union[int, float, np.ndarray, list]) -> None:
        try:
            self._size = np.broadcast_to(size, self.data.shape).copy()
        except Exception:
            try:
                self._size = np.broadcast_to(
                    size, self.data.shape[::-1]
                ).T.copy()
            except Exception:
                raise ValueError(
                    trans._(
                        "Size is not compatible for broadcasting",
                        deferred=True,
                    )
                )
        self.refresh()

    @property
    def current_size(self) -> Union[int, float]:
        """float: size of marker for the next added point."""
        return self._current_size

    @current_size.setter
    def current_size(self, size: Union[None, float]) -> None:
        self._current_size = size
        if (
            self._update_properties
            and len(self.selected_data) > 0
            and self._mode != Mode.ADD
        ):
            for i in self.selected_data:
                self.size[i, :] = (self.size[i, :] > 0) * size
            self.refresh()
            self.events.size()

    @property
    def edge_width(self) -> Union[None, int, float]:
        """float: width used for all point markers."""
        return self._edge_width

    @edge_width.setter
    def edge_width(self, edge_width: Union[None, float]) -> None:
        self._edge_width = edge_width
        self.events.edge_width()

    @property
    def edge_color(self) -> np.ndarray:
        """(N x 4) np.ndarray: Array of RGBA edge colors for each point"""
        return self._edge.colors

    @edge_color.setter
    def edge_color(self, edge_color):
        self._edge._set_color(
            color=edge_color,
            n_colors=len(self.data),
            properties=self.properties,
            current_properties=self.current_properties,
        )
        self.events.edge_color()

    @property
    def edge_color_cycle(self) -> np.ndarray:
        """Union[list, np.ndarray] :  Color cycle for edge_color.
        Can be a list of colors defined by name, RGB or RGBA
        """
        return self._edge.categorical_colormap.fallback_color.values

    @edge_color_cycle.setter
    def edge_color_cycle(self, edge_color_cycle: Union[list, np.ndarray]):
        self._edge.categorical_colormap = edge_color_cycle

    @property
    def edge_colormap(self) -> Colormap:
        """Return the colormap to be applied to a property to get the edge color.

        Returns
        -------
        colormap : napari.utils.Colormap
            The Colormap object.
        """
        return self._edge.continuous_colormap

    @edge_colormap.setter
    def edge_colormap(self, colormap: ValidColormapArg):
        self._edge.continuous_colormap = colormap

    @property
    def edge_contrast_limits(self) -> Tuple[float, float]:
        """None, (float, float): contrast limits for mapping
        the edge_color colormap property to 0 and 1
        """
        return self._edge.contrast_limits

    @edge_contrast_limits.setter
    def edge_contrast_limits(
        self, contrast_limits: Union[None, Tuple[float, float]]
    ):
        self._edge.contrast_limits = contrast_limits

    @property
    def current_edge_color(self) -> str:
        """str: Edge color of marker for the next added point or the selected point(s)."""
        hex_ = rgb_to_hex(self._edge.current_color)[0]
        return hex_to_name.get(hex_, hex_)

    @current_edge_color.setter
    def current_edge_color(self, edge_color: ColorType) -> None:
        if (
            self._update_properties
            and len(self.selected_data) > 0
            and self._mode != Mode.ADD
        ):
            update_indices = list(self.selected_data)
        else:
            update_indices = []
        self._edge._update_current_color(
            edge_color, update_indices=update_indices
        )
        self.events.current_edge_color()

    @property
    def edge_color_mode(self) -> str:
        """str: Edge color setting mode

        DIRECT (default mode) allows each point to be set arbitrarily

        CYCLE allows the color to be set via a color cycle over an attribute

        COLORMAP allows color to be set via a color map over an attribute
        """
        return self._edge.color_mode

    @edge_color_mode.setter
    def edge_color_mode(self, edge_color_mode: Union[str, ColorMode]):
        self._set_color_mode(edge_color_mode, 'edge')

    @property
    def face_color(self) -> np.ndarray:
        """(N x 4) np.ndarray: Array of RGBA face colors for each point"""
        return self._face.colors

    @face_color.setter
    def face_color(self, face_color):
        self._face._set_color(
            color=face_color,
            n_colors=len(self.data),
            properties=self.properties,
            current_properties=self.current_properties,
        )
        self.events.face_color()

    @property
    def face_color_cycle(self) -> np.ndarray:
        """Union[np.ndarray, cycle]:  Color cycle for face_color
        Can be a list of colors defined by name, RGB or RGBA
        """
        return self._face.categorical_colormap.fallback_color.values

    @face_color_cycle.setter
    def face_color_cycle(self, face_color_cycle: Union[np.ndarray, cycle]):
        self._face.categorical_colormap = face_color_cycle

    @property
    def face_colormap(self) -> Colormap:
        """Return the colormap to be applied to a property to get the face color.

        Returns
        -------
        colormap : napari.utils.Colormap
            The Colormap object.
        """
        return self._face.continuous_colormap

    @face_colormap.setter
    def face_colormap(self, colormap: ValidColormapArg):
        self._face.continuous_colormap = colormap

    @property
    def face_contrast_limits(self) -> Union[None, Tuple[float, float]]:
        """None, (float, float) : clims for mapping the face_color
        colormap property to 0 and 1
        """
        return self._face.contrast_limits

    @face_contrast_limits.setter
    def face_contrast_limits(
        self, contrast_limits: Union[None, Tuple[float, float]]
    ):
        self._face.contrast_limits = contrast_limits

    @property
    def current_face_color(self) -> str:
        """Face color of marker for the next added point or the selected point(s)."""
        hex_ = rgb_to_hex(self._face.current_color)[0]
        return hex_to_name.get(hex_, hex_)

    @current_face_color.setter
    def current_face_color(self, face_color: ColorType) -> None:

        if (
            self._update_properties
            and len(self.selected_data) > 0
            and self._mode != Mode.ADD
        ):
            update_indices = list(self.selected_data)
        else:
            update_indices = []
        self._face._update_current_color(
            face_color, update_indices=update_indices
        )
        self.events.current_face_color()

    @property
    def face_color_mode(self) -> str:
        """str: Face color setting mode

        DIRECT (default mode) allows each point to be set arbitrarily

        CYCLE allows the color to be set via a color cycle over an attribute

        COLORMAP allows color to be set via a color map over an attribute
        """
        return self._face.color_mode

    @face_color_mode.setter
    def face_color_mode(self, face_color_mode):
        self._set_color_mode(face_color_mode, 'face')

    def _set_color_mode(
        self, color_mode: Union[ColorMode, str], attribute: str
    ):
        """Set the face_color_mode or edge_color_mode property

        Parameters
        ----------
        color_mode : str, ColorMode
            The value for setting edge or face_color_mode. If color_mode is a string,
            it should be one of: 'direct', 'cycle', or 'colormap'
        attribute : str in {'edge', 'face'}
            The name of the attribute to set the color of.
            Should be 'edge' for edge_color_mode or 'face' for face_color_mode.
        """
        color_mode = ColorMode(color_mode)
        color_manager = getattr(self, f'_{attribute}')

        if color_mode == ColorMode.DIRECT:
            color_manager.color_mode = color_mode
        elif color_mode in (ColorMode.CYCLE, ColorMode.COLORMAP):
            if color_manager.color_properties is not None:
                color_property = color_manager.color_properties.name
            else:
                color_property = ''
            if color_property == '':
                if self.properties:
                    new_color_property = next(iter(self.properties))
                    color_manager.color_properties = {
                        'name': new_color_property,
                        'values': self.properties[new_color_property],
                        'current_value': np.squeeze(
                            self.current_properties[new_color_property]
                        ),
                    }
                    warnings.warn(
                        trans._(
                            '_{attribute}_color_property was not set, setting to: {new_color_property}',
                            deferred=True,
                            attribute=attribute,
                            new_color_property=new_color_property,
                        )
                    )
                else:
                    raise ValueError(
                        trans._(
                            'There must be a valid Points.properties to use {color_mode}',
                            deferred=True,
                            color_mode=color_mode,
                        )
                    )

            # ColorMode.COLORMAP can only be applied to numeric properties
            color_property = color_manager.color_properties.name
            if (color_mode == ColorMode.COLORMAP) and not issubclass(
                self.properties[color_property].dtype.type, np.number
            ):
                raise TypeError(
                    trans._(
                        'selected property must be numeric to use ColorMode.COLORMAP',
                        deferred=True,
                    )
                )
            color_manager.color_mode = color_mode

    def refresh_colors(self, update_color_mapping: bool = False):
        """Calculate and update face and edge colors if using a cycle or color map
        Parameters
        ----------
        update_color_mapping : bool
            If set to True, the function will recalculate the color cycle map
            or colormap (whichever is being used). If set to False, the function
            will use the current color cycle map or color map. For example, if you
            are adding/modifying points and want them to be colored with the same
            mapping as the other points (i.e., the new points shouldn't affect
            the color cycle map or colormap), set update_color_mapping=False.
            Default value is False.
        """
        self._edge._refresh_colors(self.properties, update_color_mapping)
        self._face._refresh_colors(self.properties, update_color_mapping)

    def _get_state(self):
        """Get dictionary of layer state.

        Returns
        -------
        state : dict
            Dictionary of layer state.
        """
        state = self._get_base_state()
        state.update(
            {
                'symbol': self.symbol,
                'edge_width': self.edge_width,
                'face_color': self.face_color,
                'face_color_cycle': self.face_color_cycle,
                'face_colormap': self.face_colormap.name,
                'face_contrast_limits': self.face_contrast_limits,
                'edge_color': self.edge_color,
                'edge_color_cycle': self.edge_color_cycle,
                'edge_colormap': self.edge_colormap.name,
                'edge_contrast_limits': self.edge_contrast_limits,
                'properties': self.properties,
                'property_choices': self._property_choices,
                'text': self.text.dict(),
                'n_dimensional': self.n_dimensional,
                'size': self.size,
                'ndim': self.ndim,
                'data': self.data,
            }
        )
        return state

    @property
    def selected_data(self) -> set:
        """set: set of currently selected points."""
        return self._selected_data

    @selected_data.setter
    def selected_data(self, selected_data):
        self._selected_data = set(selected_data)
        self._selected_view = list(
            np.intersect1d(
                np.array(list(self._selected_data)),
                self._indices_view,
                return_indices=True,
            )[2]
        )

        # Update properties based on selected points
        if not len(self._selected_data):
            self._set_highlight()
            return
        index = list(self._selected_data)
        edge_colors = np.unique(self.edge_color[index], axis=0)
        if len(edge_colors) == 1:
            edge_color = edge_colors[0]
            with self.block_update_properties():
                self.current_edge_color = edge_color

        face_colors = np.unique(self.face_color[index], axis=0)
        if len(face_colors) == 1:
            face_color = face_colors[0]
            with self.block_update_properties():
                self.current_face_color = face_color

        size = list({self.size[i, self._dims_displayed].mean() for i in index})
        if len(size) == 1:
            size = size[0]
            with self.block_update_properties():
                self.current_size = size

        properties = {}
        for k, v in self.properties.items():
            # pandas uses `object` as dtype for strings by default, which
            # combined with the axis argument breaks np.unique
            axis = 0 if v.ndim > 1 else None
            properties[k] = np.unique(v[index], axis=axis)

        n_unique_properties = np.array([len(v) for v in properties.values()])
        if np.all(n_unique_properties == 1):
            with self.block_update_properties():
                self.current_properties = properties
        self._set_highlight()

    def interaction_box(self, index) -> Optional[np.ndarray]:
        """Create the interaction box around a list of points in view.

        Parameters
        ----------
        index : list
            List of points around which to construct the interaction box.

        Returns
        -------
        box : np.ndarray or None
            4x2 array of corners of the interaction box in clockwise order
            starting in the upper-left corner.
        """
        if len(index) > 0:
            data = self._view_data[index]
            size = self._view_size[index]
            data = points_to_squares(data, size)
            return create_box(data)
        return None

    @property
    def mode(self) -> str:
        """str: Interactive mode

        Interactive mode. The normal, default mode is PAN_ZOOM, which
        allows for normal interactivity with the canvas.

        In ADD mode clicks of the cursor add points at the clicked location.

        In SELECT mode the cursor can select points by clicking on them or
        by dragging a box around them. Once selected points can be moved,
        have their properties edited, or be deleted.
        """
        return str(self._mode)

    _drag_modes = {Mode.ADD: add, Mode.SELECT: select, Mode.PAN_ZOOM: no_op}

    _move_modes = {
        Mode.ADD: no_op,
        Mode.SELECT: highlight,
        Mode.PAN_ZOOM: no_op,
    }
    _cursor_modes = {
        Mode.ADD: 'crosshair',
        Mode.SELECT: 'standard',
        Mode.PAN_ZOOM: 'standard',
    }

    @mode.setter
    def mode(self, mode):
        mode, changed = self._mode_setter_helper(mode, Mode)
        if not changed:
            return
        assert mode is not None, mode
        old_mode = self._mode

        if mode == Mode.ADD:
            self.selected_data = set()
            self.interactive = True

        if mode == Mode.PAN_ZOOM:
            self.help = ''
            self.interactive = True
        else:
            self.help = trans._('hold <space> to pan/zoom')

        if mode != Mode.SELECT or old_mode != Mode.SELECT:
            self._selected_data_stored = set()

        self._set_highlight()
        self.events.mode(mode=mode)

    @property
    def _view_data(self) -> np.ndarray:
        """Get the coords of the points in view

        Returns
        -------
        view_data : (N x D) np.ndarray
            Array of coordinates for the N points in view
        """
        if len(self._indices_view) > 0:
            data = self.data[np.ix_(self._indices_view, self._dims_displayed)]
        else:
            # if no points in this slice send dummy data
            data = np.zeros((0, self._ndisplay))

        return data

    @property
    def _view_text(self) -> np.ndarray:
        """Get the values of the text elements in view

        Returns
        -------
        text : (N x 1) np.ndarray
            Array of text strings for the N text elements in view
        """
        return self.text.view_text(self._indices_view)

    @property
    def _view_text_coords(self) -> Tuple[np.ndarray, str, str]:
        """Get the coordinates of the text elements in view

        Returns
        -------
        text_coords : (N x D) np.ndarray
            Array of coordinates for the N text elements in view
        anchor_x : str
            The vispy text anchor for the x axis
        anchor_y : str
            The vispy text anchor for the y axis
        """
        return self.text.compute_text_coords(self._view_data, self._ndisplay)

    @property
    def _view_size(self) -> np.ndarray:
        """Get the sizes of the points in view

        Returns
        -------
        view_size : (N x D) np.ndarray
            Array of sizes for the N points in view
        """
        if len(self._indices_view) > 0:
            # Get the point sizes and scale for ndim display
            sizes = (
                self.size[
                    np.ix_(self._indices_view, self._dims_displayed)
                ].mean(axis=1)
                * self._view_size_scale
            )

        else:
            # if no points, return an empty list
            sizes = np.array([])
        return sizes

    @property
    def _view_face_color(self) -> np.ndarray:
        """Get the face colors of the points in view

        Returns
        -------
        view_face_color : (N x 4) np.ndarray
            RGBA color array for the face colors of the N points in view.
            If there are no points in view, returns array of length 0.
        """
        return self.face_color[self._indices_view]

    @property
    def _view_edge_color(self) -> np.ndarray:
        """Get the edge colors of the points in view

        Returns
        -------
        view_edge_color : (N x 4) np.ndarray
            RGBA color array for the edge colors of the N points in view.
            If there are no points in view, returns array of length 0.
        """
        return self.edge_color[self._indices_view]

    def _set_editable(self, editable=None):
        """Set editable mode based on layer properties."""
        if editable is None:
            self.editable = True
        if not self.editable:
            self.mode = Mode.PAN_ZOOM

    def _slice_data(
        self, dims_indices
    ) -> Tuple[List[int], Union[float, np.ndarray]]:
        """Determines the slice of points given the indices.

        Parameters
        ----------
        dims_indices : sequence of int or slice
            Indices to slice with.

        Returns
        -------
        slice_indices : list
            Indices of points in the currently viewed slice.
        scale : float, (N, ) array
            If in `n_dimensional` mode then the scale factor of points, where
            values of 1 corresponds to points located in the slice, and values
            less than 1 correspond to points located in neighboring slices.
        """
        # Get a list of the data for the points in this slice
        not_disp = list(self._dims_not_displayed)
        indices = np.array(dims_indices)
        if len(self.data) > 0:
            if self.n_dimensional is True and self.ndim > 2:
                distances = abs(self.data[:, not_disp] - indices[not_disp])
                sizes = self.size[:, not_disp] / 2
                matches = np.all(distances <= sizes, axis=1)
                size_match = sizes[matches]
                size_match[size_match == 0] = 1
                scale_per_dim = (size_match - distances[matches]) / size_match
                scale_per_dim[size_match == 0] = 1
                scale = np.prod(scale_per_dim, axis=1)
                slice_indices = np.where(matches)[0].astype(int)
                return slice_indices, scale
            else:
                data = self.data[:, not_disp]
                distances = np.abs(data - indices[not_disp])
                matches = np.all(distances < 1e-5, axis=1)
                slice_indices = np.where(matches)[0].astype(int)
                return slice_indices, 1
        else:
            return [], np.empty(0)

    def _get_value(self, position) -> Union[None, int]:
        """Index of the point at a given 2D position in data coordinates.

        Parameters
        ----------
        position : tuple
            Position in data coordinates.

        Returns
        -------
        value : int or None
            Index of point that is at the current coordinate if any.
        """
        # Display points if there are any in this slice
        view_data = self._view_data
        selection = None
        if len(view_data) > 0:
            displayed_position = [position[i] for i in self._dims_displayed]
            # Get the point sizes
            distances = abs(view_data - displayed_position)
            in_slice_matches = np.all(
                distances <= np.expand_dims(self._view_size, axis=1) / 2,
                axis=1,
            )
            indices = np.where(in_slice_matches)[0]
            if len(indices) > 0:
                selection = self._indices_view[indices[-1]]

        return selection

    def _get_value_3d(
        self,
        start_point: np.ndarray,
        end_point: np.ndarray,
        dims_displayed: List[int],
    ) -> Union[int, None]:
        """Get the layer data value along a ray

        Parameters
        ----------
        start_point : np.ndarray
            The start position of the ray used to interrogate the data.
        end_point : np.ndarray
            The end position of the ray used to interrogate the data.
        dims_displayed : List[int]
            The indices of the dimensions currently displayed in the Viewer.

        Returns
        -------
        value : Union[int, None]
            The data value along the supplied ray.
        """
        if (start_point is None) or (end_point is None):
            # if the ray doesn't intersect the data volume, no points could have been intersected
            return None
<<<<<<< HEAD
        plane_point, plane_normal = click_plane_from_intersection_points(
=======
        plane_point, plane_normal = displayed_plane_from_nd_line_segment(
>>>>>>> 76bafdae
            start_point, end_point, dims_displayed
        )

        # project the in view points onto the plane
        projected_points, projection_distances = project_points_onto_plane(
            points=self._view_data,
            plane_point=plane_point,
            plane_normal=plane_normal,
        )

        # rotate points and plane to be axis aligned with normal [0, 0, 1]
<<<<<<< HEAD
        rotated_points, rotation_matrix = rotate_points_on_plane(
=======
        rotated_points, rotation_matrix = rotate_points(
>>>>>>> 76bafdae
            points=projected_points,
            current_plane_normal=plane_normal,
            new_plane_normal=[0, 0, 1],
        )
        rotated_click_point = np.dot(rotation_matrix, plane_point)

        # find the points the click intersects
        distances = abs(rotated_points[:, :2] - rotated_click_point[:2])
        in_slice_matches = np.all(
            distances <= np.expand_dims(self._view_size, axis=1) / 2,
            axis=1,
        )
        indices = np.where(in_slice_matches)[0]

        if len(indices) > 0:
            # find the point that is most in the foreground
            candidate_point_distances = projection_distances[indices]
            closest_index = indices[np.argmin(candidate_point_distances)]
            selection = self._indices_view[closest_index]
        else:
            selection = None
        return selection

    def _display_bounding_box_augmented(self, dims_displayed: np.ndarray):
        """An augmented, axis-aligned (self._ndisplay, 2) bounding box.

        This bounding box for includes the full size of displayed points
        and enables calculation of intersections in `Layer._get_value_3d()`.
        """
        if len(self._view_size) == 0:
            return None
        max_point_size = np.max(self._view_size)
        bounding_box = np.copy(
            self._display_bounding_box(dims_displayed)
        ).astype(float)
        bounding_box[:, 0] -= max_point_size / 2
        bounding_box[:, 1] += max_point_size / 2
        return bounding_box

    def get_ray_intersections(
        self,
        position: List[float],
        view_direction: np.ndarray,
        dims_displayed: List[int],
        world: bool = True,
    ) -> Union[Tuple[np.ndarray, np.ndarray], Tuple[None, None]]:
        """Get the start and end point for the ray extending
        from a point through the displayed bounding box.

        This method overrides the base layer, replacing the bounding box used
        to calculate intersections with a larger one which includes the size
        of points in view.

        Parameters
        ----------
        position
            the position of the point in nD coordinates. World vs. data
            is set by the world keyword argument.
        view_direction : np.ndarray
            a unit vector giving the direction of the ray in nD coordinates.
            World vs. data is set by the world keyword argument.
        dims_displayed
            a list of the dimensions currently being displayed in the viewer.
        world : bool
            True if the provided coordinates are in world coordinates.
            Default value is True.

        Returns
        -------
        start_point : np.ndarray
            The point on the axis-aligned data bounding box that the cursor click
            intersects with. This is the point closest to the camera.
            The point is the full nD coordinates of the layer data.
            If the click does not intersect the axis-aligned data bounding box,
            None is returned.
        end_point : np.ndarray
            The point on the axis-aligned data bounding box that the cursor click
            intersects with. This is the point farthest from the camera.
            The point is the full nD coordinates of the layer data.
            If the click does not intersect the axis-aligned data bounding box,
            None is returned.
        """
        if len(dims_displayed) != 3:
            return None, None

        # create the bounding box in data coordinates
        bounding_box = self._display_bounding_box_augmented(dims_displayed)

        if bounding_box is None:
            return None, None

        start_point, end_point = self._get_ray_intersections(
            position=position,
            view_direction=view_direction,
            dims_displayed=dims_displayed,
            world=world,
            bounding_box=bounding_box,
        )
        return start_point, end_point

    def _set_view_slice(self):
        """Sets the view given the indices to slice with."""
        # get the indices of points in view
        indices, scale = self._slice_data(self._slice_indices)
        self._view_size_scale = scale
        self._indices_view = np.array(indices)
        # get the selected points that are in view
        self._selected_view = list(
            np.intersect1d(
                np.array(list(self._selected_data)),
                self._indices_view,
                return_indices=True,
            )[2]
        )
        with self.events.highlight.blocker():
            self._set_highlight(force=True)

    def _set_highlight(self, force=False):
        """Render highlights of shapes including boundaries, vertices,
        interaction boxes, and the drag selection box when appropriate.
        Highlighting only occurs in Mode.SELECT.

        Parameters
        ----------
        force : bool
            Bool that forces a redraw to occur when `True`
        """
        # Check if any point ids have changed since last call
        if (
            self.selected_data == self._selected_data_stored
            and self._value == self._value_stored
            and np.all(self._drag_box == self._drag_box_stored)
        ) and not force:
            return
        self._selected_data_stored = copy(self.selected_data)
        self._value_stored = copy(self._value)
        self._drag_box_stored = copy(self._drag_box)

        if self._value is not None or len(self._selected_view) > 0:
            if len(self._selected_view) > 0:
                index = copy(self._selected_view)
                # highlight the hovered point if not in adding mode
                if (
                    self._value in self._indices_view
                    and self._mode == Mode.SELECT
                    and not self._is_selecting
                ):
                    hover_point = list(self._indices_view).index(self._value)
                    if hover_point not in index:
                        index.append(hover_point)
                index.sort()
            else:
                # only highlight hovered points in select mode
                if (
                    self._value in self._indices_view
                    and self._mode == Mode.SELECT
                    and not self._is_selecting
                ):
                    hover_point = list(self._indices_view).index(self._value)
                    index = [hover_point]
                else:
                    index = []

            self._highlight_index = index
        else:
            self._highlight_index = []

        # only display dragging selection box in 2D
        if self._is_selecting:
            if self._drag_normal is None:
                pos = create_box(self._drag_box)
            else:
                pos = _create_box_3d(
                    self._drag_box, self._drag_normal[0], self._drag_up[0]
                )
            pos = pos[list(range(4)) + [0]]
        else:
            pos = None

        self._highlight_box = pos
        self.events.highlight()

    def _update_thumbnail(self):
        """Update thumbnail with current points and colors."""
        colormapped = np.zeros(self._thumbnail_shape)
        colormapped[..., 3] = 1
        view_data = self._view_data
        if len(view_data) > 0:
            # Get the zoom factor required to fit all data in the thumbnail.
            de = self._extent_data
            min_vals = [de[0, i] for i in self._dims_displayed]
            shape = np.ceil(
                [de[1, i] - de[0, i] + 1 for i in self._dims_displayed]
            ).astype(int)
            zoom_factor = np.divide(
                self._thumbnail_shape[:2], shape[-2:]
            ).min()

            # Maybe subsample the points.
            if len(view_data) > self._max_points_thumbnail:
                thumbnail_indices = np.random.randint(
                    0, len(view_data), self._max_points_thumbnail
                )
                points = view_data[thumbnail_indices]
            else:
                points = view_data
                thumbnail_indices = self._indices_view

            # Calculate the point coordinates in the thumbnail data space.
            thumbnail_shape = np.clip(
                np.ceil(zoom_factor * np.array(shape[:2])).astype(int),
                1,  # smallest side should be 1 pixel wide
                self._thumbnail_shape[:2],
            )
            coords = np.floor(
                (points[:, -2:] - min_vals[-2:] + 0.5) * zoom_factor
            ).astype(int)
            coords = np.clip(coords, 0, thumbnail_shape - 1)

            # Draw single pixel points in the colormapped thumbnail.
            colormapped = np.zeros(tuple(thumbnail_shape) + (4,))
            colormapped[..., 3] = 1
            colors = self._face.colors[thumbnail_indices]
            colormapped[coords[:, 0], coords[:, 1]] = colors

        colormapped[..., 3] *= self.opacity
        self.thumbnail = colormapped

    def add(self, coord):
        """Adds point at coordinate.

        Parameters
        ----------
        coord : sequence of indices to add point at
        """
        self.data = np.append(self.data, np.atleast_2d(coord), axis=0)

    def remove_selected(self):
        """Removes selected points if any."""
        index = list(self.selected_data)
        index.sort()
        if len(index):
            self._size = np.delete(self._size, index, axis=0)
            with self._edge.events.blocker_all():
                self._edge._remove(indices_to_remove=index)
            with self._face.events.blocker_all():
                self._face._remove(indices_to_remove=index)
            for k in self.properties:
                self.properties[k] = np.delete(
                    self.properties[k], index, axis=0
                )
            with self.text.events.blocker_all():
                self.text.remove(index)
            if self._value in self.selected_data:
                self._value = None
            self.selected_data = set()
            self.data = np.delete(self.data, index, axis=0)

    def _move(self, index, coord):
        """Moves points relative drag start location.

        Parameters
        ----------
        index : list
            Integer indices of points to move
        coord : tuple
            Coordinates to move points to
        """
        if len(index) > 0:
            index = list(index)
            disp = list(self._dims_displayed)
            if self._drag_start is None:
                center = self.data[np.ix_(index, disp)].mean(axis=0)
                self._drag_start = np.array(coord)[disp] - center
            center = self.data[np.ix_(index, disp)].mean(axis=0)
            shift = np.array(coord)[disp] - center - self._drag_start
            self.data[np.ix_(index, disp)] = (
                self.data[np.ix_(index, disp)] + shift
            )
            self.refresh()
        self.events.data(value=self.data)

    def _paste_data(self):
        """Paste any point from clipboard and select them."""
        npoints = len(self._view_data)
        totpoints = len(self.data)

        if len(self._clipboard.keys()) > 0:
            not_disp = self._dims_not_displayed
            data = deepcopy(self._clipboard['data'])
            offset = [
                self._slice_indices[i] - self._clipboard['indices'][i]
                for i in not_disp
            ]
            data[:, not_disp] = data[:, not_disp] + np.array(offset)
            self._data = np.append(self.data, data, axis=0)
            self._size = np.append(
                self.size, deepcopy(self._clipboard['size']), axis=0
            )
            self._edge._paste(
                colors=self._clipboard['edge_color'],
                properties=self._clipboard['properties'],
            )
            self._face._paste(
                colors=self._clipboard['face_color'],
                properties=self._clipboard['properties'],
            )

            for k in self.properties:
                self.properties[k] = np.concatenate(
                    (self.properties[k], self._clipboard['properties'][k]),
                    axis=0,
                )
            self._selected_view = list(
                range(npoints, npoints + len(self._clipboard['data']))
            )
            self._selected_data = set(
                range(totpoints, totpoints + len(self._clipboard['data']))
            )

            if len(self._clipboard['text']) > 0:
                self.text.values = np.concatenate(
                    (self.text.values, self._clipboard['text']), axis=0
                )

            self.refresh()

    def _copy_data(self):
        """Copy selected points to clipboard."""
        if len(self.selected_data) > 0:
            index = list(self.selected_data)
            self._clipboard = {
                'data': deepcopy(self.data[index]),
                'edge_color': deepcopy(self.edge_color[index]),
                'face_color': deepcopy(self.face_color[index]),
                'size': deepcopy(self.size[index]),
                'properties': {
                    k: deepcopy(v[index]) for k, v in self.properties.items()
                },
                'indices': self._slice_indices,
            }

            if len(self.text.values) == 0:
                self._clipboard['text'] = np.empty(0)

            else:
                self._clipboard['text'] = deepcopy(self.text.values[index])

        else:
            self._clipboard = {}

    def to_mask(
        self,
        *,
        shape: tuple,
        data_to_world: Optional[Affine] = None,
        isotropic_output: bool = True,
    ):
        """Return a binary mask array of all the points as balls.

        Parameters
        ----------
        shape : tuple
            The shape of the mask to be generated.
        data_to_world : Optional[Affine]
            The data-to-world transform of the output mask image. This likely comes from a reference image.
            If None, then this is the same as this layer's data-to-world transform.
        isotropic_output : bool
            If True, then force the output mask to always contain isotropic balls in data/pixel coordinates.
            Otherwise, allow the anisotropy in the data-to-world transform to squash the balls in certain dimensions.
            By default this is True, but you should set it to False if you are going to create a napari image
            layer from the result with the same data-to-world transform and want the visualized balls to be
            roughly isotropic.

        Returns
        -------
        np.ndarray
            The output binary mask array of the given shape containing this layer's points as balls.
        """
        if data_to_world is None:
            data_to_world = self._data_to_world
        mask = np.zeros(shape, dtype=bool)
        mask_world_to_data = data_to_world.inverse
        points_data_to_mask_data = self._data_to_world.compose(
            mask_world_to_data
        )
        points_in_mask_data_coords = np.atleast_2d(
            points_data_to_mask_data(self.data)
        )

        # Calculating the radii of the output points in the mask is complex.

        # Points.size tells the size of the points in pixels in each dimension,
        # so we take the arithmetic mean across dimensions to define a scalar size
        # per point, which is consistent with visualization.
        mean_radii = np.mean(self.size, axis=1, keepdims=True) / 2

        # Scale each radius by the geometric mean scale of the Points layer to
        # keep the balls isotropic when visualized in world coordinates.
        # Then scale each radius by the scale of the output image mask
        # using the geometric mean if isotropic output is desired.
        # The geometric means are used instead of the arithmetic mean
        # to maintain the volume scaling factor of the transforms.
        point_data_to_world_scale = gmean(np.abs(self._data_to_world.scale))
        mask_world_to_data_scale = (
            gmean(np.abs(mask_world_to_data.scale))
            if isotropic_output
            else np.abs(mask_world_to_data.scale)
        )
        radii_scale = point_data_to_world_scale * mask_world_to_data_scale

        output_data_radii = mean_radii * np.atleast_2d(radii_scale)

        for coords, radii in zip(
            points_in_mask_data_coords, output_data_radii
        ):
            # Define a minimal set of coordinates where the mask could be present
            # by defining an inclusive lower and exclusive upper bound for each dimension.
            lower_coords = np.maximum(np.floor(coords - radii), 0).astype(int)
            upper_coords = np.minimum(
                np.ceil(coords + radii) + 1, shape
            ).astype(int)
            # Generate every possible coordinate within the bounds defined above
            # in a grid of size D1 x D2 x ... x Dd x D (e.g. for D=2, this might be 4x5x2).
            submask_coords = [
                range(lower_coords[i], upper_coords[i])
                for i in range(self.ndim)
            ]
            submask_grids = np.stack(
                np.meshgrid(*submask_coords, copy=False, indexing='ij'),
                axis=-1,
            )
            # Update the mask coordinates based on the normalized square distance
            # using a logical or to maintain any existing positive mask locations.
            normalized_square_distances = np.sum(
                ((submask_grids - coords) / radii) ** 2, axis=-1
            )
            mask[np.ix_(*submask_coords)] |= normalized_square_distances <= 1
        return mask<|MERGE_RESOLUTION|>--- conflicted
+++ resolved
@@ -15,22 +15,13 @@
 )
 from ...utils.events import Event
 from ...utils.events.custom_types import Array
-<<<<<<< HEAD
-from ...utils.geometry import project_points_onto_plane, rotate_points_on_plane
-=======
 from ...utils.geometry import project_points_onto_plane, rotate_points
->>>>>>> 76bafdae
 from ...utils.transforms import Affine
 from ...utils.translations import trans
 from ..base import Layer, no_op
 from ..utils._color_manager_constants import ColorMode
 from ..utils.color_manager import ColorManager
-<<<<<<< HEAD
-from ..utils.color_transformations import ColorType
-from ..utils.interactivity_utils import click_plane_from_intersection_points
-=======
 from ..utils.interactivity_utils import displayed_plane_from_nd_line_segment
->>>>>>> 76bafdae
 from ..utils.layer_utils import (
     coerce_current_properties,
     get_current_properties,
@@ -1313,11 +1304,7 @@
         if (start_point is None) or (end_point is None):
             # if the ray doesn't intersect the data volume, no points could have been intersected
             return None
-<<<<<<< HEAD
-        plane_point, plane_normal = click_plane_from_intersection_points(
-=======
         plane_point, plane_normal = displayed_plane_from_nd_line_segment(
->>>>>>> 76bafdae
             start_point, end_point, dims_displayed
         )
 
@@ -1329,11 +1316,7 @@
         )
 
         # rotate points and plane to be axis aligned with normal [0, 0, 1]
-<<<<<<< HEAD
-        rotated_points, rotation_matrix = rotate_points_on_plane(
-=======
         rotated_points, rotation_matrix = rotate_points(
->>>>>>> 76bafdae
             points=projected_points,
             current_plane_normal=plane_normal,
             new_plane_normal=[0, 0, 1],
