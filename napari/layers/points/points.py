--- conflicted
+++ resolved
@@ -353,7 +353,7 @@
 
         self._text = TextManager._from_layer(
             text=text,
-            features=self._features,
+            features=self._feature_manager.values,
         )
 
         # Save the point style params
@@ -437,16 +437,8 @@
         with self.events.blocker_all():
             with self._edge.events.blocker_all():
                 with self._face.events.blocker_all():
-<<<<<<< HEAD
-                    self._features = _resize_features(
-                        self._features,
-                        len(data),
-                        defaults=self._feature_defaults,
-                    )
-                    self._text._features = self._features
-=======
                     self._feature_manager.resize(len(data))
->>>>>>> 2c1d8118
+                    self._text._features = self.features
                     if len(data) < cur_npoints:
                         # If there are now fewer points, remove the size and colors of the
                         # extra ones
@@ -527,7 +519,7 @@
         self._update_color_manager(
             self._edge, self._feature_manager, "edge_color"
         )
-        self.text.refresh(self._features)
+        self.text.refresh(self.features)
         self.events.properties()
 
     @property
@@ -606,7 +598,7 @@
     def text(self, text):
         self._text._update_from_layer(
             text=text,
-            features=self._features,
+            features=self.features,
         )
 
     def refresh_text(self):
@@ -1206,7 +1198,7 @@
         text : (N x 1) np.ndarray
             Array of text strings for the N text elements in view
         """
-        return self.text.string._get_array(self._features, self._indices_view)
+        return self.text.string._get_array(self.features, self._indices_view)
 
     @property
     def _view_text_coords(self) -> Tuple[np.ndarray, str, str]:
@@ -1639,15 +1631,9 @@
                 self._edge._remove(indices_to_remove=index)
             with self._face.events.blocker_all():
                 self._face._remove(indices_to_remove=index)
-<<<<<<< HEAD
-            self._features = _remove_features(self._features, index)
-            self.text._features = self._features
+            self._feature_manager.remove(index)
+            self.text._features = self.features
             self.text.remove(index)
-=======
-            self._feature_manager.remove(index)
-            with self.text.events.blocker_all():
-                self.text.remove(index)
->>>>>>> 2c1d8118
             if self._value in self.selected_data:
                 self._value = None
             else:
@@ -1704,10 +1690,8 @@
                 self.size, deepcopy(self._clipboard['size']), axis=0
             )
 
-            self._features = _append_features(
-                self._features, self._clipboard['features']
-            )
-            self.text._features = self._features
+            self._feature_manager.append(self._clipboard['features'])
+            self.text._features = self.features
 
             self.text._paste(
                 self._clipboard['text_strings'],
@@ -1726,11 +1710,6 @@
                 ),
             )
 
-<<<<<<< HEAD
-=======
-            self._feature_manager.append(self._clipboard['features'])
-
->>>>>>> 2c1d8118
             self._selected_view = list(
                 range(npoints, npoints + len(self._clipboard['data']))
             )
@@ -1751,7 +1730,7 @@
                 'features': deepcopy(self.features.iloc[index]),
                 'indices': self._slice_indices,
                 'text_strings': self.text.string._get_array(
-                    self._features, index
+                    self.features, index
                 ),
             }
         else:
