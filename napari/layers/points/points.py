import numbers
import warnings
from copy import copy, deepcopy
from itertools import cycle
from typing import (
    Any,
    Callable,
    ClassVar,
    Dict,
    List,
    Optional,
    Sequence,
    Tuple,
    Union,
)

import numpy as np
import pandas as pd
from psygnal.containers import Selection
from scipy.stats import gmean

from napari.layers.base import Layer, no_op
from napari.layers.base._base_constants import ActionType
from napari.layers.base._base_mouse_bindings import (
    highlight_box_handles,
    transform_with_box,
)
from napari.layers.points._points_constants import (
    Mode,
    PointsProjectionMode,
    Shading,
)
from napari.layers.points._points_mouse_bindings import add, highlight, select
from napari.layers.points._points_utils import (
    _create_box_from_corners_3d,
    coerce_symbols,
    create_box,
    fix_data_points,
    points_to_squares,
)
from napari.layers.points._slice import _PointSliceRequest, _PointSliceResponse
from napari.layers.utils._color_manager_constants import ColorMode
from napari.layers.utils._slice_input import _SliceInput, _ThickNDSlice
from napari.layers.utils.color_manager import ColorManager
from napari.layers.utils.color_transformations import ColorType
from napari.layers.utils.interactivity_utils import (
    displayed_plane_from_nd_line_segment,
)
from napari.layers.utils.layer_utils import (
    _features_to_properties,
    _FeatureTable,
    _unique_element,
)
from napari.layers.utils.text_manager import TextManager
from napari.utils.colormaps import Colormap, ValidColormapArg
from napari.utils.colormaps.standardize_color import hex_to_name, rgb_to_hex
from napari.utils.events import Event
from napari.utils.events.custom_types import Array
from napari.utils.events.migrations import deprecation_warning_event
from napari.utils.geometry import project_points_onto_plane, rotate_points
from napari.utils.migrations import add_deprecated_property, rename_argument
from napari.utils.status_messages import generate_layer_coords_status
from napari.utils.transforms import Affine
from napari.utils.translations import trans

DEFAULT_COLOR_CYCLE = np.array([[1, 0, 1, 1], [0, 1, 0, 1]])


class Points(Layer):
    """Points layer.

    Parameters
    ----------
    data : array (N, D)
        Coordinates for N points in D dimensions.
    ndim : int
        Number of dimensions for shapes. When data is not None, ndim must be D.
        An empty points layer can be instantiated with arbitrary ndim.
    features : dict[str, array-like] or DataFrame
        Features table where each row corresponds to a point and each column
        is a feature.
    feature_defaults : dict[str, Any] or DataFrame
        The default value of each feature in a table with one row.
    properties : dict {str: array (N,)}, DataFrame
        Properties for each point. Each property should be an array of length N,
        where N is the number of points.
    property_choices : dict {str: array (N,)}
        possible values for each property.
    text : str, dict
        Text to be displayed with the points. If text is set to a key in properties,
        the value of that property will be displayed. Multiple properties can be
        composed using f-string-like syntax (e.g., '{property_1}, {float_property:.2f}).
        A dictionary can be provided with keyword arguments to set the text values
        and display properties. See TextManager.__init__() for the valid keyword arguments.
        For example usage, see /napari/examples/add_points_with_text.py.
    symbol : str, array
        Symbols to be used for the point markers. Must be one of the
        following: arrow, clobber, cross, diamond, disc, hbar, ring,
        square, star, tailed_arrow, triangle_down, triangle_up, vbar, x.
    size : float, array
        Size of the point marker in data pixels. If given as a scalar, all points are made
        the same size. If given as an array, size must be the same or broadcastable
        to the same shape as the data.
    border_width : float, array
        Width of the symbol border in pixels.
    border_width_is_relative : bool
        If enabled, border_width is interpreted as a fraction of the point size.
    border_color : str, array-like, dict
        Color of the point marker border. Numeric color values should be RGB(A).
    border_color_cycle : np.ndarray, list
        Cycle of colors (provided as string name, RGB, or RGBA) to map to border_color if a
        categorical attribute is used color the vectors.
    border_colormap : str, napari.utils.Colormap
        Colormap to set border_color if a continuous attribute is used to set face_color.
    border_contrast_limits : None, (float, float)
        clims for mapping the property to a color map. These are the min and max value
        of the specified property that are mapped to 0 and 1, respectively.
        The default value is None. If set the none, the clims will be set to
        (property.min(), property.max())
    face_color : str, array-like, dict
        Color of the point marker body. Numeric color values should be RGB(A).
    face_color_cycle : np.ndarray, list
        Cycle of colors (provided as string name, RGB, or RGBA) to map to face_color if a
        categorical attribute is used color the vectors.
    face_colormap : str, napari.utils.Colormap
        Colormap to set face_color if a continuous attribute is used to set face_color.
    face_contrast_limits : None, (float, float)
        clims for mapping the property to a color map. These are the min and max value
        of the specified property that are mapped to 0 and 1, respectively.
        The default value is None. If set the none, the clims will be set to
        (property.min(), property.max())
    out_of_slice_display : bool
        If True, renders points not just in central plane but also slightly out of slice
        according to specified point marker size.
    n_dimensional : bool
        This property will soon be deprecated in favor of 'out_of_slice_display'.
        Use that instead.
    name : str
        Name of the layer.
    metadata : dict
        Layer metadata.
    scale : tuple of float
        Scale factors for the layer.
    translate : tuple of float
        Translation values for the layer.
    rotate : float, 3-tuple of float, or n-D array.
        If a float convert into a 2D rotation matrix using that value as an
        angle. If 3-tuple convert into a 3D rotation matrix, using a yaw,
        pitch, roll convention. Otherwise assume an nD rotation. Angles are
        assumed to be in degrees. They can be converted from radians with
        np.degrees if needed.
    shear : 1-D array or n-D array
        Either a vector of upper triangular values, or an nD shear matrix with
        ones along the main diagonal.
    affine : n-D array or napari.utils.transforms.Affine
        (N+1, N+1) affine transformation matrix in homogeneous coordinates.
        The first (N, N) entries correspond to a linear transform and
        the final column is a length N translation vector and a 1 or a napari
        `Affine` transform object. Applied as an extra transform on top of the
        provided scale, rotate, and shear values.
    opacity : float
        Opacity of the layer visual, between 0.0 and 1.0.
    blending : str
        One of a list of preset blending modes that determines how RGB and
        alpha values of the layer visual get mixed. Allowed values are
        {'opaque', 'translucent', and 'additive'}.
    visible : bool
        Whether the layer visual is currently being displayed.
    cache : bool
        Whether slices of out-of-core datasets should be cached upon retrieval.
        Currently, this only applies to dask arrays.
    shading : str, Shading
        Render lighting and shading on points. Options are:

        * 'none'
          No shading is added to the points.
        * 'spherical'
          Shading and depth buffer are changed to give a 3D spherical look to the points
    antialiasing: float
        Amount of antialiasing in canvas pixels.
    canvas_size_limits : tuple of float
        Lower and upper limits for the size of points in canvas pixels.
    shown : 1-D array of bool
        Whether to show each point.

    Attributes
    ----------
    data : array (N, D)
        Coordinates for N points in D dimensions.
    features : DataFrame-like
        Features table where each row corresponds to a point and each column
        is a feature.
    feature_defaults : DataFrame-like
        Stores the default value of each feature in a table with one row.
    properties : dict {str: array (N,)} or DataFrame
        Annotations for each point. Each property should be an array of length N,
        where N is the number of points.
    text : str
        Text to be displayed with the points. If text is set to a key in properties, the value of
        that property will be displayed. Multiple properties can be composed using f-string-like
        syntax (e.g., '{property_1}, {float_property:.2f}).
        For example usage, see /napari/examples/add_points_with_text.py.
    symbol : array of str
        Array of symbols for each point.
    size : array (N,)
        Array of sizes for each point. Must have the same shape as the layer `data`.
    border_width : array (N,)
        Width of the marker borders in pixels for all points
    border_width : array (N,)
        Width of the marker borders for all points as a fraction of their size.
    border_color : Nx4 numpy array
        Array of border color RGBA values, one for each point.
    border_color_cycle : np.ndarray, list
        Cycle of colors (provided as string name, RGB, or RGBA) to map to border_color if a
        categorical attribute is used color the vectors.
    border_colormap : str, napari.utils.Colormap
        Colormap to set border_color if a continuous attribute is used to set face_color.
    border_contrast_limits : None, (float, float)
        clims for mapping the property to a color map. These are the min and max value
        of the specified property that are mapped to 0 and 1, respectively.
        The default value is None. If set the none, the clims will be set to
        (property.min(), property.max())
    face_color : Nx4 numpy array
        Array of face color RGBA values, one for each point.
    face_color_cycle : np.ndarray, list
        Cycle of colors (provided as string name, RGB, or RGBA) to map to face_color if a
        categorical attribute is used color the vectors.
    face_colormap : str, napari.utils.Colormap
        Colormap to set face_color if a continuous attribute is used to set face_color.
    face_contrast_limits : None, (float, float)
        clims for mapping the property to a color map. These are the min and max value
        of the specified property that are mapped to 0 and 1, respectively.
        The default value is None. If set the none, the clims will be set to
        (property.min(), property.max())
    current_symbol : Symbol
        Symbol for the next point to be added or the currently selected points.
    current_size : float
        Size of the marker for the next point to be added or the currently
        selected point.
    current_border_width : float
        Border width of the marker for the next point to be added or the currently
        selected point.
    current_border_color : str
        Border color of the marker border for the next point to be added or the currently
        selected point.
    current_face_color : str
        Face color of the marker border for the next point to be added or the currently
        selected point.
    out_of_slice_display : bool
        If True, renders points not just in central plane but also slightly out of slice
        according to specified point marker size.
    selected_data : Selection
        Integer indices of any selected points.
    mode : str
        Interactive mode. The normal, default mode is PAN_ZOOM, which
        allows for normal interactivity with the canvas.

        In ADD mode clicks of the cursor add points at the clicked location.

        In SELECT mode the cursor can select points by clicking on them or
        by dragging a box around them. Once selected points can be moved,
        have their properties edited, or be deleted.
    face_color_mode : str
        Face color setting mode.

        DIRECT (default mode) allows each point to be set arbitrarily

        CYCLE allows the color to be set via a color cycle over an attribute

        COLORMAP allows color to be set via a color map over an attribute
    border_color_mode : str
        Border color setting mode.

        DIRECT (default mode) allows each point to be set arbitrarily

        CYCLE allows the color to be set via a color cycle over an attribute

        COLORMAP allows color to be set via a color map over an attribute
    shading : Shading
        Shading mode.
    antialiasing: float
        Amount of antialiasing in canvas pixels.
    canvas_size_limits : tuple of float
        Lower and upper limits for the size of points in canvas pixels.
    shown : 1-D array of bool
        Whether each point is shown.

    Notes
    -----
    _view_data : array (M, D)
        coordinates of points in the currently viewed slice.
    _view_size : array (M, )
        Size of the point markers in the currently viewed slice.
    _view_symbol : array (M, )
        Symbols of the point markers in the currently viewed slice.
    _view_border_width : array (M, )
        Border width of the point markers in the currently viewed slice.
    _indices_view : array (M, )
        Integer indices of the points in the currently viewed slice and are shown.
    _selected_view :
        Integer indices of selected points in the currently viewed slice within
        the `_view_data` array.
    _selected_box : array (4, 2) or None
        Four corners of any box either around currently selected points or
        being created during a drag action. Starting in the top left and
        going clockwise.
    _drag_start : list or None
        Coordinates of first cursor click during a drag action. Gets reset to
        None after dragging is done.
    """

    _modeclass = Mode
    _projectionclass = PointsProjectionMode

    _drag_modes: ClassVar[Dict[Mode, Callable[["Points", Event], Any]]] = {
        Mode.PAN_ZOOM: no_op,
        Mode.TRANSFORM: transform_with_box,
        Mode.ADD: add,
        Mode.SELECT: select,
    }

    _move_modes: ClassVar[Dict[Mode, Callable[["Points", Event], Any]]] = {
        Mode.PAN_ZOOM: no_op,
        Mode.TRANSFORM: highlight_box_handles,
        Mode.ADD: no_op,
        Mode.SELECT: highlight,
    }
    _cursor_modes: ClassVar[Dict[Mode, str]] = {
        Mode.PAN_ZOOM: 'standard',
        Mode.TRANSFORM: 'standard',
        Mode.ADD: 'crosshair',
        Mode.SELECT: 'standard',
    }

    # TODO  write better documentation for border_color and face_color

    # The max number of points that will ever be used to render the thumbnail
    # If more points are present then they are randomly subsampled
    _max_points_thumbnail = 1024

    @rename_argument(
        "edge_width", "border_width", since_version="0.5.0", version="0.6.0"
    )
    @rename_argument(
        "edge_width_is_relative",
        "border_width_is_relative",
        since_version="0.5.0",
        version="0.6.0",
    )
    @rename_argument(
        "edge_color", "border_color", since_version="0.5.0", version="0.6.0"
    )
    @rename_argument(
        "edge_color_cycle",
        "border_color_cycle",
        since_version="0.5.0",
        version="0.6.0",
    )
    @rename_argument(
        "edge_colormap",
        "border_colormap",
        since_version="0.5.0",
        version="0.6.0",
    )
    @rename_argument(
        "edge_contrast_limits",
        "border_contrast_limits",
        since_version="0.5.0",
        version="0.6.0",
    )
    def __init__(
        self,
        data=None,
        *,
        ndim=None,
        features=None,
        feature_defaults=None,
        properties=None,
        text=None,
        symbol='o',
        size=10,
        border_width=0.05,
        border_width_is_relative=True,
        border_color='dimgray',
        border_color_cycle=None,
        border_colormap='viridis',
        border_contrast_limits=None,
        face_color='white',
        face_color_cycle=None,
        face_colormap='viridis',
        face_contrast_limits=None,
        out_of_slice_display=False,
        n_dimensional=None,
        name=None,
        metadata=None,
        scale=None,
        translate=None,
        rotate=None,
        shear=None,
        affine=None,
        opacity=1.0,
        blending='translucent',
        visible=True,
        cache=True,
        property_choices=None,
        experimental_clipping_planes=None,
        shading='none',
        canvas_size_limits=(2, 10000),
        antialiasing=1,
        shown=True,
        projection_mode='none',
    ) -> None:
        if ndim is None:
            if scale is not None:
                ndim = len(scale)
            elif (
                data is not None
                and hasattr(data, 'shape')
                and len(data.shape) == 2
            ):
                ndim = data.shape[1]

        data, ndim = fix_data_points(data, ndim)

        # Indices of selected points
        self._selected_data_stored = set()
        self._selected_data_history = set()
        # Indices of selected points within the currently viewed slice
        self._selected_view = []
        # Index of hovered point
        self._value = None
        self._value_stored = None
        self._highlight_index = []
        self._highlight_box = None

        self._drag_start = None
        self._drag_normal = None
        self._drag_up = None

        # initialize view data
        self.__indices_view = np.empty(0, int)
        self._view_size_scale = []

        self._drag_box = None
        self._drag_box_stored = None
        self._is_selecting = False
        self._clipboard = {}

        super().__init__(
            data,
            ndim,
            name=name,
            metadata=metadata,
            scale=scale,
            translate=translate,
            rotate=rotate,
            shear=shear,
            affine=affine,
            opacity=opacity,
            blending=blending,
            visible=visible,
            cache=cache,
            experimental_clipping_planes=experimental_clipping_planes,
            projection_mode=projection_mode,
        )

        self.events.add(
            size=Event,
            current_size=Event,
            border_width=Event,
            current_border_width=Event,
            border_width_is_relative=Event,
            face_color=Event,
            current_face_color=Event,
            border_color=Event,
            current_border_color=Event,
            properties=Event,
            current_properties=Event,
            symbol=Event,
            current_symbol=Event,
            out_of_slice_display=Event,
            n_dimensional=Event,
            highlight=Event,
            shading=Event,
            antialiasing=Event,
            canvas_size_limits=Event,
            features=Event,
            feature_defaults=Event,
        )

        deprecated_events = {}
        for attr in [
            "{}_width",
            "current_{}_width",
            "{}_width_is_relative",
            "{}_color",
            "current_{}_color",
        ]:
            old_attr = attr.format("edge")
            new_attr = attr.format("border")
            old_emitter = deprecation_warning_event(
                "layer.events",
                old_attr,
                new_attr,
                since_version="0.5.0",
                version="0.6.0",
            )
            getattr(self.events, new_attr).connect(old_emitter)
            deprecated_events[old_attr] = old_emitter

        self.events.add(**deprecated_events)

        # Save the point coordinates
        self._data = np.asarray(data)

        self._feature_table = _FeatureTable.from_layer(
            features=features,
            feature_defaults=feature_defaults,
            properties=properties,
            property_choices=property_choices,
            num_data=len(self.data),
        )

        self._text = TextManager._from_layer(
            text=text,
            features=self.features,
        )

        self._border_width_is_relative = False
        self._shown = np.empty(0).astype(bool)

        # Indices of selected points
        self._selected_data: Selection[int] = Selection()
        self._selected_data_stored = set()
        self._selected_data_history = set()
        # Indices of selected points within the currently viewed slice
        self._selected_view = []

        # The following point properties are for the new points that will
        # be added. For any given property, if a list is passed to the
        # constructor so each point gets its own value then the default
        # value is used when adding new points
        self._current_size = np.asarray(size) if np.isscalar(size) else 10
        self._current_border_width = (
            np.asarray(border_width) if np.isscalar(border_width) else 0.1
        )
        self.current_symbol = (
            np.asarray(symbol) if np.isscalar(symbol) else 'o'
        )

        # Index of hovered point
        self._value = None
        self._value_stored = None
        self._mode = Mode.PAN_ZOOM
        self._status = self.mode

        color_properties = (
            self._feature_table.properties()
            if self._data.size > 0
            else self._feature_table.currents()
        )
        self._border = ColorManager._from_layer_kwargs(
            n_colors=len(data),
            colors=border_color,
            continuous_colormap=border_colormap,
            contrast_limits=border_contrast_limits,
            categorical_colormap=border_color_cycle,
            properties=color_properties,
        )
        self._face = ColorManager._from_layer_kwargs(
            n_colors=len(data),
            colors=face_color,
            continuous_colormap=face_colormap,
            contrast_limits=face_contrast_limits,
            categorical_colormap=face_color_cycle,
            properties=color_properties,
        )

        if n_dimensional is not None:
            self._out_of_slice_display = n_dimensional
        else:
            self._out_of_slice_display = out_of_slice_display

        # Save the point style params
        self.size = size
        self.shown = shown
        self.symbol = symbol
        self.border_width = border_width
        self.border_width_is_relative = border_width_is_relative

        self.canvas_size_limits = canvas_size_limits
        self.shading = shading
        self.antialiasing = antialiasing

        # Trigger generation of view slice and thumbnail
        self.refresh()

    @classmethod
    def _add_deprecated_properties(cls) -> None:
        """Adds deprecated properties to class."""
        deprecated_properties = [
            "edge_width",
            "edge_width_is_relative",
            "current_edge_width",
            "edge_color",
            "edge_color_cycle",
            "edge_colormap",
            "edge_contrast_limits",
            "current_edge_color",
            "edge_color_mode",
        ]
        for old_property in deprecated_properties:
            new_property = old_property.replace("edge", "border")
            add_deprecated_property(
                cls,
                old_property,
                new_property,
                since_version="0.5.0",
                version="0.6.0",
            )

    @property
    def data(self) -> np.ndarray:
        """(N, D) array: coordinates for N points in D dimensions."""
        return self._data

    @data.setter
    def data(self, data: Optional[np.ndarray]):
        """Set the data array and emit a corresponding event."""
        prior_data = len(self.data) > 0
        data_not_empty = (
            data is not None
            and (isinstance(data, np.ndarray) and data.size > 0)
            or (isinstance(data, list) and len(data) > 0)
        )
        kwargs = {
            "value": self.data,
            "vertex_indices": ((),),
            "data_indices": tuple(i for i in range(len(self.data))),
        }
        if prior_data and data_not_empty:
            kwargs["action"] = ActionType.CHANGING
        elif data_not_empty:
            kwargs["action"] = ActionType.ADDING
            kwargs["data_indices"] = tuple(i for i in range(len(data)))
        else:
            kwargs["action"] = ActionType.REMOVING

        self.events.data(**kwargs)
        self._set_data(data)
        kwargs["data_indices"] = tuple(i for i in range(len(self.data)))
        kwargs["value"] = self.data

        if prior_data and data_not_empty:
            kwargs["action"] = ActionType.CHANGED
        elif data_not_empty:
            kwargs["data_indices"] = tuple(i for i in range(len(data)))
            kwargs["action"] = ActionType.ADDED
        else:
            kwargs["action"] = ActionType.REMOVED
        self.events.data(**kwargs)

    def _set_data(self, data: Optional[np.ndarray]):
        """Set the .data array attribute, without emitting an event."""
        data, _ = fix_data_points(data, self.ndim)
        cur_npoints = len(self._data)
        self._data = data

        # Add/remove property and style values based on the number of new points.
        with self.events.blocker_all(), self._border.events.blocker_all(), self._face.events.blocker_all():
            self._feature_table.resize(len(data))
            self.text.apply(self.features)
            if len(data) < cur_npoints:
                # If there are now fewer points, remove the size and colors of the
                # extra ones
                if len(self._border.colors) > len(data):
                    self._border._remove(
                        np.arange(len(data), len(self._border.colors))
                    )
                if len(self._face.colors) > len(data):
                    self._face._remove(
                        np.arange(len(data), len(self._face.colors))
                    )
                self._shown = self._shown[: len(data)]
                self._size = self._size[: len(data)]
                self._border_width = self._border_width[: len(data)]
                self._symbol = self._symbol[: len(data)]

            elif len(data) > cur_npoints:
                # If there are now more points, add the size and colors of the
                # new ones
                adding = len(data) - cur_npoints
                size = np.repeat(self.current_size, adding, axis=0)

                if len(self._border_width) > 0:
                    new_border_width = copy(self._border_width[-1])
                else:
                    new_border_width = self.current_border_width
                border_width = np.repeat([new_border_width], adding, axis=0)

                if len(self._symbol) > 0:
                    new_symbol = copy(self._symbol[-1])
                else:
                    new_symbol = self.current_symbol
                symbol = np.repeat([new_symbol], adding, axis=0)

                # Add new colors, updating the current property value before
                # to handle any in-place modification of feature_defaults.
                # Also see: https://github.com/napari/napari/issues/5634
                current_properties = self._feature_table.currents()
                self._border._update_current_properties(current_properties)
                self._border._add(n_colors=adding)
                self._face._update_current_properties(current_properties)
                self._face._add(n_colors=adding)

                shown = np.repeat([True], adding, axis=0)
                self._shown = np.concatenate((self._shown, shown), axis=0)

                self.size = np.concatenate((self._size, size), axis=0)
                self.border_width = np.concatenate(
                    (self._border_width, border_width), axis=0
                )
                self.symbol = np.concatenate((self._symbol, symbol), axis=0)

        self._update_dims()
        self._reset_editable()

    def _on_selection(self, selected):
        if selected:
            self._set_highlight()
        else:
            self._highlight_box = None
            self._highlight_index = []
            self.events.highlight()

    @property
    def features(self):
        """Dataframe-like features table.

        It is an implementation detail that this is a `pandas.DataFrame`. In the future,
        we will target the currently-in-development Data API dataframe protocol [1].
        This will enable us to use alternate libraries such as xarray or cuDF for
        additional features without breaking existing usage of this.

        If you need to specifically rely on the pandas API, please coerce this to a
        `pandas.DataFrame` using `features_to_pandas_dataframe`.

        References
        ----------
        .. [1]: https://data-apis.org/dataframe-protocol/latest/API.html
        """
        return self._feature_table.values

    @features.setter
    def features(
        self,
        features: Union[Dict[str, np.ndarray], pd.DataFrame],
    ) -> None:
        self._feature_table.set_values(features, num_data=len(self.data))
        self._update_color_manager(
            self._face, self._feature_table, "face_color"
        )
        self._update_color_manager(
            self._border, self._feature_table, "border_color"
        )
        self.text.refresh(self.features)
        self.events.properties()
        self.events.features()

    @property
    def feature_defaults(self):
        """Dataframe-like with one row of feature default values.

        See `features` for more details on the type of this property.
        """
        return self._feature_table.defaults

    @feature_defaults.setter
    def feature_defaults(
        self, defaults: Union[Dict[str, Any], pd.DataFrame]
    ) -> None:
        self._feature_table.set_defaults(defaults)
        current_properties = self.current_properties
        self._border._update_current_properties(current_properties)
        self._face._update_current_properties(current_properties)
        self.events.current_properties()
        self.events.feature_defaults()

    @property
    def property_choices(self) -> Dict[str, np.ndarray]:
        return self._feature_table.choices()

    @property
    def properties(self) -> Dict[str, np.ndarray]:
        """dict {str: np.ndarray (N,)}, DataFrame: Annotations for each point"""
        return self._feature_table.properties()

    @staticmethod
    def _update_color_manager(color_manager, feature_table, name):
        if color_manager.color_properties is not None:
            color_name = color_manager.color_properties.name
            if color_name not in feature_table.values:
                color_manager.color_mode = ColorMode.DIRECT
                color_manager.color_properties = None
                warnings.warn(
                    trans._(
                        'property used for {name} dropped',
                        deferred=True,
                        name=name,
                    ),
                    RuntimeWarning,
                )
            else:
                color_manager.color_properties = {
                    'name': color_name,
                    'values': feature_table.values[color_name].to_numpy(),
                    'current_value': feature_table.defaults[color_name][0],
                }

    @properties.setter
    def properties(
        self, properties: Union[Dict[str, Array], pd.DataFrame, None]
    ):
        self.features = properties

    @property
    def current_properties(self) -> Dict[str, np.ndarray]:
        """dict{str: np.ndarray(1,)}: properties for the next added point."""
        return self._feature_table.currents()

    @current_properties.setter
    def current_properties(self, current_properties):
        update_indices = None
        if self._update_properties and len(self.selected_data) > 0:
            update_indices = list(self.selected_data)
        self._feature_table.set_currents(
            current_properties, update_indices=update_indices
        )
        current_properties = self.current_properties
        self._border._update_current_properties(current_properties)
        self._face._update_current_properties(current_properties)
        self.events.current_properties()
        self.events.feature_defaults()
        if update_indices is not None:
            self.events.properties()
            self.events.features()

    @property
    def text(self) -> TextManager:
        """TextManager: the TextManager object containing containing the text properties"""
        return self._text

    @text.setter
    def text(self, text):
        self._text._update_from_layer(
            text=text,
            features=self.features,
        )

    def refresh_text(self):
        """Refresh the text values.

        This is generally used if the features were updated without changing the data
        """
        self.text.refresh(self.features)

    def _get_ndim(self) -> int:
        """Determine number of dimensions of the layer."""
        return self.data.shape[1]

    @property
    def _extent_data(self) -> np.ndarray:
        """Extent of layer in data coordinates.

        Returns
        -------
        extent_data : array, shape (2, D)
        """
        if len(self.data) == 0:
            extrema = np.full((2, self.ndim), np.nan)
        else:
            maxs = np.max(self.data, axis=0)
            mins = np.min(self.data, axis=0)
            extrema = np.vstack([mins, maxs])
        return extrema.astype(float)

    @property
    def _extent_data_augmented(self):
        # _extent_data is a property that returns a new/copied array, which
        # is safe to modify below
        extent = self._extent_data
        if len(self.size) == 0:
            return extent

        max_point_size = np.max(self.size)
        extent[0] -= max_point_size / 2
        extent[1] += max_point_size / 2
        return extent

    @property
    def out_of_slice_display(self) -> bool:
        """bool: renders points slightly out of slice."""
        return self._out_of_slice_display

    @out_of_slice_display.setter
    def out_of_slice_display(self, out_of_slice_display: bool) -> None:
        self._out_of_slice_display = bool(out_of_slice_display)
        self.events.out_of_slice_display()
        self.events.n_dimensional()
        self.refresh()

    @property
    def n_dimensional(self) -> bool:
        """
        This property will soon be deprecated in favor of `out_of_slice_display`. Use that instead.
        """
        return self._out_of_slice_display

    @n_dimensional.setter
    def n_dimensional(self, value: bool) -> None:
        self.out_of_slice_display = value

    @property
    def symbol(self) -> np.ndarray:
        """str: symbol used for all point markers."""
        return self._symbol

    @symbol.setter
    def symbol(self, symbol: Union[str, np.ndarray, list]) -> None:
        symbol = np.broadcast_to(symbol, self.data.shape[0])
        self._symbol = coerce_symbols(symbol)
        self.events.symbol()
        self.events.highlight()

    @property
    def current_symbol(self) -> Union[int, float]:
        """float: symbol of marker for the next added point."""
        return self._current_symbol

    @current_symbol.setter
    def current_symbol(self, symbol: Union[None, float]) -> None:
        symbol = coerce_symbols(np.array([symbol]))[0]
        self._current_symbol = symbol
        if self._update_properties and len(self.selected_data) > 0:
            self.symbol[list(self.selected_data)] = symbol
            self.events.symbol()
        self.events.current_symbol()

    @property
    def size(self) -> np.ndarray:
        """(N,) array: size of all N points."""
        return self._size

    @size.setter
    def size(self, size: Union[float, np.ndarray, list]) -> None:
        try:
            self._size = np.broadcast_to(size, len(self.data)).copy()
        except ValueError as e:
            # deprecated anisotropic sizes; extra check should be removed in future version
            try:
                self._size = np.broadcast_to(
                    size, self.data.shape[::-1]
                ).T.copy()
            except ValueError:
                raise ValueError(
                    trans._(
                        "Size is not compatible for broadcasting",
                        deferred=True,
                    )
                ) from e
            else:
                self._size = np.mean(size, axis=1)
                warnings.warn(
                    trans._(
                        "Since 0.4.18 point sizes must be isotropic; the average from each dimension will be"
                        " used instead. This will become an error in version 0.6.0.",
                        deferred=True,
                    ),
                    category=DeprecationWarning,
                    stacklevel=2,
                )
        self._clear_extent_augmented()
        self.refresh()

    @property
    def current_size(self) -> Union[int, float]:
        """float: size of marker for the next added point."""
        return self._current_size

    @current_size.setter
    def current_size(self, size: Union[None, float]) -> None:
        if isinstance(size, (list, tuple, np.ndarray)):
            warnings.warn(
                trans._(
                    "Since 0.4.18 point sizes must be isotropic; the average from each dimension will be used instead. "
                    "This will become an error in version 0.6.0.",
                    deferred=True,
                ),
                category=DeprecationWarning,
                stacklevel=2,
            )
            size = size[-1]
        if not isinstance(size, numbers.Number):
            raise TypeError(
                trans._(
                    'currrent size must be a number',
                    deferred=True,
                )
            )
        if size < 0:
            raise ValueError(
                trans._(
                    'current_size value must be positive.',
                    deferred=True,
                ),
            )

        self._current_size = size
        if self._update_properties and len(self.selected_data) > 0:
            idx = np.fromiter(self.selected_data, dtype=int)
            self.size[idx] = size
            self._clear_extent_augmented()
            self.refresh()
            self.events.size()
        self.events.current_size()

    @property
    def antialiasing(self) -> float:
        """Amount of antialiasing in canvas pixels."""
        return self._antialiasing

    @antialiasing.setter
    def antialiasing(self, value: float):
        """Set the amount of antialiasing in canvas pixels.

        Values can only be positive.
        """
        if value < 0:
            warnings.warn(
                message=trans._(
                    'antialiasing value must be positive, value will be set to 0.',
                    deferred=True,
                ),
                category=RuntimeWarning,
            )
        self._antialiasing = max(0, value)
        self.events.antialiasing(value=self._antialiasing)

    @property
    def shading(self) -> Shading:
        """shading mode."""
        return self._shading

    @shading.setter
    def shading(self, value):
        self._shading = Shading(value)
        self.events.shading()

    @property
    def canvas_size_limits(self) -> Tuple[float, float]:
        """Limit the canvas size of points"""
        return self._canvas_size_limits

    @canvas_size_limits.setter
    def canvas_size_limits(self, value):
        self._canvas_size_limits = float(value[0]), float(value[1])
        self.events.canvas_size_limits()

    @property
    def shown(self):
        """
        Boolean array determining which points to show
        """
        return self._shown

    @shown.setter
    def shown(self, shown):
        self._shown = np.broadcast_to(shown, self.data.shape[0]).astype(bool)
        self.refresh()

    @property
    def border_width(self) -> np.ndarray:
        """(N, D) array: border_width of all N points."""
        return self._border_width

    @border_width.setter
    def border_width(
        self, border_width: Union[float, np.ndarray, list]
    ) -> None:
        # broadcast to np.array
        border_width = np.broadcast_to(border_width, self.data.shape[0]).copy()

        # border width cannot be negative
        if np.any(border_width < 0):
            raise ValueError(
                trans._(
                    'All border_width must be > 0',
                    deferred=True,
                )
            )
        # if relative border width is enabled, border_width must be between 0 and 1
        if self.border_width_is_relative and np.any(border_width > 1):
            raise ValueError(
                trans._(
                    'All border_width must be between 0 and 1 if border_width_is_relative is enabled',
                    deferred=True,
                )
            )

        self._border_width = border_width
        self.events.border_width(value=border_width)
        self.refresh()

    @property
    def border_width_is_relative(self) -> bool:
        """bool: treat border_width as a fraction of point size."""
        return self._border_width_is_relative

    @border_width_is_relative.setter
    def border_width_is_relative(self, border_width_is_relative: bool) -> None:
        if border_width_is_relative and np.any(
            (self.border_width > 1) | (self.border_width < 0)
        ):
            raise ValueError(
                trans._(
                    'border_width_is_relative can only be enabled if border_width is between 0 and 1',
                    deferred=True,
                )
            )
        self._border_width_is_relative = border_width_is_relative
        self.events.border_width_is_relative()

    @property
    def current_border_width(self) -> Union[int, float]:
        """float: border_width of marker for the next added point."""
        return self._current_border_width

    @current_border_width.setter
    def current_border_width(self, border_width: Union[None, float]) -> None:
        self._current_border_width = border_width
        if self._update_properties and len(self.selected_data) > 0:
            idx = np.fromiter(self.selected_data, dtype=int)
            self.border_width[idx] = border_width
            self.refresh()
            self.events.border_width()
        self.events.current_border_width()

    @property
    def border_color(self) -> np.ndarray:
        """(N x 4) np.ndarray: Array of RGBA border colors for each point"""
        return self._border.colors

    @border_color.setter
    def border_color(self, border_color):
        self._border._set_color(
            color=border_color,
            n_colors=len(self.data),
            properties=self.properties,
            current_properties=self.current_properties,
        )
        self.events.border_color()

    @property
    def border_color_cycle(self) -> np.ndarray:
        """Union[list, np.ndarray] :  Color cycle for border_color.
        Can be a list of colors defined by name, RGB or RGBA
        """
        return self._border.categorical_colormap.fallback_color.values

    @border_color_cycle.setter
    def border_color_cycle(self, border_color_cycle: Union[list, np.ndarray]):
        self._border.categorical_colormap = border_color_cycle

    @property
    def border_colormap(self) -> Colormap:
        """Return the colormap to be applied to a property to get the border color.

        Returns
        -------
        colormap : napari.utils.Colormap
            The Colormap object.
        """
        return self._border.continuous_colormap

    @border_colormap.setter
    def border_colormap(self, colormap: ValidColormapArg):
        self._border.continuous_colormap = colormap

    @property
    def border_contrast_limits(self) -> Tuple[float, float]:
        """None, (float, float): contrast limits for mapping
        the border_color colormap property to 0 and 1
        """
        return self._border.contrast_limits

    @border_contrast_limits.setter
    def border_contrast_limits(
        self, contrast_limits: Union[None, Tuple[float, float]]
    ):
        self._border.contrast_limits = contrast_limits

    @property
    def current_border_color(self) -> str:
        """str: border color of marker for the next added point or the selected point(s)."""
        hex_ = rgb_to_hex(self._border.current_color)[0]
        return hex_to_name.get(hex_, hex_)

    @current_border_color.setter
    def current_border_color(self, border_color: ColorType) -> None:
        if self._update_properties and len(self.selected_data) > 0:
            update_indices = list(self.selected_data)
        else:
            update_indices = []
        self._border._update_current_color(
            border_color, update_indices=update_indices
        )
        self.events.current_border_color()

    @property
    def border_color_mode(self) -> str:
        """str: border color setting mode

        DIRECT (default mode) allows each point to be set arbitrarily

        CYCLE allows the color to be set via a color cycle over an attribute

        COLORMAP allows color to be set via a color map over an attribute
        """
        return self._border.color_mode

    @border_color_mode.setter
    def border_color_mode(self, border_color_mode: Union[str, ColorMode]):
        self._set_color_mode(border_color_mode, 'border')

    @property
    def face_color(self) -> np.ndarray:
        """(N x 4) np.ndarray: Array of RGBA face colors for each point"""
        return self._face.colors

    @face_color.setter
    def face_color(self, face_color):
        self._face._set_color(
            color=face_color,
            n_colors=len(self.data),
            properties=self.properties,
            current_properties=self.current_properties,
        )
        self.events.face_color()

    @property
    def face_color_cycle(self) -> np.ndarray:
        """Union[np.ndarray, cycle]:  Color cycle for face_color
        Can be a list of colors defined by name, RGB or RGBA
        """
        return self._face.categorical_colormap.fallback_color.values

    @face_color_cycle.setter
    def face_color_cycle(self, face_color_cycle: Union[np.ndarray, cycle]):
        self._face.categorical_colormap = face_color_cycle

    @property
    def face_colormap(self) -> Colormap:
        """Return the colormap to be applied to a property to get the face color.

        Returns
        -------
        colormap : napari.utils.Colormap
            The Colormap object.
        """
        return self._face.continuous_colormap

    @face_colormap.setter
    def face_colormap(self, colormap: ValidColormapArg):
        self._face.continuous_colormap = colormap

    @property
    def face_contrast_limits(self) -> Union[None, Tuple[float, float]]:
        """None, (float, float) : clims for mapping the face_color
        colormap property to 0 and 1
        """
        return self._face.contrast_limits

    @face_contrast_limits.setter
    def face_contrast_limits(
        self, contrast_limits: Union[None, Tuple[float, float]]
    ):
        self._face.contrast_limits = contrast_limits

    @property
    def current_face_color(self) -> str:
        """Face color of marker for the next added point or the selected point(s)."""
        hex_ = rgb_to_hex(self._face.current_color)[0]
        return hex_to_name.get(hex_, hex_)

    @current_face_color.setter
    def current_face_color(self, face_color: ColorType) -> None:
        if self._update_properties and len(self.selected_data) > 0:
            update_indices = list(self.selected_data)
        else:
            update_indices = []
        self._face._update_current_color(
            face_color, update_indices=update_indices
        )
        self.events.current_face_color()

    @property
    def face_color_mode(self) -> str:
        """str: Face color setting mode

        DIRECT (default mode) allows each point to be set arbitrarily

        CYCLE allows the color to be set via a color cycle over an attribute

        COLORMAP allows color to be set via a color map over an attribute
        """
        return self._face.color_mode

    @face_color_mode.setter
    def face_color_mode(self, face_color_mode):
        self._set_color_mode(face_color_mode, 'face')

    def _set_color_mode(
        self, color_mode: Union[ColorMode, str], attribute: str
    ):
        """Set the face_color_mode or border_color_mode property

        Parameters
        ----------
        color_mode : str, ColorMode
            The value for setting border or face_color_mode. If color_mode is a string,
            it should be one of: 'direct', 'cycle', or 'colormap'
        attribute : str in {'border', 'face'}
            The name of the attribute to set the color of.
            Should be 'border' for border_color_mode or 'face' for face_color_mode.
        """
        color_mode = ColorMode(color_mode)
        color_manager = getattr(self, f'_{attribute}')

        if color_mode == ColorMode.DIRECT:
            color_manager.color_mode = color_mode
        elif color_mode in (ColorMode.CYCLE, ColorMode.COLORMAP):
            if color_manager.color_properties is not None:
                color_property = color_manager.color_properties.name
            else:
                color_property = ''
            if color_property == '':
                if self.features.shape[1] > 0:
                    new_color_property = next(iter(self.features))
                    color_manager.color_properties = {
                        'name': new_color_property,
                        'values': self.features[new_color_property].to_numpy(),
                        'current_value': np.squeeze(
                            self.current_properties[new_color_property]
                        ),
                    }
                    warnings.warn(
                        trans._(
                            '_{attribute}_color_property was not set, setting to: {new_color_property}',
                            deferred=True,
                            attribute=attribute,
                            new_color_property=new_color_property,
                        )
                    )
                else:
                    raise ValueError(
                        trans._(
                            'There must be a valid Points.properties to use {color_mode}',
                            deferred=True,
                            color_mode=color_mode,
                        )
                    )

            # ColorMode.COLORMAP can only be applied to numeric properties
            color_property = color_manager.color_properties.name
            if (color_mode == ColorMode.COLORMAP) and not issubclass(
                self.features[color_property].dtype.type, np.number
            ):
                raise TypeError(
                    trans._(
                        'selected property must be numeric to use ColorMode.COLORMAP',
                        deferred=True,
                    )
                )
            color_manager.color_mode = color_mode

    def refresh_colors(self, update_color_mapping: bool = False):
        """Calculate and update face and border colors if using a cycle or color map

        Parameters
        ----------
        update_color_mapping : bool
            If set to True, the function will recalculate the color cycle map
            or colormap (whichever is being used). If set to False, the function
            will use the current color cycle map or color map. For example, if you
            are adding/modifying points and want them to be colored with the same
            mapping as the other points (i.e., the new points shouldn't affect
            the color cycle map or colormap), set ``update_color_mapping=False``.
            Default value is False.
        """
        self._border._refresh_colors(self.properties, update_color_mapping)
        self._face._refresh_colors(self.properties, update_color_mapping)

    def _get_state(self):
        """Get dictionary of layer state.

        Returns
        -------
        state : dict
            Dictionary of layer state.
        """
        state = self._get_base_state()
        state.update(
            {
<<<<<<< HEAD
                'symbol': self.symbol
                if self.data.size
                else [self.current_symbol],
                'border_width': self.border_width,
                'border_width_is_relative': self.border_width_is_relative,
                'face_color': self.face_color
                if self.data.size
                else [self.current_face_color],
                'face_color_cycle': self.face_color_cycle,
                'face_colormap': self.face_colormap.dict(),
                'face_contrast_limits': self.face_contrast_limits,
                'border_color': self.border_color
                if self.data.size
                else [self.current_border_color],
                'border_color_cycle': self.border_color_cycle,
                'border_colormap': self.border_colormap.dict(),
                'border_contrast_limits': self.border_contrast_limits,
=======
                'symbol': (
                    self.symbol if self.data.size else [self.current_symbol]
                ),
                'edge_width': self.edge_width,
                'edge_width_is_relative': self.edge_width_is_relative,
                'face_color': (
                    self.face_color
                    if self.data.size
                    else [self.current_face_color]
                ),
                'face_color_cycle': self.face_color_cycle,
                'face_colormap': self.face_colormap.dict(),
                'face_contrast_limits': self.face_contrast_limits,
                'edge_color': (
                    self.edge_color
                    if self.data.size
                    else [self.current_edge_color]
                ),
                'edge_color_cycle': self.edge_color_cycle,
                'edge_colormap': self.edge_colormap.dict(),
                'edge_contrast_limits': self.edge_contrast_limits,
>>>>>>> 4f4c063a
                'properties': self.properties,
                'property_choices': self.property_choices,
                'text': self.text.dict(),
                'out_of_slice_display': self.out_of_slice_display,
                'n_dimensional': self.out_of_slice_display,
                'size': self.size,
                'ndim': self.ndim,
                'data': self.data,
                'features': self.features,
                'feature_defaults': self.feature_defaults,
                'shading': self.shading,
                'antialiasing': self.antialiasing,
                'canvas_size_limits': self.canvas_size_limits,
                'shown': self.shown,
            }
        )
        return state

    @property
    def selected_data(self) -> Selection[int]:
        """set: set of currently selected points."""
        return self._selected_data

    @selected_data.setter
    def selected_data(self, selected_data: Sequence[int]) -> None:
        self._selected_data.clear()
        self._selected_data.update(set(selected_data))
        self._selected_view = list(
            np.intersect1d(
                np.array(list(self._selected_data)),
                self._indices_view,
                return_indices=True,
            )[2]
        )

        # Update properties based on selected points
        if not len(self._selected_data):
            self._set_highlight()
            return
        index = list(self._selected_data)
        with self.block_update_properties():
            if (
                unique_border_color := _unique_element(
                    self.border_color[index]
                )
            ) is not None:
                self.current_border_color = unique_border_color

            if (
                unique_face_color := _unique_element(self.face_color[index])
            ) is not None:
                self.current_face_color = unique_face_color

            if (unique_size := _unique_element(self.size[index])) is not None:
                self.current_size = unique_size

            if (
                unique_border_width := _unique_element(
                    self.border_width[index]
                )
            ) is not None:
                self.current_border_width = unique_border_width
            if (
                unique_symbol := _unique_element(self.symbol[index])
            ) is not None:
                self.current_symbol = unique_symbol

            unique_properties = {}
            for k, v in self.properties.items():
                unique_properties[k] = _unique_element(v[index])

            if all(p is not None for p in unique_properties.values()):
                self.current_properties = unique_properties

        self._set_highlight()

    def interaction_box(self, index) -> Optional[np.ndarray]:
        """Create the interaction box around a list of points in view.

        Parameters
        ----------
        index : list
            List of points around which to construct the interaction box.

        Returns
        -------
        box : np.ndarray or None
            4x2 array of corners of the interaction box in clockwise order
            starting in the upper-left corner.
        """
        if len(index) > 0:
            data = self._view_data[index]
            size = self._view_size[index]
            data = points_to_squares(data, size)
            return create_box(data)
        return None

    @Layer.mode.getter
    def mode(self) -> str:
        """str: Interactive mode

        Interactive mode. The normal, default mode is PAN_ZOOM, which
        allows for normal interactivity with the canvas.

        In ADD mode clicks of the cursor add points at the clicked location.

        In SELECT mode the cursor can select points by clicking on them or
        by dragging a box around them. Once selected points can be moved,
        have their properties edited, or be deleted.
        """
        return str(self._mode)

    def _mode_setter_helper(self, mode):
        mode = super()._mode_setter_helper(mode)
        if mode == self._mode:
            return mode

        if mode == Mode.ADD:
            self.selected_data = set()
            self.mouse_pan = True
        elif mode != Mode.SELECT or self._mode != Mode.SELECT:
            self._selected_data_stored = set()

        self._set_highlight()
        return mode

    @property
    def _indices_view(self):
        return self.__indices_view

    @_indices_view.setter
    def _indices_view(self, value):
        if len(self._shown) == 0:
            self.__indices_view = np.empty(0, int)
        else:
            self.__indices_view = value[self.shown[value]]

    @property
    def _view_data(self) -> np.ndarray:
        """Get the coords of the points in view

        Returns
        -------
        view_data : (N x D) np.ndarray
            Array of coordinates for the N points in view
        """
        if len(self._indices_view) > 0:
            data = self.data[
                np.ix_(self._indices_view, self._slice_input.displayed)
            ]
        else:
            # if no points in this slice send dummy data
            data = np.zeros((0, self._slice_input.ndisplay))

        return data

    @property
    def _view_text(self) -> np.ndarray:
        """Get the values of the text elements in view

        Returns
        -------
        text : (N x 1) np.ndarray
            Array of text strings for the N text elements in view
        """
        # This may be triggered when the string encoding instance changed,
        # in which case it has no cached values, so generate them here.
        self.text.string._apply(self.features)
        return self.text.view_text(self._indices_view)

    @property
    def _view_text_coords(self) -> Tuple[np.ndarray, str, str]:
        """Get the coordinates of the text elements in view

        Returns
        -------
        text_coords : (N x D) np.ndarray
            Array of coordinates for the N text elements in view
        anchor_x : str
            The vispy text anchor for the x axis
        anchor_y : str
            The vispy text anchor for the y axis
        """
        return self.text.compute_text_coords(
            self._view_data,
            self._slice_input.ndisplay,
            self._slice_input.order,
        )

    @property
    def _view_text_color(self) -> np.ndarray:
        """Get the colors of the text elements at the given indices."""
        self.text.color._apply(self.features)
        return self.text._view_color(self._indices_view)

    @property
    def _view_size(self) -> np.ndarray:
        """Get the sizes of the points in view

        Returns
        -------
        view_size : (N,) np.ndarray
            Array of sizes for the N points in view
        """
        if len(self._indices_view) > 0:
            sizes = self.size[self._indices_view] * self._view_size_scale
        else:
            # if no points, return an empty list
            sizes = np.array([])
        return sizes

    @property
    def _view_symbol(self) -> np.ndarray:
        """Get the symbols of the points in view

        Returns
        -------
        symbol : (N,) np.ndarray
            Array of symbol strings for the N points in view
        """
        return self.symbol[self._indices_view]

    @property
    def _view_border_width(self) -> np.ndarray:
        """Get the border_width of the points in view

        Returns
        -------
        view_border_width : (N,) np.ndarray
            Array of border_widths for the N points in view
        """
        return self.border_width[self._indices_view]

    @property
    def _view_face_color(self) -> np.ndarray:
        """Get the face colors of the points in view

        Returns
        -------
        view_face_color : (N x 4) np.ndarray
            RGBA color array for the face colors of the N points in view.
            If there are no points in view, returns array of length 0.
        """
        return self.face_color[self._indices_view]

    @property
    def _view_border_color(self) -> np.ndarray:
        """Get the border colors of the points in view

        Returns
        -------
        view_border_color : (N x 4) np.ndarray
            RGBA color array for the border colors of the N points in view.
            If there are no points in view, returns array of length 0.
        """
        return self.border_color[self._indices_view]

    def _reset_editable(self) -> None:
        """Set editable mode based on layer properties."""
        # interaction currently does not work for 2D layers being rendered in 3D
        self.editable = not (
            self.ndim == 2 and self._slice_input.ndisplay == 3
        )

    def _on_editable_changed(self) -> None:
        if not self.editable:
            self.mode = Mode.PAN_ZOOM

    def _update_draw(
        self, scale_factor, corner_pixels_displayed, shape_threshold
    ):
        prev_scale = self.scale_factor
        super()._update_draw(
            scale_factor, corner_pixels_displayed, shape_threshold
        )
        # update highlight only if scale has changed, otherwise causes a cycle
        self._set_highlight(force=(prev_scale != self.scale_factor))

    def _get_value(self, position) -> Optional[int]:
        """Index of the point at a given 2D position in data coordinates.

        Parameters
        ----------
        position : tuple
            Position in data coordinates.

        Returns
        -------
        value : int or None
            Index of point that is at the current coordinate if any.
        """
        # Display points if there are any in this slice
        view_data = self._view_data
        selection = None
        if len(view_data) > 0:
            displayed_position = [
                position[i] for i in self._slice_input.displayed
            ]
            # positions are scaled anisotropically by scale, but sizes are not,
            # so we need to calculate the ratio to correctly map to screen coordinates
            scale_ratio = (
                self.scale[self._slice_input.displayed] / self.scale[-1]
            )
            # Get the point sizes
            # TODO: calculate distance in canvas space to account for canvas_size_limits.
            # Without this implementation, point hover and selection (and anything depending
            # on self.get_value()) won't be aware of the real extent of points, causing
            # unexpected behaviour. See #3734 for details.
            sizes = np.expand_dims(self._view_size, axis=1) / scale_ratio / 2
            distances = abs(view_data - displayed_position)
            in_slice_matches = np.all(
                distances <= sizes,
                axis=1,
            )
            indices = np.where(in_slice_matches)[0]
            if len(indices) > 0:
                selection = self._indices_view[indices[-1]]

        return selection

    def _get_value_3d(
        self,
        start_point: np.ndarray,
        end_point: np.ndarray,
        dims_displayed: List[int],
    ) -> Optional[int]:
        """Get the layer data value along a ray

        Parameters
        ----------
        start_point : np.ndarray
            The start position of the ray used to interrogate the data.
        end_point : np.ndarray
            The end position of the ray used to interrogate the data.
        dims_displayed : List[int]
            The indices of the dimensions currently displayed in the Viewer.

        Returns
        -------
        value : Union[int, None]
            The data value along the supplied ray.
        """
        if (start_point is None) or (end_point is None):
            # if the ray doesn't intersect the data volume, no points could have been intersected
            return None
        plane_point, plane_normal = displayed_plane_from_nd_line_segment(
            start_point, end_point, dims_displayed
        )

        # project the in view points onto the plane
        projected_points, projection_distances = project_points_onto_plane(
            points=self._view_data,
            plane_point=plane_point,
            plane_normal=plane_normal,
        )

        # rotate points and plane to be axis aligned with normal [0, 0, 1]
        rotated_points, rotation_matrix = rotate_points(
            points=projected_points,
            current_plane_normal=plane_normal,
            new_plane_normal=[0, 0, 1],
        )
        rotated_click_point = np.dot(rotation_matrix, plane_point)

        # positions are scaled anisotropically by scale, but sizes are not,
        # so we need to calculate the ratio to correctly map to screen coordinates
        scale_ratio = self.scale[self._slice_input.displayed] / self.scale[-1]
        # find the points the click intersects
        sizes = np.expand_dims(self._view_size, axis=1) / scale_ratio / 2
        distances = abs(rotated_points - rotated_click_point)
        in_slice_matches = np.all(
            distances <= sizes,
            axis=1,
        )
        indices = np.where(in_slice_matches)[0]

        if len(indices) > 0:
            # find the point that is most in the foreground
            candidate_point_distances = projection_distances[indices]
            closest_index = indices[np.argmin(candidate_point_distances)]
            selection = self._indices_view[closest_index]
        else:
            selection = None
        return selection

    def get_ray_intersections(
        self,
        position: List[float],
        view_direction: np.ndarray,
        dims_displayed: List[int],
        world: bool = True,
    ) -> Union[Tuple[np.ndarray, np.ndarray], Tuple[None, None]]:
        """Get the start and end point for the ray extending
        from a point through the displayed bounding box.

        This method overrides the base layer, replacing the bounding box used
        to calculate intersections with a larger one which includes the size
        of points in view.

        Parameters
        ----------
        position
            the position of the point in nD coordinates. World vs. data
            is set by the world keyword argument.
        view_direction : np.ndarray
            a unit vector giving the direction of the ray in nD coordinates.
            World vs. data is set by the world keyword argument.
        dims_displayed
            a list of the dimensions currently being displayed in the viewer.
        world : bool
            True if the provided coordinates are in world coordinates.
            Default value is True.

        Returns
        -------
        start_point : np.ndarray
            The point on the axis-aligned data bounding box that the cursor click
            intersects with. This is the point closest to the camera.
            The point is the full nD coordinates of the layer data.
            If the click does not intersect the axis-aligned data bounding box,
            None is returned.
        end_point : np.ndarray
            The point on the axis-aligned data bounding box that the cursor click
            intersects with. This is the point farthest from the camera.
            The point is the full nD coordinates of the layer data.
            If the click does not intersect the axis-aligned data bounding box,
            None is returned.
        """
        if len(dims_displayed) != 3:
            return None, None

        # create the bounding box in data coordinates
        bounding_box = self._display_bounding_box_augmented(dims_displayed)

        if bounding_box is None:
            return None, None

        start_point, end_point = self._get_ray_intersections(
            position=position,
            view_direction=view_direction,
            dims_displayed=dims_displayed,
            world=world,
            bounding_box=bounding_box,
        )
        return start_point, end_point

    def _set_view_slice(self):
        """Sets the view given the indices to slice with."""

        # The new slicing code makes a request from the existing state and
        # executes the request on the calling thread directly.
        # For async slicing, the calling thread will not be the main thread.
        request = self._make_slice_request_internal(
            self._slice_input, self._data_slice
        )
        response = request()
        self._update_slice_response(response)

    def _make_slice_request(self, dims) -> _PointSliceRequest:
        """Make a Points slice request based on the given dims and these data."""
        slice_input = self._make_slice_input(dims)
        # See Image._make_slice_request to understand why we evaluate this here
        # instead of using `self._data_slice`.
        data_slice = slice_input.data_slice(self._data_to_world.inverse)
        return self._make_slice_request_internal(slice_input, data_slice)

    def _make_slice_request_internal(
        self, slice_input: _SliceInput, data_slice: _ThickNDSlice
    ):
        return _PointSliceRequest(
            slice_input=slice_input,
            data=self.data,
            data_slice=data_slice,
            projection_mode=self.projection_mode,
            out_of_slice_display=self.out_of_slice_display,
            size=self.size,
        )

    def _update_slice_response(self, response: _PointSliceResponse):
        """Handle a slicing response."""
        self._slice_input = response.slice_input
        indices = response.indices
        scale = response.scale

        # Update the _view_size_scale in accordance to the self._indices_view setter.
        # If out_of_slice_display is False, scale is a number and not an array.
        # Therefore we have an additional if statement checking for
        # self._view_size_scale being an integer.
        if not isinstance(scale, np.ndarray):
            self._view_size_scale = scale
        elif len(self._shown) == 0:
            self._view_size_scale = np.empty(0, int)
        else:
            self._view_size_scale = scale[self.shown[indices]]

        self._indices_view = np.array(indices, dtype=int)
        # get the selected points that are in view
        self._selected_view = list(
            np.intersect1d(
                np.array(list(self._selected_data)),
                self._indices_view,
                return_indices=True,
            )[2]
        )
        with self.events.highlight.blocker():
            self._set_highlight(force=True)

    def _set_highlight(self, force=False):
        """Render highlights of shapes including boundaries, vertices,
        interaction boxes, and the drag selection box when appropriate.
        Highlighting only occurs in Mode.SELECT.

        Parameters
        ----------
        force : bool
            Bool that forces a redraw to occur when `True`
        """
        # Check if any point ids have changed since last call
        if (
            self.selected_data == self._selected_data_stored
            and self._value == self._value_stored
            and np.array_equal(self._drag_box, self._drag_box_stored)
        ) and not force:
            return
        self._selected_data_stored = Selection(self.selected_data)
        self._value_stored = copy(self._value)
        self._drag_box_stored = copy(self._drag_box)

        if self._value is not None or len(self._selected_view) > 0:
            if len(self._selected_view) > 0:
                index = copy(self._selected_view)
                # highlight the hovered point if not in adding mode
                if (
                    self._value in self._indices_view
                    and self._mode == Mode.SELECT
                    and not self._is_selecting
                ):
                    hover_point = list(self._indices_view).index(self._value)
                    if hover_point not in index:
                        index.append(hover_point)
                index.sort()
            else:
                # only highlight hovered points in select mode
                if (
                    self._value in self._indices_view
                    and self._mode == Mode.SELECT
                    and not self._is_selecting
                ):
                    hover_point = list(self._indices_view).index(self._value)
                    index = [hover_point]
                else:
                    index = []

            self._highlight_index = index
        else:
            self._highlight_index = []

        # only display dragging selection box in 2D
        if self._is_selecting:
            if self._drag_normal is None:
                pos = create_box(self._drag_box)
            else:
                pos = _create_box_from_corners_3d(
                    self._drag_box, self._drag_normal, self._drag_up
                )
            pos = pos[[*range(4), 0]]
        else:
            pos = None

        self._highlight_box = pos
        self.events.highlight()

    def _update_thumbnail(self):
        """Update thumbnail with current points and colors."""
        colormapped = np.zeros(self._thumbnail_shape)
        colormapped[..., 3] = 1
        view_data = self._view_data
        if len(view_data) > 0:
            # Get the zoom factor required to fit all data in the thumbnail.
            de = self._extent_data
            min_vals = [de[0, i] for i in self._slice_input.displayed]
            shape = np.ceil(
                [de[1, i] - de[0, i] + 1 for i in self._slice_input.displayed]
            ).astype(int)
            zoom_factor = np.divide(
                self._thumbnail_shape[:2], shape[-2:]
            ).min()

            # Maybe subsample the points.
            if len(view_data) > self._max_points_thumbnail:
                thumbnail_indices = np.random.randint(
                    0, len(view_data), self._max_points_thumbnail
                )
                points = view_data[thumbnail_indices]
            else:
                points = view_data
                thumbnail_indices = self._indices_view

            # Calculate the point coordinates in the thumbnail data space.
            thumbnail_shape = np.clip(
                np.ceil(zoom_factor * np.array(shape[:2])).astype(int),
                1,  # smallest side should be 1 pixel wide
                self._thumbnail_shape[:2],
            )
            coords = np.floor(
                (points[:, -2:] - min_vals[-2:] + 0.5) * zoom_factor
            ).astype(int)
            coords = np.clip(coords, 0, thumbnail_shape - 1)

            # Draw single pixel points in the colormapped thumbnail.
            colormapped = np.zeros((*thumbnail_shape, 4))
            colormapped[..., 3] = 1
            colors = self._face.colors[thumbnail_indices]
            colormapped[coords[:, 0], coords[:, 1]] = colors

        colormapped[..., 3] *= self.opacity
        self.thumbnail = colormapped

    def add(self, coords):
        """Adds points at coordinates.

        Parameters
        ----------
        coords : array
            Point or points to add to the layer data.
        """
        cur_points = len(self.data)
        self.events.data(
            value=self.data,
            action=ActionType.ADDING,
            data_indices=(-1,),
            vertex_indices=((),),
        )
        self._set_data(np.append(self.data, np.atleast_2d(coords), axis=0))
        self.events.data(
            value=self.data,
            action=ActionType.ADDED,
            data_indices=(-1,),
            vertex_indices=((),),
        )
        self.selected_data = set(np.arange(cur_points, len(self.data)))

    def remove_selected(self):
        """Removes selected points if any."""
        index = list(self.selected_data)
        index.sort()
        if len(index):
            self.events.data(
                value=self.data,
                action=ActionType.REMOVING,
                data_indices=tuple(
                    self.selected_data,
                ),
                vertex_indices=((),),
            )
            self._shown = np.delete(self._shown, index, axis=0)
            self._size = np.delete(self._size, index, axis=0)
            self._symbol = np.delete(self._symbol, index, axis=0)
            self._border_width = np.delete(self._border_width, index, axis=0)
            with self._border.events.blocker_all():
                self._border._remove(indices_to_remove=index)
            with self._face.events.blocker_all():
                self._face._remove(indices_to_remove=index)
            self._feature_table.remove(index)
            self.text.remove(index)
            if self._value in self.selected_data:
                self._value = None
            else:
                if self._value is not None:
                    # update the index of self._value to account for the
                    # data being removed
                    indices_removed = np.array(index) < self._value
                    offset = np.sum(indices_removed)
                    self._value -= offset
                    self._value_stored -= offset

            self._set_data(np.delete(self.data, index, axis=0))
            self.events.data(
                value=self.data,
                action=ActionType.REMOVED,
                data_indices=tuple(
                    self.selected_data,
                ),
                vertex_indices=((),),
            )
            self.selected_data = set()

    def _move(
        self,
        selection_indices: Sequence[int],
        position: Sequence[Union[int, float]],
    ) -> None:
        """Move points relative to drag start location.

        Parameters
        ----------
        selection_indices : Sequence[int]
            Integer indices of points to move in self.data
        position : tuple
            Position to move points to in data coordinates.
        """
        if len(selection_indices) > 0:
            selection_indices = list(selection_indices)
            disp = list(self._slice_input.displayed)
            self._set_drag_start(selection_indices, position)
            center = self.data[np.ix_(selection_indices, disp)].mean(axis=0)
            shift = np.array(position)[disp] - center - self._drag_start
            self.data[np.ix_(selection_indices, disp)] = (
                self.data[np.ix_(selection_indices, disp)] + shift
            )
            self.refresh()
            self.events.data(
                value=self.data,
                action=ActionType.CHANGED,
                data_indices=tuple(selection_indices),
                vertex_indices=((),),
            )

    def _set_drag_start(
        self,
        selection_indices: Sequence[int],
        position: Sequence[Union[int, float]],
        center_by_data: bool = True,
    ) -> None:
        """Store the initial position at the start of a drag event.

        Parameters
        ----------
        selection_indices : set of int
            integer indices of selected data used to index into self.data
        position : Sequence of numbers
            position of the drag start in data coordinates.
        center_by_data : bool
            Center the drag start based on the selected data.
            Used for modifier drag_box selection.
        """
        selection_indices = list(selection_indices)
        dims_displayed = list(self._slice_input.displayed)
        if self._drag_start is None:
            self._drag_start = np.array(position, dtype=float)[dims_displayed]
            if len(selection_indices) > 0 and center_by_data:
                center = self.data[
                    np.ix_(selection_indices, dims_displayed)
                ].mean(axis=0)
                self._drag_start -= center

    def _paste_data(self):
        """Paste any point from clipboard and select them."""
        npoints = len(self._view_data)
        totpoints = len(self.data)

        if len(self._clipboard.keys()) > 0:
            not_disp = self._slice_input.not_displayed
            data = deepcopy(self._clipboard['data'])
            offset = [
                self._data_slice[i] - self._clipboard['indices'][i]
                for i in not_disp
            ]
            data[:, not_disp] = data[:, not_disp] + np.array(offset)
            self._data = np.append(self.data, data, axis=0)
            self._shown = np.append(
                self.shown, deepcopy(self._clipboard['shown']), axis=0
            )
            self._size = np.append(
                self.size, deepcopy(self._clipboard['size']), axis=0
            )
            self._symbol = np.append(
                self.symbol, deepcopy(self._clipboard['symbol']), axis=0
            )

            self._feature_table.append(self._clipboard['features'])

            self.text._paste(**self._clipboard['text'])

            self._border_width = np.append(
                self.border_width,
                deepcopy(self._clipboard['border_width']),
                axis=0,
            )
            self._border._paste(
                colors=self._clipboard['border_color'],
                properties=_features_to_properties(
                    self._clipboard['features']
                ),
            )
            self._face._paste(
                colors=self._clipboard['face_color'],
                properties=_features_to_properties(
                    self._clipboard['features']
                ),
            )

            self._selected_view = list(
                range(npoints, npoints + len(self._clipboard['data']))
            )
            self._selected_data.update(
                set(range(totpoints, totpoints + len(self._clipboard['data'])))
            )
            self.refresh()

    def _copy_data(self):
        """Copy selected points to clipboard."""
        if len(self.selected_data) > 0:
            index = list(self.selected_data)
            self._clipboard = {
                'data': deepcopy(self.data[index]),
                'border_color': deepcopy(self.border_color[index]),
                'face_color': deepcopy(self.face_color[index]),
                'shown': deepcopy(self.shown[index]),
                'size': deepcopy(self.size[index]),
                'symbol': deepcopy(self.symbol[index]),
                'border_width': deepcopy(self.border_width[index]),
                'features': deepcopy(self.features.iloc[index]),
                'indices': self._data_slice,
                'text': self.text._copy(index),
            }
        else:
            self._clipboard = {}

    def to_mask(
        self,
        *,
        shape: tuple,
        data_to_world: Optional[Affine] = None,
        isotropic_output: bool = True,
    ):
        """Return a binary mask array of all the points as balls.

        Parameters
        ----------
        shape : tuple
            The shape of the mask to be generated.
        data_to_world : Optional[Affine]
            The data-to-world transform of the output mask image. This likely comes from a reference image.
            If None, then this is the same as this layer's data-to-world transform.
        isotropic_output : bool
            If True, then force the output mask to always contain isotropic balls in data/pixel coordinates.
            Otherwise, allow the anisotropy in the data-to-world transform to squash the balls in certain dimensions.
            By default this is True, but you should set it to False if you are going to create a napari image
            layer from the result with the same data-to-world transform and want the visualized balls to be
            roughly isotropic.

        Returns
        -------
        np.ndarray
            The output binary mask array of the given shape containing this layer's points as balls.
        """
        if data_to_world is None:
            data_to_world = self._data_to_world
        mask = np.zeros(shape, dtype=bool)
        mask_world_to_data = data_to_world.inverse
        points_data_to_mask_data = self._data_to_world.compose(
            mask_world_to_data
        )
        points_in_mask_data_coords = np.atleast_2d(
            points_data_to_mask_data(self.data)
        )

        # Calculating the radii of the output points in the mask is complex.
        radii = self.size / 2

        # Scale each radius by the geometric mean scale of the Points layer to
        # keep the balls isotropic when visualized in world coordinates.
        # The geometric means are used instead of the arithmetic mean
        # to maintain the volume scaling factor of the transforms.
        point_data_to_world_scale = gmean(np.abs(self._data_to_world.scale))
        mask_world_to_data_scale = (
            gmean(np.abs(mask_world_to_data.scale))
            if isotropic_output
            else np.abs(mask_world_to_data.scale)
        )
        radii_scale = point_data_to_world_scale * mask_world_to_data_scale

        output_data_radii = radii[:, np.newaxis] * np.atleast_2d(radii_scale)

        for coords, radii in zip(
            points_in_mask_data_coords, output_data_radii
        ):
            # Define a minimal set of coordinates where the mask could be present
            # by defining an inclusive lower and exclusive upper bound for each dimension.
            lower_coords = np.maximum(np.floor(coords - radii), 0).astype(int)
            upper_coords = np.minimum(
                np.ceil(coords + radii) + 1, shape
            ).astype(int)
            # Generate every possible coordinate within the bounds defined above
            # in a grid of size D1 x D2 x ... x Dd x D (e.g. for D=2, this might be 4x5x2).
            submask_coords = [
                range(lower_coords[i], upper_coords[i])
                for i in range(self.ndim)
            ]
            submask_grids = np.stack(
                np.meshgrid(*submask_coords, copy=False, indexing='ij'),
                axis=-1,
            )
            # Update the mask coordinates based on the normalized square distance
            # using a logical or to maintain any existing positive mask locations.
            normalized_square_distances = np.sum(
                ((submask_grids - coords) / radii) ** 2, axis=-1
            )
            mask[np.ix_(*submask_coords)] |= normalized_square_distances <= 1
        return mask

    def get_status(
        self,
        position: Optional[Tuple] = None,
        *,
        view_direction: Optional[np.ndarray] = None,
        dims_displayed: Optional[List[int]] = None,
        world: bool = False,
    ) -> dict:
        """Status message information of the data at a coordinate position.

        # Parameters
        # ----------
        # position : tuple
        #     Position in either data or world coordinates.
        # view_direction : Optional[np.ndarray]
        #     A unit vector giving the direction of the ray in nD world coordinates.
        #     The default value is None.
        # dims_displayed : Optional[List[int]]
        #     A list of the dimensions currently being displayed in the viewer.
        #     The default value is None.
        # world : bool
        #     If True the position is taken to be in world coordinates
        #     and converted into data coordinates. False by default.

        # Returns
        # -------
        # source_info : dict
        #     Dict containing information that can be used in a status update.
        #"""
        if position is not None:
            value = self.get_value(
                position,
                view_direction=view_direction,
                dims_displayed=dims_displayed,
                world=world,
            )
        else:
            value = None

        source_info = self._get_source_info()
        source_info['coordinates'] = generate_layer_coords_status(
            position[-self.ndim :], value
        )

        # if this points layer has properties
        properties = self._get_properties(
            position,
            view_direction=view_direction,
            dims_displayed=dims_displayed,
            world=world,
        )
        if properties:
            source_info['coordinates'] += "; " + ", ".join(properties)

        return source_info

    def _get_tooltip_text(
        self,
        position,
        *,
        view_direction: Optional[np.ndarray] = None,
        dims_displayed: Optional[List[int]] = None,
        world: bool = False,
    ):
        """
        tooltip message of the data at a coordinate position.

        Parameters
        ----------
        position : tuple
            Position in either data or world coordinates.
        view_direction : Optional[np.ndarray]
            A unit vector giving the direction of the ray in nD world coordinates.
            The default value is None.
        dims_displayed : Optional[List[int]]
            A list of the dimensions currently being displayed in the viewer.
            The default value is None.
        world : bool
            If True the position is taken to be in world coordinates
            and converted into data coordinates. False by default.

        Returns
        -------
        msg : string
            String containing a message that can be used as a tooltip.
        """
        return "\n".join(
            self._get_properties(
                position,
                view_direction=view_direction,
                dims_displayed=dims_displayed,
                world=world,
            )
        )

    def _get_properties(
        self,
        position,
        *,
        view_direction: Optional[np.ndarray] = None,
        dims_displayed: Optional[List[int]] = None,
        world: bool = False,
    ) -> list:
        if self.features.shape[1] == 0:
            return []

        value = self.get_value(
            position,
            view_direction=view_direction,
            dims_displayed=dims_displayed,
            world=world,
        )
        # if the cursor is not outside the image or on the background
        if value is None or value > self.data.shape[0]:
            return []

        return [
            f'{k}: {v[value]}'
            for k, v in self.features.items()
            if k != 'index'
            and len(v) > value
            and v[value] is not None
            and not (isinstance(v[value], float) and np.isnan(v[value]))
        ]


Points._add_deprecated_properties()<|MERGE_RESOLUTION|>--- conflicted
+++ resolved
@@ -1411,30 +1411,11 @@
         state = self._get_base_state()
         state.update(
             {
-<<<<<<< HEAD
-                'symbol': self.symbol
-                if self.data.size
-                else [self.current_symbol],
-                'border_width': self.border_width,
-                'border_width_is_relative': self.border_width_is_relative,
-                'face_color': self.face_color
-                if self.data.size
-                else [self.current_face_color],
-                'face_color_cycle': self.face_color_cycle,
-                'face_colormap': self.face_colormap.dict(),
-                'face_contrast_limits': self.face_contrast_limits,
-                'border_color': self.border_color
-                if self.data.size
-                else [self.current_border_color],
-                'border_color_cycle': self.border_color_cycle,
-                'border_colormap': self.border_colormap.dict(),
-                'border_contrast_limits': self.border_contrast_limits,
-=======
                 'symbol': (
                     self.symbol if self.data.size else [self.current_symbol]
                 ),
-                'edge_width': self.edge_width,
-                'edge_width_is_relative': self.edge_width_is_relative,
+                'border_width': self.border_width,
+                'border_width_is_relative': self.border_width_is_relative,
                 'face_color': (
                     self.face_color
                     if self.data.size
@@ -1443,15 +1424,14 @@
                 'face_color_cycle': self.face_color_cycle,
                 'face_colormap': self.face_colormap.dict(),
                 'face_contrast_limits': self.face_contrast_limits,
-                'edge_color': (
-                    self.edge_color
+                'border_color': (
+                    self.border_color
                     if self.data.size
-                    else [self.current_edge_color]
+                    else [self.border_color]
                 ),
-                'edge_color_cycle': self.edge_color_cycle,
-                'edge_colormap': self.edge_colormap.dict(),
-                'edge_contrast_limits': self.edge_contrast_limits,
->>>>>>> 4f4c063a
+                'border_color_cycle': self.border_color_cycle,
+                'border_colormap': self.border_colormap.dict(),
+                'border_contrast_limits': self.border_contrast_limits,
                 'properties': self.properties,
                 'property_choices': self.property_choices,
                 'text': self.text.dict(),
