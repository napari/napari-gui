--- conflicted
+++ resolved
@@ -479,76 +479,9 @@
         self.events.data(value=self.data)
         self._set_editable()
 
-<<<<<<< HEAD
-    @property
-    def selected(self):
-        """bool: Whether this layer is selected or not."""
-        return self._selected
-
-    @selected.setter
-    def selected(self, selected):
-        if selected == self.selected:
-            return
-        self._selected = selected
-        self.events.selection(value=selected)
-
-        self._set_highlight()
-
-    def _add_point_color(self, adding: int, attribute: str):
-        """Add the edge or face colors for new points.
-
-        Parameters
-        ----------
-        adding : int
-            the number of points that were added
-            (and thus the number of color entries to add)
-        attribute : str in {'edge', 'face'}
-            The name of the attribute to set the color of.
-            Should be 'edge' for edge_colo_moder or 'face' for face_color_mode.
-        """
-        color_mode = getattr(self, f'_{attribute}_color_mode')
-        if color_mode == ColorMode.DIRECT:
-            current_face_color = getattr(self, f'_current_{attribute}_color')
-            new_colors = np.tile(current_face_color, (adding, 1))
-        elif color_mode == ColorMode.CYCLE:
-            property_name = getattr(self, f'_{attribute}_color_property')
-            color_property_value = self.current_properties[property_name][0]
-
-            # check if the new color property is in the cycle map
-            # and add it if it is not
-            color_cycle_map = getattr(self, f'{attribute}_color_cycle_map')
-            color_cycle_keys = [*color_cycle_map]
-            if color_property_value not in color_cycle_keys:
-                color_cycle = getattr(self, f'_{attribute}_color_cycle')
-                color_cycle_map[color_property_value] = np.squeeze(
-                    transform_color(next(color_cycle))
-                )
-
-                setattr(self, f'{attribute}_color_cycle_map', color_cycle_map)
-
-            new_colors = np.tile(
-                color_cycle_map[color_property_value], (adding, 1)
-            )
-        elif color_mode == ColorMode.COLORMAP:
-            property_name = getattr(self, f'_{attribute}_color_property')
-            color_property_value = self.current_properties[property_name][0]
-            colormap = getattr(self, f'{attribute}_colormap')
-            contrast_limits = getattr(self, f'_{attribute}_contrast_limits')
-
-            fc, _ = map_property(
-                prop=color_property_value,
-                colormap=colormap,
-                contrast_limits=contrast_limits,
-            )
-            new_colors = np.tile(fc, (adding, 1))
-        colors = getattr(self, f'{attribute}_color')
-        if len(colors) == 0:
-            setattr(self, f'_{attribute}_color', new_colors)
-=======
     def _on_selection(self, selected):
         if selected:
             self._set_highlight()
->>>>>>> 103b54ce
         else:
             self._highlight_box = None
             self._highlight_index = []
