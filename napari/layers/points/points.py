import numbers
import warnings
from copy import copy, deepcopy
from itertools import cycle
from typing import Dict, List, Optional, Sequence, Tuple, Union

import numpy as np
import pandas as pd
from scipy.stats import gmean

from ...utils.colormaps import Colormap, ValidColormapArg
from ...utils.colormaps.standardize_color import hex_to_name, rgb_to_hex
from ...utils.events import Event
from ...utils.events.custom_types import Array
from ...utils.geometry import project_points_onto_plane, rotate_points
from ...utils.status_messages import generate_layer_coords_status
from ...utils.transforms import Affine
from ...utils.translations import trans
from ..base import Layer, no_op
from ..utils._color_manager_constants import ColorMode
from ..utils.color_manager import ColorManager
from ..utils.color_transformations import ColorType
from ..utils.interactivity_utils import displayed_plane_from_nd_line_segment
from ..utils.layer_utils import _features_to_properties, _FeatureTable
from ..utils.text_manager import TextManager
from ._points_constants import SYMBOL_ALIAS, Mode, Shading, Symbol
from ._points_mouse_bindings import add, highlight, select
from ._points_utils import (
    _create_box_from_corners_3d,
    create_box,
    fix_data_points,
    points_to_squares,
)

DEFAULT_COLOR_CYCLE = np.array([[1, 0, 1, 1], [0, 1, 0, 1]])


class Points(Layer):
    """Points layer.

    Parameters
    ----------
    data : array (N, D)
        Coordinates for N points in D dimensions.
    ndim : int
        Number of dimensions for shapes. When data is not None, ndim must be D.
        An empty points layer can be instantiated with arbitrary ndim.
    features : dict[str, array-like] or DataFrame
        Features table where each row corresponds to a point and each column
        is a feature.
    properties : dict {str: array (N,)}, DataFrame
        Properties for each point. Each property should be an array of length N,
        where N is the number of points.
    property_choices : dict {str: array (N,)}
        possible values for each property.
    text : str, dict
        Text to be displayed with the points. If text is set to a key in properties,
        the value of that property will be displayed. Multiple properties can be
        composed using f-string-like syntax (e.g., '{property_1}, {float_property:.2f}).
        A dictionary can be provided with keyword arguments to set the text values
        and display properties. See TextManager.__init__() for the valid keyword arguments.
        For example usage, see /napari/examples/add_points_with_text.py.
    symbol : str
        Symbol to be used for the point markers. Must be one of the
        following: arrow, clobber, cross, diamond, disc, hbar, ring,
        square, star, tailed_arrow, triangle_down, triangle_up, vbar, x.
    size : float, array
        Size of the point marker in data pixels. If given as a scalar, all points are made
        the same size. If given as an array, size must be the same or broadcastable
        to the same shape as the data.
    edge_width : float, array
        Width of the symbol edge in pixels.
    edge_width_is_relative : bool
        If enabled, edge_width is interpreted as a fraction of the point size.
    edge_color : str, array-like, dict
        Color of the point marker border. Numeric color values should be RGB(A).
    edge_color_cycle : np.ndarray, list
        Cycle of colors (provided as string name, RGB, or RGBA) to map to edge_color if a
        categorical attribute is used color the vectors.
    edge_colormap : str, napari.utils.Colormap
        Colormap to set edge_color if a continuous attribute is used to set face_color.
    edge_contrast_limits : None, (float, float)
        clims for mapping the property to a color map. These are the min and max value
        of the specified property that are mapped to 0 and 1, respectively.
        The default value is None. If set the none, the clims will be set to
        (property.min(), property.max())
    face_color : str, array-like, dict
        Color of the point marker body. Numeric color values should be RGB(A).
    face_color_cycle : np.ndarray, list
        Cycle of colors (provided as string name, RGB, or RGBA) to map to face_color if a
        categorical attribute is used color the vectors.
    face_colormap : str, napari.utils.Colormap
        Colormap to set face_color if a continuous attribute is used to set face_color.
    face_contrast_limits : None, (float, float)
        clims for mapping the property to a color map. These are the min and max value
        of the specified property that are mapped to 0 and 1, respectively.
        The default value is None. If set the none, the clims will be set to
        (property.min(), property.max())
    out_of_slice_display : bool
        If True, renders points not just in central plane but also slightly out of slice
        according to specified point marker size.
    n_dimensional : bool
        This property will soon be deprecated in favor of 'out_of_slice_display'.
        Use that instead.
    name : str
        Name of the layer.
    metadata : dict
        Layer metadata.
    scale : tuple of float
        Scale factors for the layer.
    translate : tuple of float
        Translation values for the layer.
    rotate : float, 3-tuple of float, or n-D array.
        If a float convert into a 2D rotation matrix using that value as an
        angle. If 3-tuple convert into a 3D rotation matrix, using a yaw,
        pitch, roll convention. Otherwise assume an nD rotation. Angles are
        assumed to be in degrees. They can be converted from radians with
        np.degrees if needed.
    shear : 1-D array or n-D array
        Either a vector of upper triangular values, or an nD shear matrix with
        ones along the main diagonal.
    affine : n-D array or napari.utils.transforms.Affine
        (N+1, N+1) affine transformation matrix in homogeneous coordinates.
        The first (N, N) entries correspond to a linear transform and
        the final column is a length N translation vector and a 1 or a napari
        `Affine` transform object. Applied as an extra transform on top of the
        provided scale, rotate, and shear values.
    opacity : float
        Opacity of the layer visual, between 0.0 and 1.0.
    blending : str
        One of a list of preset blending modes that determines how RGB and
        alpha values of the layer visual get mixed. Allowed values are
        {'opaque', 'translucent', and 'additive'}.
    visible : bool
        Whether the layer visual is currently being displayed.
    cache : bool
        Whether slices of out-of-core datasets should be cached upon retrieval.
        Currently, this only applies to dask arrays.
    shading : str, Shading
        Render lighting and shading on points. Options are:

        * 'none'
          No shading is added to the points.
        * 'spherical'
          Shading and depth buffer are changed to give a 3D spherical look to the points
    antialiasing: float
        Amount of antialiasing in canvas pixels.
    experimental_canvas_size_limits : tuple of float
        Lower and upper limits for the size of points in canvas pixels.
    shown : 1-D array of bool
        Whether to show each point.

    Attributes
    ----------
    data : array (N, D)
        Coordinates for N points in D dimensions.
    features : DataFrame-like
        Features table where each row corresponds to a point and each column
        is a feature.
    feature_defaults : DataFrame-like
        Stores the default value of each feature in a table with one row.
    properties : dict {str: array (N,)} or DataFrame
        Annotations for each point. Each property should be an array of length N,
        where N is the number of points.
    text : str
        Text to be displayed with the points. If text is set to a key in properties, the value of
        that property will be displayed. Multiple properties can be composed using f-string-like
        syntax (e.g., '{property_1}, {float_property:.2f}).
        For example usage, see /napari/examples/add_points_with_text.py.
    symbol : str
        Symbol used for all point markers.
    size : array (N, D)
        Array of sizes for each point in each dimension. Must have the same
        shape as the layer `data`.
    edge_width : array (N,)
        Width of the marker edges in pixels for all points
    edge_width : array (N,)
        Width of the marker edges for all points as a fraction of their size.
    edge_color : Nx4 numpy array
        Array of edge color RGBA values, one for each point.
    edge_color_cycle : np.ndarray, list
        Cycle of colors (provided as string name, RGB, or RGBA) to map to edge_color if a
        categorical attribute is used color the vectors.
    edge_colormap : str, napari.utils.Colormap
        Colormap to set edge_color if a continuous attribute is used to set face_color.
    edge_contrast_limits : None, (float, float)
        clims for mapping the property to a color map. These are the min and max value
        of the specified property that are mapped to 0 and 1, respectively.
        The default value is None. If set the none, the clims will be set to
        (property.min(), property.max())
    face_color : Nx4 numpy array
        Array of face color RGBA values, one for each point.
    face_color_cycle : np.ndarray, list
        Cycle of colors (provided as string name, RGB, or RGBA) to map to face_color if a
        categorical attribute is used color the vectors.
    face_colormap : str, napari.utils.Colormap
        Colormap to set face_color if a continuous attribute is used to set face_color.
    face_contrast_limits : None, (float, float)
        clims for mapping the property to a color map. These are the min and max value
        of the specified property that are mapped to 0 and 1, respectively.
        The default value is None. If set the none, the clims will be set to
        (property.min(), property.max())
    current_size : float
        Size of the marker for the next point to be added or the currently
        selected point.
    current_edge_width : float
        Edge width of the marker for the next point to be added or the currently
        selected point.
    current_edge_color : str
        Edge color of the marker edge for the next point to be added or the currently
        selected point.
    current_face_color : str
        Face color of the marker edge for the next point to be added or the currently
        selected point.
    out_of_slice_display : bool
        If True, renders points not just in central plane but also slightly out of slice
        according to specified point marker size.
    selected_data : set
        Integer indices of any selected points.
    mode : str
        Interactive mode. The normal, default mode is PAN_ZOOM, which
        allows for normal interactivity with the canvas.

        In ADD mode clicks of the cursor add points at the clicked location.

        In SELECT mode the cursor can select points by clicking on them or
        by dragging a box around them. Once selected points can be moved,
        have their properties edited, or be deleted.
    face_color_mode : str
        Face color setting mode.

        DIRECT (default mode) allows each point to be set arbitrarily

        CYCLE allows the color to be set via a color cycle over an attribute

        COLORMAP allows color to be set via a color map over an attribute
    edge_color_mode : str
        Edge color setting mode.

        DIRECT (default mode) allows each point to be set arbitrarily

        CYCLE allows the color to be set via a color cycle over an attribute

        COLORMAP allows color to be set via a color map over an attribute
    shading : Shading
        Shading mode.
    antialiasing: float
        Amount of antialiasing in canvas pixels.
    experimental_canvas_size_limits : tuple of float
        Lower and upper limits for the size of points in canvas pixels.
    shown : 1-D array of bool
        Whether each point is shown.

    Notes
    -----
    _view_data : array (M, 2)
        2D coordinates of points in the currently viewed slice.
    _view_size : array (M, )
        Size of the point markers in the currently viewed slice.
    _view_edge_width : array (M, )
        Edge width of the point markers in the currently viewed slice.
    _indices_view : array (M, )
        Integer indices of the points in the currently viewed slice and are shown.
    _selected_view :
        Integer indices of selected points in the currently viewed slice within
        the `_view_data` array.
    _selected_box : array (4, 2) or None
        Four corners of any box either around currently selected points or
        being created during a drag action. Starting in the top left and
        going clockwise.
    _drag_start : list or None
        Coordinates of first cursor click during a drag action. Gets reset to
        None after dragging is done.
    """

    # TODO  write better documentation for edge_color and face_color

    # The max number of points that will ever be used to render the thumbnail
    # If more points are present then they are randomly subsampled
    _max_points_thumbnail = 1024

    def __init__(
        self,
        data=None,
        *,
        ndim=None,
        features=None,
        properties=None,
        text=None,
        symbol='o',
        size=10,
        edge_width=0.05,
        edge_width_is_relative=True,
        edge_color='dimgray',
        edge_color_cycle=None,
        edge_colormap='viridis',
        edge_contrast_limits=None,
        face_color='white',
        face_color_cycle=None,
        face_colormap='viridis',
        face_contrast_limits=None,
        out_of_slice_display=False,
        n_dimensional=None,
        name=None,
        metadata=None,
        scale=None,
        translate=None,
        rotate=None,
        shear=None,
        affine=None,
        opacity=1,
        blending='translucent',
        visible=True,
        cache=True,
        property_choices=None,
        experimental_clipping_planes=None,
        shading='none',
        antialiasing=1,
        experimental_canvas_size_limits=(0, 10000),
        shown=True,
    ):
        if ndim is None and scale is not None:
            ndim = len(scale)

        data, ndim = fix_data_points(data, ndim)

        super().__init__(
            data,
            ndim,
            name=name,
            metadata=metadata,
            scale=scale,
            translate=translate,
            rotate=rotate,
            shear=shear,
            affine=affine,
            opacity=opacity,
            blending=blending,
            visible=visible,
            cache=cache,
            experimental_clipping_planes=experimental_clipping_planes,
        )

        self.events.add(
            mode=Event,
            size=Event,
            edge_width=Event,
            edge_width_is_relative=Event,
            face_color=Event,
            current_face_color=Event,
            edge_color=Event,
            current_edge_color=Event,
            properties=Event,
            current_properties=Event,
            symbol=Event,
            out_of_slice_display=Event,
            n_dimensional=Event,
            highlight=Event,
            shading=Event,
            antialiasing=Event,
            experimental_canvas_size_limits=Event,
            features=Event,
            feature_defaults=Event,
        )

        # Save the point coordinates
        self._data = np.asarray(data)

        self._feature_table = _FeatureTable.from_layer(
            features=features,
            properties=properties,
            property_choices=property_choices,
            num_data=len(self.data),
        )

        self._text = TextManager._from_layer(
            text=text,
            features=self.features,
        )

        self._edge_width_is_relative = False
        self._shown = np.empty(0).astype(bool)

        # The following point properties are for the new points that will
        # be added. For any given property, if a list is passed to the
        # constructor so each point gets its own value then the default
        # value is used when adding new points
        self._current_size = np.asarray(size) if np.isscalar(size) else 10
        self._current_edge_width = (
            np.asarray(edge_width) if np.isscalar(edge_width) else 0.1
        )
        # Indices of selected points
        self._selected_data = set()
        self._selected_data_stored = set()
        self._selected_data_history = set()
        # Indices of selected points within the currently viewed slice
        self._selected_view = []
        # Index of hovered point
        self._value = None
        self._value_stored = None
        self._mode = Mode.PAN_ZOOM
        self._status = self.mode
        self._highlight_index = []
        self._highlight_box = None

        self._drag_start = None
        self._drag_normal = None
        self._drag_up = None

        # initialize view data
        self.__indices_view = np.empty(0, int)
        self._view_size_scale = []

        self._drag_box = None
        self._drag_box_stored = None
        self._is_selecting = False
        self._clipboard = {}
        self._round_index = False

        color_properties = (
            self.properties if self._data.size > 0 else self.property_choices
        )
        self._edge = ColorManager._from_layer_kwargs(
            n_colors=len(data),
            colors=edge_color,
            continuous_colormap=edge_colormap,
            contrast_limits=edge_contrast_limits,
            categorical_colormap=edge_color_cycle,
            properties=color_properties,
        )
        self._face = ColorManager._from_layer_kwargs(
            n_colors=len(data),
            colors=face_color,
            continuous_colormap=face_colormap,
            contrast_limits=face_contrast_limits,
            categorical_colormap=face_color_cycle,
            properties=color_properties,
        )

        if n_dimensional is not None:
            self._out_of_slice_display = n_dimensional
        else:
            self._out_of_slice_display = out_of_slice_display

        # Save the point style params
        self.size = size
        self.shown = shown
        self.symbol = symbol
        self.edge_width = edge_width
        self.edge_width_is_relative = edge_width_is_relative

        self.experimental_canvas_size_limits = experimental_canvas_size_limits
        self.shading = shading
        self.antialiasing = antialiasing

        # Trigger generation of view slice and thumbnail
        self._update_dims()

    @property
    def data(self) -> np.ndarray:
        """(N, D) array: coordinates for N points in D dimensions."""
        return self._data

    @data.setter
    def data(self, data: Optional[np.ndarray]):
        data, _ = fix_data_points(data, self.ndim)
        cur_npoints = len(self._data)
        self._data = data

        # Add/remove property and style values based on the number of new points.
        with self.events.blocker_all():
            with self._edge.events.blocker_all():
                with self._face.events.blocker_all():
                    self._feature_table.resize(len(data))
                    self.text.apply(self.features)
                    if len(data) < cur_npoints:
                        # If there are now fewer points, remove the size and colors of the
                        # extra ones
                        if len(self._edge.colors) > len(data):
                            self._edge._remove(
                                np.arange(len(data), len(self._edge.colors))
                            )
                        if len(self._face.colors) > len(data):
                            self._face._remove(
                                np.arange(len(data), len(self._face.colors))
                            )
                        self._shown = self._shown[: len(data)]
                        self._size = self._size[: len(data)]
                        self._edge_width = self._edge_width[: len(data)]

                    elif len(data) > cur_npoints:
                        # If there are now more points, add the size and colors of the
                        # new ones
                        adding = len(data) - cur_npoints
                        if len(self._size) > 0:
                            new_size = copy(self._size[-1])
                            for i in self._slice_input.displayed:
                                new_size[i] = self.current_size
                        else:
                            # Add the default size, with a value for each dimension
                            new_size = np.repeat(
                                self.current_size, self._size.shape[1]
                            )
                        size = np.repeat([new_size], adding, axis=0)

                        if len(self._edge_width) > 0:
                            new_edge_width = copy(self._edge_width[-1])
                        else:
                            new_edge_width = self.current_edge_width
                        edge_width = np.repeat(
                            [new_edge_width], adding, axis=0
                        )

                        # add new colors
                        self._edge._add(n_colors=adding)
                        self._face._add(n_colors=adding)

                        shown = np.repeat([True], adding, axis=0)
                        self._shown = np.concatenate(
                            (self._shown, shown), axis=0
                        )

                        self.size = np.concatenate((self._size, size), axis=0)
                        self.edge_width = np.concatenate(
                            (self._edge_width, edge_width), axis=0
                        )
                        self.selected_data = set(
                            np.arange(cur_npoints, len(data))
                        )

        self._update_dims()
        self.events.data(value=self.data)
        self._set_editable()

    def _on_selection(self, selected):
        if selected:
            self._set_highlight()
        else:
            self._highlight_box = None
            self._highlight_index = []
            self.events.highlight()

    @property
    def features(self):
        """Dataframe-like features table.

        It is an implementation detail that this is a `pandas.DataFrame`. In the future,
        we will target the currently-in-development Data API dataframe protocol [1].
        This will enable us to use alternate libraries such as xarray or cuDF for
        additional features without breaking existing usage of this.

        If you need to specifically rely on the pandas API, please coerce this to a
        `pandas.DataFrame` using `features_to_pandas_dataframe`.

        References
        ----------
        .. [1]: https://data-apis.org/dataframe-protocol/latest/API.html
        """
        return self._feature_table.values

    @features.setter
    def features(
        self,
        features: Union[Dict[str, np.ndarray], pd.DataFrame],
    ) -> None:
        self._feature_table.set_values(features, num_data=len(self.data))
        self._update_color_manager(
            self._face, self._feature_table, "face_color"
        )
        self._update_color_manager(
            self._edge, self._feature_table, "edge_color"
        )
        self.text.refresh(self.features)
        self.events.properties()
        self.events.features()

    @property
    def feature_defaults(self):
        """Dataframe-like with one row of feature default values.

        See `features` for more details on the type of this property.
        """
        return self._feature_table.defaults

    @property
    def property_choices(self) -> Dict[str, np.ndarray]:
        return self._feature_table.choices()

    @property
    def properties(self) -> Dict[str, np.ndarray]:
        """dict {str: np.ndarray (N,)}, DataFrame: Annotations for each point"""
        return self._feature_table.properties()

    @staticmethod
    def _update_color_manager(color_manager, feature_table, name):
        if color_manager.color_properties is not None:
            color_name = color_manager.color_properties.name
            if color_name not in feature_table.values:
                color_manager.color_mode = ColorMode.DIRECT
                color_manager.color_properties = None
                warnings.warn(
                    trans._(
                        'property used for {name} dropped',
                        deferred=True,
                        name=name,
                    ),
                    RuntimeWarning,
                )
            else:
                color_manager.color_properties = {
                    'name': color_name,
                    'values': feature_table.values[color_name].to_numpy(),
                    'current_value': feature_table.defaults[color_name][0],
                }

    @properties.setter
    def properties(
        self, properties: Union[Dict[str, Array], pd.DataFrame, None]
    ):
        self.features = properties

    @property
    def current_properties(self) -> Dict[str, np.ndarray]:
        """dict{str: np.ndarray(1,)}: properties for the next added point."""
        return self._feature_table.currents()

    @current_properties.setter
    def current_properties(self, current_properties):
        update_indices = None
        if self._update_properties and len(self.selected_data) > 0:
            update_indices = list(self.selected_data)
        self._feature_table.set_currents(
            current_properties, update_indices=update_indices
        )
        current_properties = self.current_properties
        self._edge._update_current_properties(current_properties)
        self._face._update_current_properties(current_properties)
        self.events.current_properties()
        self.events.feature_defaults()
        if update_indices is not None:
            self.events.properties()
            self.events.features()

    @property
    def text(self) -> TextManager:
        """TextManager: the TextManager object containing containing the text properties"""
        return self._text

    @text.setter
    def text(self, text):
        self._text._update_from_layer(
            text=text,
            features=self.features,
        )

    def refresh_text(self):
        """Refresh the text values.

        This is generally used if the features were updated without changing the data
        """
        self.text.refresh(self.features)

    def _get_ndim(self) -> int:
        """Determine number of dimensions of the layer."""
        return self.data.shape[1]

    @property
    def _extent_data(self) -> np.ndarray:
        """Extent of layer in data coordinates.

        Returns
        -------
        extent_data : array, shape (2, D)
        """
        if len(self.data) == 0:
            extrema = np.full((2, self.ndim), np.nan)
        else:
            maxs = np.max(self.data, axis=0)
            mins = np.min(self.data, axis=0)
            extrema = np.vstack([mins, maxs])
        return extrema

    @property
    def out_of_slice_display(self) -> bool:
        """bool: renders points slightly out of slice."""
        return self._out_of_slice_display

    @out_of_slice_display.setter
    def out_of_slice_display(self, out_of_slice_display: bool) -> None:
        self._out_of_slice_display = bool(out_of_slice_display)
        self.events.out_of_slice_display()
        self.events.n_dimensional()
        self.refresh()

    @property
    def n_dimensional(self) -> bool:
        """
        This property will soon be deprecated in favor of `out_of_slice_display`. Use that instead.
        """
        return self._out_of_slice_display

    @n_dimensional.setter
    def n_dimensional(self, value: bool) -> None:
        self.out_of_slice_display = value

    @property
    def symbol(self) -> str:
        """str: symbol used for all point markers."""
        return str(self._symbol)

    @symbol.setter
    def symbol(self, symbol: Union[str, Symbol]) -> None:
        if isinstance(symbol, str):
            # Convert the alias string to the deduplicated string
            if symbol in SYMBOL_ALIAS:
                symbol = SYMBOL_ALIAS[symbol]
            else:
                symbol = Symbol(symbol)
        self._symbol = symbol
        self.events.symbol()
        self.events.highlight()

    @property
    def size(self) -> np.ndarray:
        """(N, D) array: size of all N points in D dimensions."""
        return self._size

    @size.setter
    def size(self, size: Union[int, float, np.ndarray, list]) -> None:
        try:
            self._size = np.broadcast_to(size, self.data.shape).copy()
        except Exception:
            try:
                self._size = np.broadcast_to(
                    size, self.data.shape[::-1]
                ).T.copy()
            except Exception:
                raise ValueError(
                    trans._(
                        "Size is not compatible for broadcasting",
                        deferred=True,
                    )
                )
        self.refresh()

    @property
    def current_size(self) -> Union[int, float]:
        """float: size of marker for the next added point."""
        return self._current_size

    @current_size.setter
    def current_size(self, size: Union[None, float]) -> None:
        if (isinstance(size, numbers.Number) and size < 0) or (
            isinstance(size, list) and min(size) < 0
        ):
            warnings.warn(
                message=trans._(
                    'current_size value must be positive, value will be left at {value}.',
                    deferred=True,
                    value=self.current_size,
                ),
                category=RuntimeWarning,
            )
            size = self.current_size
        self._current_size = size
        if self._update_properties and len(self.selected_data) > 0:
            for i in self.selected_data:
                self.size[i, :] = (self.size[i, :] > 0) * size
            self.refresh()
            self.events.size()

    @property
    def antialiasing(self) -> float:
        """Amount of antialiasing in canvas pixels."""
        return self._antialiasing

    @antialiasing.setter
    def antialiasing(self, value: float):
        """Set the amount of antialiasing in canvas pixels.

        Values can only be positive.
        """
        if value < 0:
            warnings.warn(
                message='antialiasing value must be positive, value will be set to 0.',
                category=RuntimeWarning,
            )
        self._antialiasing = max(0, value)
        self.events.antialiasing(value=self._antialiasing)

    @property
    def shading(self) -> Shading:
        """shading mode."""
        return self._shading

    @shading.setter
    def shading(self, value):
        self._shading = Shading(value)
        self.events.shading()

    @property
    def experimental_canvas_size_limits(self) -> Tuple[float, float]:
        """Limit the canvas size of points"""
        return self._experimental_canvas_size_limits

    @experimental_canvas_size_limits.setter
    def experimental_canvas_size_limits(self, value):
        self._experimental_canvas_size_limits = float(value[0]), float(
            value[1]
        )
        self.events.experimental_canvas_size_limits()

    @property
    def shown(self):
        """
        Boolean array determining which points to show
        """
        return self._shown

    @shown.setter
    def shown(self, shown):
        self._shown = np.broadcast_to(shown, self.data.shape[0]).astype(bool)
        self.refresh()

    @property
    def edge_width(self) -> np.ndarray:
        """(N, D) array: edge_width of all N points."""
        return self._edge_width

    @edge_width.setter
    def edge_width(
        self, edge_width: Union[int, float, np.ndarray, list]
    ) -> None:
        # broadcast to np.array
        edge_width = np.broadcast_to(edge_width, self.data.shape[0]).copy()

        # edge width cannot be negative
        if np.any(edge_width < 0):
            raise ValueError(
                trans._(
                    'All edge_width must be > 0',
                    deferred=True,
                )
            )
        # if relative edge width is enabled, edge_width must be between 0 and 1
        if self.edge_width_is_relative and np.any(edge_width > 1):
            raise ValueError(
                trans._(
                    'All edge_width must be between 0 and 1 if edge_width_is_relative is enabled',
                    deferred=True,
                )
            )

        self._edge_width = edge_width
        self.refresh()

    @property
    def edge_width_is_relative(self) -> bool:
        """bool: treat edge_width as a fraction of point size."""
        return self._edge_width_is_relative

    @edge_width_is_relative.setter
    def edge_width_is_relative(self, edge_width_is_relative: bool) -> None:
        if edge_width_is_relative and np.any(
            (self.edge_width > 1) | (self.edge_width < 0)
        ):
            raise ValueError(
                trans._(
                    'edge_width_is_relative can only be enabled if edge_width is between 0 and 1',
                    deferred=True,
                )
            )
        self._edge_width_is_relative = edge_width_is_relative
        self.events.edge_width_is_relative()

    @property
    def current_edge_width(self) -> Union[int, float]:
        """float: edge_width of marker for the next added point."""
        return self._current_edge_width

    @current_edge_width.setter
    def current_edge_width(self, edge_width: Union[None, float]) -> None:
        self._current_edge_width = edge_width
        if self._update_properties and len(self.selected_data) > 0:
            for i in self.selected_data:
                self.edge_width[i] = (self.edge_width[i] > 0) * edge_width
            self.refresh()
            self.events.edge_width()

    @property
    def edge_color(self) -> np.ndarray:
        """(N x 4) np.ndarray: Array of RGBA edge colors for each point"""
        return self._edge.colors

    @edge_color.setter
    def edge_color(self, edge_color):
        self._edge._set_color(
            color=edge_color,
            n_colors=len(self.data),
            properties=self.properties,
            current_properties=self.current_properties,
        )
        self.events.edge_color()

    @property
    def edge_color_cycle(self) -> np.ndarray:
        """Union[list, np.ndarray] :  Color cycle for edge_color.
        Can be a list of colors defined by name, RGB or RGBA
        """
        return self._edge.categorical_colormap.fallback_color.values

    @edge_color_cycle.setter
    def edge_color_cycle(self, edge_color_cycle: Union[list, np.ndarray]):
        self._edge.categorical_colormap = edge_color_cycle

    @property
    def edge_colormap(self) -> Colormap:
        """Return the colormap to be applied to a property to get the edge color.

        Returns
        -------
        colormap : napari.utils.Colormap
            The Colormap object.
        """
        return self._edge.continuous_colormap

    @edge_colormap.setter
    def edge_colormap(self, colormap: ValidColormapArg):
        self._edge.continuous_colormap = colormap

    @property
    def edge_contrast_limits(self) -> Tuple[float, float]:
        """None, (float, float): contrast limits for mapping
        the edge_color colormap property to 0 and 1
        """
        return self._edge.contrast_limits

    @edge_contrast_limits.setter
    def edge_contrast_limits(
        self, contrast_limits: Union[None, Tuple[float, float]]
    ):
        self._edge.contrast_limits = contrast_limits

    @property
    def current_edge_color(self) -> str:
        """str: Edge color of marker for the next added point or the selected point(s)."""
        hex_ = rgb_to_hex(self._edge.current_color)[0]
        return hex_to_name.get(hex_, hex_)

    @current_edge_color.setter
    def current_edge_color(self, edge_color: ColorType) -> None:
        if self._update_properties and len(self.selected_data) > 0:
            update_indices = list(self.selected_data)
        else:
            update_indices = []
        self._edge._update_current_color(
            edge_color, update_indices=update_indices
        )
        self.events.current_edge_color()

    @property
    def edge_color_mode(self) -> str:
        """str: Edge color setting mode

        DIRECT (default mode) allows each point to be set arbitrarily

        CYCLE allows the color to be set via a color cycle over an attribute

        COLORMAP allows color to be set via a color map over an attribute
        """
        return self._edge.color_mode

    @edge_color_mode.setter
    def edge_color_mode(self, edge_color_mode: Union[str, ColorMode]):
        self._set_color_mode(edge_color_mode, 'edge')

    @property
    def face_color(self) -> np.ndarray:
        """(N x 4) np.ndarray: Array of RGBA face colors for each point"""
        return self._face.colors

    @face_color.setter
    def face_color(self, face_color):
        self._face._set_color(
            color=face_color,
            n_colors=len(self.data),
            properties=self.properties,
            current_properties=self.current_properties,
        )
        self.events.face_color()

    @property
    def face_color_cycle(self) -> np.ndarray:
        """Union[np.ndarray, cycle]:  Color cycle for face_color
        Can be a list of colors defined by name, RGB or RGBA
        """
        return self._face.categorical_colormap.fallback_color.values

    @face_color_cycle.setter
    def face_color_cycle(self, face_color_cycle: Union[np.ndarray, cycle]):
        self._face.categorical_colormap = face_color_cycle

    @property
    def face_colormap(self) -> Colormap:
        """Return the colormap to be applied to a property to get the face color.

        Returns
        -------
        colormap : napari.utils.Colormap
            The Colormap object.
        """
        return self._face.continuous_colormap

    @face_colormap.setter
    def face_colormap(self, colormap: ValidColormapArg):
        self._face.continuous_colormap = colormap

    @property
    def face_contrast_limits(self) -> Union[None, Tuple[float, float]]:
        """None, (float, float) : clims for mapping the face_color
        colormap property to 0 and 1
        """
        return self._face.contrast_limits

    @face_contrast_limits.setter
    def face_contrast_limits(
        self, contrast_limits: Union[None, Tuple[float, float]]
    ):
        self._face.contrast_limits = contrast_limits

    @property
    def current_face_color(self) -> str:
        """Face color of marker for the next added point or the selected point(s)."""
        hex_ = rgb_to_hex(self._face.current_color)[0]
        return hex_to_name.get(hex_, hex_)

    @current_face_color.setter
    def current_face_color(self, face_color: ColorType) -> None:

        if self._update_properties and len(self.selected_data) > 0:
            update_indices = list(self.selected_data)
        else:
            update_indices = []
        self._face._update_current_color(
            face_color, update_indices=update_indices
        )
        self.events.current_face_color()

    @property
    def face_color_mode(self) -> str:
        """str: Face color setting mode

        DIRECT (default mode) allows each point to be set arbitrarily

        CYCLE allows the color to be set via a color cycle over an attribute

        COLORMAP allows color to be set via a color map over an attribute
        """
        return self._face.color_mode

    @face_color_mode.setter
    def face_color_mode(self, face_color_mode):
        self._set_color_mode(face_color_mode, 'face')

    def _set_color_mode(
        self, color_mode: Union[ColorMode, str], attribute: str
    ):
        """Set the face_color_mode or edge_color_mode property

        Parameters
        ----------
        color_mode : str, ColorMode
            The value for setting edge or face_color_mode. If color_mode is a string,
            it should be one of: 'direct', 'cycle', or 'colormap'
        attribute : str in {'edge', 'face'}
            The name of the attribute to set the color of.
            Should be 'edge' for edge_color_mode or 'face' for face_color_mode.
        """
        color_mode = ColorMode(color_mode)
        color_manager = getattr(self, f'_{attribute}')

        if color_mode == ColorMode.DIRECT:
            color_manager.color_mode = color_mode
        elif color_mode in (ColorMode.CYCLE, ColorMode.COLORMAP):
            if color_manager.color_properties is not None:
                color_property = color_manager.color_properties.name
            else:
                color_property = ''
            if color_property == '':
                if self.features.shape[1] > 0:
                    new_color_property = next(iter(self.features))
                    color_manager.color_properties = {
                        'name': new_color_property,
                        'values': self.features[new_color_property].to_numpy(),
                        'current_value': np.squeeze(
                            self.current_properties[new_color_property]
                        ),
                    }
                    warnings.warn(
                        trans._(
                            '_{attribute}_color_property was not set, setting to: {new_color_property}',
                            deferred=True,
                            attribute=attribute,
                            new_color_property=new_color_property,
                        )
                    )
                else:
                    raise ValueError(
                        trans._(
                            'There must be a valid Points.properties to use {color_mode}',
                            deferred=True,
                            color_mode=color_mode,
                        )
                    )

            # ColorMode.COLORMAP can only be applied to numeric properties
            color_property = color_manager.color_properties.name
            if (color_mode == ColorMode.COLORMAP) and not issubclass(
                self.features[color_property].dtype.type, np.number
            ):
                raise TypeError(
                    trans._(
                        'selected property must be numeric to use ColorMode.COLORMAP',
                        deferred=True,
                    )
                )
            color_manager.color_mode = color_mode

    def refresh_colors(self, update_color_mapping: bool = False):
        """Calculate and update face and edge colors if using a cycle or color map

        Parameters
        ----------
        update_color_mapping : bool
            If set to True, the function will recalculate the color cycle map
            or colormap (whichever is being used). If set to False, the function
            will use the current color cycle map or color map. For example, if you
            are adding/modifying points and want them to be colored with the same
            mapping as the other points (i.e., the new points shouldn't affect
            the color cycle map or colormap), set ``update_color_mapping=False``.
            Default value is False.
        """
        self._edge._refresh_colors(self.properties, update_color_mapping)
        self._face._refresh_colors(self.properties, update_color_mapping)

    def _get_state(self):
        """Get dictionary of layer state.

        Returns
        -------
        state : dict
            Dictionary of layer state.
        """
        state = self._get_base_state()
        state.update(
            {
                'symbol': self.symbol,
                'edge_width': self.edge_width,
                'edge_width_is_relative': self.edge_width_is_relative,
                'face_color': self.face_color
                if self.data.size
                else [self.current_face_color],
                'face_color_cycle': self.face_color_cycle,
                'face_colormap': self.face_colormap.name,
                'face_contrast_limits': self.face_contrast_limits,
                'edge_color': self.edge_color
                if self.data.size
                else [self.current_edge_color],
                'edge_color_cycle': self.edge_color_cycle,
                'edge_colormap': self.edge_colormap.name,
                'edge_contrast_limits': self.edge_contrast_limits,
                'properties': self.properties,
                'property_choices': self.property_choices,
                'text': self.text.dict(),
                'out_of_slice_display': self.out_of_slice_display,
                'n_dimensional': self.out_of_slice_display,
                'size': self.size,
                'ndim': self.ndim,
                'data': self.data,
                'features': self.features,
                'shading': self.shading,
                'antialiasing': self.antialiasing,
                'experimental_canvas_size_limits': self.experimental_canvas_size_limits,
                'shown': self.shown,
            }
        )
        return state

    @property
    def selected_data(self) -> set:
        """set: set of currently selected points."""
        return self._selected_data

    @selected_data.setter
    def selected_data(self, selected_data):
        self._selected_data = set(selected_data)
        self._selected_view = list(
            np.intersect1d(
                np.array(list(self._selected_data)),
                self._indices_view,
                return_indices=True,
            )[2]
        )

        # Update properties based on selected points
        if not len(self._selected_data):
            self._set_highlight()
            return
        index = list(self._selected_data)
        edge_colors = np.unique(self.edge_color[index], axis=0)
        if len(edge_colors) == 1:
            edge_color = edge_colors[0]
            with self.block_update_properties():
                self.current_edge_color = edge_color

        face_colors = np.unique(self.face_color[index], axis=0)
        if len(face_colors) == 1:
            face_color = face_colors[0]
            with self.block_update_properties():
                self.current_face_color = face_color

        # Calculate the mean size across the displayed dimensions for
        # each point to be consistent with `_view_size`.
        mean_size = np.mean(
            self.size[np.ix_(index, self._slice_input.displayed)], axis=1
        )
        size = np.unique(mean_size)
        if len(size) == 1:
            size = size[0]
            with self.block_update_properties():
                self.current_size = size

        edge_width = np.unique(self.edge_width[index])
        if len(edge_width) == 1:
            edge_width = edge_width[0]
            with self.block_update_properties():
                self.current_edge_width = edge_width

        properties = {}
        for k, v in self.properties.items():
            # pandas uses `object` as dtype for strings by default, which
            # combined with the axis argument breaks np.unique
            axis = 0 if v.ndim > 1 else None
            properties[k] = np.unique(v[index], axis=axis)

        n_unique_properties = np.array([len(v) for v in properties.values()])
        if np.all(n_unique_properties == 1):
            with self.block_update_properties():
                self.current_properties = properties
        self._set_highlight()

    def interaction_box(self, index) -> Optional[np.ndarray]:
        """Create the interaction box around a list of points in view.

        Parameters
        ----------
        index : list
            List of points around which to construct the interaction box.

        Returns
        -------
        box : np.ndarray or None
            4x2 array of corners of the interaction box in clockwise order
            starting in the upper-left corner.
        """
        if len(index) > 0:
            data = self._view_data[index]
            size = self._view_size[index]
            data = points_to_squares(data, size)
            return create_box(data)
        return None

    @property
    def mode(self) -> str:
        """str: Interactive mode

        Interactive mode. The normal, default mode is PAN_ZOOM, which
        allows for normal interactivity with the canvas.

        In ADD mode clicks of the cursor add points at the clicked location.

        In SELECT mode the cursor can select points by clicking on them or
        by dragging a box around them. Once selected points can be moved,
        have their properties edited, or be deleted.
        """
        return str(self._mode)

    _drag_modes = {
        Mode.ADD: add,
        Mode.SELECT: select,
        Mode.PAN_ZOOM: no_op,
        Mode.TRANSFORM: no_op,
    }

    _move_modes = {
        Mode.ADD: no_op,
        Mode.SELECT: highlight,
        Mode.PAN_ZOOM: no_op,
        Mode.TRANSFORM: no_op,
    }
    _cursor_modes = {
        Mode.ADD: 'crosshair',
        Mode.SELECT: 'standard',
        Mode.PAN_ZOOM: 'standard',
        Mode.TRANSFORM: 'standard',
    }

    @mode.setter
    def mode(self, mode):
        old_mode = self._mode
        mode, changed = self._mode_setter_helper(mode, Mode)
        if not changed:
            return
        assert mode is not None, mode

        if mode == Mode.ADD:
            self.selected_data = set()
            self.interactive = True
        elif mode == Mode.PAN_ZOOM:
            self.interactive = True

        if mode != Mode.SELECT or old_mode != Mode.SELECT:
            self._selected_data_stored = set()

        self._set_highlight()
        self.events.mode(mode=mode)

    @property
    def _indices_view(self):
        return self.__indices_view

    @_indices_view.setter
    def _indices_view(self, value):
        if len(self._shown) == 0:
            self.__indices_view = np.empty(0, int)
        else:
            self.__indices_view = value[self.shown[value]]

    @property
    def _view_data(self) -> np.ndarray:
        """Get the coords of the points in view

        Returns
        -------
        view_data : (N x D) np.ndarray
            Array of coordinates for the N points in view
        """
        if len(self._indices_view) > 0:
            data = self.data[
                np.ix_(self._indices_view, self._slice_input.displayed)
            ]
        else:
            # if no points in this slice send dummy data
            data = np.zeros((0, self._slice_input.ndisplay))

        return data

    @property
    def _view_text(self) -> np.ndarray:
        """Get the values of the text elements in view

        Returns
        -------
        text : (N x 1) np.ndarray
            Array of text strings for the N text elements in view
        """
        # This may be triggered when the string encoding instance changed,
        # in which case it has no cached values, so generate them here.
        self.text.string._apply(self.features)
        return self.text.view_text(self._indices_view)

    @property
    def _view_text_coords(self) -> Tuple[np.ndarray, str, str]:
        """Get the coordinates of the text elements in view

        Returns
        -------
        text_coords : (N x D) np.ndarray
            Array of coordinates for the N text elements in view
        anchor_x : str
            The vispy text anchor for the x axis
        anchor_y : str
            The vispy text anchor for the y axis
        """
        return self.text.compute_text_coords(
            self._view_data, self._slice_input.ndisplay
        )

    @property
    def _view_text_color(self) -> np.ndarray:
        """Get the colors of the text elements at the given indices."""
        self.text.color._apply(self.features)
        return self.text._view_color(self._indices_view)

    @property
    def _view_size(self) -> np.ndarray:
        """Get the sizes of the points in view

        Returns
        -------
        view_size : (N x D) np.ndarray
            Array of sizes for the N points in view
        """
        if len(self._indices_view) > 0:
            # Get the point sizes and scale for ndim display
            sizes = (
                self.size[
                    np.ix_(self._indices_view, self._slice_input.displayed)
                ].mean(axis=1)
                * self._view_size_scale
            )

        else:
            # if no points, return an empty list
            sizes = np.array([])
        return sizes

    @property
    def _view_edge_width(self) -> np.ndarray:
        """Get the edge_width of the points in view

        Returns
        -------
        view_edge_width : (N,) np.ndarray
            Array of edge_widths for the N points in view
        """
        return self.edge_width[self._indices_view]

    @property
    def _view_face_color(self) -> np.ndarray:
        """Get the face colors of the points in view

        Returns
        -------
        view_face_color : (N x 4) np.ndarray
            RGBA color array for the face colors of the N points in view.
            If there are no points in view, returns array of length 0.
        """
        return self.face_color[self._indices_view]

    @property
    def _view_edge_color(self) -> np.ndarray:
        """Get the edge colors of the points in view

        Returns
        -------
        view_edge_color : (N x 4) np.ndarray
            RGBA color array for the edge colors of the N points in view.
            If there are no points in view, returns array of length 0.
        """
        return self.edge_color[self._indices_view]

    def _set_editable(self, editable=None):
        """Set editable mode based on layer properties."""
        if editable is None:
            self.editable = True
        if not self.editable:
            self.mode = Mode.PAN_ZOOM

        if self.ndim < 3 and self._slice_input.ndisplay == 3:
            # interaction currently does not work for 2D
            # layers being rendered in 3D.
            self.editable = False

    def _slice_data(
        self, dims_indices
    ) -> Tuple[List[int], Union[float, np.ndarray]]:
        """Determines the slice of points given the indices.

        Parameters
        ----------
        dims_indices : sequence of int or slice
            Indices to slice with.

        Returns
        -------
        slice_indices : list
            Indices of points in the currently viewed slice.
        scale : float, (N, ) array
            If in `out_of_slice_display` mode then the scale factor of points, where
            values of 1 corresponds to points located in the slice, and values
            less than 1 correspond to points located in neighboring slices.
        """
        # Get a list of the data for the points in this slice
        not_disp = list(self._slice_input.not_displayed)
        # We want a numpy array so we can use fancy indexing with the non-displayed
        # indices, but as dims_indices can (and often/always does) contain slice
        # objects, the array has dtype=object which is then very slow for the
        # arithmetic below. As Points._round_index is always False, we can safely
        # convert to float to get a major performance improvement.
        not_disp_indices = np.array(dims_indices)[not_disp].astype(float)
        if len(self.data) > 0:
            if self.out_of_slice_display is True and self.ndim > 2:
                distances = abs(self.data[:, not_disp] - not_disp_indices)
                sizes = self.size[:, not_disp] / 2
                matches = np.all(distances <= sizes, axis=1)
                size_match = sizes[matches]
                size_match[size_match == 0] = 1
                scale_per_dim = (size_match - distances[matches]) / size_match
                scale_per_dim[size_match == 0] = 1
                scale = np.prod(scale_per_dim, axis=1)
                slice_indices = np.where(matches)[0].astype(int)
                return slice_indices, scale
            else:
                data = self.data[:, not_disp]
                distances = np.abs(data - not_disp_indices)
                matches = np.all(distances <= 0.5, axis=1)
                slice_indices = np.where(matches)[0].astype(int)
                return slice_indices, 1
        else:
            return [], np.empty(0)

    def _get_value(self, position) -> Union[None, int]:
        """Index of the point at a given 2D position in data coordinates.

        Parameters
        ----------
        position : tuple
            Position in data coordinates.

        Returns
        -------
        value : int or None
            Index of point that is at the current coordinate if any.
        """
        # Display points if there are any in this slice
        view_data = self._view_data
        selection = None
        if len(view_data) > 0:
            displayed_position = [
                position[i] for i in self._slice_input.displayed
            ]
            # Get the point sizes
            # TODO: calculate distance in canvas space to account for canvas_size_limits.
            # Without this implementation, point hover and selection (and anything depending
            # on self.get_value()) won't be aware of the real extent of points, causing
            # unexpected behaviour. See #3734 for details.
            distances = abs(view_data - displayed_position)
            in_slice_matches = np.all(
                distances <= np.expand_dims(self._view_size, axis=1) / 2,
                axis=1,
            )
            indices = np.where(in_slice_matches)[0]
            if len(indices) > 0:
                selection = self._indices_view[indices[-1]]

        return selection

    def _get_value_3d(
        self,
        start_point: np.ndarray,
        end_point: np.ndarray,
        dims_displayed: List[int],
    ) -> Union[int, None]:
        """Get the layer data value along a ray

        Parameters
        ----------
        start_point : np.ndarray
            The start position of the ray used to interrogate the data.
        end_point : np.ndarray
            The end position of the ray used to interrogate the data.
        dims_displayed : List[int]
            The indices of the dimensions currently displayed in the Viewer.

        Returns
        -------
        value : Union[int, None]
            The data value along the supplied ray.
        """
        if (start_point is None) or (end_point is None):
            # if the ray doesn't intersect the data volume, no points could have been intersected
            return None
        plane_point, plane_normal = displayed_plane_from_nd_line_segment(
            start_point, end_point, dims_displayed
        )

        # project the in view points onto the plane
        projected_points, projection_distances = project_points_onto_plane(
            points=self._view_data,
            plane_point=plane_point,
            plane_normal=plane_normal,
        )

        # rotate points and plane to be axis aligned with normal [0, 0, 1]
        rotated_points, rotation_matrix = rotate_points(
            points=projected_points,
            current_plane_normal=plane_normal,
            new_plane_normal=[0, 0, 1],
        )
        rotated_click_point = np.dot(rotation_matrix, plane_point)

        # find the points the click intersects
        distances = abs(rotated_points[:, :2] - rotated_click_point[:2])
        in_slice_matches = np.all(
            distances <= np.expand_dims(self._view_size, axis=1) / 2,
            axis=1,
        )
        indices = np.where(in_slice_matches)[0]

        if len(indices) > 0:
            # find the point that is most in the foreground
            candidate_point_distances = projection_distances[indices]
            closest_index = indices[np.argmin(candidate_point_distances)]
            selection = self._indices_view[closest_index]
        else:
            selection = None
        return selection

    def _display_bounding_box_augmented(self, dims_displayed: np.ndarray):
        """An augmented, axis-aligned (ndisplay, 2) bounding box.

        This bounding box for includes the full size of displayed points
        and enables calculation of intersections in `Layer._get_value_3d()`.
        """
        if len(self._view_size) == 0:
            return None
        max_point_size = np.max(self._view_size)
        bounding_box = np.copy(
            self._display_bounding_box(dims_displayed)
        ).astype(float)
        bounding_box[:, 0] -= max_point_size / 2
        bounding_box[:, 1] += max_point_size / 2
        return bounding_box

    def get_ray_intersections(
        self,
        position: List[float],
        view_direction: np.ndarray,
        dims_displayed: List[int],
        world: bool = True,
    ) -> Union[Tuple[np.ndarray, np.ndarray], Tuple[None, None]]:
        """Get the start and end point for the ray extending
        from a point through the displayed bounding box.

        This method overrides the base layer, replacing the bounding box used
        to calculate intersections with a larger one which includes the size
        of points in view.

        Parameters
        ----------
        position
            the position of the point in nD coordinates. World vs. data
            is set by the world keyword argument.
        view_direction : np.ndarray
            a unit vector giving the direction of the ray in nD coordinates.
            World vs. data is set by the world keyword argument.
        dims_displayed
            a list of the dimensions currently being displayed in the viewer.
        world : bool
            True if the provided coordinates are in world coordinates.
            Default value is True.

        Returns
        -------
        start_point : np.ndarray
            The point on the axis-aligned data bounding box that the cursor click
            intersects with. This is the point closest to the camera.
            The point is the full nD coordinates of the layer data.
            If the click does not intersect the axis-aligned data bounding box,
            None is returned.
        end_point : np.ndarray
            The point on the axis-aligned data bounding box that the cursor click
            intersects with. This is the point farthest from the camera.
            The point is the full nD coordinates of the layer data.
            If the click does not intersect the axis-aligned data bounding box,
            None is returned.
        """
        if len(dims_displayed) != 3:
            return None, None

        # create the bounding box in data coordinates
        bounding_box = self._display_bounding_box_augmented(dims_displayed)

        if bounding_box is None:
            return None, None

        start_point, end_point = self._get_ray_intersections(
            position=position,
            view_direction=view_direction,
            dims_displayed=dims_displayed,
            world=world,
            bounding_box=bounding_box,
        )
        return start_point, end_point

    def _set_view_slice(self):
        """Sets the view given the indices to slice with."""
        # get the indices of points in view
        indices, scale = self._slice_data(self._slice_indices)

        # Update the _view_size_scale in accordance to the self._indices_view setter.
        # If out_of_slice_display is False, scale is a number and not an array.
        # Therefore we have an additional if statement checking for
        # self._view_size_scale being an integer.
        if not isinstance(scale, np.ndarray):
            self._view_size_scale = scale
        elif len(self._shown) == 0:
            self._view_size_scale = np.empty(0, int)
        else:
            self._view_size_scale = scale[self.shown[indices]]

        self._indices_view = np.array(indices, dtype=int)
        # get the selected points that are in view
        self._selected_view = list(
            np.intersect1d(
                np.array(list(self._selected_data)),
                self._indices_view,
                return_indices=True,
            )[2]
        )
        with self.events.highlight.blocker():
            self._set_highlight(force=True)

    def _set_highlight(self, force=False):
        """Render highlights of shapes including boundaries, vertices,
        interaction boxes, and the drag selection box when appropriate.
        Highlighting only occurs in Mode.SELECT.

        Parameters
        ----------
        force : bool
            Bool that forces a redraw to occur when `True`
        """
        # Check if any point ids have changed since last call
        if (
            self.selected_data == self._selected_data_stored
            and self._value == self._value_stored
            and np.all(self._drag_box == self._drag_box_stored)
        ) and not force:
            return
        self._selected_data_stored = copy(self.selected_data)
        self._value_stored = copy(self._value)
        self._drag_box_stored = copy(self._drag_box)

        if self._value is not None or len(self._selected_view) > 0:
            if len(self._selected_view) > 0:
                index = copy(self._selected_view)
                # highlight the hovered point if not in adding mode
                if (
                    self._value in self._indices_view
                    and self._mode == Mode.SELECT
                    and not self._is_selecting
                ):
                    hover_point = list(self._indices_view).index(self._value)
                    if hover_point not in index:
                        index.append(hover_point)
                index.sort()
            else:
                # only highlight hovered points in select mode
                if (
                    self._value in self._indices_view
                    and self._mode == Mode.SELECT
                    and not self._is_selecting
                ):
                    hover_point = list(self._indices_view).index(self._value)
                    index = [hover_point]
                else:
                    index = []

            self._highlight_index = index
        else:
            self._highlight_index = []

        # only display dragging selection box in 2D
        if self._is_selecting:
            if self._drag_normal is None:
                pos = create_box(self._drag_box)
            else:
                pos = _create_box_from_corners_3d(
                    self._drag_box, self._drag_normal, self._drag_up
                )
            pos = pos[list(range(4)) + [0]]
        else:
            pos = None

        self._highlight_box = pos
        self.events.highlight()

    def _update_thumbnail(self):
        """Update thumbnail with current points and colors."""
        colormapped = np.zeros(self._thumbnail_shape)
        colormapped[..., 3] = 1
        view_data = self._view_data
        if len(view_data) > 0:
            # Get the zoom factor required to fit all data in the thumbnail.
            de = self._extent_data
            min_vals = [de[0, i] for i in self._slice_input.displayed]
            shape = np.ceil(
                [de[1, i] - de[0, i] + 1 for i in self._slice_input.displayed]
            ).astype(int)
            zoom_factor = np.divide(
                self._thumbnail_shape[:2], shape[-2:]
            ).min()

            # Maybe subsample the points.
            if len(view_data) > self._max_points_thumbnail:
                thumbnail_indices = np.random.randint(
                    0, len(view_data), self._max_points_thumbnail
                )
                points = view_data[thumbnail_indices]
            else:
                points = view_data
                thumbnail_indices = self._indices_view

            # Calculate the point coordinates in the thumbnail data space.
            thumbnail_shape = np.clip(
                np.ceil(zoom_factor * np.array(shape[:2])).astype(int),
                1,  # smallest side should be 1 pixel wide
                self._thumbnail_shape[:2],
            )
            coords = np.floor(
                (points[:, -2:] - min_vals[-2:] + 0.5) * zoom_factor
            ).astype(int)
            coords = np.clip(coords, 0, thumbnail_shape - 1)

            # Draw single pixel points in the colormapped thumbnail.
            colormapped = np.zeros(tuple(thumbnail_shape) + (4,))
            colormapped[..., 3] = 1
            colors = self._face.colors[thumbnail_indices]
            colormapped[coords[:, 0], coords[:, 1]] = colors

        colormapped[..., 3] *= self.opacity
        self.thumbnail = colormapped

    def add(self, coord):
        """Adds point at coordinate.

        Parameters
        ----------
        coord : sequence of indices to add point at
        """
        self.data = np.append(self.data, np.atleast_2d(coord), axis=0)

    def remove_selected(self):
        """Removes selected points if any."""
        index = list(self.selected_data)
        index.sort()
        if len(index):
            self._shown = np.delete(self._shown, index, axis=0)
            self._size = np.delete(self._size, index, axis=0)
            self._edge_width = np.delete(self._edge_width, index, axis=0)
            with self._edge.events.blocker_all():
                self._edge._remove(indices_to_remove=index)
            with self._face.events.blocker_all():
                self._face._remove(indices_to_remove=index)
            self._feature_table.remove(index)
            self.text.remove(index)
            if self._value in self.selected_data:
                self._value = None
            else:
                if self._value is not None:
                    # update the index of self._value to account for the
                    # data being removed
                    indices_removed = np.array(index) < self._value
                    offset = np.sum(indices_removed)
                    self._value -= offset
                    self._value_stored -= offset

            self.data = np.delete(self.data, index, axis=0)
            self.selected_data = set()

    def _move(
        self,
        selection_indices: Sequence[int],
        position: Sequence[Union[int, float]],
    ) -> None:
        """Move points relative to drag start location.

        Parameters
        ----------
        selection_indices : Sequence[int]
            Integer indices of points to move in self.data
        position : tuple
            Position to move points to in data coordinates.
        """
        if len(selection_indices) > 0:
            selection_indices = list(selection_indices)
            disp = list(self._slice_input.displayed)
            self._set_drag_start(selection_indices, position)
            center = self.data[np.ix_(selection_indices, disp)].mean(axis=0)
            shift = np.array(position)[disp] - center - self._drag_start
            self.data[np.ix_(selection_indices, disp)] = (
                self.data[np.ix_(selection_indices, disp)] + shift
            )
            self.refresh()
        self.events.data(value=self.data)

    def _set_drag_start(
        self,
        selection_indices: Sequence[int],
        position: Sequence[Union[int, float]],
        center_by_data: bool = True,
    ) -> None:
        """Store the initial position at the start of a drag event.

        Parameters
        ----------
        selection_indices : set of int
            integer indices of selected data used to index into self.data
        position : Sequence of numbers
            position of the drag start in data coordinates.
        center_by_data: bool
            Center the drag start based on the selected data.
            Used for modifier drag_box selection.
        """
<<<<<<< HEAD
        if len(selection_indices) > 0:
            selection_indices = list(selection_indices)
            dims_displayed = list(self._slice_input.displayed)
            if self._drag_start is None:
=======
        selection_indices = list(selection_indices)
        dims_displayed = list(self._dims_displayed)
        if self._drag_start is None:
            self._drag_start = np.array(position, dtype=float)[dims_displayed]
            if len(selection_indices) > 0 and center_by_data:
>>>>>>> d90a39b8
                center = self.data[
                    np.ix_(selection_indices, dims_displayed)
                ].mean(axis=0)
                self._drag_start -= center

    def _paste_data(self):
        """Paste any point from clipboard and select them."""
        npoints = len(self._view_data)
        totpoints = len(self.data)

        if len(self._clipboard.keys()) > 0:
            not_disp = self._slice_input.not_displayed
            data = deepcopy(self._clipboard['data'])
            offset = [
                self._slice_indices[i] - self._clipboard['indices'][i]
                for i in not_disp
            ]
            data[:, not_disp] = data[:, not_disp] + np.array(offset)
            self._data = np.append(self.data, data, axis=0)
            self._shown = np.append(
                self.shown, deepcopy(self._clipboard['shown']), axis=0
            )
            self._size = np.append(
                self.size, deepcopy(self._clipboard['size']), axis=0
            )

            self._feature_table.append(self._clipboard['features'])

            self.text._paste(**self._clipboard['text'])

            self._edge_width = np.append(
                self.edge_width,
                deepcopy(self._clipboard['edge_width']),
                axis=0,
            )
            self._edge._paste(
                colors=self._clipboard['edge_color'],
                properties=_features_to_properties(
                    self._clipboard['features']
                ),
            )
            self._face._paste(
                colors=self._clipboard['face_color'],
                properties=_features_to_properties(
                    self._clipboard['features']
                ),
            )

            self._selected_view = list(
                range(npoints, npoints + len(self._clipboard['data']))
            )
            self._selected_data = set(
                range(totpoints, totpoints + len(self._clipboard['data']))
            )
            self.refresh()

    def _copy_data(self):
        """Copy selected points to clipboard."""
        if len(self.selected_data) > 0:
            index = list(self.selected_data)
            self._clipboard = {
                'data': deepcopy(self.data[index]),
                'edge_color': deepcopy(self.edge_color[index]),
                'face_color': deepcopy(self.face_color[index]),
                'shown': deepcopy(self.shown[index]),
                'size': deepcopy(self.size[index]),
                'edge_width': deepcopy(self.edge_width[index]),
                'features': deepcopy(self.features.iloc[index]),
                'indices': self._slice_indices,
                'text': self.text._copy(index),
            }
        else:
            self._clipboard = {}

    def to_mask(
        self,
        *,
        shape: tuple,
        data_to_world: Optional[Affine] = None,
        isotropic_output: bool = True,
    ):
        """Return a binary mask array of all the points as balls.

        Parameters
        ----------
        shape : tuple
            The shape of the mask to be generated.
        data_to_world : Optional[Affine]
            The data-to-world transform of the output mask image. This likely comes from a reference image.
            If None, then this is the same as this layer's data-to-world transform.
        isotropic_output : bool
            If True, then force the output mask to always contain isotropic balls in data/pixel coordinates.
            Otherwise, allow the anisotropy in the data-to-world transform to squash the balls in certain dimensions.
            By default this is True, but you should set it to False if you are going to create a napari image
            layer from the result with the same data-to-world transform and want the visualized balls to be
            roughly isotropic.

        Returns
        -------
        np.ndarray
            The output binary mask array of the given shape containing this layer's points as balls.
        """
        if data_to_world is None:
            data_to_world = self._data_to_world
        mask = np.zeros(shape, dtype=bool)
        mask_world_to_data = data_to_world.inverse
        points_data_to_mask_data = self._data_to_world.compose(
            mask_world_to_data
        )
        points_in_mask_data_coords = np.atleast_2d(
            points_data_to_mask_data(self.data)
        )

        # Calculating the radii of the output points in the mask is complex.

        # Points.size tells the size of the points in pixels in each dimension,
        # so we take the arithmetic mean across dimensions to define a scalar size
        # per point, which is consistent with visualization.
        mean_radii = np.mean(self.size, axis=1, keepdims=True) / 2

        # Scale each radius by the geometric mean scale of the Points layer to
        # keep the balls isotropic when visualized in world coordinates.
        # Then scale each radius by the scale of the output image mask
        # using the geometric mean if isotropic output is desired.
        # The geometric means are used instead of the arithmetic mean
        # to maintain the volume scaling factor of the transforms.
        point_data_to_world_scale = gmean(np.abs(self._data_to_world.scale))
        mask_world_to_data_scale = (
            gmean(np.abs(mask_world_to_data.scale))
            if isotropic_output
            else np.abs(mask_world_to_data.scale)
        )
        radii_scale = point_data_to_world_scale * mask_world_to_data_scale

        output_data_radii = mean_radii * np.atleast_2d(radii_scale)

        for coords, radii in zip(
            points_in_mask_data_coords, output_data_radii
        ):
            # Define a minimal set of coordinates where the mask could be present
            # by defining an inclusive lower and exclusive upper bound for each dimension.
            lower_coords = np.maximum(np.floor(coords - radii), 0).astype(int)
            upper_coords = np.minimum(
                np.ceil(coords + radii) + 1, shape
            ).astype(int)
            # Generate every possible coordinate within the bounds defined above
            # in a grid of size D1 x D2 x ... x Dd x D (e.g. for D=2, this might be 4x5x2).
            submask_coords = [
                range(lower_coords[i], upper_coords[i])
                for i in range(self.ndim)
            ]
            submask_grids = np.stack(
                np.meshgrid(*submask_coords, copy=False, indexing='ij'),
                axis=-1,
            )
            # Update the mask coordinates based on the normalized square distance
            # using a logical or to maintain any existing positive mask locations.
            normalized_square_distances = np.sum(
                ((submask_grids - coords) / radii) ** 2, axis=-1
            )
            mask[np.ix_(*submask_coords)] |= normalized_square_distances <= 1
        return mask

    def get_status(
        self,
        position: Optional[Tuple] = None,
        *,
        view_direction: Optional[np.ndarray] = None,
        dims_displayed: Optional[List[int]] = None,
        world: bool = False,
    ) -> dict:
        """Status message information of the data at a coordinate position.

        # Parameters
        # ----------
        # position : tuple
        #     Position in either data or world coordinates.
        # view_direction : Optional[np.ndarray]
        #     A unit vector giving the direction of the ray in nD world coordinates.
        #     The default value is None.
        # dims_displayed : Optional[List[int]]
        #     A list of the dimensions currently being displayed in the viewer.
        #     The default value is None.
        # world : bool
        #     If True the position is taken to be in world coordinates
        #     and converted into data coordinates. False by default.

        # Returns
        # -------
        # source_info : dict
        #     Dict containing information that can be used in a status update.
        #"""
        if position is not None:
            value = self.get_value(
                position,
                view_direction=view_direction,
                dims_displayed=dims_displayed,
                world=world,
            )
        else:
            value = None

        source_info = self._get_source_info()
        source_info['coordinates'] = generate_layer_coords_status(
            position, value
        )

        # if this points layer has properties
        properties = self._get_properties(
            position,
            view_direction=view_direction,
            dims_displayed=dims_displayed,
            world=world,
        )
        if properties:
            source_info['coordinates'] += "; " + ", ".join(properties)

        return source_info

    def _get_tooltip_text(
        self,
        position,
        *,
        view_direction: Optional[np.ndarray] = None,
        dims_displayed: Optional[List[int]] = None,
        world: bool = False,
    ):
        """
        tooltip message of the data at a coordinate position.

        Parameters
        ----------
        position : tuple
            Position in either data or world coordinates.
        view_direction : Optional[np.ndarray]
            A unit vector giving the direction of the ray in nD world coordinates.
            The default value is None.
        dims_displayed : Optional[List[int]]
            A list of the dimensions currently being displayed in the viewer.
            The default value is None.
        world : bool
            If True the position is taken to be in world coordinates
            and converted into data coordinates. False by default.

        Returns
        -------
        msg : string
            String containing a message that can be used as a tooltip.
        """
        return "\n".join(
            self._get_properties(
                position,
                view_direction=view_direction,
                dims_displayed=dims_displayed,
                world=world,
            )
        )

    def _get_properties(
        self,
        position,
        *,
        view_direction: Optional[np.ndarray] = None,
        dims_displayed: Optional[List[int]] = None,
        world: bool = False,
    ) -> list:
        if self.features.shape[1] == 0:
            return []

        value = self.get_value(
            position,
            view_direction=view_direction,
            dims_displayed=dims_displayed,
            world=world,
        )
        # if the cursor is not outside the image or on the background
        if value is None or value > self.data.shape[0]:
            return []

        return [
            f'{k}: {v[value]}'
            for k, v in self.features.items()
            if k != 'index'
            and len(v) > value
            and v[value] is not None
            and not (isinstance(v[value], float) and np.isnan(v[value]))
        ]<|MERGE_RESOLUTION|>--- conflicted
+++ resolved
@@ -1904,18 +1904,11 @@
             Center the drag start based on the selected data.
             Used for modifier drag_box selection.
         """
-<<<<<<< HEAD
-        if len(selection_indices) > 0:
-            selection_indices = list(selection_indices)
-            dims_displayed = list(self._slice_input.displayed)
-            if self._drag_start is None:
-=======
         selection_indices = list(selection_indices)
-        dims_displayed = list(self._dims_displayed)
+        dims_displayed = list(self._slice_input.displayed)
         if self._drag_start is None:
             self._drag_start = np.array(position, dtype=float)[dims_displayed]
             if len(selection_indices) > 0 and center_by_data:
->>>>>>> d90a39b8
                 center = self.data[
                     np.ix_(selection_indices, dims_displayed)
                 ].mean(axis=0)
