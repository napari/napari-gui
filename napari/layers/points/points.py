import warnings
from copy import copy, deepcopy
from itertools import cycle
from typing import Dict, List, Tuple, Union

import numpy as np

<<<<<<< HEAD
from ...utils.colormaps import ensure_colormap, Colormap
=======
>>>>>>> 12a7c306
from ...types import ValidColormapArg
from ...utils.colormaps import ensure_colormap_tuple
from ...utils.colormaps.standardize_color import (
    get_color_namelist,
    hex_to_name,
    rgb_to_hex,
    transform_color,
)
from ...utils.event import Event
from ...utils.status_messages import format_float
from ..base import Layer
from ..utils.color_transformations import (
    ColorType,
    normalize_and_broadcast_colors,
    transform_color_cycle,
    transform_color_with_defaults,
)
from ..utils.layer_utils import (
    dataframe_to_properties,
    guess_continuous,
    map_property,
)
from ..utils.text import TextManager
from ._points_constants import SYMBOL_ALIAS, ColorMode, Mode, Symbol
from ._points_mouse_bindings import add, highlight, select
from ._points_utils import create_box, points_to_squares

DEFAULT_COLOR_CYCLE = np.array([[1, 0, 1, 1], [0, 1, 0, 1]])


class Points(Layer):
    """Points layer.

    Parameters
    ----------
    data : array (N, D)
        Coordinates for N points in D dimensions.
    properties : dict {str: array (N,)}, DataFrame
        Properties for each point. Each property should be an array of length N,
        where N is the number of points.
    text : str, dict
        Text to be displayed with the points. If text is set to a key in properties,
        the value of that property will be displayed. Multiple properties can be
        composed using f-string-like syntax (e.g., '{property_1}, {float_property:.2f}).
        A dictionary can be provided with keyword arguments to set the text values
        and display properties. See TextManager.__init__() for the valid keyword arguments.
        For example usage, see /napari/examples/add_points_with_text.py.
    symbol : str
        Symbol to be used for the point markers. Must be one of the
        following: arrow, clobber, cross, diamond, disc, hbar, ring,
        square, star, tailed_arrow, triangle_down, triangle_up, vbar, x.
    size : float, array
        Size of the point marker. If given as a scalar, all points are made
        the same size. If given as an array, size must be the same
        broadcastable to the same shape as the data.
    edge_width : float
        Width of the symbol edge in pixels.
    edge_color : str, array-like
        Color of the point marker border. Numeric color values should be RGB(A).
    edge_color_cycle : np.ndarray, list
        Cycle of colors (provided as string name, RGB, or RGBA) to map to edge_color if a
        categorical attribute is used color the vectors.
    edge_colormap : str, vispy.color.colormap.Colormap
        Colormap to set edge_color if a continuous attribute is used to set face_color.
        See vispy docs for details: http://vispy.org/color.html#vispy.color.Colormap
    edge_contrast_limits : None, (float, float)
        clims for mapping the property to a color map. These are the min and max value
        of the specified property that are mapped to 0 and 1, respectively.
        The default value is None. If set the none, the clims will be set to
        (property.min(), property.max())
    face_color : str, array-like
        Color of the point marker body. Numeric color values should be RGB(A).
    face_color_cycle : np.ndarray, list
        Cycle of colors (provided as string name, RGB, or RGBA) to map to face_color if a
        categorical attribute is used color the vectors.
    face_colormap : str, vispy.color.colormap.Colormap
        Colormap to set face_color if a continuous attribute is used to set face_color.
        See vispy docs for details: http://vispy.org/color.html#vispy.color.Colormap
    face_contrast_limits : None, (float, float)
        clims for mapping the property to a color map. These are the min and max value
        of the specified property that are mapped to 0 and 1, respectively.
        The default value is None. If set the none, the clims will be set to
        (property.min(), property.max())
    n_dimensional : bool
        If True, renders points not just in central plane but also in all
        n-dimensions according to specified point marker size.
    name : str
        Name of the layer.
    metadata : dict
        Layer metadata.
    scale : tuple of float
        Scale factors for the layer.
    translate : tuple of float
        Translation values for the layer.
    opacity : float
        Opacity of the layer visual, between 0.0 and 1.0.
    blending : str
        One of a list of preset blending modes that determines how RGB and
        alpha values of the layer visual get mixed. Allowed values are
        {'opaque', 'translucent', and 'additive'}.
    visible : bool
        Whether the layer visual is currently being displayed.

    Attributes
    ----------
    data : array (N, D)
        Coordinates for N points in D dimensions.
    properties : dict {str: array (N,)}
        Annotations for each point. Each property should be an array of length N,
        where N is the number of points.
    text : str
        Text to be displayed with the points. If text is set to a key in properties, the value of
        that property will be displayed. Multiple properties can be composed using f-string-like
        syntax (e.g., '{property_1}, {float_property:.2f}).
        For example usage, see /napari/examples/add_points_with_text.py.
    symbol : str
        Symbol used for all point markers.
    size : array (N, D)
        Array of sizes for each point in each dimension. Must have the same
        shape as the layer `data`.
    edge_width : float
        Width of the marker edges in pixels for all points
    edge_color : Nx4 numpy array
        Array of edge color RGBA values, one for each point.
    edge_color_cycle : np.ndarray, list
        Cycle of colors (provided as string name, RGB, or RGBA) to map to edge_color if a
        categorical attribute is used color the vectors.
    edge_colormap : str, vispy.color.colormap.Colormap
        Colormap to set edge_color if a continuous attribute is used to set face_color.
        See vispy docs for details: http://vispy.org/color.html#vispy.color.Colormap
    edge_contrast_limits : None, (float, float)
        clims for mapping the property to a color map. These are the min and max value
        of the specified property that are mapped to 0 and 1, respectively.
        The default value is None. If set the none, the clims will be set to
        (property.min(), property.max())
    face_color : Nx4 numpy array
        Array of face color RGBA values, one for each point.
    face_color_cycle : np.ndarray, list
        Cycle of colors (provided as string name, RGB, or RGBA) to map to face_color if a
        categorical attribute is used color the vectors.
    face_colormap : str, vispy.color.colormap.Colormap
        Colormap to set face_color if a continuous attribute is used to set face_color.
        See vispy docs for details: http://vispy.org/color.html#vispy.color.Colormap
    face_contrast_limits : None, (float, float)
        clims for mapping the property to a color map. These are the min and max value
        of the specified property that are mapped to 0 and 1, respectively.
        The default value is None. If set the none, the clims will be set to
        (property.min(), property.max())
    current_size : float
        Size of the marker for the next point to be added or the currently
        selected point.
    current_edge_color : str
        Size of the marker edge for the next point to be added or the currently
        selected point.
    current_face_color : str
        Size of the marker edge for the next point to be added or the currently
        selected point.
    n_dimensional : bool
        If True, renders points not just in central plane but also in all
        n-dimensions according to specified point marker size.
    selected_data : set
        Integer indices of any selected points.
    mode : str
        Interactive mode. The normal, default mode is PAN_ZOOM, which
        allows for normal interactivity with the canvas.

        In ADD mode clicks of the cursor add points at the clicked location.

        In SELECT mode the cursor can select points by clicking on them or
        by dragging a box around them. Once selected points can be moved,
        have their properties edited, or be deleted.
    face_color_mode : str
        Face color setting mode.

        DIRECT (default mode) allows each point to be set arbitrarily

        CYCLE allows the color to be set via a color cycle over an attribute

        COLORMAP allows color to be set via a color map over an attribute
    edge_color_mode : str
        Edge color setting mode.

        DIRECT (default mode) allows each point to be set arbitrarily

        CYCLE allows the color to be set via a color cycle over an attribute

        COLORMAP allows color to be set via a color map over an attribute

    Extended Summary
    ----------
    _property_choices : dict {str: array (N,)}
        Possible values for the properties in Points.properties.
        If properties is not provided, it will be {} (empty dictionary).
    _view_data : array (M, 2)
        2D coordinates of points in the currently viewed slice.
    _view_size : array (M, )
        Size of the point markers in the currently viewed slice.
    _indices_view : array (M, )
        Integer indices of the points in the currently viewed slice.
    _selected_view :
        Integer indices of selected points in the currently viewed slice within
        the `_view_data` array.
    _selected_box : array (4, 2) or None
        Four corners of any box either around currently selected points or
        being created during a drag action. Starting in the top left and
        going clockwise.
    _drag_start : list or None
        Coordinates of first cursor click during a drag action. Gets reset to
        None after dragging is done.
    """

    # The max number of points that will ever be used to render the thumbnail
    # If more points are present then they are randomly subsampled
    _max_points_thumbnail = 1024

    def __init__(
        self,
        data=None,
        *,
        properties=None,
        text=None,
        symbol='o',
        size=10,
        edge_width=1,
        edge_color='black',
        edge_color_cycle=None,
        edge_colormap='viridis',
        edge_contrast_limits=None,
        face_color='white',
        face_color_cycle=None,
        face_colormap='viridis',
        face_contrast_limits=None,
        n_dimensional=False,
        name=None,
        metadata=None,
        scale=None,
        translate=None,
        opacity=1,
        blending='translucent',
        visible=True,
    ):
        if data is None:
            data = np.empty((0, 2))
        else:
            data = np.atleast_2d(data)
        ndim = data.shape[1]
        super().__init__(
            data,
            ndim,
            name=name,
            metadata=metadata,
            scale=scale,
            translate=translate,
            opacity=opacity,
            blending=blending,
            visible=visible,
        )

        self.events.add(
            mode=Event,
            size=Event,
            edge_width=Event,
            face_color=Event,
            current_face_color=Event,
            edge_color=Event,
            current_edge_color=Event,
            current_properties=Event,
            symbol=Event,
            n_dimensional=Event,
            highlight=Event,
        )
        # update highlights when the layer is selected/deselected
        self.events.select.connect(self._set_highlight)
        self.events.deselect.connect(self._set_highlight)

        self._colors = get_color_namelist()

        # Save the point coordinates
        self._data = np.asarray(data)
        self.dims.clip = False

        # Save the properties
        if properties is None:
            self._properties = {}
            self._property_choices = {}
        elif len(data) > 0:
            properties, _ = dataframe_to_properties(properties)
            self._properties = self._validate_properties(properties)
            self._property_choices = {
                k: np.unique(v) for k, v in properties.items()
            }
        elif len(data) == 0:
            self._property_choices = {
                k: np.asarray(v) for k, v in properties.items()
            }
            empty_properties = {
                k: np.empty(0, dtype=v.dtype)
                for k, v in self._property_choices.items()
            }
            self._properties = empty_properties

        # make the text
        if text is None or isinstance(text, (list, np.ndarray, str)):
            self._text = TextManager(text, len(data), self.properties)
        elif isinstance(text, dict):
            copied_text = deepcopy(text)
            copied_text['properties'] = self.properties
            copied_text['n_text'] = len(data)
            self._text = TextManager(**copied_text)
        else:
            raise TypeError('text should be a string, array, or dict')

        # Save the point style params
        self.symbol = symbol
        self._n_dimensional = n_dimensional
        self.edge_width = edge_width

        # The following point properties are for the new points that will
        # be added. For any given property, if a list is passed to the
        # constructor so each point gets its own value then the default
        # value is used when adding new points
        if np.isscalar(size):
            self._current_size = np.asarray(size)
        else:
            self._current_size = 10

        # Indices of selected points
        self._selected_data = set()
        self._selected_data_stored = set()
        self._selected_data_history = set()
        # Indices of selected points within the currently viewed slice
        self._selected_view = []
        # Index of hovered point
        self._value = None
        self._value_stored = None
        self._mode = Mode.PAN_ZOOM
        self._mode_history = self._mode
        self._status = self.mode
        self._highlight_index = []
        self._highlight_box = None

        self._drag_start = None

        # initialize view data
        self._indices_view = []
        self._view_size_scale = []

        self._drag_box = None
        self._drag_box_stored = None
        self._is_selecting = False
        self._clipboard = {}

        with self.block_update_properties():
            self._edge_color_property = ''
            self.edge_color = edge_color
            if edge_color_cycle is None:
                edge_color_cycle = deepcopy(DEFAULT_COLOR_CYCLE)
            self.edge_color_cycle = edge_color_cycle
            self.edge_color_cycle_map = {}
            self.edge_colormap = edge_colormap
            self._edge_contrast_limits = edge_contrast_limits

            self._face_color_property = ''
            self.face_color = face_color
            if face_color_cycle is None:
                face_color_cycle = deepcopy(DEFAULT_COLOR_CYCLE)
            self.face_color_cycle = face_color_cycle
            self.face_color_cycle_map = {}
            self.face_colormap = face_colormap
            self._face_contrast_limits = face_contrast_limits

        self.refresh_colors()

        self.size = size
        # set the current_* properties
        if len(data) > 0:
            self._current_edge_color = self.edge_color[-1]
            self._current_face_color = self.face_color[-1]
            self.current_properties = {
                k: np.asarray([v[-1]]) for k, v in self.properties.items()
            }
        elif len(data) == 0 and self.properties:
            self.current_properties = {
                k: np.asarray([v[0]])
                for k, v in self._property_choices.items()
            }
            self._initialize_current_color_for_empty_layer(edge_color, 'edge')
            self._initialize_current_color_for_empty_layer(face_color, 'face')
        else:
            self._current_edge_color = self.edge_color[-1]
            self._current_face_color = self.face_color[-1]
            self.current_properties = {}

        # Trigger generation of view slice and thumbnail
        self._update_dims()

    def _initialize_current_color_for_empty_layer(
        self, color: ColorType, attribute: str
    ):
        """Initialize current_{edge,face}_color when starting with empty layer.

        Parameters
        ----------
        color : (N, 4) array or str
            The value for setting edge or face_color
        attribute : str in {'edge', 'face'}
            The name of the attribute to set the color of.
            Should be 'edge' for edge_color or 'face' for face_color.
        """
        color_mode = getattr(self, f'_{attribute}_color_mode')
        if color_mode == ColorMode.DIRECT:
            curr_color = transform_color_with_defaults(
                num_entries=1,
                colors=color,
                elem_name=f'{attribute}_color',
                default="white",
            )

        elif color_mode == ColorMode.CYCLE:
            color_cycle = getattr(self, f'_{attribute}_color_cycle')
            curr_color = transform_color(next(color_cycle))

            # add the new color cycle mapping
            color_property = getattr(self, f'_{attribute}_color_property')
            prop_value = self._property_choices[color_property][0]
            color_cycle_map = getattr(self, f'{attribute}_color_cycle_map')
            color_cycle_map[prop_value] = np.squeeze(curr_color)
            setattr(self, f'{attribute}_color_cycle_map', color_cycle_map)

        elif color_mode == ColorMode.COLORMAP:
            color_property = getattr(self, f'_{attribute}_color_property')
            prop_value = self._property_choices[color_property][0]
            colormap = getattr(self, f'{attribute}_colormap')
            contrast_limits = getattr(self, f'_{attribute}_contrast_limits')
            curr_color, _ = map_property(
                prop=prop_value,
                colormap=colormap,
                contrast_limits=contrast_limits,
            )
        setattr(self, f'_current_{attribute}_color', curr_color)

    @property
    def data(self) -> np.ndarray:
        """(N, D) array: coordinates for N points in D dimensions."""
        return self._data

    @data.setter
    def data(self, data: np.ndarray):
        cur_npoints = len(self._data)
        self._data = data

        # Adjust the size array when the number of points has changed
        if len(data) < cur_npoints:
            # If there are now fewer points, remove the size and colors of the
            # extra ones
            with self.events.set_data.blocker():
                self._edge_color = self.edge_color[: len(data)]
                self._face_color = self.face_color[: len(data)]
                self._size = self._size[: len(data)]

                for k in self.properties:
                    self.properties[k] = self.properties[k][: len(data)]

        elif len(data) > cur_npoints:
            # If there are now more points, add the size and colors of the
            # new ones
            with self.events.set_data.blocker():
                adding = len(data) - cur_npoints
                if len(self._size) > 0:
                    new_size = copy(self._size[-1])
                    for i in self.dims.displayed:
                        new_size[i] = self.current_size
                else:
                    # Add the default size, with a value for each dimension
                    new_size = np.repeat(
                        self.current_size, self._size.shape[1]
                    )
                size = np.repeat([new_size], adding, axis=0)

                for k in self.properties:
                    new_property = np.repeat(
                        self.current_properties[k], adding, axis=0
                    )
                    self.properties[k] = np.concatenate(
                        (self.properties[k], new_property), axis=0
                    )

                # add new edge colors
                self._add_point_color(adding, 'edge')

                # add new face colors
                self._add_point_color(adding, 'face')

                self.size = np.concatenate((self._size, size), axis=0)
                self.selected_data = set(np.arange(cur_npoints, len(data)))

                self.text.add(self.current_properties, adding)

        self._update_dims()
        self.events.data()

    def _add_point_color(self, adding: int, attribute: str):
        """Add the edge or face colors for new points.

        Parameters
        ----------
        adding : int
            the number of points that were added
            (and thus the number of color entries to add)
        attribute : str in {'edge', 'face'}
            The name of the attribute to set the color of.
            Should be 'edge' for edge_colo_moder or 'face' for face_color_mode.
        """
        color_mode = getattr(self, f'_{attribute}_color_mode')
        if color_mode == ColorMode.DIRECT:
            current_face_color = getattr(self, f'_current_{attribute}_color')
            new_colors = np.tile(current_face_color, (adding, 1))
        elif color_mode == ColorMode.CYCLE:
            property_name = getattr(self, f'_{attribute}_color_property')
            color_property_value = self.current_properties[property_name][0]

            # check if the new color property is in the cycle map
            # and add it if it is not
            color_cycle_map = getattr(self, f'{attribute}_color_cycle_map')
            color_cycle_keys = [*color_cycle_map]
            if color_property_value not in color_cycle_keys:
                color_cycle = getattr(self, f'_{attribute}_color_cycle')
                color_cycle_map[color_property_value] = np.squeeze(
                    transform_color(next(color_cycle))
                )

                setattr(self, f'{attribute}_color_cycle_map', color_cycle_map)

            new_colors = np.tile(
                color_cycle_map[color_property_value], (adding, 1)
            )
        elif color_mode == ColorMode.COLORMAP:
            property_name = getattr(self, f'_{attribute}_color_property')
            color_property_value = self.current_properties[property_name][0]
            colormap = getattr(self, f'{attribute}_colormap')
            contrast_limits = getattr(self, f'_{attribute}_contrast_limits')

            fc, _ = map_property(
                prop=color_property_value,
                colormap=colormap,
                contrast_limits=contrast_limits,
            )
            new_colors = np.tile(fc, (adding, 1))
        colors = getattr(self, f'{attribute}_color')
        setattr(self, f'_{attribute}_color', np.vstack((colors, new_colors)))

    @property
    def properties(self) -> Dict[str, np.ndarray]:
        """dict {str: np.ndarray (N,)}, DataFrame: Annotations for each point"""
        return self._properties

    @properties.setter
    def properties(self, properties: Dict[str, np.ndarray]):
        if not isinstance(properties, dict):
            properties, _ = dataframe_to_properties(properties)
        self._properties = self._validate_properties(properties)
        if self._face_color_property and (
            self._face_color_property not in self._properties
        ):
            self._face_color_property = ''
            warnings.warn(
                'property used for face_color dropped', RuntimeWarning
            )

        if self._edge_color_property and (
            self._edge_color_property not in self._properties
        ):
            self._edge_color_property = ''
            warnings.warn(
                'property used for edge_color dropped', RuntimeWarning
            )

        if self.text.values is not None:
            self.refresh_text()

    @property
    def current_properties(self) -> Dict[str, np.ndarray]:
        """dict{str: np.ndarray(1,)}: properties for the next added point."""
        return self._current_properties

    @current_properties.setter
    def current_properties(self, current_properties):
        self._current_properties = current_properties

        if (
            self._update_properties
            and len(self.selected_data) > 0
            and self._mode != Mode.ADD
        ):
            props = self.properties
            for k in props:
                props[k][list(self.selected_data)] = current_properties[k]
            self.properties = props

            self.refresh_colors()
        self.events.current_properties()

    def _validate_properties(
        self, properties: Dict[str, np.ndarray]
    ) -> Dict[str, np.ndarray]:
        """Validates the type and size of the properties"""
        for k, v in properties.items():
            if len(v) != len(self.data):
                raise ValueError(
                    'the number of properties must equal the number of points'
                )
            # ensure the property values are a numpy array
            if type(v) != np.ndarray:
                properties[k] = np.asarray(v)

        return properties

    @property
    def text(self) -> TextManager:
        """TextManager: the TextManager object containing containing the text properties"""
        return self._text

    @text.setter
    def text(self, text):
        self._text._set_text(
            text, n_text=len(self.data), properties=self.properties
        )

    def refresh_text(self):
        """Refresh the text values.

        This is generally used if the properties were updated without changing the data
        """
        self.text.refresh_text(self.properties)

    def _get_ndim(self) -> int:
        """Determine number of dimensions of the layer."""
        return self.data.shape[1]

    @property
    def _extent_data(self) -> np.ndarray:
        """Extent of layer in data coordinates.

        Returns
        -------
        extent_data : array, shape (2, D)
        """
        if len(self.data) == 0:
            extrema = np.full((2, self.ndim), np.nan)
        else:
            maxs = np.max(self.data, axis=0)
            mins = np.min(self.data, axis=0)
            extrema = np.vstack([mins, maxs])
        return extrema

    @property
    def n_dimensional(self) -> bool:
        """bool: renders points as n-dimensionsal."""
        return self._n_dimensional

    @n_dimensional.setter
    def n_dimensional(self, n_dimensional: bool) -> None:
        self._n_dimensional = n_dimensional
        self.events.n_dimensional()
        self.refresh()

    @property
    def symbol(self) -> str:
        """str: symbol used for all point markers."""
        return str(self._symbol)

    @symbol.setter
    def symbol(self, symbol: Union[str, Symbol]) -> None:

        if isinstance(symbol, str):
            # Convert the alias string to the deduplicated string
            if symbol in SYMBOL_ALIAS:
                symbol = SYMBOL_ALIAS[symbol]
            else:
                symbol = Symbol(symbol)
        self._symbol = symbol
        self.events.symbol()
        self.events.highlight()

    @property
    def size(self) -> Union[int, float, np.ndarray, list]:
        """(N, D) array: size of all N points in D dimensions."""
        return self._size

    @size.setter
    def size(self, size: Union[int, float, np.ndarray, list]) -> None:
        try:
            self._size = np.broadcast_to(size, self.data.shape).copy()
        except Exception:
            try:
                self._size = np.broadcast_to(
                    size, self.data.shape[::-1]
                ).T.copy()
            except Exception:
                raise ValueError("Size is not compatible for broadcasting")
        self.refresh()

    @property
    def current_size(self) -> Union[int, float]:
        """float: size of marker for the next added point."""
        return self._current_size

    @current_size.setter
    def current_size(self, size: Union[None, float]) -> None:
        self._current_size = size
        if (
            self._update_properties
            and len(self.selected_data) > 0
            and self._mode != Mode.ADD
        ):
            for i in self.selected_data:
                self.size[i, :] = (self.size[i, :] > 0) * size
            self.refresh()
            self.events.size()
        self.status = format_float(self.current_size)

    @property
    def edge_width(self) -> Union[None, int, float]:
        """float: width used for all point markers."""
        return self._edge_width

    @edge_width.setter
    def edge_width(self, edge_width: Union[None, float]) -> None:
        self._edge_width = edge_width
        self.status = format_float(self.edge_width)
        self.events.edge_width()

    @property
    def edge_color(self) -> np.ndarray:
        """(N x 4) np.ndarray: Array of RGBA edge colors for each point"""
        return self._edge_color

    @edge_color.setter
    def edge_color(self, edge_color):
        self._set_color(edge_color, 'edge')

    @property
    def edge_color_cycle(self) -> np.ndarray:
        """Union[list, np.ndarray] :  Color cycle for edge_color.
        Can be a list of colors defined by name, RGB or RGBA
        """
        return self._edge_color_cycle_values

    @edge_color_cycle.setter
    def edge_color_cycle(self, edge_color_cycle: Union[list, np.ndarray]):
        self._set_color_cycle(edge_color_cycle, 'edge')

    @property
    def edge_colormap(self) -> Tuple[str, Colormap]:
        """Return the colormap to be applied to a property to get the edge color.

        Returns
        -------
        colormap : napari.utils.Colormap
            The Colormap object.
        """
        return self._edge_colormap

    @edge_colormap.setter
    def edge_colormap(self, colormap: ValidColormapArg):
        self._edge_colormap = ensure_colormap(colormap)

    @property
    def edge_contrast_limits(self) -> Tuple[float, float]:
        """ None, (float, float): contrast limits for mapping
        the edge_color colormap property to 0 and 1
        """
        return self._edge_contrast_limits

    @edge_contrast_limits.setter
    def edge_contrast_limits(
        self, contrast_limits: Union[None, Tuple[float, float]]
    ):
        self._edge_contrast_limits = contrast_limits

    @property
    def current_edge_color(self) -> str:
        """str: Edge color of marker for the next added point or the selected point(s)."""
        hex_ = rgb_to_hex(self._current_edge_color)[0]
        return hex_to_name.get(hex_, hex_)

    @current_edge_color.setter
    def current_edge_color(self, edge_color: ColorType) -> None:
        self._current_edge_color = transform_color(edge_color)
        if (
            self._update_properties
            and len(self.selected_data) > 0
            and self._mode != Mode.ADD
        ):
            cur_colors: np.ndarray = self.edge_color
            index = list(self.selected_data)
            cur_colors[index] = self._current_edge_color
            self.edge_color = cur_colors
        self.events.current_edge_color()

    @property
    def edge_color_mode(self) -> str:
        """str: Edge color setting mode

        DIRECT (default mode) allows each point to be set arbitrarily

        CYCLE allows the color to be set via a color cycle over an attribute

        COLORMAP allows color to be set via a color map over an attribute
        """
        return str(self._edge_color_mode)

    @edge_color_mode.setter
    def edge_color_mode(self, edge_color_mode: Union[str, ColorMode]):
        self._set_color_mode(edge_color_mode, 'edge')

    @property
    def face_color(self) -> np.ndarray:
        """(N x 4) np.ndarray: Array of RGBA face colors for each point"""
        return self._face_color

    @face_color.setter
    def face_color(self, face_color):
        self._set_color(face_color, 'face')

    @property
    def face_color_cycle(self) -> np.ndarray:
        """Union[np.ndarray, cycle]:  Color cycle for face_color
        Can be a list of colors defined by name, RGB or RGBA
        """
        return self._face_color_cycle_values

    @face_color_cycle.setter
    def face_color_cycle(self, face_color_cycle: Union[np.ndarray, cycle]):
        self._set_color_cycle(face_color_cycle, 'face')

    @property
    def face_colormap(self) -> Tuple[str, Colormap]:
        """Return the colormap to be applied to a property to get the face color.

        Returns
        -------
        colormap : napari.utils.Colormap
            The Colormap object.
        """
        return self._face_colormap

    @face_colormap.setter
    def face_colormap(self, colormap: ValidColormapArg):
        self._face_colormap = ensure_colormap(colormap)

    @property
    def face_contrast_limits(self) -> Union[None, Tuple[float, float]]:
        """None, (float, float) : clims for mapping the face_color
        colormap property to 0 and 1
        """
        return self._face_contrast_limits

    @face_contrast_limits.setter
    def face_contrast_limits(
        self, contrast_limits: Union[None, Tuple[float, float]]
    ):
        self._face_contrast_limits = contrast_limits

    @property
    def current_face_color(self) -> str:
        """Face color of marker for the next added point or the selected point(s)."""
        hex_ = rgb_to_hex(self._current_face_color)[0]
        return hex_to_name.get(hex_, hex_)

    @current_face_color.setter
    def current_face_color(self, face_color: ColorType) -> None:
        self._current_face_color = transform_color(face_color)
        if (
            self._update_properties
            and len(self.selected_data) > 0
            and self._mode != Mode.ADD
        ):
            cur_colors: np.ndarray = self.face_color
            index = list(self.selected_data)
            cur_colors[index] = self._current_face_color
            self.face_color = cur_colors

        self.events.current_face_color()

    @property
    def face_color_mode(self) -> str:
        """str: Face color setting mode

        DIRECT (default mode) allows each point to be set arbitrarily

        CYCLE allows the color to be set via a color cycle over an attribute

        COLORMAP allows color to be set via a color map over an attribute
        """
        return str(self._face_color_mode)

    @face_color_mode.setter
    def face_color_mode(self, face_color_mode):
        self._set_color_mode(face_color_mode, 'face')

    def _set_color_mode(
        self, color_mode: Union[ColorMode, str], attribute: str
    ):
        """ Set the face_color_mode or edge_color_mode property

        Parameters
        ----------
        color_mode : str, ColorMode
            The value for setting edge or face_color_mode. If color_mode is a string,
            it should be one of: 'direct', 'cycle', or 'colormap'
        attribute : str in {'edge', 'face'}
            The name of the attribute to set the color of.
            Should be 'edge' for edge_colo_moder or 'face' for face_color_mode.
        """
        color_mode = ColorMode(color_mode)

        if color_mode == ColorMode.DIRECT:
            setattr(self, f'_{attribute}_color_mode', color_mode)
        elif color_mode in (ColorMode.CYCLE, ColorMode.COLORMAP):
            color_property = getattr(self, f'_{attribute}_color_property')
            if color_property == '':
                if self.properties:
                    new_color_property = next(iter(self.properties))
                    setattr(
                        self,
                        f'_{attribute}_color_property',
                        new_color_property,
                    )
                    warnings.warn(
                        f'_{attribute}_color_property was not set, '
                        f'setting to: {new_color_property}'
                    )
                else:
                    raise ValueError(
                        'There must be a valid Points.properties to use '
                        f'{color_mode}'
                    )

            # ColorMode.COLORMAP can only be applied to numeric properties
            color_property = getattr(self, f'_{attribute}_color_property')
            if (color_mode == ColorMode.COLORMAP) and not issubclass(
                self.properties[color_property].dtype.type, np.number
            ):
                raise TypeError(
                    'selected property must be numeric to use ColorMode.COLORMAP'
                )
            setattr(self, f'_{attribute}_color_mode', color_mode)
            self.refresh_colors()

    def _set_color(self, color: ColorType, attribute: str):
        """ Set the face_color or edge_color property

        Parameters
        ----------
        color : (N, 4) array or str
            The value for setting edge or face_color
        attribute : str in {'edge', 'face'}
            The name of the attribute to set the color of.
            Should be 'edge' for edge_color or 'face' for face_color.
        """
        # if the provided color is a string, first check if it is a key in the properties.
        # otherwise, assume it is the name of a color
        if self._is_color_mapped(color):
            if guess_continuous(self.properties[color]):
                setattr(self, f'_{attribute}_color_mode', ColorMode.COLORMAP)
            else:
                setattr(self, f'_{attribute}_color_mode', ColorMode.CYCLE)
            setattr(self, f'_{attribute}_color_property', color)
            self.refresh_colors()

        else:
            transformed_color = transform_color_with_defaults(
                num_entries=len(self.data),
                colors=color,
                elem_name="face_color",
                default="white",
            )
            colors = normalize_and_broadcast_colors(
                len(self.data), transformed_color
            )
            setattr(self, f'_{attribute}_color', colors)
            setattr(self, f'_{attribute}_color_mode', ColorMode.DIRECT)

            color_event = getattr(self.events, f'{attribute}_color')
            color_event()

    def _set_color_cycle(self, color_cycle: np.ndarray, attribute: str):
        """ Set the face_color_cycle or edge_color_cycle property

        Parameters
        ----------
        color_cycle : (N, 4) or (N, 1) array
            The value for setting edge or face_color_cycle
        attribute : str in {'edge', 'face'}
            The name of the attribute to set the color of.
            Should be 'edge' for edge_color or 'face' for face_color.
        """
        transformed_color_cycle, transformed_colors = transform_color_cycle(
            color_cycle=color_cycle,
            elem_name=f'{attribute}_color_cycle',
            default="white",
        )
        setattr(self, f'_{attribute}_color_cycle_values', transformed_colors)
        setattr(self, f'_{attribute}_color_cycle', transformed_color_cycle)
        color_mode = getattr(self, f'_{attribute}_color_mode')
        if color_mode == ColorMode.CYCLE:
            self.refresh_colors(update_color_mapping=True)

    def refresh_colors(self, update_color_mapping: bool = False):
        """Calculate and update face and edge colors if using a cycle or color map

        Parameters
        ----------
        update_color_mapping : bool
            If set to True, the function will recalculate the color cycle map
            or colormap (whichever is being used). If set to False, the function
            will use the current color cycle map or color map. For example, if you
            are adding/modifying points and want them to be colored with the same
            mapping as the other points (i.e., the new points shouldn't affect
            the color cycle map or colormap), set update_color_mapping=False.
            Default value is False.
        """

        self._refresh_color('face', update_color_mapping)
        self._refresh_color('edge', update_color_mapping)

    def _refresh_color(self, attribute, update_color_mapping: bool = False):
        """Calculate and update face or edge colors if using a cycle or color map

        Parameters
        ----------
        attribute : str  in {'edge', 'face'}
            The name of the attribute to set the color of.
            Should be 'edge' for edge_color or 'face' for face_color.
        update_color_mapping : bool
            If set to True, the function will recalculate the color cycle map
            or colormap (whichever is being used). If set to False, the function
            will use the current color cycle map or color map. For example, if you
            are adding/modifying points and want them to be colored with the same
            mapping as the other points (i.e., the new points shouldn't affect
            the color cycle map or colormap), set update_color_mapping=False.
            Default value is False.
        """
        if self._update_properties:
            color_mode = getattr(self, f'_{attribute}_color_mode')
            if color_mode == ColorMode.CYCLE:
                color_property = getattr(self, f'_{attribute}_color_property')
                color_properties = self.properties[color_property]
                if update_color_mapping:
                    color_cycle = getattr(self, f'_{attribute}_color_cycle')
                    color_cycle_map = {
                        k: np.squeeze(transform_color(c))
                        for k, c in zip(
                            np.unique(color_properties), color_cycle
                        )
                    }
                    setattr(
                        self, f'{attribute}_color_cycle_map', color_cycle_map
                    )

                else:
                    # add properties if they are not in the colormap
                    # and update_color_mapping==False
                    color_cycle_map = getattr(
                        self, f'{attribute}_color_cycle_map'
                    )
                    color_cycle_keys = [*color_cycle_map]
                    props_in_map = np.in1d(color_properties, color_cycle_keys)
                    if not np.all(props_in_map):
                        props_to_add = np.unique(
                            color_properties[np.logical_not(props_in_map)]
                        )
                        color_cycle = getattr(
                            self, f'_{attribute}_color_cycle'
                        )
                        for prop in props_to_add:
                            color_cycle_map[prop] = np.squeeze(
                                transform_color(next(color_cycle))
                            )
                        setattr(
                            self,
                            f'{attribute}_color_cycle_map',
                            color_cycle_map,
                        )
                colors = np.array(
                    [color_cycle_map[x] for x in color_properties]
                )
                if len(colors) == 0:
                    colors = np.empty((0, 4))
                setattr(self, f'_{attribute}_color', colors)

            elif color_mode == ColorMode.COLORMAP:
                color_property = getattr(self, f'_{attribute}_color_property')
                color_properties = self.properties[color_property]
                if len(color_properties) > 0:
                    contrast_limits = getattr(
                        self, f'{attribute}_contrast_limits'
                    )
                    colormap = getattr(self, f'{attribute}_colormap')
                    if update_color_mapping or contrast_limits is None:

                        colors, contrast_limits = map_property(
                            prop=color_properties, colormap=colormap
                        )
                        setattr(
                            self,
                            f'{attribute}_contrast_limits',
                            contrast_limits,
                        )
                    else:

                        colors, _ = map_property(
                            prop=color_properties,
                            colormap=colormap,
                            contrast_limits=contrast_limits,
                        )
                else:
                    colors = np.empty((0, 4))
                setattr(self, f'_{attribute}_color', colors)

            color_event = getattr(self.events, f'{attribute}_color')
            color_event()

    def _is_color_mapped(self, color):
        """ determines if the new color argument is for directly setting or cycle/colormap"""
        if isinstance(color, str):
            if color in self.properties:
                return True
            else:
                return False
        elif isinstance(color, (list, np.ndarray)):
            return False
        else:
            raise ValueError(
                'face_color should be the name of a color, an array of colors, or the name of an property'
            )

    def _get_state(self):
        """Get dictionary of layer state.

        Returns
        -------
        state : dict
            Dictionary of layer state.
        """
        state = self._get_base_state()
        state.update(
            {
                'symbol': self.symbol,
                'edge_width': self.edge_width,
                'face_color': self.face_color,
                'face_color_cycle': self.face_color_cycle,
                'face_colormap': self.face_colormap[0],
                'face_contrast_limits': self.face_contrast_limits,
                'edge_color': self.edge_color,
                'edge_color_cycle': self.edge_color_cycle,
                'edge_colormap': self.edge_colormap[0],
                'edge_contrast_limits': self.edge_contrast_limits,
                'properties': self.properties,
                'text': self.text._get_state(),
                'n_dimensional': self.n_dimensional,
                'size': self.size,
                'data': self.data,
            }
        )
        return state

    @property
    def selected_data(self) -> set:
        """set: set of currently selected points."""
        return self._selected_data

    @selected_data.setter
    def selected_data(self, selected_data):
        self._selected_data = set(selected_data)
        selected = []
        for c in self._selected_data:
            if c in self._indices_view:
                ind = list(self._indices_view).index(c)
                selected.append(ind)
        self._selected_view = selected

        # Update properties based on selected points
        if len(self._selected_data) == 0:
            self._set_highlight()
            return
        index = list(self._selected_data)
        edge_colors = np.unique(self.edge_color[index], axis=0)
        if len(edge_colors) == 1:
            edge_color = edge_colors[0]
            with self.block_update_properties():
                self.current_edge_color = edge_color

        face_colors = np.unique(self.face_color[index], axis=0)
        if len(face_colors) == 1:
            face_color = face_colors[0]
            with self.block_update_properties():
                self.current_face_color = face_color

        size = list(
            set([self.size[i, self.dims.displayed].mean() for i in index])
        )
        if len(size) == 1:
            size = size[0]
            with self.block_update_properties():
                self.current_size = size

        properties = {
            k: np.unique(v[index], axis=0) for k, v in self.properties.items()
        }
        n_unique_properties = np.array([len(v) for v in properties.values()])
        if np.all(n_unique_properties == 1):
            with self.block_update_properties():
                self.current_properties = properties
        self._set_highlight()

    def interaction_box(self, index) -> np.ndarray:
        """Create the interaction box around a list of points in view.

        Parameters
        ----------
        index : list
            List of points around which to construct the interaction box.

        Returns
        -------
        box : np.ndarray
            4x2 array of corners of the interaction box in clockwise order
            starting in the upper-left corner.
        """
        if len(index) == 0:
            box = None
        else:
            data = self._view_data[index]
            size = self._view_size[index]
            data = points_to_squares(data, size)
            box = create_box(data)

        return box

    @property
    def mode(self) -> str:
        """str: Interactive mode

        Interactive mode. The normal, default mode is PAN_ZOOM, which
        allows for normal interactivity with the canvas.

        In ADD mode clicks of the cursor add points at the clicked location.

        In SELECT mode the cursor can select points by clicking on them or
        by dragging a box around them. Once selected points can be moved,
        have their properties edited, or be deleted.
        """
        return str(self._mode)

    @mode.setter
    def mode(self, mode):
        mode = Mode(mode)

        if not self.editable:
            mode = Mode.PAN_ZOOM

        if mode == self._mode:
            return
        old_mode = self._mode

        if old_mode == Mode.ADD:
            self.mouse_drag_callbacks.remove(add)
        elif old_mode == Mode.SELECT:
            # add mouse drag and move callbacks
            self.mouse_drag_callbacks.remove(select)
            self.mouse_move_callbacks.remove(highlight)

        if mode == Mode.ADD:
            self.cursor = 'pointing'
            self.interactive = False
            self.help = 'hold <space> to pan/zoom'
            self.selected_data = set()
            self._set_highlight()
            self.mouse_drag_callbacks.append(add)
        elif mode == Mode.SELECT:
            self.cursor = 'standard'
            self.interactive = False
            self.help = 'hold <space> to pan/zoom'
            # add mouse drag and move callbacks
            self.mouse_drag_callbacks.append(select)
            self.mouse_move_callbacks.append(highlight)
        elif mode == Mode.PAN_ZOOM:
            self.cursor = 'standard'
            self.interactive = True
            self.help = ''
        else:
            raise ValueError("Mode not recognized")

        if not (mode == Mode.SELECT and old_mode == Mode.SELECT):
            self._selected_data_stored = set()

        self.status = str(mode)
        self._mode = mode
        self._set_highlight()

        self.events.mode(mode=mode)

    @property
    def _view_data(self) -> np.ndarray:
        """Get the coords of the points in view

        Returns
        -------
        view_data : (N x D) np.ndarray
            Array of coordinates for the N points in view
        """
        if len(self._indices_view) > 0:

            data = self.data[np.ix_(self._indices_view, self.dims.displayed)]

        else:
            # if no points in this slice send dummy data
            data = np.zeros((0, self.dims.ndisplay))

        return data

    @property
    def _view_text(self) -> np.ndarray:
        """Get the values of the text elements in view

        Returns
        -------
        text : (N x 1) np.ndarray
            Array of text strings for the N text elements in view
        """
        return self.text.view_text(self._indices_view)

    @property
    def _view_text_coords(self) -> np.ndarray:
        """Get the coordinates of the text elements in view

        Returns
        -------
        text_coords : (N x D) np.ndarray
            Array of coordindates for the N text elements in view
        """
        return self.text.compute_text_coords(
            self._view_data, self.dims.ndisplay
        )

    @property
    def _view_size(self) -> np.ndarray:
        """Get the sizes of the points in view

        Returns
        -------
        view_size : (N x D) np.ndarray
            Array of sizes for the N points in view
        """
        if len(self._indices_view) > 0:
            # Get the point sizes and scale for ndim display
            sizes = (
                self.size[
                    np.ix_(self._indices_view, self.dims.displayed)
                ].mean(axis=1)
                * self._view_size_scale
            )

        else:
            # if no points, return an empty list
            sizes = np.array([])
        return sizes

    @property
    def _view_face_color(self) -> np.ndarray:
        """Get the face colors of the points in view

        Returns
        -------
        view_face_color : (N x 4) np.ndarray
            RGBA color array for the face colors of the N points in view.
            If there are no points in view, returns array of length 0.
        """
        return self.face_color[self._indices_view]

    @property
    def _view_edge_color(self) -> np.ndarray:
        """Get the edge colors of the points in view

        Returns
        -------
        view_edge_color : (N x 4) np.ndarray
            RGBA color array for the edge colors of the N points in view.
            If there are no points in view, returns array of length 0.
        """
        return self.edge_color[self._indices_view]

    def _set_editable(self, editable=None):
        """Set editable mode based on layer properties."""
        if editable is None:
            if self.dims.ndisplay == 3:
                self.editable = False
            else:
                self.editable = True

        if not self.editable:
            self.mode = Mode.PAN_ZOOM

    def _slice_data(
        self, dims_indices
    ) -> Tuple[List[int], Union[float, np.ndarray]]:
        """Determines the slice of points given the indices.

        Parameters
        ----------
        dims_indices : sequence of int or slice
            Indices to slice with.

        Returns
        -------
        slice_indices : list
            Indices of points in the currently viewed slice.
        scale : float, (N, ) array
            If in `n_dimensional` mode then the scale factor of points, where
            values of 1 corresponds to points located in the slice, and values
            less than 1 correspond to points located in neighboring slices.
        """
        # Get a list of the data for the points in this slice
        not_disp = list(self.dims.not_displayed)
        indices = np.array(dims_indices)
        if len(self.data) > 0:
            if self.n_dimensional is True and self.ndim > 2:
                distances = abs(self.data[:, not_disp] - indices[not_disp])
                sizes = self.size[:, not_disp] / 2
                matches = np.all(distances <= sizes, axis=1)
                size_match = sizes[matches]
                size_match[size_match == 0] = 1
                scale_per_dim = (size_match - distances[matches]) / size_match
                scale_per_dim[size_match == 0] = 1
                scale = np.prod(scale_per_dim, axis=1)
                slice_indices = np.where(matches)[0].astype(int)
                return slice_indices, scale
            else:
                data = self.data[:, not_disp].astype('int')
                matches = np.all(data == indices[not_disp], axis=1)
                slice_indices = np.where(matches)[0].astype(int)
                return slice_indices, 1
        else:
            return [], []

    def _get_value(self) -> Union[None, int]:
        """Determine if points at current coordinates.

        Returns
        -------
        selection : int or None
            Index of point that is at the current coordinate if any.
        """
        # Display points if there are any in this slice
        if len(self._view_data) > 0:
            # Get the point sizes
            distances = abs(self._view_data - self.displayed_coordinates)
            in_slice_matches = np.all(
                distances <= np.expand_dims(self._view_size, axis=1) / 2,
                axis=1,
            )
            indices = np.where(in_slice_matches)[0]
            if len(indices) > 0:
                selection = self._indices_view[indices[-1]]
            else:
                selection = None
        else:
            selection = None

        return selection

    def _set_view_slice(self):
        """Sets the view given the indices to slice with."""
        # get the indices of points in view
        indices, scale = self._slice_data(self.dims.indices)
        self._view_size_scale = scale
        self._indices_view = indices
        # get the selected points that are in view
        selected = []
        for c in self.selected_data:
            if c in self._indices_view:
                ind = list(self._indices_view).index(c)
                selected.append(ind)
        self._selected_view = selected
        with self.events.highlight.blocker():
            self._set_highlight(force=True)

    def _set_highlight(self, force=False):
        """Render highlights of shapes including boundaries, vertices,
        interaction boxes, and the drag selection box when appropriate.
        Highlighting only occurs in Mode.SELECT.

        Parameters
        ----------
        force : bool
            Bool that forces a redraw to occur when `True`
        """
        # Check if any point ids have changed since last call
        if self.selected:
            if (
                self.selected_data == self._selected_data_stored
                and self._value == self._value_stored
                and np.all(self._drag_box == self._drag_box_stored)
            ) and not force:
                return
            self._selected_data_stored = copy(self.selected_data)
            self._value_stored = copy(self._value)
            self._drag_box_stored = copy(self._drag_box)

            if self._value is not None or len(self._selected_view) > 0:
                if len(self._selected_view) > 0:
                    index = copy(self._selected_view)
                    # highlight the hovered point if not in adding mode
                    if (
                        self._value in self._indices_view
                        and self._mode == Mode.SELECT
                        and not self._is_selecting
                    ):
                        hover_point = list(self._indices_view).index(
                            self._value
                        )
                        if hover_point in index:
                            pass
                        else:
                            index.append(hover_point)
                    index.sort()
                else:
                    # only highlight hovered points in select mode
                    if (
                        self._value in self._indices_view
                        and self._mode == Mode.SELECT
                        and not self._is_selecting
                    ):
                        hover_point = list(self._indices_view).index(
                            self._value
                        )
                        index = [hover_point]
                    else:
                        index = []

                self._highlight_index = index
            else:
                self._highlight_index = []

            # only display dragging selection box in 2D
            if self.dims.ndisplay == 2 and self._is_selecting:
                pos = create_box(self._drag_box)
                pos = pos[list(range(4)) + [0]]
            else:
                pos = None

            self._highlight_box = pos
            self.events.highlight()
        else:
            self._highlight_box = None
            self._highlight_index = []
            self.events.highlight()

    def _update_thumbnail(self):
        """Update thumbnail with current points and colors."""
        colormapped = np.zeros(self._thumbnail_shape)
        colormapped[..., 3] = 1
        if len(self._view_data) > 0:
            de = self._extent_data
            min_vals = [de[0, i] for i in self.dims.displayed]
            shape = np.ceil(
                [de[1, i] - de[0, i] + 1 for i in self.dims.displayed]
            ).astype(int)
            zoom_factor = np.divide(
                self._thumbnail_shape[:2], shape[-2:]
            ).min()
            if len(self._view_data) > self._max_points_thumbnail:
                thumbnail_indices = np.random.randint(
                    0, len(self._view_data), self._max_points_thumbnail
                )
                points = self._view_data[thumbnail_indices]
            else:
                points = self._view_data
                thumbnail_indices = self._indices_view
            coords = np.floor(
                (points[:, -2:] - min_vals[-2:] + 0.5) * zoom_factor
            ).astype(int)
            coords = np.clip(
                coords, 0, np.subtract(self._thumbnail_shape[:2], 1)
            )
            colors = self.face_color[thumbnail_indices]
            colormapped[coords[:, 0], coords[:, 1]] = colors

        colormapped[..., 3] *= self.opacity
        self.thumbnail = colormapped

    def add(self, coord):
        """Adds point at coordinate.

        Parameters
        ----------
        coord : sequence of indices to add point at
        """
        self.data = np.append(self.data, np.atleast_2d(coord), axis=0)

    def remove_selected(self):
        """Removes selected points if any."""
        index = list(self.selected_data)
        index.sort()
        if len(index) > 0:
            self._size = np.delete(self._size, index, axis=0)
            self._edge_color = np.delete(self.edge_color, index, axis=0)
            self._face_color = np.delete(self.face_color, index, axis=0)
            for k in self.properties:
                self.properties[k] = np.delete(
                    self.properties[k], index, axis=0
                )
            self.text.remove(index)
            if self._value in self.selected_data:
                self._value = None
            self.selected_data = set()
            self.data = np.delete(self.data, index, axis=0)

    def _move(self, index, coord):
        """Moves points relative drag start location.

        Parameters
        ----------
        index : list
            Integer indices of points to move
        coord : tuple
            Coordinates to move points to
        """
        if len(index) > 0:
            index = list(index)
            disp = list(self.dims.displayed)
            if self._drag_start is None:
                center = self.data[np.ix_(index, disp)].mean(axis=0)
                self._drag_start = np.array(coord)[disp] - center
            center = self.data[np.ix_(index, disp)].mean(axis=0)
            shift = np.array(coord)[disp] - center - self._drag_start
            self.data[np.ix_(index, disp)] = (
                self.data[np.ix_(index, disp)] + shift
            )
            self.refresh()

    def _paste_data(self):
        """Paste any point from clipboard and select them."""
        npoints = len(self._view_data)
        totpoints = len(self.data)

        if len(self._clipboard.keys()) > 0:
            not_disp = self.dims.not_displayed
            data = deepcopy(self._clipboard['data'])
            offset = [
                self.dims.indices[i] - self._clipboard['indices'][i]
                for i in not_disp
            ]
            data[:, not_disp] = data[:, not_disp] + np.array(offset)
            self._data = np.append(self.data, data, axis=0)
            self._size = np.append(
                self.size, deepcopy(self._clipboard['size']), axis=0
            )
            self._edge_color = np.vstack(
                (
                    self.edge_color,
                    transform_color(deepcopy(self._clipboard['edge_color'])),
                )
            )
            self._face_color = np.vstack(
                (
                    self.face_color,
                    transform_color(deepcopy(self._clipboard['face_color'])),
                )
            )
            for k in self.properties:
                self.properties[k] = np.concatenate(
                    (self.properties[k], self._clipboard['properties'][k]),
                    axis=0,
                )
            self._selected_view = list(
                range(npoints, npoints + len(self._clipboard['data']))
            )
            self._selected_data = set(
                range(totpoints, totpoints + len(self._clipboard['data']))
            )

            if self._clipboard['text'] is not None:
                self.text._values = np.concatenate(
                    (self.text.values, self._clipboard['text']), axis=0
                )

            self.refresh()

    def _copy_data(self):
        """Copy selected points to clipboard."""
        if len(self.selected_data) > 0:
            index = list(self.selected_data)
            self._clipboard = {
                'data': deepcopy(self.data[index]),
                'edge_color': deepcopy(self.edge_color[index]),
                'face_color': deepcopy(self.face_color[index]),
                'size': deepcopy(self.size[index]),
                'properties': {
                    k: deepcopy(v[index]) for k, v in self.properties.items()
                },
                'indices': self.dims.indices,
            }

            if self.text.values is None:
                self._clipboard['text'] = None

            else:
                self._clipboard['text'] = deepcopy(self.text.values[index])

        else:
            self._clipboard = {}<|MERGE_RESOLUTION|>--- conflicted
+++ resolved
@@ -5,12 +5,8 @@
 
 import numpy as np
 
-<<<<<<< HEAD
-from ...utils.colormaps import ensure_colormap, Colormap
-=======
->>>>>>> 12a7c306
 from ...types import ValidColormapArg
-from ...utils.colormaps import ensure_colormap_tuple
+from ...utils.colormaps import Colormap, ensure_colormap
 from ...utils.colormaps.standardize_color import (
     get_color_namelist,
     hex_to_name,
