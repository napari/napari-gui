import numbers
import warnings
from copy import copy, deepcopy
from itertools import cycle
from typing import Dict, List, Optional, Sequence, Tuple, Union

import numpy as np
import pandas as pd
from scipy.stats import gmean

from ...utils.colormaps import Colormap, ValidColormapArg
from ...utils.colormaps.standardize_color import hex_to_name, rgb_to_hex
from ...utils.events import Event
from ...utils.events.custom_types import Array
from ...utils.geometry import project_points_onto_plane, rotate_points
from ...utils.status_messages import generate_layer_coords_status
from ...utils.transforms import Affine
from ...utils.translations import trans
from ..base import Layer, no_op
from ..utils._color_manager_constants import ColorMode
from ..utils.color_manager import ColorManager
from ..utils.color_transformations import ColorType
from ..utils.interactivity_utils import displayed_plane_from_nd_line_segment
from ..utils.layer_utils import (
    _features_to_properties,
    _FeatureTable,
    _unique_element,
)
from ..utils.text_manager import TextManager
from ._points_constants import SYMBOL_ALIAS, Mode, Shading, Symbol
from ._points_mouse_bindings import add, highlight, select
from ._points_utils import (
    _create_box_from_corners_3d,
    create_box,
    fix_data_points,
    points_to_squares,
)

DEFAULT_COLOR_CYCLE = np.array([[1, 0, 1, 1], [0, 1, 0, 1]])


class Points(Layer):
    """Points layer.

    Parameters
    ----------
    data : array (N, D)
        Coordinates for N points in D dimensions.
    ndim : int
        Number of dimensions for shapes. When data is not None, ndim must be D.
        An empty points layer can be instantiated with arbitrary ndim.
    features : dict[str, array-like] or DataFrame
        Features table where each row corresponds to a point and each column
        is a feature.
    properties : dict {str: array (N,)}, DataFrame
        Properties for each point. Each property should be an array of length N,
        where N is the number of points.
    property_choices : dict {str: array (N,)}
        possible values for each property.
    text : str, dict
        Text to be displayed with the points. If text is set to a key in properties,
        the value of that property will be displayed. Multiple properties can be
        composed using f-string-like syntax (e.g., '{property_1}, {float_property:.2f}).
        A dictionary can be provided with keyword arguments to set the text values
        and display properties. See TextManager.__init__() for the valid keyword arguments.
        For example usage, see /napari/examples/add_points_with_text.py.
    symbol : str
        Symbol to be used for the point markers. Must be one of the
        following: arrow, clobber, cross, diamond, disc, hbar, ring,
        square, star, tailed_arrow, triangle_down, triangle_up, vbar, x.
    size : float, array
        Size of the point marker in data pixels. If given as a scalar, all points are made
        the same size. If given as an array, size must be the same or broadcastable
        to the same shape as the data.
    edge_width : float, array
        Width of the symbol edge in pixels.
    edge_width_is_relative : bool
        If enabled, edge_width is interpreted as a fraction of the point size.
    edge_color : str, array-like, dict
        Color of the point marker border. Numeric color values should be RGB(A).
    edge_color_cycle : np.ndarray, list
        Cycle of colors (provided as string name, RGB, or RGBA) to map to edge_color if a
        categorical attribute is used color the vectors.
    edge_colormap : str, napari.utils.Colormap
        Colormap to set edge_color if a continuous attribute is used to set face_color.
    edge_contrast_limits : None, (float, float)
        clims for mapping the property to a color map. These are the min and max value
        of the specified property that are mapped to 0 and 1, respectively.
        The default value is None. If set the none, the clims will be set to
        (property.min(), property.max())
    face_color : str, array-like, dict
        Color of the point marker body. Numeric color values should be RGB(A).
    face_color_cycle : np.ndarray, list
        Cycle of colors (provided as string name, RGB, or RGBA) to map to face_color if a
        categorical attribute is used color the vectors.
    face_colormap : str, napari.utils.Colormap
        Colormap to set face_color if a continuous attribute is used to set face_color.
    face_contrast_limits : None, (float, float)
        clims for mapping the property to a color map. These are the min and max value
        of the specified property that are mapped to 0 and 1, respectively.
        The default value is None. If set the none, the clims will be set to
        (property.min(), property.max())
    out_of_slice_display : bool
        If True, renders points not just in central plane but also slightly out of slice
        according to specified point marker size.
    n_dimensional : bool
        This property will soon be deprecated in favor of 'out_of_slice_display'.
        Use that instead.
    name : str
        Name of the layer.
    metadata : dict
        Layer metadata.
    scale : tuple of float
        Scale factors for the layer.
    translate : tuple of float
        Translation values for the layer.
    rotate : float, 3-tuple of float, or n-D array.
        If a float convert into a 2D rotation matrix using that value as an
        angle. If 3-tuple convert into a 3D rotation matrix, using a yaw,
        pitch, roll convention. Otherwise assume an nD rotation. Angles are
        assumed to be in degrees. They can be converted from radians with
        np.degrees if needed.
    shear : 1-D array or n-D array
        Either a vector of upper triangular values, or an nD shear matrix with
        ones along the main diagonal.
    affine : n-D array or napari.utils.transforms.Affine
        (N+1, N+1) affine transformation matrix in homogeneous coordinates.
        The first (N, N) entries correspond to a linear transform and
        the final column is a length N translation vector and a 1 or a napari
        `Affine` transform object. Applied as an extra transform on top of the
        provided scale, rotate, and shear values.
    opacity : float
        Opacity of the layer visual, between 0.0 and 1.0.
    blending : str
        One of a list of preset blending modes that determines how RGB and
        alpha values of the layer visual get mixed. Allowed values are
        {'opaque', 'translucent', and 'additive'}.
    visible : bool
        Whether the layer visual is currently being displayed.
    cache : bool
        Whether slices of out-of-core datasets should be cached upon retrieval.
        Currently, this only applies to dask arrays.
    shading : str, Shading
        Render lighting and shading on points. Options are:

        * 'none'
          No shading is added to the points.
        * 'spherical'
          Shading and depth buffer are changed to give a 3D spherical look to the points
    antialiasing: float
        Amount of antialiasing in canvas pixels.
    canvas_size_limits : tuple of float
        Lower and upper limits for the size of points in canvas pixels.
    shown : 1-D array of bool
        Whether to show each point.

    Attributes
    ----------
    data : array (N, D)
        Coordinates for N points in D dimensions.
    features : DataFrame-like
        Features table where each row corresponds to a point and each column
        is a feature.
    feature_defaults : DataFrame-like
        Stores the default value of each feature in a table with one row.
    properties : dict {str: array (N,)} or DataFrame
        Annotations for each point. Each property should be an array of length N,
        where N is the number of points.
    text : str
        Text to be displayed with the points. If text is set to a key in properties, the value of
        that property will be displayed. Multiple properties can be composed using f-string-like
        syntax (e.g., '{property_1}, {float_property:.2f}).
        For example usage, see /napari/examples/add_points_with_text.py.
    symbol : str
        Symbol used for all point markers.
    size : array (N, D)
        Array of sizes for each point in each dimension. Must have the same
        shape as the layer `data`.
    edge_width : array (N,)
        Width of the marker edges in pixels for all points
    edge_width : array (N,)
        Width of the marker edges for all points as a fraction of their size.
    edge_color : Nx4 numpy array
        Array of edge color RGBA values, one for each point.
    edge_color_cycle : np.ndarray, list
        Cycle of colors (provided as string name, RGB, or RGBA) to map to edge_color if a
        categorical attribute is used color the vectors.
    edge_colormap : str, napari.utils.Colormap
        Colormap to set edge_color if a continuous attribute is used to set face_color.
    edge_contrast_limits : None, (float, float)
        clims for mapping the property to a color map. These are the min and max value
        of the specified property that are mapped to 0 and 1, respectively.
        The default value is None. If set the none, the clims will be set to
        (property.min(), property.max())
    face_color : Nx4 numpy array
        Array of face color RGBA values, one for each point.
    face_color_cycle : np.ndarray, list
        Cycle of colors (provided as string name, RGB, or RGBA) to map to face_color if a
        categorical attribute is used color the vectors.
    face_colormap : str, napari.utils.Colormap
        Colormap to set face_color if a continuous attribute is used to set face_color.
    face_contrast_limits : None, (float, float)
        clims for mapping the property to a color map. These are the min and max value
        of the specified property that are mapped to 0 and 1, respectively.
        The default value is None. If set the none, the clims will be set to
        (property.min(), property.max())
    current_size : float
        Size of the marker for the next point to be added or the currently
        selected point.
    current_edge_width : float
        Edge width of the marker for the next point to be added or the currently
        selected point.
    current_edge_color : str
        Edge color of the marker edge for the next point to be added or the currently
        selected point.
    current_face_color : str
        Face color of the marker edge for the next point to be added or the currently
        selected point.
    out_of_slice_display : bool
        If True, renders points not just in central plane but also slightly out of slice
        according to specified point marker size.
    selected_data : set
        Integer indices of any selected points.
    mode : str
        Interactive mode. The normal, default mode is PAN_ZOOM, which
        allows for normal interactivity with the canvas.

        In ADD mode clicks of the cursor add points at the clicked location.

        In SELECT mode the cursor can select points by clicking on them or
        by dragging a box around them. Once selected points can be moved,
        have their properties edited, or be deleted.
    face_color_mode : str
        Face color setting mode.

        DIRECT (default mode) allows each point to be set arbitrarily

        CYCLE allows the color to be set via a color cycle over an attribute

        COLORMAP allows color to be set via a color map over an attribute
    edge_color_mode : str
        Edge color setting mode.

        DIRECT (default mode) allows each point to be set arbitrarily

        CYCLE allows the color to be set via a color cycle over an attribute

        COLORMAP allows color to be set via a color map over an attribute
    shading : Shading
        Shading mode.
    antialiasing: float
        Amount of antialiasing in canvas pixels.
    canvas_size_limits : tuple of float
        Lower and upper limits for the size of points in canvas pixels.
    shown : 1-D array of bool
        Whether each point is shown.

    Notes
    -----
    _view_data : array (M, 2)
        2D coordinates of points in the currently viewed slice.
    _view_size : array (M, )
        Size of the point markers in the currently viewed slice.
    _view_edge_width : array (M, )
        Edge width of the point markers in the currently viewed slice.
    _indices_view : array (M, )
        Integer indices of the points in the currently viewed slice and are shown.
    _selected_view :
        Integer indices of selected points in the currently viewed slice within
        the `_view_data` array.
    _selected_box : array (4, 2) or None
        Four corners of any box either around currently selected points or
        being created during a drag action. Starting in the top left and
        going clockwise.
    _drag_start : list or None
        Coordinates of first cursor click during a drag action. Gets reset to
        None after dragging is done.
    """

    # TODO  write better documentation for edge_color and face_color

    # The max number of points that will ever be used to render the thumbnail
    # If more points are present then they are randomly subsampled
    _max_points_thumbnail = 1024

    def __init__(
        self,
        data=None,
        *,
        ndim=None,
        features=None,
        properties=None,
        text=None,
        symbol='o',
        size=10,
        edge_width=0.05,
        edge_width_is_relative=True,
        edge_color='dimgray',
        edge_color_cycle=None,
        edge_colormap='viridis',
        edge_contrast_limits=None,
        face_color='white',
        face_color_cycle=None,
        face_colormap='viridis',
        face_contrast_limits=None,
        out_of_slice_display=False,
        n_dimensional=None,
        name=None,
        metadata=None,
        scale=None,
        translate=None,
        rotate=None,
        shear=None,
        affine=None,
        opacity=1,
        blending='translucent',
        visible=True,
        cache=True,
        property_choices=None,
        experimental_clipping_planes=None,
        shading='none',
        canvas_size_limits=(2, 10000),
        antialiasing=1,
        shown=True,
    ):
        if ndim is None and scale is not None:
            ndim = len(scale)

        data, ndim = fix_data_points(data, ndim)

        super().__init__(
            data,
            ndim,
            name=name,
            metadata=metadata,
            scale=scale,
            translate=translate,
            rotate=rotate,
            shear=shear,
            affine=affine,
            opacity=opacity,
            blending=blending,
            visible=visible,
            cache=cache,
            experimental_clipping_planes=experimental_clipping_planes,
        )

        self.events.add(
            mode=Event,
            size=Event,
            edge_width=Event,
            edge_width_is_relative=Event,
            face_color=Event,
            current_face_color=Event,
            edge_color=Event,
            current_edge_color=Event,
            properties=Event,
            current_properties=Event,
            symbol=Event,
            out_of_slice_display=Event,
            n_dimensional=Event,
            highlight=Event,
            shading=Event,
            antialiasing=Event,
            canvas_size_limits=Event,
            features=Event,
            feature_defaults=Event,
        )

        # Save the point coordinates
        self._data = np.asarray(data)

        self._feature_table = _FeatureTable.from_layer(
            features=features,
            properties=properties,
            property_choices=property_choices,
            num_data=len(self.data),
        )

        self._text = TextManager._from_layer(
            text=text,
            features=self.features,
        )

        self._edge_width_is_relative = False
        self._shown = np.empty(0).astype(bool)

        # The following point properties are for the new points that will
        # be added. For any given property, if a list is passed to the
        # constructor so each point gets its own value then the default
        # value is used when adding new points
        self._current_size = np.asarray(size) if np.isscalar(size) else 10
        self._current_edge_width = (
            np.asarray(edge_width) if np.isscalar(edge_width) else 0.1
        )
        # Indices of selected points
        self._selected_data = set()
        self._selected_data_stored = set()
        self._selected_data_history = set()
        # Indices of selected points within the currently viewed slice
        self._selected_view = []
        # Index of hovered point
        self._value = None
        self._value_stored = None
        self._mode = Mode.PAN_ZOOM
        self._status = self.mode
        self._highlight_index = []
        self._highlight_box = None

        self._drag_start = None
        self._drag_normal = None
        self._drag_up = None

        # initialize view data
        self.__indices_view = np.empty(0, int)
        self._view_size_scale = []

        self._drag_box = None
        self._drag_box_stored = None
        self._is_selecting = False
        self._clipboard = {}
        self._round_index = False

        color_properties = (
            self.properties if self._data.size > 0 else self.property_choices
        )
        self._edge = ColorManager._from_layer_kwargs(
            n_colors=len(data),
            colors=edge_color,
            continuous_colormap=edge_colormap,
            contrast_limits=edge_contrast_limits,
            categorical_colormap=edge_color_cycle,
            properties=color_properties,
        )
        self._face = ColorManager._from_layer_kwargs(
            n_colors=len(data),
            colors=face_color,
            continuous_colormap=face_colormap,
            contrast_limits=face_contrast_limits,
            categorical_colormap=face_color_cycle,
            properties=color_properties,
        )

        if n_dimensional is not None:
            self._out_of_slice_display = n_dimensional
        else:
            self._out_of_slice_display = out_of_slice_display

        # Save the point style params
        self.size = size
        self.shown = shown
        self.symbol = symbol
        self.edge_width = edge_width
        self.edge_width_is_relative = edge_width_is_relative

        self.canvas_size_limits = canvas_size_limits
        self.shading = shading
        self.antialiasing = antialiasing

        # Trigger generation of view slice and thumbnail
        self._update_dims()

    @property
    def data(self) -> np.ndarray:
        """(N, D) array: coordinates for N points in D dimensions."""
        return self._data

    @data.setter
    def data(self, data: Optional[np.ndarray]):
        data, _ = fix_data_points(data, self.ndim)
        cur_npoints = len(self._data)
        self._data = data

        # Add/remove property and style values based on the number of new points.
        with self.events.blocker_all():
            with self._edge.events.blocker_all():
                with self._face.events.blocker_all():
                    self._feature_table.resize(len(data))
                    self.text.apply(self.features)
                    if len(data) < cur_npoints:
                        # If there are now fewer points, remove the size and colors of the
                        # extra ones
                        if len(self._edge.colors) > len(data):
                            self._edge._remove(
                                np.arange(len(data), len(self._edge.colors))
                            )
                        if len(self._face.colors) > len(data):
                            self._face._remove(
                                np.arange(len(data), len(self._face.colors))
                            )
                        self._shown = self._shown[: len(data)]
                        self._size = self._size[: len(data)]
                        self._edge_width = self._edge_width[: len(data)]

                    elif len(data) > cur_npoints:
                        # If there are now more points, add the size and colors of the
                        # new ones
                        adding = len(data) - cur_npoints
                        if len(self._size) > 0:
                            new_size = copy(self._size[-1])
                            for i in self._slice_input.displayed:
                                new_size[i] = self.current_size
                        else:
                            # Add the default size, with a value for each dimension
                            new_size = np.repeat(
                                self.current_size, self._size.shape[1]
                            )
                        size = np.repeat([new_size], adding, axis=0)

                        if len(self._edge_width) > 0:
                            new_edge_width = copy(self._edge_width[-1])
                        else:
                            new_edge_width = self.current_edge_width
                        edge_width = np.repeat(
                            [new_edge_width], adding, axis=0
                        )

                        # add new colors
                        self._edge._add(n_colors=adding)
                        self._face._add(n_colors=adding)

                        shown = np.repeat([True], adding, axis=0)
                        self._shown = np.concatenate(
                            (self._shown, shown), axis=0
                        )

                        self.size = np.concatenate((self._size, size), axis=0)
                        self.edge_width = np.concatenate(
                            (self._edge_width, edge_width), axis=0
                        )
                        self.selected_data = set(
                            np.arange(cur_npoints, len(data))
                        )

        self._update_dims()
        self.events.data(value=self.data)
        self._set_editable()

    def _on_selection(self, selected):
        if selected:
            self._set_highlight()
        else:
            self._highlight_box = None
            self._highlight_index = []
            self.events.highlight()

    @property
    def features(self):
        """Dataframe-like features table.

        It is an implementation detail that this is a `pandas.DataFrame`. In the future,
        we will target the currently-in-development Data API dataframe protocol [1].
        This will enable us to use alternate libraries such as xarray or cuDF for
        additional features without breaking existing usage of this.

        If you need to specifically rely on the pandas API, please coerce this to a
        `pandas.DataFrame` using `features_to_pandas_dataframe`.

        References
        ----------
        .. [1]: https://data-apis.org/dataframe-protocol/latest/API.html
        """
        return self._feature_table.values

    @features.setter
    def features(
        self,
        features: Union[Dict[str, np.ndarray], pd.DataFrame],
    ) -> None:
        self._feature_table.set_values(features, num_data=len(self.data))
        self._update_color_manager(
            self._face, self._feature_table, "face_color"
        )
        self._update_color_manager(
            self._edge, self._feature_table, "edge_color"
        )
        self.text.refresh(self.features)
        self.events.properties()
        self.events.features()

    @property
    def feature_defaults(self):
        """Dataframe-like with one row of feature default values.

        See `features` for more details on the type of this property.
        """
        return self._feature_table.defaults

    @property
    def property_choices(self) -> Dict[str, np.ndarray]:
        return self._feature_table.choices()

    @property
    def properties(self) -> Dict[str, np.ndarray]:
        """dict {str: np.ndarray (N,)}, DataFrame: Annotations for each point"""
        return self._feature_table.properties()

    @staticmethod
    def _update_color_manager(color_manager, feature_table, name):
        if color_manager.color_properties is not None:
            color_name = color_manager.color_properties.name
            if color_name not in feature_table.values:
                color_manager.color_mode = ColorMode.DIRECT
                color_manager.color_properties = None
                warnings.warn(
                    trans._(
                        'property used for {name} dropped',
                        deferred=True,
                        name=name,
                    ),
                    RuntimeWarning,
                )
            else:
                color_manager.color_properties = {
                    'name': color_name,
                    'values': feature_table.values[color_name].to_numpy(),
                    'current_value': feature_table.defaults[color_name][0],
                }

    @properties.setter
    def properties(
        self, properties: Union[Dict[str, Array], pd.DataFrame, None]
    ):
        self.features = properties

    @property
    def current_properties(self) -> Dict[str, np.ndarray]:
        """dict{str: np.ndarray(1,)}: properties for the next added point."""
        return self._feature_table.currents()

    @current_properties.setter
    def current_properties(self, current_properties):
        update_indices = None
        if self._update_properties and len(self.selected_data) > 0:
            update_indices = list(self.selected_data)
        self._feature_table.set_currents(
            current_properties, update_indices=update_indices
        )
        current_properties = self.current_properties
        self._edge._update_current_properties(current_properties)
        self._face._update_current_properties(current_properties)
        self.events.current_properties()
        self.events.feature_defaults()
        if update_indices is not None:
            self.events.properties()
            self.events.features()

    @property
    def text(self) -> TextManager:
        """TextManager: the TextManager object containing containing the text properties"""
        return self._text

    @text.setter
    def text(self, text):
        self._text._update_from_layer(
            text=text,
            features=self.features,
        )

    def refresh_text(self):
        """Refresh the text values.

        This is generally used if the features were updated without changing the data
        """
        self.text.refresh(self.features)

    def _get_ndim(self) -> int:
        """Determine number of dimensions of the layer."""
        return self.data.shape[1]

    @property
    def _extent_data(self) -> np.ndarray:
        """Extent of layer in data coordinates.

        Returns
        -------
        extent_data : array, shape (2, D)
        """
        if len(self.data) == 0:
            extrema = np.full((2, self.ndim), np.nan)
        else:
            maxs = np.max(self.data, axis=0)
            mins = np.min(self.data, axis=0)
            extrema = np.vstack([mins, maxs])
        return extrema

    @property
    def out_of_slice_display(self) -> bool:
        """bool: renders points slightly out of slice."""
        return self._out_of_slice_display

    @out_of_slice_display.setter
    def out_of_slice_display(self, out_of_slice_display: bool) -> None:
        self._out_of_slice_display = bool(out_of_slice_display)
        self.events.out_of_slice_display()
        self.events.n_dimensional()
        self.refresh()

    @property
    def n_dimensional(self) -> bool:
        """
        This property will soon be deprecated in favor of `out_of_slice_display`. Use that instead.
        """
        return self._out_of_slice_display

    @n_dimensional.setter
    def n_dimensional(self, value: bool) -> None:
        self.out_of_slice_display = value

    @property
    def symbol(self) -> str:
        """str: symbol used for all point markers."""
        return str(self._symbol)

    @symbol.setter
    def symbol(self, symbol: Union[str, Symbol]) -> None:
        if isinstance(symbol, str):
            # Convert the alias string to the deduplicated string
            if symbol in SYMBOL_ALIAS:
                symbol = SYMBOL_ALIAS[symbol]
            else:
                symbol = Symbol(symbol)
        self._symbol = symbol
        self.events.symbol()
        self.events.highlight()

    @property
    def size(self) -> np.ndarray:
        """(N, D) array: size of all N points in D dimensions."""
        return self._size

    @size.setter
    def size(self, size: Union[int, float, np.ndarray, list]) -> None:
        try:
            self._size = np.broadcast_to(size, self.data.shape).copy()
        except Exception:
            try:
                self._size = np.broadcast_to(
                    size, self.data.shape[::-1]
                ).T.copy()
            except Exception:
                raise ValueError(
                    trans._(
                        "Size is not compatible for broadcasting",
                        deferred=True,
                    )
                )
        self.refresh()

    @property
    def current_size(self) -> Union[int, float]:
        """float: size of marker for the next added point."""
        return self._current_size

    @current_size.setter
    def current_size(self, size: Union[None, float]) -> None:
        if (isinstance(size, numbers.Number) and size < 0) or (
            isinstance(size, list) and min(size) < 0
        ):
            warnings.warn(
                message=trans._(
                    'current_size value must be positive, value will be left at {value}.',
                    deferred=True,
                    value=self.current_size,
                ),
                category=RuntimeWarning,
            )
            size = self.current_size
        self._current_size = size
        if self._update_properties and len(self.selected_data) > 0:
            for i in self.selected_data:
                self.size[i, :] = (self.size[i, :] > 0) * size
            self.refresh()
            self.events.size()

    @property
    def antialiasing(self) -> float:
        """Amount of antialiasing in canvas pixels."""
        return self._antialiasing

    @antialiasing.setter
    def antialiasing(self, value: float):
        """Set the amount of antialiasing in canvas pixels.

        Values can only be positive.
        """
        if value < 0:
            warnings.warn(
                message=trans._(
                    'antialiasing value must be positive, value will be set to 0.',
                    deferred=True,
                ),
                category=RuntimeWarning,
            )
        self._antialiasing = max(0, value)
        self.events.antialiasing(value=self._antialiasing)

    @property
    def shading(self) -> Shading:
        """shading mode."""
        return self._shading

    @shading.setter
    def shading(self, value):
        self._shading = Shading(value)
        self.events.shading()

    @property
    def canvas_size_limits(self) -> Tuple[float, float]:
        """Limit the canvas size of points"""
        return self._canvas_size_limits

    @canvas_size_limits.setter
    def canvas_size_limits(self, value):
        self._canvas_size_limits = float(value[0]), float(value[1])
        self.events.canvas_size_limits()

    @property
    def shown(self):
        """
        Boolean array determining which points to show
        """
        return self._shown

    @shown.setter
    def shown(self, shown):
        self._shown = np.broadcast_to(shown, self.data.shape[0]).astype(bool)
        self.refresh()

    @property
    def edge_width(self) -> np.ndarray:
        """(N, D) array: edge_width of all N points."""
        return self._edge_width

    @edge_width.setter
    def edge_width(
        self, edge_width: Union[int, float, np.ndarray, list]
    ) -> None:
        # broadcast to np.array
        edge_width = np.broadcast_to(edge_width, self.data.shape[0]).copy()

        # edge width cannot be negative
        if np.any(edge_width < 0):
            raise ValueError(
                trans._(
                    'All edge_width must be > 0',
                    deferred=True,
                )
            )
        # if relative edge width is enabled, edge_width must be between 0 and 1
        if self.edge_width_is_relative and np.any(edge_width > 1):
            raise ValueError(
                trans._(
                    'All edge_width must be between 0 and 1 if edge_width_is_relative is enabled',
                    deferred=True,
                )
            )

        self._edge_width = edge_width
        self.refresh()

    @property
    def edge_width_is_relative(self) -> bool:
        """bool: treat edge_width as a fraction of point size."""
        return self._edge_width_is_relative

    @edge_width_is_relative.setter
    def edge_width_is_relative(self, edge_width_is_relative: bool) -> None:
        if edge_width_is_relative and np.any(
            (self.edge_width > 1) | (self.edge_width < 0)
        ):
            raise ValueError(
                trans._(
                    'edge_width_is_relative can only be enabled if edge_width is between 0 and 1',
                    deferred=True,
                )
            )
        self._edge_width_is_relative = edge_width_is_relative
        self.events.edge_width_is_relative()

    @property
    def current_edge_width(self) -> Union[int, float]:
        """float: edge_width of marker for the next added point."""
        return self._current_edge_width

    @current_edge_width.setter
    def current_edge_width(self, edge_width: Union[None, float]) -> None:
        self._current_edge_width = edge_width
        if self._update_properties and len(self.selected_data) > 0:
            for i in self.selected_data:
                self.edge_width[i] = (self.edge_width[i] > 0) * edge_width
            self.refresh()
            self.events.edge_width()

    @property
    def edge_color(self) -> np.ndarray:
        """(N x 4) np.ndarray: Array of RGBA edge colors for each point"""
        return self._edge.colors

    @edge_color.setter
    def edge_color(self, edge_color):
        self._edge._set_color(
            color=edge_color,
            n_colors=len(self.data),
            properties=self.properties,
            current_properties=self.current_properties,
        )
        self.events.edge_color()

    @property
    def edge_color_cycle(self) -> np.ndarray:
        """Union[list, np.ndarray] :  Color cycle for edge_color.
        Can be a list of colors defined by name, RGB or RGBA
        """
        return self._edge.categorical_colormap.fallback_color.values

    @edge_color_cycle.setter
    def edge_color_cycle(self, edge_color_cycle: Union[list, np.ndarray]):
        self._edge.categorical_colormap = edge_color_cycle

    @property
    def edge_colormap(self) -> Colormap:
        """Return the colormap to be applied to a property to get the edge color.

        Returns
        -------
        colormap : napari.utils.Colormap
            The Colormap object.
        """
        return self._edge.continuous_colormap

    @edge_colormap.setter
    def edge_colormap(self, colormap: ValidColormapArg):
        self._edge.continuous_colormap = colormap

    @property
    def edge_contrast_limits(self) -> Tuple[float, float]:
        """None, (float, float): contrast limits for mapping
        the edge_color colormap property to 0 and 1
        """
        return self._edge.contrast_limits

    @edge_contrast_limits.setter
    def edge_contrast_limits(
        self, contrast_limits: Union[None, Tuple[float, float]]
    ):
        self._edge.contrast_limits = contrast_limits

    @property
    def current_edge_color(self) -> str:
        """str: Edge color of marker for the next added point or the selected point(s)."""
        hex_ = rgb_to_hex(self._edge.current_color)[0]
        return hex_to_name.get(hex_, hex_)

    @current_edge_color.setter
    def current_edge_color(self, edge_color: ColorType) -> None:
        if self._update_properties and len(self.selected_data) > 0:
            update_indices = list(self.selected_data)
        else:
            update_indices = []
        self._edge._update_current_color(
            edge_color, update_indices=update_indices
        )
        self.events.current_edge_color()

    @property
    def edge_color_mode(self) -> str:
        """str: Edge color setting mode

        DIRECT (default mode) allows each point to be set arbitrarily

        CYCLE allows the color to be set via a color cycle over an attribute

        COLORMAP allows color to be set via a color map over an attribute
        """
        return self._edge.color_mode

    @edge_color_mode.setter
    def edge_color_mode(self, edge_color_mode: Union[str, ColorMode]):
        self._set_color_mode(edge_color_mode, 'edge')

    @property
    def face_color(self) -> np.ndarray:
        """(N x 4) np.ndarray: Array of RGBA face colors for each point"""
        return self._face.colors

    @face_color.setter
    def face_color(self, face_color):
        self._face._set_color(
            color=face_color,
            n_colors=len(self.data),
            properties=self.properties,
            current_properties=self.current_properties,
        )
        self.events.face_color()

    @property
    def face_color_cycle(self) -> np.ndarray:
        """Union[np.ndarray, cycle]:  Color cycle for face_color
        Can be a list of colors defined by name, RGB or RGBA
        """
        return self._face.categorical_colormap.fallback_color.values

    @face_color_cycle.setter
    def face_color_cycle(self, face_color_cycle: Union[np.ndarray, cycle]):
        self._face.categorical_colormap = face_color_cycle

    @property
    def face_colormap(self) -> Colormap:
        """Return the colormap to be applied to a property to get the face color.

        Returns
        -------
        colormap : napari.utils.Colormap
            The Colormap object.
        """
        return self._face.continuous_colormap

    @face_colormap.setter
    def face_colormap(self, colormap: ValidColormapArg):
        self._face.continuous_colormap = colormap

    @property
    def face_contrast_limits(self) -> Union[None, Tuple[float, float]]:
        """None, (float, float) : clims for mapping the face_color
        colormap property to 0 and 1
        """
        return self._face.contrast_limits

    @face_contrast_limits.setter
    def face_contrast_limits(
        self, contrast_limits: Union[None, Tuple[float, float]]
    ):
        self._face.contrast_limits = contrast_limits

    @property
    def current_face_color(self) -> str:
        """Face color of marker for the next added point or the selected point(s)."""
        hex_ = rgb_to_hex(self._face.current_color)[0]
        return hex_to_name.get(hex_, hex_)

    @current_face_color.setter
    def current_face_color(self, face_color: ColorType) -> None:

        if self._update_properties and len(self.selected_data) > 0:
            update_indices = list(self.selected_data)
        else:
            update_indices = []
        self._face._update_current_color(
            face_color, update_indices=update_indices
        )
        self.events.current_face_color()

    @property
    def face_color_mode(self) -> str:
        """str: Face color setting mode

        DIRECT (default mode) allows each point to be set arbitrarily

        CYCLE allows the color to be set via a color cycle over an attribute

        COLORMAP allows color to be set via a color map over an attribute
        """
        return self._face.color_mode

    @face_color_mode.setter
    def face_color_mode(self, face_color_mode):
        self._set_color_mode(face_color_mode, 'face')

    def _set_color_mode(
        self, color_mode: Union[ColorMode, str], attribute: str
    ):
        """Set the face_color_mode or edge_color_mode property

        Parameters
        ----------
        color_mode : str, ColorMode
            The value for setting edge or face_color_mode. If color_mode is a string,
            it should be one of: 'direct', 'cycle', or 'colormap'
        attribute : str in {'edge', 'face'}
            The name of the attribute to set the color of.
            Should be 'edge' for edge_color_mode or 'face' for face_color_mode.
        """
        color_mode = ColorMode(color_mode)
        color_manager = getattr(self, f'_{attribute}')

        if color_mode == ColorMode.DIRECT:
            color_manager.color_mode = color_mode
        elif color_mode in (ColorMode.CYCLE, ColorMode.COLORMAP):
            if color_manager.color_properties is not None:
                color_property = color_manager.color_properties.name
            else:
                color_property = ''
            if color_property == '':
                if self.features.shape[1] > 0:
                    new_color_property = next(iter(self.features))
                    color_manager.color_properties = {
                        'name': new_color_property,
                        'values': self.features[new_color_property].to_numpy(),
                        'current_value': np.squeeze(
                            self.current_properties[new_color_property]
                        ),
                    }
                    warnings.warn(
                        trans._(
                            '_{attribute}_color_property was not set, setting to: {new_color_property}',
                            deferred=True,
                            attribute=attribute,
                            new_color_property=new_color_property,
                        )
                    )
                else:
                    raise ValueError(
                        trans._(
                            'There must be a valid Points.properties to use {color_mode}',
                            deferred=True,
                            color_mode=color_mode,
                        )
                    )

            # ColorMode.COLORMAP can only be applied to numeric properties
            color_property = color_manager.color_properties.name
            if (color_mode == ColorMode.COLORMAP) and not issubclass(
                self.features[color_property].dtype.type, np.number
            ):
                raise TypeError(
                    trans._(
                        'selected property must be numeric to use ColorMode.COLORMAP',
                        deferred=True,
                    )
                )
            color_manager.color_mode = color_mode

    def refresh_colors(self, update_color_mapping: bool = False):
        """Calculate and update face and edge colors if using a cycle or color map

        Parameters
        ----------
        update_color_mapping : bool
            If set to True, the function will recalculate the color cycle map
            or colormap (whichever is being used). If set to False, the function
            will use the current color cycle map or color map. For example, if you
            are adding/modifying points and want them to be colored with the same
            mapping as the other points (i.e., the new points shouldn't affect
            the color cycle map or colormap), set ``update_color_mapping=False``.
            Default value is False.
        """
        self._edge._refresh_colors(self.properties, update_color_mapping)
        self._face._refresh_colors(self.properties, update_color_mapping)

    def _get_state(self):
        """Get dictionary of layer state.

        Returns
        -------
        state : dict
            Dictionary of layer state.
        """
        state = self._get_base_state()
        state.update(
            {
                'symbol': self.symbol,
                'edge_width': self.edge_width,
                'edge_width_is_relative': self.edge_width_is_relative,
                'face_color': self.face_color
                if self.data.size
                else [self.current_face_color],
                'face_color_cycle': self.face_color_cycle,
                'face_colormap': self.face_colormap.name,
                'face_contrast_limits': self.face_contrast_limits,
                'edge_color': self.edge_color
                if self.data.size
                else [self.current_edge_color],
                'edge_color_cycle': self.edge_color_cycle,
                'edge_colormap': self.edge_colormap.name,
                'edge_contrast_limits': self.edge_contrast_limits,
                'properties': self.properties,
                'property_choices': self.property_choices,
                'text': self.text.dict(),
                'out_of_slice_display': self.out_of_slice_display,
                'n_dimensional': self.out_of_slice_display,
                'size': self.size,
                'ndim': self.ndim,
                'data': self.data,
                'features': self.features,
                'shading': self.shading,
                'antialiasing': self.antialiasing,
                'canvas_size_limits': self.canvas_size_limits,
                'shown': self.shown,
            }
        )
        return state

    @property
    def selected_data(self) -> set:
        """set: set of currently selected points."""
        return self._selected_data

    @selected_data.setter
    def selected_data(self, selected_data):
        self._selected_data = set(selected_data)
        self._selected_view = list(
            np.intersect1d(
                np.array(list(self._selected_data)),
                self._indices_view,
                return_indices=True,
            )[2]
        )

        # Update properties based on selected points
        if not len(self._selected_data):
            self._set_highlight()
            return
        index = list(self._selected_data)
        if (
            unique_edge_color := _unique_element(self.edge_color[index])
        ) is not None:
            with self.block_update_properties():
                self.current_edge_color = unique_edge_color

        if (
            unique_face_color := _unique_element(self.face_color[index])
        ) is not None:
            with self.block_update_properties():
                self.current_face_color = unique_face_color

        # Calculate the mean size across the displayed dimensions for
        # each point to be consistent with `_view_size`.
        mean_size = np.mean(
            self.size[np.ix_(index, self._slice_input.displayed)], axis=1
        )
        if (unique_size := _unique_element(mean_size)) is not None:
            with self.block_update_properties():
                self.current_size = unique_size

        if (
            unique_edge_width := _unique_element(self.edge_width[index])
        ) is not None:
            with self.block_update_properties():
                self.current_edge_width = unique_edge_width

        unique_properties = {}
        for k, v in self.properties.items():
            unique_properties[k] = _unique_element(v[index])

        if all(p is not None for p in unique_properties.values()):
            with self.block_update_properties():
                self.current_properties = unique_properties
        self._set_highlight()

    def interaction_box(self, index) -> Optional[np.ndarray]:
        """Create the interaction box around a list of points in view.

        Parameters
        ----------
        index : list
            List of points around which to construct the interaction box.

        Returns
        -------
        box : np.ndarray or None
            4x2 array of corners of the interaction box in clockwise order
            starting in the upper-left corner.
        """
        if len(index) > 0:
            data = self._view_data[index]
            size = self._view_size[index]
            data = points_to_squares(data, size)
            return create_box(data)
        return None

    @property
    def mode(self) -> str:
        """str: Interactive mode

        Interactive mode. The normal, default mode is PAN_ZOOM, which
        allows for normal interactivity with the canvas.

        In ADD mode clicks of the cursor add points at the clicked location.

        In SELECT mode the cursor can select points by clicking on them or
        by dragging a box around them. Once selected points can be moved,
        have their properties edited, or be deleted.
        """
        return str(self._mode)

    _drag_modes = {
        Mode.ADD: add,
        Mode.SELECT: select,
        Mode.PAN_ZOOM: no_op,
        Mode.TRANSFORM: no_op,
    }

    _move_modes = {
        Mode.ADD: no_op,
        Mode.SELECT: highlight,
        Mode.PAN_ZOOM: no_op,
        Mode.TRANSFORM: no_op,
    }
    _cursor_modes = {
        Mode.ADD: 'crosshair',
        Mode.SELECT: 'standard',
        Mode.PAN_ZOOM: 'standard',
        Mode.TRANSFORM: 'standard',
    }

    @mode.setter
    def mode(self, mode):
        old_mode = self._mode
        mode, changed = self._mode_setter_helper(mode, Mode)
        if not changed:
            return
        assert mode is not None, mode

        if mode == Mode.ADD:
            self.selected_data = set()
            self.interactive = True
        elif mode == Mode.PAN_ZOOM:
            self.interactive = True

        if mode != Mode.SELECT or old_mode != Mode.SELECT:
            self._selected_data_stored = set()

        self._set_highlight()
        self.events.mode(mode=mode)

    @property
    def _indices_view(self):
        return self.__indices_view

    @_indices_view.setter
    def _indices_view(self, value):
        if len(self._shown) == 0:
            self.__indices_view = np.empty(0, int)
        else:
            self.__indices_view = value[self.shown[value]]

    @property
    def _view_data(self) -> np.ndarray:
        """Get the coords of the points in view

        Returns
        -------
        view_data : (N x D) np.ndarray
            Array of coordinates for the N points in view
        """
        if len(self._indices_view) > 0:
            data = self.data[
                np.ix_(self._indices_view, self._slice_input.displayed)
            ]
        else:
            # if no points in this slice send dummy data
            data = np.zeros((0, self._slice_input.ndisplay))

        return data

    @property
    def _view_text(self) -> np.ndarray:
        """Get the values of the text elements in view

        Returns
        -------
        text : (N x 1) np.ndarray
            Array of text strings for the N text elements in view
        """
        # This may be triggered when the string encoding instance changed,
        # in which case it has no cached values, so generate them here.
        self.text.string._apply(self.features)
        return self.text.view_text(self._indices_view)

    @property
    def _view_text_coords(self) -> Tuple[np.ndarray, str, str]:
        """Get the coordinates of the text elements in view

        Returns
        -------
        text_coords : (N x D) np.ndarray
            Array of coordinates for the N text elements in view
        anchor_x : str
            The vispy text anchor for the x axis
        anchor_y : str
            The vispy text anchor for the y axis
        """
        return self.text.compute_text_coords(
            self._view_data, self._slice_input.ndisplay
        )

    @property
    def _view_text_color(self) -> np.ndarray:
        """Get the colors of the text elements at the given indices."""
        self.text.color._apply(self.features)
        return self.text._view_color(self._indices_view)

    @property
    def _view_size(self) -> np.ndarray:
        """Get the sizes of the points in view

        Returns
        -------
        view_size : (N x D) np.ndarray
            Array of sizes for the N points in view
        """
        if len(self._indices_view) > 0:
            # Get the point sizes and scale for ndim display
            sizes = (
                self.size[
                    np.ix_(self._indices_view, self._slice_input.displayed)
                ].mean(axis=1)
                * self._view_size_scale
            )

        else:
            # if no points, return an empty list
            sizes = np.array([])
        return sizes

    @property
    def _view_edge_width(self) -> np.ndarray:
        """Get the edge_width of the points in view

        Returns
        -------
        view_edge_width : (N,) np.ndarray
            Array of edge_widths for the N points in view
        """
        return self.edge_width[self._indices_view]

    @property
    def _view_face_color(self) -> np.ndarray:
        """Get the face colors of the points in view

        Returns
        -------
        view_face_color : (N x 4) np.ndarray
            RGBA color array for the face colors of the N points in view.
            If there are no points in view, returns array of length 0.
        """
        return self.face_color[self._indices_view]

    @property
    def _view_edge_color(self) -> np.ndarray:
        """Get the edge colors of the points in view

        Returns
        -------
        view_edge_color : (N x 4) np.ndarray
            RGBA color array for the edge colors of the N points in view.
            If there are no points in view, returns array of length 0.
        """
        return self.edge_color[self._indices_view]

    def _set_editable(self, editable=None):
        """Set editable mode based on layer properties."""
        if editable is None:
            self.editable = True
        if not self.editable:
            self.mode = Mode.PAN_ZOOM

        if self.ndim < 3 and self._slice_input.ndisplay == 3:
            # interaction currently does not work for 2D
            # layers being rendered in 3D.
            self.editable = False

    @staticmethod
    def _get_slice_data(
        *,
        data,
        ndim,
        dims_indices,
        dims_not_displayed,
        size,
        out_of_slice_display,
    ):
        # Get a list of the data for the points in this slice
<<<<<<< HEAD
        not_disp = list(dims_not_displayed)
=======
        not_disp = list(self._slice_input.not_displayed)
>>>>>>> ec69e693
        # We want a numpy array so we can use fancy indexing with the non-displayed
        # indices, but as dims_indices can (and often/always does) contain slice
        # objects, the array has dtype=object which is then very slow for the
        # arithmetic below. As Points._round_index is always False, we can safely
        # convert to float to get a major performance improvement.
        not_disp_indices = np.array(dims_indices)[not_disp].astype(float)
        if len(data) > 0:
            if out_of_slice_display and ndim > 2:
                distances = abs(data[:, not_disp] - not_disp_indices)
                sizes = size[:, not_disp] / 2
                matches = np.all(distances <= sizes, axis=1)
                size_match = sizes[matches]
                size_match[size_match == 0] = 1
                scale_per_dim = (size_match - distances[matches]) / size_match
                scale_per_dim[size_match == 0] = 1
                scale = np.prod(scale_per_dim, axis=1)
                slice_indices = np.where(matches)[0].astype(int)
                return slice_indices, scale
            else:
                data = data[:, not_disp]
                distances = np.abs(data - not_disp_indices)
                matches = np.all(distances <= 0.5, axis=1)
                slice_indices = np.where(matches)[0].astype(int)
                return slice_indices, 1
        else:
            return [], np.empty(0)

    def _slice_data(
        self, dims_indices
    ) -> Tuple[List[int], Union[float, np.ndarray]]:
        """Determines the slice of points given the indices.

        Parameters
        ----------
        dims_indices : sequence of int or slice
            Indices to slice with.

        Returns
        -------
        slice_indices : list
            Indices of points in the currently viewed slice.
        scale : float, (N, ) array
            If in `out_of_slice_display` mode then the scale factor of points, where
            values of 1 corresponds to points located in the slice, and values
            less than 1 correspond to points located in neighboring slices.
        """
        return Points._get_slice_data(
            data=self.data,
            ndim=self.ndim,
            dims_indices=dims_indices,
            dims_not_displayed=self._dims_not_displayed,
            size=self.size,
            out_of_slice_display=self.out_of_slice_display,
        )

    def _get_value(self, position) -> Union[None, int]:
        """Index of the point at a given 2D position in data coordinates.

        Parameters
        ----------
        position : tuple
            Position in data coordinates.

        Returns
        -------
        value : int or None
            Index of point that is at the current coordinate if any.
        """
        # Display points if there are any in this slice
        view_data = self._view_data
        selection = None
        if len(view_data) > 0:
            displayed_position = [
                position[i] for i in self._slice_input.displayed
            ]
            # Get the point sizes
            # TODO: calculate distance in canvas space to account for canvas_size_limits.
            # Without this implementation, point hover and selection (and anything depending
            # on self.get_value()) won't be aware of the real extent of points, causing
            # unexpected behaviour. See #3734 for details.
            distances = abs(view_data - displayed_position)
            in_slice_matches = np.all(
                distances <= np.expand_dims(self._view_size, axis=1) / 2,
                axis=1,
            )
            indices = np.where(in_slice_matches)[0]
            if len(indices) > 0:
                selection = self._indices_view[indices[-1]]

        return selection

    def _get_value_3d(
        self,
        start_point: np.ndarray,
        end_point: np.ndarray,
        dims_displayed: List[int],
    ) -> Union[int, None]:
        """Get the layer data value along a ray

        Parameters
        ----------
        start_point : np.ndarray
            The start position of the ray used to interrogate the data.
        end_point : np.ndarray
            The end position of the ray used to interrogate the data.
        dims_displayed : List[int]
            The indices of the dimensions currently displayed in the Viewer.

        Returns
        -------
        value : Union[int, None]
            The data value along the supplied ray.
        """
        if (start_point is None) or (end_point is None):
            # if the ray doesn't intersect the data volume, no points could have been intersected
            return None
        plane_point, plane_normal = displayed_plane_from_nd_line_segment(
            start_point, end_point, dims_displayed
        )

        # project the in view points onto the plane
        projected_points, projection_distances = project_points_onto_plane(
            points=self._view_data,
            plane_point=plane_point,
            plane_normal=plane_normal,
        )

        # rotate points and plane to be axis aligned with normal [0, 0, 1]
        rotated_points, rotation_matrix = rotate_points(
            points=projected_points,
            current_plane_normal=plane_normal,
            new_plane_normal=[0, 0, 1],
        )
        rotated_click_point = np.dot(rotation_matrix, plane_point)

        # find the points the click intersects
        distances = abs(rotated_points[:, :2] - rotated_click_point[:2])
        in_slice_matches = np.all(
            distances <= np.expand_dims(self._view_size, axis=1) / 2,
            axis=1,
        )
        indices = np.where(in_slice_matches)[0]

        if len(indices) > 0:
            # find the point that is most in the foreground
            candidate_point_distances = projection_distances[indices]
            closest_index = indices[np.argmin(candidate_point_distances)]
            selection = self._indices_view[closest_index]
        else:
            selection = None
        return selection

    def _display_bounding_box_augmented(self, dims_displayed: np.ndarray):
        """An augmented, axis-aligned (ndisplay, 2) bounding box.

        This bounding box for includes the full size of displayed points
        and enables calculation of intersections in `Layer._get_value_3d()`.
        """
        if len(self._view_size) == 0:
            return None
        max_point_size = np.max(self._view_size)
        bounding_box = np.copy(
            self._display_bounding_box(dims_displayed)
        ).astype(float)
        bounding_box[:, 0] -= max_point_size / 2
        bounding_box[:, 1] += max_point_size / 2
        return bounding_box

    def get_ray_intersections(
        self,
        position: List[float],
        view_direction: np.ndarray,
        dims_displayed: List[int],
        world: bool = True,
    ) -> Union[Tuple[np.ndarray, np.ndarray], Tuple[None, None]]:
        """Get the start and end point for the ray extending
        from a point through the displayed bounding box.

        This method overrides the base layer, replacing the bounding box used
        to calculate intersections with a larger one which includes the size
        of points in view.

        Parameters
        ----------
        position
            the position of the point in nD coordinates. World vs. data
            is set by the world keyword argument.
        view_direction : np.ndarray
            a unit vector giving the direction of the ray in nD coordinates.
            World vs. data is set by the world keyword argument.
        dims_displayed
            a list of the dimensions currently being displayed in the viewer.
        world : bool
            True if the provided coordinates are in world coordinates.
            Default value is True.

        Returns
        -------
        start_point : np.ndarray
            The point on the axis-aligned data bounding box that the cursor click
            intersects with. This is the point closest to the camera.
            The point is the full nD coordinates of the layer data.
            If the click does not intersect the axis-aligned data bounding box,
            None is returned.
        end_point : np.ndarray
            The point on the axis-aligned data bounding box that the cursor click
            intersects with. This is the point farthest from the camera.
            The point is the full nD coordinates of the layer data.
            If the click does not intersect the axis-aligned data bounding box,
            None is returned.
        """
        if len(dims_displayed) != 3:
            return None, None

        # create the bounding box in data coordinates
        bounding_box = self._display_bounding_box_augmented(dims_displayed)

        if bounding_box is None:
            return None, None

        start_point, end_point = self._get_ray_intersections(
            position=position,
            view_direction=view_direction,
            dims_displayed=dims_displayed,
            world=world,
            bounding_box=bounding_box,
        )
        return start_point, end_point

    def _set_view_slice(self):
        """Sets the view given the indices to slice with."""
        # get the indices of points in view
        indices, scale = self._slice_data(self._slice_indices)

        # Update the _view_size_scale in accordance to the self._indices_view setter.
        # If out_of_slice_display is False, scale is a number and not an array.
        # Therefore we have an additional if statement checking for
        # self._view_size_scale being an integer.
        if not isinstance(scale, np.ndarray):
            self._view_size_scale = scale
        elif len(self._shown) == 0:
            self._view_size_scale = np.empty(0, int)
        else:
            self._view_size_scale = scale[self.shown[indices]]

        self._indices_view = np.array(indices, dtype=int)
        # get the selected points that are in view
        self._selected_view = list(
            np.intersect1d(
                np.array(list(self._selected_data)),
                self._indices_view,
                return_indices=True,
            )[2]
        )
        with self.events.highlight.blocker():
            self._set_highlight(force=True)

    def _set_highlight(self, force=False):
        """Render highlights of shapes including boundaries, vertices,
        interaction boxes, and the drag selection box when appropriate.
        Highlighting only occurs in Mode.SELECT.

        Parameters
        ----------
        force : bool
            Bool that forces a redraw to occur when `True`
        """
        # Check if any point ids have changed since last call
        if (
            self.selected_data == self._selected_data_stored
            and self._value == self._value_stored
            and np.all(self._drag_box == self._drag_box_stored)
        ) and not force:
            return
        self._selected_data_stored = copy(self.selected_data)
        self._value_stored = copy(self._value)
        self._drag_box_stored = copy(self._drag_box)

        if self._value is not None or len(self._selected_view) > 0:
            if len(self._selected_view) > 0:
                index = copy(self._selected_view)
                # highlight the hovered point if not in adding mode
                if (
                    self._value in self._indices_view
                    and self._mode == Mode.SELECT
                    and not self._is_selecting
                ):
                    hover_point = list(self._indices_view).index(self._value)
                    if hover_point not in index:
                        index.append(hover_point)
                index.sort()
            else:
                # only highlight hovered points in select mode
                if (
                    self._value in self._indices_view
                    and self._mode == Mode.SELECT
                    and not self._is_selecting
                ):
                    hover_point = list(self._indices_view).index(self._value)
                    index = [hover_point]
                else:
                    index = []

            self._highlight_index = index
        else:
            self._highlight_index = []

        # only display dragging selection box in 2D
        if self._is_selecting:
            if self._drag_normal is None:
                pos = create_box(self._drag_box)
            else:
                pos = _create_box_from_corners_3d(
                    self._drag_box, self._drag_normal, self._drag_up
                )
            pos = pos[list(range(4)) + [0]]
        else:
            pos = None

        self._highlight_box = pos
        self.events.highlight()

    def _update_thumbnail(self):
        """Update thumbnail with current points and colors."""
        colormapped = np.zeros(self._thumbnail_shape)
        colormapped[..., 3] = 1
        view_data = self._view_data
        if len(view_data) > 0:
            # Get the zoom factor required to fit all data in the thumbnail.
            de = self._extent_data
            min_vals = [de[0, i] for i in self._slice_input.displayed]
            shape = np.ceil(
                [de[1, i] - de[0, i] + 1 for i in self._slice_input.displayed]
            ).astype(int)
            zoom_factor = np.divide(
                self._thumbnail_shape[:2], shape[-2:]
            ).min()

            # Maybe subsample the points.
            if len(view_data) > self._max_points_thumbnail:
                thumbnail_indices = np.random.randint(
                    0, len(view_data), self._max_points_thumbnail
                )
                points = view_data[thumbnail_indices]
            else:
                points = view_data
                thumbnail_indices = self._indices_view

            # Calculate the point coordinates in the thumbnail data space.
            thumbnail_shape = np.clip(
                np.ceil(zoom_factor * np.array(shape[:2])).astype(int),
                1,  # smallest side should be 1 pixel wide
                self._thumbnail_shape[:2],
            )
            coords = np.floor(
                (points[:, -2:] - min_vals[-2:] + 0.5) * zoom_factor
            ).astype(int)
            coords = np.clip(coords, 0, thumbnail_shape - 1)

            # Draw single pixel points in the colormapped thumbnail.
            colormapped = np.zeros(tuple(thumbnail_shape) + (4,))
            colormapped[..., 3] = 1
            colors = self._face.colors[thumbnail_indices]
            colormapped[coords[:, 0], coords[:, 1]] = colors

        colormapped[..., 3] *= self.opacity
        self.thumbnail = colormapped

    def add(self, coord):
        """Adds point at coordinate.

        Parameters
        ----------
        coord : sequence of indices to add point at
        """
        self.data = np.append(self.data, np.atleast_2d(coord), axis=0)

    def remove_selected(self):
        """Removes selected points if any."""
        index = list(self.selected_data)
        index.sort()
        if len(index):
            self._shown = np.delete(self._shown, index, axis=0)
            self._size = np.delete(self._size, index, axis=0)
            self._edge_width = np.delete(self._edge_width, index, axis=0)
            with self._edge.events.blocker_all():
                self._edge._remove(indices_to_remove=index)
            with self._face.events.blocker_all():
                self._face._remove(indices_to_remove=index)
            self._feature_table.remove(index)
            self.text.remove(index)
            if self._value in self.selected_data:
                self._value = None
            else:
                if self._value is not None:
                    # update the index of self._value to account for the
                    # data being removed
                    indices_removed = np.array(index) < self._value
                    offset = np.sum(indices_removed)
                    self._value -= offset
                    self._value_stored -= offset

            self.data = np.delete(self.data, index, axis=0)
            self.selected_data = set()

    def _move(
        self,
        selection_indices: Sequence[int],
        position: Sequence[Union[int, float]],
    ) -> None:
        """Move points relative to drag start location.

        Parameters
        ----------
        selection_indices : Sequence[int]
            Integer indices of points to move in self.data
        position : tuple
            Position to move points to in data coordinates.
        """
        if len(selection_indices) > 0:
            selection_indices = list(selection_indices)
            disp = list(self._slice_input.displayed)
            self._set_drag_start(selection_indices, position)
            center = self.data[np.ix_(selection_indices, disp)].mean(axis=0)
            shift = np.array(position)[disp] - center - self._drag_start
            self.data[np.ix_(selection_indices, disp)] = (
                self.data[np.ix_(selection_indices, disp)] + shift
            )
            self.refresh()
        self.events.data(value=self.data)

    def _set_drag_start(
        self,
        selection_indices: Sequence[int],
        position: Sequence[Union[int, float]],
        center_by_data: bool = True,
    ) -> None:
        """Store the initial position at the start of a drag event.

        Parameters
        ----------
        selection_indices : set of int
            integer indices of selected data used to index into self.data
        position : Sequence of numbers
            position of the drag start in data coordinates.
        center_by_data : bool
            Center the drag start based on the selected data.
            Used for modifier drag_box selection.
        """
        selection_indices = list(selection_indices)
        dims_displayed = list(self._slice_input.displayed)
        if self._drag_start is None:
            self._drag_start = np.array(position, dtype=float)[dims_displayed]
            if len(selection_indices) > 0 and center_by_data:
                center = self.data[
                    np.ix_(selection_indices, dims_displayed)
                ].mean(axis=0)
                self._drag_start -= center

    def _paste_data(self):
        """Paste any point from clipboard and select them."""
        npoints = len(self._view_data)
        totpoints = len(self.data)

        if len(self._clipboard.keys()) > 0:
            not_disp = self._slice_input.not_displayed
            data = deepcopy(self._clipboard['data'])
            offset = [
                self._slice_indices[i] - self._clipboard['indices'][i]
                for i in not_disp
            ]
            data[:, not_disp] = data[:, not_disp] + np.array(offset)
            self._data = np.append(self.data, data, axis=0)
            self._shown = np.append(
                self.shown, deepcopy(self._clipboard['shown']), axis=0
            )
            self._size = np.append(
                self.size, deepcopy(self._clipboard['size']), axis=0
            )

            self._feature_table.append(self._clipboard['features'])

            self.text._paste(**self._clipboard['text'])

            self._edge_width = np.append(
                self.edge_width,
                deepcopy(self._clipboard['edge_width']),
                axis=0,
            )
            self._edge._paste(
                colors=self._clipboard['edge_color'],
                properties=_features_to_properties(
                    self._clipboard['features']
                ),
            )
            self._face._paste(
                colors=self._clipboard['face_color'],
                properties=_features_to_properties(
                    self._clipboard['features']
                ),
            )

            self._selected_view = list(
                range(npoints, npoints + len(self._clipboard['data']))
            )
            self._selected_data = set(
                range(totpoints, totpoints + len(self._clipboard['data']))
            )
            self.refresh()

    def _copy_data(self):
        """Copy selected points to clipboard."""
        if len(self.selected_data) > 0:
            index = list(self.selected_data)
            self._clipboard = {
                'data': deepcopy(self.data[index]),
                'edge_color': deepcopy(self.edge_color[index]),
                'face_color': deepcopy(self.face_color[index]),
                'shown': deepcopy(self.shown[index]),
                'size': deepcopy(self.size[index]),
                'edge_width': deepcopy(self.edge_width[index]),
                'features': deepcopy(self.features.iloc[index]),
                'indices': self._slice_indices,
                'text': self.text._copy(index),
            }
        else:
            self._clipboard = {}

    def to_mask(
        self,
        *,
        shape: tuple,
        data_to_world: Optional[Affine] = None,
        isotropic_output: bool = True,
    ):
        """Return a binary mask array of all the points as balls.

        Parameters
        ----------
        shape : tuple
            The shape of the mask to be generated.
        data_to_world : Optional[Affine]
            The data-to-world transform of the output mask image. This likely comes from a reference image.
            If None, then this is the same as this layer's data-to-world transform.
        isotropic_output : bool
            If True, then force the output mask to always contain isotropic balls in data/pixel coordinates.
            Otherwise, allow the anisotropy in the data-to-world transform to squash the balls in certain dimensions.
            By default this is True, but you should set it to False if you are going to create a napari image
            layer from the result with the same data-to-world transform and want the visualized balls to be
            roughly isotropic.

        Returns
        -------
        np.ndarray
            The output binary mask array of the given shape containing this layer's points as balls.
        """
        if data_to_world is None:
            data_to_world = self._data_to_world
        mask = np.zeros(shape, dtype=bool)
        mask_world_to_data = data_to_world.inverse
        points_data_to_mask_data = self._data_to_world.compose(
            mask_world_to_data
        )
        points_in_mask_data_coords = np.atleast_2d(
            points_data_to_mask_data(self.data)
        )

        # Calculating the radii of the output points in the mask is complex.

        # Points.size tells the size of the points in pixels in each dimension,
        # so we take the arithmetic mean across dimensions to define a scalar size
        # per point, which is consistent with visualization.
        mean_radii = np.mean(self.size, axis=1, keepdims=True) / 2

        # Scale each radius by the geometric mean scale of the Points layer to
        # keep the balls isotropic when visualized in world coordinates.
        # Then scale each radius by the scale of the output image mask
        # using the geometric mean if isotropic output is desired.
        # The geometric means are used instead of the arithmetic mean
        # to maintain the volume scaling factor of the transforms.
        point_data_to_world_scale = gmean(np.abs(self._data_to_world.scale))
        mask_world_to_data_scale = (
            gmean(np.abs(mask_world_to_data.scale))
            if isotropic_output
            else np.abs(mask_world_to_data.scale)
        )
        radii_scale = point_data_to_world_scale * mask_world_to_data_scale

        output_data_radii = mean_radii * np.atleast_2d(radii_scale)

        for coords, radii in zip(
            points_in_mask_data_coords, output_data_radii
        ):
            # Define a minimal set of coordinates where the mask could be present
            # by defining an inclusive lower and exclusive upper bound for each dimension.
            lower_coords = np.maximum(np.floor(coords - radii), 0).astype(int)
            upper_coords = np.minimum(
                np.ceil(coords + radii) + 1, shape
            ).astype(int)
            # Generate every possible coordinate within the bounds defined above
            # in a grid of size D1 x D2 x ... x Dd x D (e.g. for D=2, this might be 4x5x2).
            submask_coords = [
                range(lower_coords[i], upper_coords[i])
                for i in range(self.ndim)
            ]
            submask_grids = np.stack(
                np.meshgrid(*submask_coords, copy=False, indexing='ij'),
                axis=-1,
            )
            # Update the mask coordinates based on the normalized square distance
            # using a logical or to maintain any existing positive mask locations.
            normalized_square_distances = np.sum(
                ((submask_grids - coords) / radii) ** 2, axis=-1
            )
            mask[np.ix_(*submask_coords)] |= normalized_square_distances <= 1
        return mask

    def get_status(
        self,
        position: Optional[Tuple] = None,
        *,
        view_direction: Optional[np.ndarray] = None,
        dims_displayed: Optional[List[int]] = None,
        world: bool = False,
    ) -> dict:
        """Status message information of the data at a coordinate position.

        # Parameters
        # ----------
        # position : tuple
        #     Position in either data or world coordinates.
        # view_direction : Optional[np.ndarray]
        #     A unit vector giving the direction of the ray in nD world coordinates.
        #     The default value is None.
        # dims_displayed : Optional[List[int]]
        #     A list of the dimensions currently being displayed in the viewer.
        #     The default value is None.
        # world : bool
        #     If True the position is taken to be in world coordinates
        #     and converted into data coordinates. False by default.

        # Returns
        # -------
        # source_info : dict
        #     Dict containing information that can be used in a status update.
        #"""
        if position is not None:
            value = self.get_value(
                position,
                view_direction=view_direction,
                dims_displayed=dims_displayed,
                world=world,
            )
        else:
            value = None

        source_info = self._get_source_info()
        source_info['coordinates'] = generate_layer_coords_status(
            position, value
        )

        # if this points layer has properties
        properties = self._get_properties(
            position,
            view_direction=view_direction,
            dims_displayed=dims_displayed,
            world=world,
        )
        if properties:
            source_info['coordinates'] += "; " + ", ".join(properties)

        return source_info

    def _get_tooltip_text(
        self,
        position,
        *,
        view_direction: Optional[np.ndarray] = None,
        dims_displayed: Optional[List[int]] = None,
        world: bool = False,
    ):
        """
        tooltip message of the data at a coordinate position.

        Parameters
        ----------
        position : tuple
            Position in either data or world coordinates.
        view_direction : Optional[np.ndarray]
            A unit vector giving the direction of the ray in nD world coordinates.
            The default value is None.
        dims_displayed : Optional[List[int]]
            A list of the dimensions currently being displayed in the viewer.
            The default value is None.
        world : bool
            If True the position is taken to be in world coordinates
            and converted into data coordinates. False by default.

        Returns
        -------
        msg : string
            String containing a message that can be used as a tooltip.
        """
        return "\n".join(
            self._get_properties(
                position,
                view_direction=view_direction,
                dims_displayed=dims_displayed,
                world=world,
            )
        )

    def _get_properties(
        self,
        position,
        *,
        view_direction: Optional[np.ndarray] = None,
        dims_displayed: Optional[List[int]] = None,
        world: bool = False,
    ) -> list:
        if self.features.shape[1] == 0:
            return []

        value = self.get_value(
            position,
            view_direction=view_direction,
            dims_displayed=dims_displayed,
            world=world,
        )
        # if the cursor is not outside the image or on the background
        if value is None or value > self.data.shape[0]:
            return []

        return [
            f'{k}: {v[value]}'
            for k, v in self.features.items()
            if k != 'index'
            and len(v) > value
            and v[value] is not None
            and not (isinstance(v[value], float) and np.isnan(v[value]))
        ]<|MERGE_RESOLUTION|>--- conflicted
+++ resolved
@@ -1470,13 +1470,8 @@
         dims_not_displayed,
         size,
         out_of_slice_display,
+        not_disp,
     ):
-        # Get a list of the data for the points in this slice
-<<<<<<< HEAD
-        not_disp = list(dims_not_displayed)
-=======
-        not_disp = list(self._slice_input.not_displayed)
->>>>>>> ec69e693
         # We want a numpy array so we can use fancy indexing with the non-displayed
         # indices, but as dims_indices can (and often/always does) contain slice
         # objects, the array has dtype=object which is then very slow for the
@@ -1525,11 +1520,12 @@
         """
         return Points._get_slice_data(
             data=self.data,
-            ndim=self.ndim,
+            ndim=self._slice_input.ndim,
             dims_indices=dims_indices,
-            dims_not_displayed=self._dims_not_displayed,
+            dims_not_displayed=self._slice_input.not_displayed,
             size=self.size,
             out_of_slice_display=self.out_of_slice_display,
+            not_disp=list(self._slice_input.not_displayed),
         )
 
     def _get_value(self, position) -> Union[None, int]:
