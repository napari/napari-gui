import warnings
from copy import copy, deepcopy
from itertools import cycle
from typing import Dict, List, Optional, Tuple, Union

import numpy as np
import pandas as pd
from scipy.stats import gmean

from ...utils.colormaps import Colormap, ValidColormapArg
from ...utils.colormaps.standardize_color import (
    get_color_namelist,
    hex_to_name,
    rgb_to_hex,
)
from ...utils.events import Event
from ...utils.events.custom_types import Array
from ...utils.geometry import project_points_onto_plane, rotate_points
from ...utils.status_messages import generate_layer_status
from ...utils.transforms import Affine
from ...utils.translations import trans
from ..base import Layer, no_op
from ..utils._color_manager_constants import ColorMode
from ..utils.color_manager import ColorManager
from ..utils.color_transformations import ColorType
from ..utils.interactivity_utils import displayed_plane_from_nd_line_segment
from ..utils.layer_utils import _features_to_properties, _FeatureTable
from ..utils.text_manager import TextManager
from ._points_constants import SYMBOL_ALIAS, Mode, Shading, Symbol
from ._points_mouse_bindings import add, highlight, select
from ._points_utils import (
    _create_box_from_corners_3d,
    create_box,
    fix_data_points,
    points_to_squares,
)

DEFAULT_COLOR_CYCLE = np.array([[1, 0, 1, 1], [0, 1, 0, 1]])


class Points(Layer):
    """Points layer.

    Parameters
    ----------
    data : array (N, D)
        Coordinates for N points in D dimensions.
    ndim : int
        Number of dimensions for shapes. When data is not None, ndim must be D.
        An empty points layer can be instantiated with arbitrary ndim.
    features : dict[str, array-like] or DataFrame
        Features table where each row corresponds to a point and each column
        is a feature.
    properties : dict {str: array (N,)}, DataFrame
        Properties for each point. Each property should be an array of length N,
        where N is the number of points.
    property_choices : dict {str: array (N,)}
        possible values for each property.
    text : str, dict
        Text to be displayed with the points. If text is set to a key in properties,
        the value of that property will be displayed. Multiple properties can be
        composed using f-string-like syntax (e.g., '{property_1}, {float_property:.2f}).
        A dictionary can be provided with keyword arguments to set the text values
        and display properties. See TextManager.__init__() for the valid keyword arguments.
        For example usage, see /napari/examples/add_points_with_text.py.
    symbol : str
        Symbol to be used for the point markers. Must be one of the
        following: arrow, clobber, cross, diamond, disc, hbar, ring,
        square, star, tailed_arrow, triangle_down, triangle_up, vbar, x.
    size : float, array
        Size of the point marker in data pixels. If given as a scalar, all points are made
        the same size. If given as an array, size must be the same or broadcastable
        to the same shape as the data.
    edge_width : float
        Width of the symbol edge in pixels.
    edge_color : str, array-like, dict
        Color of the point marker border. Numeric color values should be RGB(A).
    edge_color_cycle : np.ndarray, list
        Cycle of colors (provided as string name, RGB, or RGBA) to map to edge_color if a
        categorical attribute is used color the vectors.
    edge_colormap : str, napari.utils.Colormap
        Colormap to set edge_color if a continuous attribute is used to set face_color.
    edge_contrast_limits : None, (float, float)
        clims for mapping the property to a color map. These are the min and max value
        of the specified property that are mapped to 0 and 1, respectively.
        The default value is None. If set the none, the clims will be set to
        (property.min(), property.max())
    face_color : str, array-like, dict
        Color of the point marker body. Numeric color values should be RGB(A).
    face_color_cycle : np.ndarray, list
        Cycle of colors (provided as string name, RGB, or RGBA) to map to face_color if a
        categorical attribute is used color the vectors.
    face_colormap : str, napari.utils.Colormap
        Colormap to set face_color if a continuous attribute is used to set face_color.
    face_contrast_limits : None, (float, float)
        clims for mapping the property to a color map. These are the min and max value
        of the specified property that are mapped to 0 and 1, respectively.
        The default value is None. If set the none, the clims will be set to
        (property.min(), property.max())
    n_dimensional : bool
        If True, renders points not just in central plane but also in all
        n-dimensions according to specified point marker size.
    name : str
        Name of the layer.
    metadata : dict
        Layer metadata.
    scale : tuple of float
        Scale factors for the layer.
    translate : tuple of float
        Translation values for the layer.
    rotate : float, 3-tuple of float, or n-D array.
        If a float convert into a 2D rotation matrix using that value as an
        angle. If 3-tuple convert into a 3D rotation matrix, using a yaw,
        pitch, roll convention. Otherwise assume an nD rotation. Angles are
        assumed to be in degrees. They can be converted from radians with
        np.degrees if needed.
    shear : 1-D array or n-D array
        Either a vector of upper triangular values, or an nD shear matrix with
        ones along the main diagonal.
    affine : n-D array or napari.utils.transforms.Affine
        (N+1, N+1) affine transformation matrix in homogeneous coordinates.
        The first (N, N) entries correspond to a linear transform and
        the final column is a length N translation vector and a 1 or a napari
        `Affine` transform object. Applied as an extra transform on top of the
        provided scale, rotate, and shear values.
    opacity : float
        Opacity of the layer visual, between 0.0 and 1.0.
    blending : str
        One of a list of preset blending modes that determines how RGB and
        alpha values of the layer visual get mixed. Allowed values are
        {'opaque', 'translucent', and 'additive'}.
    visible : bool
        Whether the layer visual is currently being displayed.
    cache : bool
        Whether slices of out-of-core datasets should be cached upon retrieval.
        Currently, this only applies to dask arrays.
    shading : str, Shading
        Render lighting and shading on points. Options are:
            * 'none'
                No shading is added to the points.
            * 'spherical'
                Shading and depth buffer are changed to give a 3D spherical look to the points
    experimental_canvas_size_limits : tuple of float
        Lower and upper limits for the size of points in canvas pixels.

    Attributes
    ----------
    data : array (N, D)
        Coordinates for N points in D dimensions.
    features : DataFrame-like
        Features table where each row corresponds to a point and each column
        is a feature.
    feature_defaults : DataFrame-like
        Stores the default value of each feature in a table with one row.
    properties : dict {str: array (N,)} or DataFrame
        Annotations for each point. Each property should be an array of length N,
        where N is the number of points.
    text : str
        Text to be displayed with the points. If text is set to a key in properties, the value of
        that property will be displayed. Multiple properties can be composed using f-string-like
        syntax (e.g., '{property_1}, {float_property:.2f}).
        For example usage, see /napari/examples/add_points_with_text.py.
    symbol : str
        Symbol used for all point markers.
    size : array (N, D)
        Array of sizes for each point in each dimension. Must have the same
        shape as the layer `data`.
    edge_width : float
        Width of the marker edges in pixels for all points
    edge_color : Nx4 numpy array
        Array of edge color RGBA values, one for each point.
    edge_color_cycle : np.ndarray, list
        Cycle of colors (provided as string name, RGB, or RGBA) to map to edge_color if a
        categorical attribute is used color the vectors.
    edge_colormap : str, napari.utils.Colormap
        Colormap to set edge_color if a continuous attribute is used to set face_color.
    edge_contrast_limits : None, (float, float)
        clims for mapping the property to a color map. These are the min and max value
        of the specified property that are mapped to 0 and 1, respectively.
        The default value is None. If set the none, the clims will be set to
        (property.min(), property.max())
    face_color : Nx4 numpy array
        Array of face color RGBA values, one for each point.
    face_color_cycle : np.ndarray, list
        Cycle of colors (provided as string name, RGB, or RGBA) to map to face_color if a
        categorical attribute is used color the vectors.
    face_colormap : str, napari.utils.Colormap
        Colormap to set face_color if a continuous attribute is used to set face_color.
    face_contrast_limits : None, (float, float)
        clims for mapping the property to a color map. These are the min and max value
        of the specified property that are mapped to 0 and 1, respectively.
        The default value is None. If set the none, the clims will be set to
        (property.min(), property.max())
    current_size : float
        Size of the marker for the next point to be added or the currently
        selected point.
    current_edge_color : str
        Size of the marker edge for the next point to be added or the currently
        selected point.
    current_face_color : str
        Size of the marker edge for the next point to be added or the currently
        selected point.
    n_dimensional : bool
        If True, renders points not just in central plane but also in all
        n-dimensions according to specified point marker size.
    selected_data : set
        Integer indices of any selected points.
    mode : str
        Interactive mode. The normal, default mode is PAN_ZOOM, which
        allows for normal interactivity with the canvas.

        In ADD mode clicks of the cursor add points at the clicked location.

        In SELECT mode the cursor can select points by clicking on them or
        by dragging a box around them. Once selected points can be moved,
        have their properties edited, or be deleted.
    face_color_mode : str
        Face color setting mode.

        DIRECT (default mode) allows each point to be set arbitrarily

        CYCLE allows the color to be set via a color cycle over an attribute

        COLORMAP allows color to be set via a color map over an attribute
    edge_color_mode : str
        Edge color setting mode.

        DIRECT (default mode) allows each point to be set arbitrarily

        CYCLE allows the color to be set via a color cycle over an attribute

        COLORMAP allows color to be set via a color map over an attribute
    shading : Shading
        Shading mode.
    experimental_canvas_size_limits : tuple of float
        Lower and upper limits for the size of points in canvas pixels.

    Notes
    -----
    _view_data : array (M, 2)
        2D coordinates of points in the currently viewed slice.
    _view_size : array (M, )
        Size of the point markers in the currently viewed slice.
    _indices_view : array (M, )
        Integer indices of the points in the currently viewed slice and are shown.
    _selected_view :
        Integer indices of selected points in the currently viewed slice within
        the `_view_data` array.
    _selected_box : array (4, 2) or None
        Four corners of any box either around currently selected points or
        being created during a drag action. Starting in the top left and
        going clockwise.
    _drag_start : list or None
        Coordinates of first cursor click during a drag action. Gets reset to
        None after dragging is done.
    _antialias : float
        The amount of antialiasing pixels for both the marker and marker edge.
    """

    # TODO  write better documentation for edge_color and face_color

    # The max number of points that will ever be used to render the thumbnail
    # If more points are present then they are randomly subsampled
    _max_points_thumbnail = 1024

    def __init__(
        self,
        data=None,
        *,
        ndim=None,
        features=None,
        properties=None,
        text=None,
        symbol='o',
        size=10,
        edge_width=1,
        edge_color='black',
        edge_color_cycle=None,
        edge_colormap='viridis',
        edge_contrast_limits=None,
        face_color='white',
        face_color_cycle=None,
        face_colormap='viridis',
        face_contrast_limits=None,
        n_dimensional=False,
        name=None,
        metadata=None,
        scale=None,
        translate=None,
        rotate=None,
        shear=None,
        affine=None,
        opacity=1,
        blending='translucent',
        visible=True,
        cache=True,
        property_choices=None,
        experimental_clipping_planes=None,
        shading='none',
<<<<<<< HEAD
        shown=True,
=======
        experimental_canvas_size_limits=(0, 10000),
>>>>>>> 80f5b361
    ):
        if ndim is None and scale is not None:
            ndim = len(scale)

        data, ndim = fix_data_points(data, ndim)

        super().__init__(
            data,
            ndim,
            name=name,
            metadata=metadata,
            scale=scale,
            translate=translate,
            rotate=rotate,
            shear=shear,
            affine=affine,
            opacity=opacity,
            blending=blending,
            visible=visible,
            cache=cache,
            experimental_clipping_planes=experimental_clipping_planes,
        )

        self.events.add(
            mode=Event,
            size=Event,
            edge_width=Event,
            face_color=Event,
            current_face_color=Event,
            edge_color=Event,
            current_edge_color=Event,
            properties=Event,
            current_properties=Event,
            symbol=Event,
            n_dimensional=Event,
            highlight=Event,
            shading=Event,
            _antialias=Event,
            experimental_canvas_size_limits=Event,
        )

        self._colors = get_color_namelist()

        # Save the point coordinates
        self._data = np.asarray(data)

        self._feature_table = _FeatureTable.from_layer(
            features=features,
            properties=properties,
            property_choices=property_choices,
            num_data=len(self.data),
        )

        self._text = TextManager._from_layer(
            text=text,
            n_text=len(self.data),
            properties=self.properties,
        )

        # Save the point style params
        self.symbol = symbol
        self._n_dimensional = n_dimensional
        self.edge_width = edge_width

        # The following point properties are for the new points that will
        # be added. For any given property, if a list is passed to the
        # constructor so each point gets its own value then the default
        # value is used when adding new points
        self._current_size = np.asarray(size) if np.isscalar(size) else 10
        # Indices of selected points
        self._selected_data = set()
        self._selected_data_stored = set()
        self._selected_data_history = set()
        # Indices of selected points within the currently viewed slice
        self._selected_view = []
        # Index of hovered point
        self._value = None
        self._value_stored = None
        self._mode = Mode.PAN_ZOOM
        self._status = self.mode
        self._highlight_index = []
        self._highlight_box = None

        self._drag_start = None
        self._drag_normal = None
        self._drag_up = None

        # initialize view data
        self.__indices_view = np.empty(0, int)
        self._view_size_scale = []

        self._drag_box = None
        self._drag_box_stored = None
        self._is_selecting = False
        self._clipboard = {}
        self._round_index = False

        color_properties = (
            self.properties if self._data.size > 0 else self.property_choices
        )
        self._edge = ColorManager._from_layer_kwargs(
            n_colors=len(data),
            colors=edge_color,
            continuous_colormap=edge_colormap,
            contrast_limits=edge_contrast_limits,
            categorical_colormap=edge_color_cycle,
            properties=color_properties,
        )
        self._face = ColorManager._from_layer_kwargs(
            n_colors=len(data),
            colors=face_color,
            continuous_colormap=face_colormap,
            contrast_limits=face_contrast_limits,
            categorical_colormap=face_color_cycle,
            properties=color_properties,
        )

<<<<<<< HEAD
        # always set shown before size to avoid inconsistent state
        self.shown = shown
=======
        self.experimental_canvas_size_limits = experimental_canvas_size_limits
>>>>>>> 80f5b361
        self.size = size
        self.shading = shading
        self._antialias = True

        # Trigger generation of view slice and thumbnail
        self._update_dims()

    @property
    def data(self) -> np.ndarray:
        """(N, D) array: coordinates for N points in D dimensions."""
        return self._data

    @data.setter
    def data(self, data: Optional[np.ndarray]):
        data, _ = fix_data_points(data, self.ndim)
        cur_npoints = len(self._data)
        self._data = data

        # Add/remove property and style values based on the number of new points.
        with self.events.blocker_all():
            with self._edge.events.blocker_all():
                with self._face.events.blocker_all():
                    self._feature_table.resize(len(data))
                    if len(data) < cur_npoints:
                        # If there are now fewer points, remove the size and colors of the
                        # extra ones
                        if len(self._edge.colors) > len(data):
                            self._edge._remove(
                                np.arange(len(data), len(self._edge.colors))
                            )
                        if len(self._face.colors) > len(data):
                            self._face._remove(
                                np.arange(len(data), len(self._face.colors))
                            )
                        self._shown = self._shown[: len(data)]
                        self._size = self._size[: len(data)]

                    elif len(data) > cur_npoints:
                        # If there are now more points, add the size and colors of the
                        # new ones
                        adding = len(data) - cur_npoints
                        if len(self._size) > 0:
                            new_size = copy(self._size[-1])
                            for i in self._dims_displayed:
                                new_size[i] = self.current_size
                        else:
                            # Add the default size, with a value for each dimension
                            new_size = np.repeat(
                                self.current_size, self._size.shape[1]
                            )
                        size = np.repeat([new_size], adding, axis=0)

                        # add new colors
                        self._edge._add(n_colors=adding)
                        self._face._add(n_colors=adding)

                        shown = np.repeat([True], adding, axis=0)
                        self._shown = np.concatenate(
                            (self._shown, shown), axis=0
                        )

                        self.size = np.concatenate((self._size, size), axis=0)
                        self.selected_data = set(
                            np.arange(cur_npoints, len(data))
                        )

                        self.text.add(self.current_properties, adding)

        self._update_dims()
        self.events.data(value=self.data)
        self._set_editable()

    def _on_selection(self, selected):
        if selected:
            self._set_highlight()
        else:
            self._highlight_box = None
            self._highlight_index = []
            self.events.highlight()

    @property
    def features(self):
        """Dataframe-like features table.

        It is an implementation detail that this is a `pandas.DataFrame`. In the future,
        we will target the currently-in-development Data API dataframe protocol [1].
        This will enable us to use alternate libraries such as xarray or cuDF for
        additional features without breaking existing usage of this.

        If you need to specifically rely on the pandas API, please coerce this to a
        `pandas.DataFrame` using `features_to_pandas_dataframe`.

        References
        ----------
        .. [1]: https://data-apis.org/dataframe-protocol/latest/API.html
        """
        return self._feature_table.values

    @features.setter
    def features(
        self,
        features: Union[Dict[str, np.ndarray], pd.DataFrame],
    ) -> None:
        self._feature_table.set_values(features, num_data=len(self.data))
        self._update_color_manager(
            self._face, self._feature_table, "face_color"
        )
        self._update_color_manager(
            self._edge, self._feature_table, "edge_color"
        )
        if self.text.values is not None:
            self.refresh_text()
        self.events.properties()

    @property
    def feature_defaults(self):
        """Dataframe-like with one row of feature default values.

        See `features` for more details on the type of this property.
        """
        return self._feature_table.defaults

    @property
    def property_choices(self) -> Dict[str, np.ndarray]:
        return self._feature_table.choices()

    @property
    def properties(self) -> Dict[str, np.ndarray]:
        """dict {str: np.ndarray (N,)}, DataFrame: Annotations for each point"""
        return self._feature_table.properties()

    @staticmethod
    def _update_color_manager(color_manager, feature_table, name):
        if color_manager.color_properties is not None:
            color_name = color_manager.color_properties.name
            if color_name not in feature_table.values:
                color_manager.color_mode = ColorMode.DIRECT
                color_manager.color_properties = None
                warnings.warn(
                    trans._(
                        'property used for {name} dropped',
                        deferred=True,
                        name=name,
                    ),
                    RuntimeWarning,
                )
            else:
                color_manager.color_properties = {
                    'name': color_name,
                    'values': feature_table.values[color_name].to_numpy(),
                    'current_value': feature_table.defaults[color_name][0],
                }

    @properties.setter
    def properties(
        self, properties: Union[Dict[str, Array], pd.DataFrame, None]
    ):
        self.features = properties

    @property
    def current_properties(self) -> Dict[str, np.ndarray]:
        """dict{str: np.ndarray(1,)}: properties for the next added point."""
        return self._feature_table.currents()

    @current_properties.setter
    def current_properties(self, current_properties):
        update_indices = None
        if (
            self._update_properties
            and len(self.selected_data) > 0
            and self._mode != Mode.ADD
        ):
            update_indices = list(self.selected_data)
        self._feature_table.set_currents(
            current_properties, update_indices=update_indices
        )
        current_properties = self.current_properties
        self._edge._update_current_properties(current_properties)
        self._face._update_current_properties(current_properties)
        self.events.current_properties()

    @property
    def text(self) -> TextManager:
        """TextManager: the TextManager object containing containing the text properties"""
        return self._text

    @text.setter
    def text(self, text):
        self._text._update_from_layer(
            text=text,
            n_text=len(self.data),
            properties=self.properties,
        )

    def refresh_text(self):
        """Refresh the text values.

        This is generally used if the properties were updated without changing the data
        """
        self.text.refresh_text(self.properties)

    def _get_ndim(self) -> int:
        """Determine number of dimensions of the layer."""
        return self.data.shape[1]

    @property
    def _extent_data(self) -> np.ndarray:
        """Extent of layer in data coordinates.

        Returns
        -------
        extent_data : array, shape (2, D)
        """
        if len(self.data) == 0:
            extrema = np.full((2, self.ndim), np.nan)
        else:
            maxs = np.max(self.data, axis=0)
            mins = np.min(self.data, axis=0)
            extrema = np.vstack([mins, maxs])
        return extrema

    @property
    def n_dimensional(self) -> bool:
        """bool: renders points as n-dimensional."""
        return self._n_dimensional

    @n_dimensional.setter
    def n_dimensional(self, n_dimensional: bool) -> None:
        self._n_dimensional = n_dimensional
        self.events.n_dimensional()
        self.refresh()

    @property
    def symbol(self) -> str:
        """str: symbol used for all point markers."""
        return str(self._symbol)

    @symbol.setter
    def symbol(self, symbol: Union[str, Symbol]) -> None:
        if isinstance(symbol, str):
            # Convert the alias string to the deduplicated string
            if symbol in SYMBOL_ALIAS:
                symbol = SYMBOL_ALIAS[symbol]
            else:
                symbol = Symbol(symbol)
        self._symbol = symbol
        self.events.symbol()
        self.events.highlight()

    @property
    def size(self) -> Union[int, float, np.ndarray, list]:
        """(N, D) array: size of all N points in D dimensions."""
        return self._size

    @size.setter
    def size(self, size: Union[int, float, np.ndarray, list]) -> None:
        try:
            self._size = np.broadcast_to(size, self.data.shape).copy()
        except Exception:
            try:
                self._size = np.broadcast_to(
                    size, self.data.shape[::-1]
                ).T.copy()
            except Exception:
                raise ValueError(
                    trans._(
                        "Size is not compatible for broadcasting",
                        deferred=True,
                    )
                )
        self.refresh()

    @property
    def current_size(self) -> Union[int, float]:
        """float: size of marker for the next added point."""
        return self._current_size

    @current_size.setter
    def current_size(self, size: Union[None, float]) -> None:
        self._current_size = size
        if (
            self._update_properties
            and len(self.selected_data) > 0
            and self._mode != Mode.ADD
        ):
            for i in self.selected_data:
                self.size[i, :] = (self.size[i, :] > 0) * size
            self.refresh()
            self.events.size()

    @property
    def _antialias(self):
        """float: amount in pixels of antialiasing"""
        return self.__antialias

    @_antialias.setter
    def _antialias(self, value) -> Union[int, float]:
        if value < 0:
            value = 0
        self.__antialias = float(value)
        self.events._antialias()

    @property
    def shading(self) -> Shading:
        """shading mode."""
        return self._shading

    @shading.setter
    def shading(self, value):
        self._shading = Shading(value)
        self.events.shading()

    @property
<<<<<<< HEAD
    def shown(self):
        """
        Boolean array determining which points to show
        """
        return self._shown

    @shown.setter
    def shown(self, shown):
        self._shown = np.broadcast_to(shown, self.data.shape[0]).astype(bool)
        self.refresh()
=======
    def experimental_canvas_size_limits(self) -> Tuple[float, float]:
        """Limit the canvas size of points"""
        return self._experimental_canvas_size_limits

    @experimental_canvas_size_limits.setter
    def experimental_canvas_size_limits(self, value):
        self._experimental_canvas_size_limits = float(value[0]), float(
            value[1]
        )
        self.events.experimental_canvas_size_limits()
>>>>>>> 80f5b361

    @property
    def edge_width(self) -> Union[None, int, float]:
        """float: width used for all point markers."""
        return self._edge_width

    @edge_width.setter
    def edge_width(self, edge_width: Union[None, float]) -> None:
        self._edge_width = edge_width
        self.events.edge_width()

    @property
    def edge_color(self) -> np.ndarray:
        """(N x 4) np.ndarray: Array of RGBA edge colors for each point"""
        return self._edge.colors

    @edge_color.setter
    def edge_color(self, edge_color):
        self._edge._set_color(
            color=edge_color,
            n_colors=len(self.data),
            properties=self.properties,
            current_properties=self.current_properties,
        )
        self.events.edge_color()

    @property
    def edge_color_cycle(self) -> np.ndarray:
        """Union[list, np.ndarray] :  Color cycle for edge_color.
        Can be a list of colors defined by name, RGB or RGBA
        """
        return self._edge.categorical_colormap.fallback_color.values

    @edge_color_cycle.setter
    def edge_color_cycle(self, edge_color_cycle: Union[list, np.ndarray]):
        self._edge.categorical_colormap = edge_color_cycle

    @property
    def edge_colormap(self) -> Colormap:
        """Return the colormap to be applied to a property to get the edge color.

        Returns
        -------
        colormap : napari.utils.Colormap
            The Colormap object.
        """
        return self._edge.continuous_colormap

    @edge_colormap.setter
    def edge_colormap(self, colormap: ValidColormapArg):
        self._edge.continuous_colormap = colormap

    @property
    def edge_contrast_limits(self) -> Tuple[float, float]:
        """None, (float, float): contrast limits for mapping
        the edge_color colormap property to 0 and 1
        """
        return self._edge.contrast_limits

    @edge_contrast_limits.setter
    def edge_contrast_limits(
        self, contrast_limits: Union[None, Tuple[float, float]]
    ):
        self._edge.contrast_limits = contrast_limits

    @property
    def current_edge_color(self) -> str:
        """str: Edge color of marker for the next added point or the selected point(s)."""
        hex_ = rgb_to_hex(self._edge.current_color)[0]
        return hex_to_name.get(hex_, hex_)

    @current_edge_color.setter
    def current_edge_color(self, edge_color: ColorType) -> None:
        if (
            self._update_properties
            and len(self.selected_data) > 0
            and self._mode != Mode.ADD
        ):
            update_indices = list(self.selected_data)
        else:
            update_indices = []
        self._edge._update_current_color(
            edge_color, update_indices=update_indices
        )
        self.events.current_edge_color()

    @property
    def edge_color_mode(self) -> str:
        """str: Edge color setting mode

        DIRECT (default mode) allows each point to be set arbitrarily

        CYCLE allows the color to be set via a color cycle over an attribute

        COLORMAP allows color to be set via a color map over an attribute
        """
        return self._edge.color_mode

    @edge_color_mode.setter
    def edge_color_mode(self, edge_color_mode: Union[str, ColorMode]):
        self._set_color_mode(edge_color_mode, 'edge')

    @property
    def face_color(self) -> np.ndarray:
        """(N x 4) np.ndarray: Array of RGBA face colors for each point"""
        return self._face.colors

    @face_color.setter
    def face_color(self, face_color):
        self._face._set_color(
            color=face_color,
            n_colors=len(self.data),
            properties=self.properties,
            current_properties=self.current_properties,
        )
        self.events.face_color()

    @property
    def face_color_cycle(self) -> np.ndarray:
        """Union[np.ndarray, cycle]:  Color cycle for face_color
        Can be a list of colors defined by name, RGB or RGBA
        """
        return self._face.categorical_colormap.fallback_color.values

    @face_color_cycle.setter
    def face_color_cycle(self, face_color_cycle: Union[np.ndarray, cycle]):
        self._face.categorical_colormap = face_color_cycle

    @property
    def face_colormap(self) -> Colormap:
        """Return the colormap to be applied to a property to get the face color.

        Returns
        -------
        colormap : napari.utils.Colormap
            The Colormap object.
        """
        return self._face.continuous_colormap

    @face_colormap.setter
    def face_colormap(self, colormap: ValidColormapArg):
        self._face.continuous_colormap = colormap

    @property
    def face_contrast_limits(self) -> Union[None, Tuple[float, float]]:
        """None, (float, float) : clims for mapping the face_color
        colormap property to 0 and 1
        """
        return self._face.contrast_limits

    @face_contrast_limits.setter
    def face_contrast_limits(
        self, contrast_limits: Union[None, Tuple[float, float]]
    ):
        self._face.contrast_limits = contrast_limits

    @property
    def current_face_color(self) -> str:
        """Face color of marker for the next added point or the selected point(s)."""
        hex_ = rgb_to_hex(self._face.current_color)[0]
        return hex_to_name.get(hex_, hex_)

    @current_face_color.setter
    def current_face_color(self, face_color: ColorType) -> None:

        if (
            self._update_properties
            and len(self.selected_data) > 0
            and self._mode != Mode.ADD
        ):
            update_indices = list(self.selected_data)
        else:
            update_indices = []
        self._face._update_current_color(
            face_color, update_indices=update_indices
        )
        self.events.current_face_color()

    @property
    def face_color_mode(self) -> str:
        """str: Face color setting mode

        DIRECT (default mode) allows each point to be set arbitrarily

        CYCLE allows the color to be set via a color cycle over an attribute

        COLORMAP allows color to be set via a color map over an attribute
        """
        return self._face.color_mode

    @face_color_mode.setter
    def face_color_mode(self, face_color_mode):
        self._set_color_mode(face_color_mode, 'face')

    def _set_color_mode(
        self, color_mode: Union[ColorMode, str], attribute: str
    ):
        """Set the face_color_mode or edge_color_mode property

        Parameters
        ----------
        color_mode : str, ColorMode
            The value for setting edge or face_color_mode. If color_mode is a string,
            it should be one of: 'direct', 'cycle', or 'colormap'
        attribute : str in {'edge', 'face'}
            The name of the attribute to set the color of.
            Should be 'edge' for edge_color_mode or 'face' for face_color_mode.
        """
        color_mode = ColorMode(color_mode)
        color_manager = getattr(self, f'_{attribute}')

        if color_mode == ColorMode.DIRECT:
            color_manager.color_mode = color_mode
        elif color_mode in (ColorMode.CYCLE, ColorMode.COLORMAP):
            if color_manager.color_properties is not None:
                color_property = color_manager.color_properties.name
            else:
                color_property = ''
            if color_property == '':
                if self.features.shape[1] > 0:
                    new_color_property = next(iter(self.features))
                    color_manager.color_properties = {
                        'name': new_color_property,
                        'values': self.features[new_color_property].to_numpy(),
                        'current_value': np.squeeze(
                            self.current_properties[new_color_property]
                        ),
                    }
                    warnings.warn(
                        trans._(
                            '_{attribute}_color_property was not set, setting to: {new_color_property}',
                            deferred=True,
                            attribute=attribute,
                            new_color_property=new_color_property,
                        )
                    )
                else:
                    raise ValueError(
                        trans._(
                            'There must be a valid Points.properties to use {color_mode}',
                            deferred=True,
                            color_mode=color_mode,
                        )
                    )

            # ColorMode.COLORMAP can only be applied to numeric properties
            color_property = color_manager.color_properties.name
            if (color_mode == ColorMode.COLORMAP) and not issubclass(
                self.features[color_property].dtype.type, np.number
            ):
                raise TypeError(
                    trans._(
                        'selected property must be numeric to use ColorMode.COLORMAP',
                        deferred=True,
                    )
                )
            color_manager.color_mode = color_mode

    def refresh_colors(self, update_color_mapping: bool = False):
        """Calculate and update face and edge colors if using a cycle or color map

        Parameters
        ----------
        update_color_mapping : bool
            If set to True, the function will recalculate the color cycle map
            or colormap (whichever is being used). If set to False, the function
            will use the current color cycle map or color map. For example, if you
            are adding/modifying points and want them to be colored with the same
            mapping as the other points (i.e., the new points shouldn't affect
            the color cycle map or colormap), set ``update_color_mapping=False``.
            Default value is False.
        """
        self._edge._refresh_colors(self.properties, update_color_mapping)
        self._face._refresh_colors(self.properties, update_color_mapping)

    def _get_state(self):
        """Get dictionary of layer state.

        Returns
        -------
        state : dict
            Dictionary of layer state.
        """
        state = self._get_base_state()
        state.update(
            {
                'symbol': self.symbol,
                'edge_width': self.edge_width,
                'face_color': self.face_color,
                'face_color_cycle': self.face_color_cycle,
                'face_colormap': self.face_colormap.name,
                'face_contrast_limits': self.face_contrast_limits,
                'edge_color': self.edge_color,
                'edge_color_cycle': self.edge_color_cycle,
                'edge_colormap': self.edge_colormap.name,
                'edge_contrast_limits': self.edge_contrast_limits,
                'properties': self.properties,
                'property_choices': self.property_choices,
                'text': self.text.dict(),
                'n_dimensional': self.n_dimensional,
                'size': self.size,
                'ndim': self.ndim,
                'data': self.data,
                'features': self.features,
                'shading': self.shading,
<<<<<<< HEAD
                'shown': self.shown,
=======
                'experimental_canvas_size_limits': self.experimental_canvas_size_limits,
>>>>>>> 80f5b361
            }
        )
        return state

    @property
    def selected_data(self) -> set:
        """set: set of currently selected points."""
        return self._selected_data

    @selected_data.setter
    def selected_data(self, selected_data):
        self._selected_data = set(selected_data)
        self._selected_view = list(
            np.intersect1d(
                np.array(list(self._selected_data)),
                self._indices_view,
                return_indices=True,
            )[2]
        )

        # Update properties based on selected points
        if not len(self._selected_data):
            self._set_highlight()
            return
        index = list(self._selected_data)
        edge_colors = np.unique(self.edge_color[index], axis=0)
        if len(edge_colors) == 1:
            edge_color = edge_colors[0]
            with self.block_update_properties():
                self.current_edge_color = edge_color

        face_colors = np.unique(self.face_color[index], axis=0)
        if len(face_colors) == 1:
            face_color = face_colors[0]
            with self.block_update_properties():
                self.current_face_color = face_color

        size = list({self.size[i, self._dims_displayed].mean() for i in index})
        if len(size) == 1:
            size = size[0]
            with self.block_update_properties():
                self.current_size = size

        properties = {}
        for k, v in self.properties.items():
            # pandas uses `object` as dtype for strings by default, which
            # combined with the axis argument breaks np.unique
            axis = 0 if v.ndim > 1 else None
            properties[k] = np.unique(v[index], axis=axis)

        n_unique_properties = np.array([len(v) for v in properties.values()])
        if np.all(n_unique_properties == 1):
            with self.block_update_properties():
                self.current_properties = properties
        self._set_highlight()

    def interaction_box(self, index) -> Optional[np.ndarray]:
        """Create the interaction box around a list of points in view.

        Parameters
        ----------
        index : list
            List of points around which to construct the interaction box.

        Returns
        -------
        box : np.ndarray or None
            4x2 array of corners of the interaction box in clockwise order
            starting in the upper-left corner.
        """
        if len(index) > 0:
            data = self._view_data[index]
            size = self._view_size[index]
            data = points_to_squares(data, size)
            return create_box(data)
        return None

    @property
    def mode(self) -> str:
        """str: Interactive mode

        Interactive mode. The normal, default mode is PAN_ZOOM, which
        allows for normal interactivity with the canvas.

        In ADD mode clicks of the cursor add points at the clicked location.

        In SELECT mode the cursor can select points by clicking on them or
        by dragging a box around them. Once selected points can be moved,
        have their properties edited, or be deleted.
        """
        return str(self._mode)

    _drag_modes = {
        Mode.ADD: add,
        Mode.SELECT: select,
        Mode.PAN_ZOOM: no_op,
        Mode.TRANSFORM: no_op,
    }

    _move_modes = {
        Mode.ADD: no_op,
        Mode.SELECT: highlight,
        Mode.PAN_ZOOM: no_op,
        Mode.TRANSFORM: no_op,
    }
    _cursor_modes = {
        Mode.ADD: 'crosshair',
        Mode.SELECT: 'standard',
        Mode.PAN_ZOOM: 'standard',
        Mode.TRANSFORM: 'standard',
    }

    @mode.setter
    def mode(self, mode):
        mode, changed = self._mode_setter_helper(mode, Mode)
        if not changed:
            return
        assert mode is not None, mode
        old_mode = self._mode

        if mode == Mode.ADD:
            self.selected_data = set()
            self.interactive = True

        if mode == Mode.PAN_ZOOM:
            self.help = ''
            self.interactive = True
        else:
            self.help = trans._('hold <space> to pan/zoom')

        if mode != Mode.SELECT or old_mode != Mode.SELECT:
            self._selected_data_stored = set()

        self._set_highlight()
        self.events.mode(mode=mode)

    @property
    def _indices_view(self):
        return self.__indices_view

    @_indices_view.setter
    def _indices_view(self, value):
        self.__indices_view = value[self.shown[value]]

    @property
    def _view_data(self) -> np.ndarray:
        """Get the coords of the points in view

        Returns
        -------
        view_data : (N x D) np.ndarray
            Array of coordinates for the N points in view
        """
        if len(self._indices_view) > 0:
            data = self.data[np.ix_(self._indices_view, self._dims_displayed)]
        else:
            # if no points in this slice send dummy data
            data = np.zeros((0, self._ndisplay))

        return data

    @property
    def _view_text(self) -> np.ndarray:
        """Get the values of the text elements in view

        Returns
        -------
        text : (N x 1) np.ndarray
            Array of text strings for the N text elements in view
        """
        return self.text.view_text(self._indices_view)

    @property
    def _view_text_coords(self) -> Tuple[np.ndarray, str, str]:
        """Get the coordinates of the text elements in view

        Returns
        -------
        text_coords : (N x D) np.ndarray
            Array of coordinates for the N text elements in view
        anchor_x : str
            The vispy text anchor for the x axis
        anchor_y : str
            The vispy text anchor for the y axis
        """
        return self.text.compute_text_coords(self._view_data, self._ndisplay)

    @property
    def _view_size(self) -> np.ndarray:
        """Get the sizes of the points in view

        Returns
        -------
        view_size : (N x D) np.ndarray
            Array of sizes for the N points in view
        """
        if len(self._indices_view) > 0:
            # Get the point sizes and scale for ndim display
            sizes = (
                self.size[
                    np.ix_(self._indices_view, self._dims_displayed)
                ].mean(axis=1)
                * self._view_size_scale
            )

        else:
            # if no points, return an empty list
            sizes = np.array([])
        return sizes

    @property
    def _view_face_color(self) -> np.ndarray:
        """Get the face colors of the points in view

        Returns
        -------
        view_face_color : (N x 4) np.ndarray
            RGBA color array for the face colors of the N points in view.
            If there are no points in view, returns array of length 0.
        """
        return self.face_color[self._indices_view]

    @property
    def _view_edge_color(self) -> np.ndarray:
        """Get the edge colors of the points in view

        Returns
        -------
        view_edge_color : (N x 4) np.ndarray
            RGBA color array for the edge colors of the N points in view.
            If there are no points in view, returns array of length 0.
        """
        return self.edge_color[self._indices_view]

    def _set_editable(self, editable=None):
        """Set editable mode based on layer properties."""
        if editable is None:
            self.editable = True
        if not self.editable:
            self.mode = Mode.PAN_ZOOM

    def _slice_data(
        self, dims_indices
    ) -> Tuple[List[int], Union[float, np.ndarray]]:
        """Determines the slice of points given the indices.

        Parameters
        ----------
        dims_indices : sequence of int or slice
            Indices to slice with.

        Returns
        -------
        slice_indices : list
            Indices of points in the currently viewed slice.
        scale : float, (N, ) array
            If in `n_dimensional` mode then the scale factor of points, where
            values of 1 corresponds to points located in the slice, and values
            less than 1 correspond to points located in neighboring slices.
        """
        # Get a list of the data for the points in this slice
        not_disp = list(self._dims_not_displayed)
        indices = np.array(dims_indices)
        if len(self.data) > 0:
            if self.n_dimensional is True and self.ndim > 2:
                distances = abs(self.data[:, not_disp] - indices[not_disp])
                sizes = self.size[:, not_disp] / 2
                matches = np.all(distances <= sizes, axis=1)
                size_match = sizes[matches]
                size_match[size_match == 0] = 1
                scale_per_dim = (size_match - distances[matches]) / size_match
                scale_per_dim[size_match == 0] = 1
                scale = np.prod(scale_per_dim, axis=1)
                slice_indices = np.where(matches)[0].astype(int)
                return slice_indices, scale
            else:
                data = self.data[:, not_disp]
                distances = np.abs(data - indices[not_disp])
                matches = np.all(distances < 1e-5, axis=1)
                slice_indices = np.where(matches)[0].astype(int)
                return slice_indices, 1
        else:
            return [], np.empty(0)

    def _get_value(self, position) -> Union[None, int]:
        """Index of the point at a given 2D position in data coordinates.

        Parameters
        ----------
        position : tuple
            Position in data coordinates.

        Returns
        -------
        value : int or None
            Index of point that is at the current coordinate if any.
        """
        # Display points if there are any in this slice
        view_data = self._view_data
        selection = None
        if len(view_data) > 0:
            displayed_position = [position[i] for i in self._dims_displayed]
            # Get the point sizes
            # TODO: calculate distance in canvas space to account for canvas_size_limits.
            # Without this implementation, point hover and selection (and anything depending
            # on self.get_value()) won't be aware of the real extent of points, causing
            # unexpected behaviour. See #3734 for details.
            distances = abs(view_data - displayed_position)
            in_slice_matches = np.all(
                distances <= np.expand_dims(self._view_size, axis=1) / 2,
                axis=1,
            )
            indices = np.where(in_slice_matches)[0]
            if len(indices) > 0:
                selection = self._indices_view[indices[-1]]

        return selection

    def _get_value_3d(
        self,
        start_point: np.ndarray,
        end_point: np.ndarray,
        dims_displayed: List[int],
    ) -> Union[int, None]:
        """Get the layer data value along a ray

        Parameters
        ----------
        start_point : np.ndarray
            The start position of the ray used to interrogate the data.
        end_point : np.ndarray
            The end position of the ray used to interrogate the data.
        dims_displayed : List[int]
            The indices of the dimensions currently displayed in the Viewer.

        Returns
        -------
        value : Union[int, None]
            The data value along the supplied ray.
        """
        if (start_point is None) or (end_point is None):
            # if the ray doesn't intersect the data volume, no points could have been intersected
            return None
        plane_point, plane_normal = displayed_plane_from_nd_line_segment(
            start_point, end_point, dims_displayed
        )

        # project the in view points onto the plane
        projected_points, projection_distances = project_points_onto_plane(
            points=self._view_data,
            plane_point=plane_point,
            plane_normal=plane_normal,
        )

        # rotate points and plane to be axis aligned with normal [0, 0, 1]
        rotated_points, rotation_matrix = rotate_points(
            points=projected_points,
            current_plane_normal=plane_normal,
            new_plane_normal=[0, 0, 1],
        )
        rotated_click_point = np.dot(rotation_matrix, plane_point)

        # find the points the click intersects
        distances = abs(rotated_points[:, :2] - rotated_click_point[:2])
        in_slice_matches = np.all(
            distances <= np.expand_dims(self._view_size, axis=1) / 2,
            axis=1,
        )
        indices = np.where(in_slice_matches)[0]

        if len(indices) > 0:
            # find the point that is most in the foreground
            candidate_point_distances = projection_distances[indices]
            closest_index = indices[np.argmin(candidate_point_distances)]
            selection = self._indices_view[closest_index]
        else:
            selection = None
        return selection

    def _display_bounding_box_augmented(self, dims_displayed: np.ndarray):
        """An augmented, axis-aligned (self._ndisplay, 2) bounding box.

        This bounding box for includes the full size of displayed points
        and enables calculation of intersections in `Layer._get_value_3d()`.
        """
        if len(self._view_size) == 0:
            return None
        max_point_size = np.max(self._view_size)
        bounding_box = np.copy(
            self._display_bounding_box(dims_displayed)
        ).astype(float)
        bounding_box[:, 0] -= max_point_size / 2
        bounding_box[:, 1] += max_point_size / 2
        return bounding_box

    def get_ray_intersections(
        self,
        position: List[float],
        view_direction: np.ndarray,
        dims_displayed: List[int],
        world: bool = True,
    ) -> Union[Tuple[np.ndarray, np.ndarray], Tuple[None, None]]:
        """Get the start and end point for the ray extending
        from a point through the displayed bounding box.

        This method overrides the base layer, replacing the bounding box used
        to calculate intersections with a larger one which includes the size
        of points in view.

        Parameters
        ----------
        position
            the position of the point in nD coordinates. World vs. data
            is set by the world keyword argument.
        view_direction : np.ndarray
            a unit vector giving the direction of the ray in nD coordinates.
            World vs. data is set by the world keyword argument.
        dims_displayed
            a list of the dimensions currently being displayed in the viewer.
        world : bool
            True if the provided coordinates are in world coordinates.
            Default value is True.

        Returns
        -------
        start_point : np.ndarray
            The point on the axis-aligned data bounding box that the cursor click
            intersects with. This is the point closest to the camera.
            The point is the full nD coordinates of the layer data.
            If the click does not intersect the axis-aligned data bounding box,
            None is returned.
        end_point : np.ndarray
            The point on the axis-aligned data bounding box that the cursor click
            intersects with. This is the point farthest from the camera.
            The point is the full nD coordinates of the layer data.
            If the click does not intersect the axis-aligned data bounding box,
            None is returned.
        """
        if len(dims_displayed) != 3:
            return None, None

        # create the bounding box in data coordinates
        bounding_box = self._display_bounding_box_augmented(dims_displayed)

        if bounding_box is None:
            return None, None

        start_point, end_point = self._get_ray_intersections(
            position=position,
            view_direction=view_direction,
            dims_displayed=dims_displayed,
            world=world,
            bounding_box=bounding_box,
        )
        return start_point, end_point

    def _set_view_slice(self):
        """Sets the view given the indices to slice with."""
        # get the indices of points in view
        indices, scale = self._slice_data(self._slice_indices)
        self._view_size_scale = scale
        self._indices_view = np.array(indices, dtype=int)
        # get the selected points that are in view
        self._selected_view = list(
            np.intersect1d(
                np.array(list(self._selected_data)),
                self._indices_view,
                return_indices=True,
            )[2]
        )
        with self.events.highlight.blocker():
            self._set_highlight(force=True)

    def _set_highlight(self, force=False):
        """Render highlights of shapes including boundaries, vertices,
        interaction boxes, and the drag selection box when appropriate.
        Highlighting only occurs in Mode.SELECT.

        Parameters
        ----------
        force : bool
            Bool that forces a redraw to occur when `True`
        """
        # Check if any point ids have changed since last call
        if (
            self.selected_data == self._selected_data_stored
            and self._value == self._value_stored
            and np.all(self._drag_box == self._drag_box_stored)
        ) and not force:
            return
        self._selected_data_stored = copy(self.selected_data)
        self._value_stored = copy(self._value)
        self._drag_box_stored = copy(self._drag_box)

        if self._value is not None or len(self._selected_view) > 0:
            if len(self._selected_view) > 0:
                index = copy(self._selected_view)
                # highlight the hovered point if not in adding mode
                if (
                    self._value in self._indices_view
                    and self._mode == Mode.SELECT
                    and not self._is_selecting
                ):
                    hover_point = list(self._indices_view).index(self._value)
                    if hover_point not in index:
                        index.append(hover_point)
                index.sort()
            else:
                # only highlight hovered points in select mode
                if (
                    self._value in self._indices_view
                    and self._mode == Mode.SELECT
                    and not self._is_selecting
                ):
                    hover_point = list(self._indices_view).index(self._value)
                    index = [hover_point]
                else:
                    index = []

            self._highlight_index = index
        else:
            self._highlight_index = []

        # only display dragging selection box in 2D
        if self._is_selecting:
            if self._drag_normal is None:
                pos = create_box(self._drag_box)
            else:
                pos = _create_box_from_corners_3d(
                    self._drag_box, self._drag_normal, self._drag_up
                )
            pos = pos[list(range(4)) + [0]]
        else:
            pos = None

        self._highlight_box = pos
        self.events.highlight()

    def _update_thumbnail(self):
        """Update thumbnail with current points and colors."""
        colormapped = np.zeros(self._thumbnail_shape)
        colormapped[..., 3] = 1
        view_data = self._view_data
        if len(view_data) > 0:
            # Get the zoom factor required to fit all data in the thumbnail.
            de = self._extent_data
            min_vals = [de[0, i] for i in self._dims_displayed]
            shape = np.ceil(
                [de[1, i] - de[0, i] + 1 for i in self._dims_displayed]
            ).astype(int)
            zoom_factor = np.divide(
                self._thumbnail_shape[:2], shape[-2:]
            ).min()

            # Maybe subsample the points.
            if len(view_data) > self._max_points_thumbnail:
                thumbnail_indices = np.random.randint(
                    0, len(view_data), self._max_points_thumbnail
                )
                points = view_data[thumbnail_indices]
            else:
                points = view_data
                thumbnail_indices = self._indices_view

            # Calculate the point coordinates in the thumbnail data space.
            thumbnail_shape = np.clip(
                np.ceil(zoom_factor * np.array(shape[:2])).astype(int),
                1,  # smallest side should be 1 pixel wide
                self._thumbnail_shape[:2],
            )
            coords = np.floor(
                (points[:, -2:] - min_vals[-2:] + 0.5) * zoom_factor
            ).astype(int)
            coords = np.clip(coords, 0, thumbnail_shape - 1)

            # Draw single pixel points in the colormapped thumbnail.
            colormapped = np.zeros(tuple(thumbnail_shape) + (4,))
            colormapped[..., 3] = 1
            colors = self._face.colors[thumbnail_indices]
            colormapped[coords[:, 0], coords[:, 1]] = colors

        colormapped[..., 3] *= self.opacity
        self.thumbnail = colormapped

    def add(self, coord):
        """Adds point at coordinate.

        Parameters
        ----------
        coord : sequence of indices to add point at
        """
        self.data = np.append(self.data, np.atleast_2d(coord), axis=0)

    def remove_selected(self):
        """Removes selected points if any."""
        index = list(self.selected_data)
        index.sort()
        if len(index):
            self._size = np.delete(self._size, index, axis=0)
            with self._edge.events.blocker_all():
                self._edge._remove(indices_to_remove=index)
            with self._face.events.blocker_all():
                self._face._remove(indices_to_remove=index)
            self._feature_table.remove(index)
            with self.text.events.blocker_all():
                self.text.remove(index)
            if self._value in self.selected_data:
                self._value = None
            else:
                if self._value is not None:
                    # update the index of self._value to account for the
                    # data being removed
                    indices_removed = np.array(index) < self._value
                    offset = np.sum(indices_removed)
                    self._value -= offset
                    self._value_stored -= offset

            self.data = np.delete(self.data, index, axis=0)
            self.selected_data = set()

    def _move(self, index, coord):
        """Moves points relative drag start location.

        Parameters
        ----------
        index : list
            Integer indices of points to move
        coord : tuple
            Coordinates to move points to
        """
        if len(index) > 0:
            index = list(index)
            disp = list(self._dims_displayed)
            if self._drag_start is None:
                center = self.data[np.ix_(index, disp)].mean(axis=0)
                self._drag_start = np.array(coord)[disp] - center
            center = self.data[np.ix_(index, disp)].mean(axis=0)
            shift = np.array(coord)[disp] - center - self._drag_start
            self.data[np.ix_(index, disp)] = (
                self.data[np.ix_(index, disp)] + shift
            )
            self.refresh()
        self.events.data(value=self.data)

    def _paste_data(self):
        """Paste any point from clipboard and select them."""
        npoints = len(self._view_data)
        totpoints = len(self.data)

        if len(self._clipboard.keys()) > 0:
            not_disp = self._dims_not_displayed
            data = deepcopy(self._clipboard['data'])
            offset = [
                self._slice_indices[i] - self._clipboard['indices'][i]
                for i in not_disp
            ]
            data[:, not_disp] = data[:, not_disp] + np.array(offset)
            self._data = np.append(self.data, data, axis=0)
            self._shown = np.append(
                self.shown, deepcopy(self._clipboard['shown']), axis=0
            )
            self._size = np.append(
                self.size, deepcopy(self._clipboard['size']), axis=0
            )
            self._edge._paste(
                colors=self._clipboard['edge_color'],
                properties=_features_to_properties(
                    self._clipboard['features']
                ),
            )
            self._face._paste(
                colors=self._clipboard['face_color'],
                properties=_features_to_properties(
                    self._clipboard['features']
                ),
            )

            self._feature_table.append(self._clipboard['features'])

            self._selected_view = list(
                range(npoints, npoints + len(self._clipboard['data']))
            )
            self._selected_data = set(
                range(totpoints, totpoints + len(self._clipboard['data']))
            )

            if len(self._clipboard['text']) > 0:
                self.text.values = np.concatenate(
                    (self.text.values, self._clipboard['text']), axis=0
                )

            self.refresh()

    def _copy_data(self):
        """Copy selected points to clipboard."""
        if len(self.selected_data) > 0:
            index = list(self.selected_data)
            self._clipboard = {
                'data': deepcopy(self.data[index]),
                'edge_color': deepcopy(self.edge_color[index]),
                'face_color': deepcopy(self.face_color[index]),
                'shown': deepcopy(self.shown[index]),
                'size': deepcopy(self.size[index]),
                'features': deepcopy(self.features.iloc[index]),
                'indices': self._slice_indices,
            }

            if len(self.text.values) == 0:
                self._clipboard['text'] = np.empty(0)

            else:
                self._clipboard['text'] = deepcopy(self.text.values[index])

        else:
            self._clipboard = {}

    def to_mask(
        self,
        *,
        shape: tuple,
        data_to_world: Optional[Affine] = None,
        isotropic_output: bool = True,
    ):
        """Return a binary mask array of all the points as balls.

        Parameters
        ----------
        shape : tuple
            The shape of the mask to be generated.
        data_to_world : Optional[Affine]
            The data-to-world transform of the output mask image. This likely comes from a reference image.
            If None, then this is the same as this layer's data-to-world transform.
        isotropic_output : bool
            If True, then force the output mask to always contain isotropic balls in data/pixel coordinates.
            Otherwise, allow the anisotropy in the data-to-world transform to squash the balls in certain dimensions.
            By default this is True, but you should set it to False if you are going to create a napari image
            layer from the result with the same data-to-world transform and want the visualized balls to be
            roughly isotropic.

        Returns
        -------
        np.ndarray
            The output binary mask array of the given shape containing this layer's points as balls.
        """
        if data_to_world is None:
            data_to_world = self._data_to_world
        mask = np.zeros(shape, dtype=bool)
        mask_world_to_data = data_to_world.inverse
        points_data_to_mask_data = self._data_to_world.compose(
            mask_world_to_data
        )
        points_in_mask_data_coords = np.atleast_2d(
            points_data_to_mask_data(self.data)
        )

        # Calculating the radii of the output points in the mask is complex.

        # Points.size tells the size of the points in pixels in each dimension,
        # so we take the arithmetic mean across dimensions to define a scalar size
        # per point, which is consistent with visualization.
        mean_radii = np.mean(self.size, axis=1, keepdims=True) / 2

        # Scale each radius by the geometric mean scale of the Points layer to
        # keep the balls isotropic when visualized in world coordinates.
        # Then scale each radius by the scale of the output image mask
        # using the geometric mean if isotropic output is desired.
        # The geometric means are used instead of the arithmetic mean
        # to maintain the volume scaling factor of the transforms.
        point_data_to_world_scale = gmean(np.abs(self._data_to_world.scale))
        mask_world_to_data_scale = (
            gmean(np.abs(mask_world_to_data.scale))
            if isotropic_output
            else np.abs(mask_world_to_data.scale)
        )
        radii_scale = point_data_to_world_scale * mask_world_to_data_scale

        output_data_radii = mean_radii * np.atleast_2d(radii_scale)

        for coords, radii in zip(
            points_in_mask_data_coords, output_data_radii
        ):
            # Define a minimal set of coordinates where the mask could be present
            # by defining an inclusive lower and exclusive upper bound for each dimension.
            lower_coords = np.maximum(np.floor(coords - radii), 0).astype(int)
            upper_coords = np.minimum(
                np.ceil(coords + radii) + 1, shape
            ).astype(int)
            # Generate every possible coordinate within the bounds defined above
            # in a grid of size D1 x D2 x ... x Dd x D (e.g. for D=2, this might be 4x5x2).
            submask_coords = [
                range(lower_coords[i], upper_coords[i])
                for i in range(self.ndim)
            ]
            submask_grids = np.stack(
                np.meshgrid(*submask_coords, copy=False, indexing='ij'),
                axis=-1,
            )
            # Update the mask coordinates based on the normalized square distance
            # using a logical or to maintain any existing positive mask locations.
            normalized_square_distances = np.sum(
                ((submask_grids - coords) / radii) ** 2, axis=-1
            )
            mask[np.ix_(*submask_coords)] |= normalized_square_distances <= 1
        return mask

    def get_status(
        self,
        position,
        *,
        view_direction: Optional[np.ndarray] = None,
        dims_displayed: Optional[List[int]] = None,
        world: bool = False,
    ) -> str:
        """Status message of the data at a coordinate position.

        Parameters
        ----------
        position : tuple
            Position in either data or world coordinates.
        view_direction : Optional[np.ndarray]
            A unit vector giving the direction of the ray in nD world coordinates.
            The default value is None.
        dims_displayed : Optional[List[int]]
            A list of the dimensions currently being displayed in the viewer.
            The default value is None.
        world : bool
            If True the position is taken to be in world coordinates
            and converted into data coordinates. False by default.

        Returns
        -------
        msg : string
            String containing a message that can be used as a status update.
        """
        value = self.get_value(
            position,
            view_direction=view_direction,
            dims_displayed=dims_displayed,
            world=world,
        )
        msg = generate_layer_status(self.name, position, value)

        # if this labels layer has properties
        properties = self._get_properties(
            position,
            view_direction=view_direction,
            dims_displayed=dims_displayed,
            world=world,
        )
        if properties:
            msg += "; " + ", ".join(properties)

        return msg

    def _get_tooltip_text(
        self,
        position,
        *,
        view_direction: Optional[np.ndarray] = None,
        dims_displayed: Optional[List[int]] = None,
        world: bool = False,
    ):
        """
        tooltip message of the data at a coordinate position.

        Parameters
        ----------
        position : tuple
            Position in either data or world coordinates.
        view_direction : Optional[np.ndarray]
            A unit vector giving the direction of the ray in nD world coordinates.
            The default value is None.
        dims_displayed : Optional[List[int]]
            A list of the dimensions currently being displayed in the viewer.
            The default value is None.
        world : bool
            If True the position is taken to be in world coordinates
            and converted into data coordinates. False by default.

        Returns
        -------
        msg : string
            String containing a message that can be used as a tooltip.
        """
        return "\n".join(
            self._get_properties(
                position,
                view_direction=view_direction,
                dims_displayed=dims_displayed,
                world=world,
            )
        )

    def _get_properties(
        self,
        position,
        *,
        view_direction: Optional[np.ndarray] = None,
        dims_displayed: Optional[List[int]] = None,
        world: bool = False,
    ) -> list:
        if self.features.shape[1] == 0:
            return []

        value = self.get_value(
            position,
            view_direction=view_direction,
            dims_displayed=dims_displayed,
            world=world,
        )
        # if the cursor is not outside the image or on the background
        if value is None or value > self.data.shape[0]:
            return []

        return [
            f'{k}: {v[value]}'
            for k, v in self.features.items()
            if k != 'index'
            and len(v) > value
            and v[value] is not None
            and not (isinstance(v[value], float) and np.isnan(v[value]))
        ]<|MERGE_RESOLUTION|>--- conflicted
+++ resolved
@@ -297,11 +297,8 @@
         property_choices=None,
         experimental_clipping_planes=None,
         shading='none',
-<<<<<<< HEAD
+        experimental_canvas_size_limits=(0, 10000),
         shown=True,
-=======
-        experimental_canvas_size_limits=(0, 10000),
->>>>>>> 80f5b361
     ):
         if ndim is None and scale is not None:
             ndim = len(scale)
@@ -419,12 +416,9 @@
             properties=color_properties,
         )
 
-<<<<<<< HEAD
         # always set shown before size to avoid inconsistent state
         self.shown = shown
-=======
         self.experimental_canvas_size_limits = experimental_canvas_size_limits
->>>>>>> 80f5b361
         self.size = size
         self.shading = shading
         self._antialias = True
@@ -738,7 +732,18 @@
         self.events.shading()
 
     @property
-<<<<<<< HEAD
+    def experimental_canvas_size_limits(self) -> Tuple[float, float]:
+        """Limit the canvas size of points"""
+        return self._experimental_canvas_size_limits
+
+    @experimental_canvas_size_limits.setter
+    def experimental_canvas_size_limits(self, value):
+        self._experimental_canvas_size_limits = float(value[0]), float(
+            value[1]
+        )
+        self.events.experimental_canvas_size_limits()
+
+    @property
     def shown(self):
         """
         Boolean array determining which points to show
@@ -749,18 +754,6 @@
     def shown(self, shown):
         self._shown = np.broadcast_to(shown, self.data.shape[0]).astype(bool)
         self.refresh()
-=======
-    def experimental_canvas_size_limits(self) -> Tuple[float, float]:
-        """Limit the canvas size of points"""
-        return self._experimental_canvas_size_limits
-
-    @experimental_canvas_size_limits.setter
-    def experimental_canvas_size_limits(self, value):
-        self._experimental_canvas_size_limits = float(value[0]), float(
-            value[1]
-        )
-        self.events.experimental_canvas_size_limits()
->>>>>>> 80f5b361
 
     @property
     def edge_width(self) -> Union[None, int, float]:
@@ -1066,11 +1059,8 @@
                 'data': self.data,
                 'features': self.features,
                 'shading': self.shading,
-<<<<<<< HEAD
+                'experimental_canvas_size_limits': self.experimental_canvas_size_limits,
                 'shown': self.shown,
-=======
-                'experimental_canvas_size_limits': self.experimental_canvas_size_limits,
->>>>>>> 80f5b361
             }
         )
         return state
