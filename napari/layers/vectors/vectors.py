import warnings
from copy import copy
from typing import Any, Dict, Tuple, Union

import numpy as np
import pandas as pd

from napari.layers.base import Layer
from napari.layers.utils._color_manager_constants import ColorMode
<<<<<<< HEAD
from napari.layers.utils._slice_input import _SliceInput, _ThickNDSlice
=======
from napari.layers.utils._slice_input import _SliceInput
>>>>>>> d043abc9
from napari.layers.utils.color_manager import ColorManager
from napari.layers.utils.color_transformations import ColorType
from napari.layers.utils.layer_utils import _FeatureTable
from napari.layers.vectors._slice import (
    _VectorSliceRequest,
    _VectorSliceResponse,
)
from napari.layers.vectors._vector_utils import fix_data_vectors
from napari.layers.vectors._vectors_constants import VectorStyle
from napari.utils.colormaps import Colormap, ValidColormapArg
from napari.utils.events import Event
from napari.utils.events.custom_types import Array
from napari.utils.translations import trans


class Vectors(Layer):
    """
    Vectors layer renders lines onto the canvas.

    Parameters
    ----------
    data : (N, 2, D) or (N1, N2, ..., ND, D) array
        An (N, 2, D) array is interpreted as "coordinate-like" data and a
        list of N vectors with start point and projections of the vector in
        D dimensions. An (N1, N2, ..., ND, D) array is interpreted as
        "image-like" data where there is a length D vector of the
        projections at each pixel.
    ndim : int
        Number of dimensions for vectors. When data is not None, ndim must be D.
        An empty vectors layer can be instantiated with arbitrary ndim.
    features : dict[str, array-like] or DataFrame
        Features table where each row corresponds to a vector and each column
        is a feature.
    properties : dict {str: array (N,)}, DataFrame
        Properties for each vector. Each property should be an array of length N,
        where N is the number of vectors.
    property_choices : dict {str: array (N,)}
        possible values for each property.
    edge_width : float
        Width for all vectors in pixels.
    vector_style : str
        One of a list of preset display modes that determines how vectors are displayed.
        Allowed values are {'line', 'triangle', and 'arrow'}.
    length : float
        Multiplicative factor on projections for length of all vectors.
    edge_color : str
        Color of all of the vectors.
    edge_color_cycle : np.ndarray, list
        Cycle of colors (provided as string name, RGB, or RGBA) to map to edge_color if a
        categorical attribute is used color the vectors.
    edge_colormap : str, napari.utils.Colormap
        Colormap to set vector color if a continuous attribute is used to set edge_color.
    edge_contrast_limits : None, (float, float)
        clims for mapping the property to a color map. These are the min and max value
        of the specified property that are mapped to 0 and 1, respectively.
        The default value is None. If set the none, the clims will be set to
        (property.min(), property.max())
    out_of_slice_display : bool
        If True, renders vectors not just in central plane but also slightly out of slice
        according to specified point marker size.
    name : str
        Name of the layer.
    metadata : dict
        Layer metadata.
    scale : tuple of float
        Scale factors for the layer.
    translate : tuple of float
        Translation values for the layer.
    rotate : float, 3-tuple of float, or n-D array.
        If a float convert into a 2D rotation matrix using that value as an
        angle. If 3-tuple convert into a 3D rotation matrix, using a yaw,
        pitch, roll convention. Otherwise assume an nD rotation. Angles are
        assumed to be in degrees. They can be converted from radians with
        np.degrees if needed.
    shear : 1-D array or n-D array
        Either a vector of upper triangular values, or an nD shear matrix with
        ones along the main diagonal.
    affine : n-D array or napari.utils.transforms.Affine
        (N+1, N+1) affine transformation matrix in homogeneous coordinates.
        The first (N, N) entries correspond to a linear transform and
        the final column is a length N translation vector and a 1 or a napari
        `Affine` transform object. Applied as an extra transform on top of the
        provided scale, rotate, and shear values.
    opacity : float
        Opacity of the layer visual, between 0.0 and 1.0.
    blending : str
        One of a list of preset blending modes that determines how RGB and
        alpha values of the layer visual get mixed. Allowed values are
        {'opaque', 'translucent', and 'additive'}.
    visible : bool
        Whether the layer visual is currently being displayed.
    cache : bool
        Whether slices of out-of-core datasets should be cached upon retrieval.
        Currently, this only applies to dask arrays.

    Attributes
    ----------
    data : (N, 2, D) array
        The start point and projections of N vectors in D dimensions.
    features : Dataframe-like
        Features table where each row corresponds to a vector and each column
        is a feature.
    feature_defaults : DataFrame-like
        Stores the default value of each feature in a table with one row.
    properties : dict {str: array (N,)}, DataFrame
        Properties for each vector. Each property should be an array of length N,
        where N is the number of vectors.
    edge_width : float
        Width for all vectors in pixels.
    vector_style : VectorStyle
        Determines how vectors are displayed.

        * ``VectorStyle.LINE``:
        Vectors are displayed as lines.
        * ``VectorStyle.TRIANGLE``:
        Vectors are displayed as triangles.
        * ``VectorStyle.ARROW``:
        Vectors are displayed as arrows.
    length : float
        Multiplicative factor on projections for length of all vectors.
    edge_color : str
        Color of all of the vectors.
    edge_color_cycle : np.ndarray, list
        Cycle of colors (provided as string name, RGB, or RGBA) to map to edge_color if a
        categorical attribute is used color the vectors.
    edge_colormap : str, napari.utils.Colormap
        Colormap to set vector color if a continuous attribute is used to set edge_color.
    edge_contrast_limits : None, (float, float)
        clims for mapping the property to a color map. These are the min and max value
        of the specified property that are mapped to 0 and 1, respectively.
        The default value is None. If set the none, the clims will be set to
        (property.min(), property.max())
    out_of_slice_display : bool
        If True, renders vectors not just in central plane but also slightly out of slice
        according to specified point marker size.

    Notes
    -----
    _view_data : (M, 2, 2) array
        The start point and projections of N vectors in 2D for vectors whose
        start point is in the currently viewed slice.
    _view_face_color : (M, 4) np.ndarray
        colors for the M in view vectors
    _view_indices : (1, M) array
        indices for the M in view vectors
    _view_alphas : (M,) or float
        relative opacity for the M in view vectors
    _property_choices : dict {str: array (N,)}
        Possible values for the properties in Vectors.properties.
    _max_vectors_thumbnail : int
        The maximum number of vectors that will ever be used to render the
        thumbnail. If more vectors are present then they are randomly
        subsampled.
    """

    # The max number of vectors that will ever be used to render the thumbnail
    # If more vectors are present then they are randomly subsampled
    _max_vectors_thumbnail = 1024

    def __init__(
        self,
        data=None,
        *,
        ndim=None,
        features=None,
        feature_defaults=None,
        properties=None,
        property_choices=None,
        edge_width=1,
        vector_style='triangle',
        edge_color='red',
        edge_color_cycle=None,
        edge_colormap='viridis',
        edge_contrast_limits=None,
        out_of_slice_display=False,
        length=1,
        name=None,
        metadata=None,
        scale=None,
        translate=None,
        rotate=None,
        shear=None,
        affine=None,
        opacity=0.7,
        blending='translucent',
        visible=True,
        cache=True,
        experimental_clipping_planes=None,
    ) -> None:
        if ndim is None and scale is not None:
            ndim = len(scale)

        data, ndim = fix_data_vectors(data, ndim)

        super().__init__(
            data,
            ndim,
            name=name,
            metadata=metadata,
            scale=scale,
            translate=translate,
            rotate=rotate,
            shear=shear,
            affine=affine,
            opacity=opacity,
            blending=blending,
            visible=visible,
            cache=cache,
            experimental_clipping_planes=experimental_clipping_planes,
        )

        # events for non-napari calculations
        self.events.add(
            length=Event,
            edge_width=Event,
            edge_color=Event,
            vector_style=Event,
            edge_color_mode=Event,
            properties=Event,
            out_of_slice_display=Event,
            features=Event,
            feature_defaults=Event,
        )

        # Save the vector style params
        self._vector_style = VectorStyle(vector_style)
        self._edge_width = edge_width
        self._out_of_slice_display = out_of_slice_display

        self._length = float(length)

        self._data = data

        self._feature_table = _FeatureTable.from_layer(
            features=features,
            feature_defaults=feature_defaults,
            properties=properties,
            property_choices=property_choices,
            num_data=len(self.data),
        )

        self._edge = ColorManager._from_layer_kwargs(
            n_colors=len(self.data),
            colors=edge_color,
            continuous_colormap=edge_colormap,
            contrast_limits=edge_contrast_limits,
            categorical_colormap=edge_color_cycle,
            properties=self.properties
            if self._data.size > 0
            else self._feature_table.currents(),
        )

        # Data containing vectors in the currently viewed slice
        self._view_data = np.empty((0, 2, 2))
        self._view_indices = np.array([], dtype=int)
        self._view_alphas: Union[float, np.ndarray] = 1.0

        # now that everything is set up, make the layer visible (if set to visible)
        self.refresh()
        self.visible = visible

    @property
    def data(self) -> np.ndarray:
        """(N, 2, D) array: start point and projections of vectors."""
        return self._data

    @data.setter
    def data(self, vectors: np.ndarray):
        previous_n_vectors = len(self.data)

        self._data, _ = fix_data_vectors(vectors, self.ndim)
        n_vectors = len(self.data)

        # Adjust the props/color arrays when the number of vectors has changed
        with self.events.blocker_all(), self._edge.events.blocker_all():
            self._feature_table.resize(n_vectors)
            if n_vectors < previous_n_vectors:
                # If there are now fewer points, remove the size and colors of the
                # extra ones
                if len(self._edge.colors) > n_vectors:
                    self._edge._remove(
                        np.arange(n_vectors, len(self._edge.colors))
                    )

            elif n_vectors > previous_n_vectors:
                # If there are now more points, add the size and colors of the
                # new ones
                adding = n_vectors - previous_n_vectors
                self._edge._update_current_properties(
                    self._feature_table.currents()
                )
                self._edge._add(n_colors=adding)

        self._update_dims()
        self.events.data(value=self.data)
        self._reset_editable()

    @property
    def features(self):
        """Dataframe-like features table.

        It is an implementation detail that this is a `pandas.DataFrame`. In the future,
        we will target the currently-in-development Data API dataframe protocol [1].
        This will enable us to use alternate libraries such as xarray or cuDF for
        additional features without breaking existing usage of this.

        If you need to specifically rely on the pandas API, please coerce this to a
        `pandas.DataFrame` using `features_to_pandas_dataframe`.

        References
        ----------
        .. [1]: https://data-apis.org/dataframe-protocol/latest/API.html
        """
        return self._feature_table.values

    @features.setter
    def features(
        self,
        features: Union[Dict[str, np.ndarray], pd.DataFrame],
    ) -> None:
        self._feature_table.set_values(features, num_data=len(self.data))
        if self._edge.color_properties is not None:
            if self._edge.color_properties.name not in self.features:
                self._edge.color_mode = ColorMode.DIRECT
                self._edge.color_properties = None
                warnings.warn(
                    trans._(
                        'property used for edge_color dropped',
                        deferred=True,
                    ),
                    RuntimeWarning,
                )
            else:
                edge_color_name = self._edge.color_properties.name
                property_values = self.features[edge_color_name].to_numpy()
                self._edge.color_properties = {
                    'name': edge_color_name,
                    'values': property_values,
                    'current_value': self.feature_defaults[edge_color_name][0],
                }
        self.events.properties()
        self.events.features()

    @property
    def properties(self) -> Dict[str, np.ndarray]:
        """dict {str: array (N,)}, DataFrame: Annotations for each point"""
        return self._feature_table.properties()

    @properties.setter
    def properties(self, properties: Dict[str, Array]):
        self.features = properties

    @property
    def feature_defaults(self):
        """Dataframe-like with one row of feature default values.

        See `features` for more details on the type of this property.
        """
        return self._feature_table.defaults

    @feature_defaults.setter
    def feature_defaults(
        self, defaults: Union[Dict[str, Any], pd.DataFrame]
    ) -> None:
        self._feature_table.set_defaults(defaults)
        self.events.feature_defaults()

    @property
    def property_choices(self) -> Dict[str, np.ndarray]:
        return self._feature_table.choices()

    def _get_state(self):
        """Get dictionary of layer state.

        Returns
        -------
        state : dict
            Dictionary of layer state.
        """
        state = self._get_base_state()
        state.update(
            {
                'length': self.length,
                'edge_width': self.edge_width,
                'vector_style': self.vector_style,
                'edge_color': self.edge_color
                if self.data.size
                else [self._edge.current_color],
                'edge_color_cycle': self.edge_color_cycle,
                'edge_colormap': self.edge_colormap.name,
                'edge_contrast_limits': self.edge_contrast_limits,
                'data': self.data,
                'properties': self.properties,
                'property_choices': self.property_choices,
                'ndim': self.ndim,
                'features': self.features,
                'feature_defaults': self.feature_defaults,
                'out_of_slice_display': self.out_of_slice_display,
            }
        )
        return state

    def _get_ndim(self) -> int:
        """Determine number of dimensions of the layer."""
        return self.data.shape[2]

    @property
    def _extent_data(self) -> np.ndarray:
        """Extent of layer in data coordinates.

        Returns
        -------
        extent_data : array, shape (2, D)
        """
        if len(self.data) == 0:
            extrema = np.full((2, self.ndim), np.nan)
        else:
            # Convert from projections to endpoints using the current length
            data = copy(self.data)
            data[:, 1, :] = data[:, 0, :] + self.length * data[:, 1, :]
            maxs = np.max(data, axis=(0, 1))
            mins = np.min(data, axis=(0, 1))
            extrema = np.vstack([mins, maxs])
        return extrema

    @property
    def out_of_slice_display(self) -> bool:
        """bool: renders vectors slightly out of slice."""
        return self._out_of_slice_display

    @out_of_slice_display.setter
    def out_of_slice_display(self, out_of_slice_display: bool) -> None:
        self._out_of_slice_display = out_of_slice_display
        self.events.out_of_slice_display()
        self.refresh()

    @property
    def edge_width(self) -> Union[int, float]:
        """float: Width for all vectors in pixels."""
        return self._edge_width

    @edge_width.setter
    def edge_width(self, edge_width: Union[int, float]):
        self._edge_width = edge_width

        self.events.edge_width()
        self.refresh()

    @property
    def vector_style(self) -> str:
        """Vectors display mode: Determines how vectors are displayed.

        VectorStyle.LINE
                Displays vectors as rectangular lines.
            VectorStyle.TRIANGLE
                Displays vectors as triangles.
            VectorStyle.ARROW
                Displays vectors as arrows.
        """
        return str(self._vector_style)

    @vector_style.setter
    def vector_style(self, vector_style: str):
        old_vector_style = self._vector_style
        self._vector_style = VectorStyle(vector_style)
        if self._vector_style != old_vector_style:
            self.events.vector_style()
            self.refresh()

    @property
    def length(self) -> Union[int, float]:
        """float: Multiplicative factor for length of all vectors."""
        return self._length

    @length.setter
    def length(self, length: Union[int, float]):
        self._length = float(length)

        self.events.length()
        self.refresh()

    @property
    def edge_color(self) -> np.ndarray:
        """(1 x 4) np.ndarray: Array of RGBA edge colors (applied to all vectors)"""
        return self._edge.colors

    @edge_color.setter
    def edge_color(self, edge_color: ColorType):
        self._edge._set_color(
            color=edge_color,
            n_colors=len(self.data),
            properties=self.properties,
            current_properties=self._feature_table.currents(),
        )
        self.events.edge_color()

    def refresh_colors(self, update_color_mapping: bool = False):
        """Calculate and update edge colors if using a cycle or color map

        Parameters
        ----------
        update_color_mapping : bool
            If set to True, the function will recalculate the color cycle map
            or colormap (whichever is being used). If set to False, the function
            will use the current color cycle map or color map. For example, if you
            are adding/modifying vectors and want them to be colored with the same
            mapping as the other vectors (i.e., the new vectors shouldn't affect
            the color cycle map or colormap), set update_color_mapping=False.
            Default value is False.
        """
        self._edge._refresh_colors(self.properties, update_color_mapping)

    @property
    def edge_color_mode(self) -> ColorMode:
        """str: Edge color setting mode

        DIRECT (default mode) allows each vector to be set arbitrarily

        CYCLE allows the color to be set via a color cycle over an attribute

        COLORMAP allows color to be set via a color map over an attribute
        """
        return self._edge.color_mode

    @edge_color_mode.setter
    def edge_color_mode(self, edge_color_mode: Union[str, ColorMode]):
        edge_color_mode = ColorMode(edge_color_mode)

        if edge_color_mode == ColorMode.DIRECT:
            self._edge_color_mode = edge_color_mode
        elif edge_color_mode in (ColorMode.CYCLE, ColorMode.COLORMAP):
            if self._edge.color_properties is not None:
                color_property = self._edge.color_properties.name
            else:
                color_property = ''
            if color_property == '':
                if self.properties:
                    color_property = next(iter(self.properties))
                    self._edge.color_properties = {
                        'name': color_property,
                        'values': self.features[color_property].to_numpy(),
                        'current_value': self.feature_defaults[color_property][
                            0
                        ],
                    }
                    warnings.warn(
                        trans._(
                            'edge_color property was not set, setting to: {color_property}',
                            deferred=True,
                            color_property=color_property,
                        ),
                        RuntimeWarning,
                    )
                else:
                    raise ValueError(
                        trans._(
                            'There must be a valid Points.properties to use {edge_color_mode}',
                            deferred=True,
                            edge_color_mode=edge_color_mode,
                        )
                    )

            # ColorMode.COLORMAP can only be applied to numeric properties
            if (edge_color_mode == ColorMode.COLORMAP) and not issubclass(
                self.properties[color_property].dtype.type,
                np.number,
            ):
                raise TypeError(
                    trans._(
                        'selected property must be numeric to use ColorMode.COLORMAP',
                        deferred=True,
                    )
                )

            self._edge.color_mode = edge_color_mode
        self.events.edge_color_mode()

    @property
    def edge_color_cycle(self) -> np.ndarray:
        """list, np.ndarray :  Color cycle for edge_color.
        Can be a list of colors defined by name, RGB or RGBA
        """
        return self._edge.categorical_colormap.fallback_color.values

    @edge_color_cycle.setter
    def edge_color_cycle(self, edge_color_cycle: Union[list, np.ndarray]):
        self._edge.categorical_colormap = edge_color_cycle

    @property
    def edge_colormap(self) -> Tuple[str, Colormap]:
        """Return the colormap to be applied to a property to get the edge color.

        Returns
        -------
        colormap : napari.utils.Colormap
            The Colormap object.
        """
        return self._edge.continuous_colormap

    @edge_colormap.setter
    def edge_colormap(self, colormap: ValidColormapArg):
        self._edge.continuous_colormap = colormap

    @property
    def edge_contrast_limits(self) -> Tuple[float, float]:
        """None, (float, float): contrast limits for mapping
        the edge_color colormap property to 0 and 1
        """
        return self._edge.contrast_limits

    @edge_contrast_limits.setter
    def edge_contrast_limits(
        self, contrast_limits: Union[None, Tuple[float, float]]
    ):
        self._edge.contrast_limits = contrast_limits

    @property
    def _view_face_color(self) -> np.ndarray:
        """(Mx4) np.ndarray : colors for the M in view triangles"""

        # Create as many colors as there are visible vectors.
        # Using fancy array indexing implicitly creates a new
        # array rather than creating a view of the original one
        # in ColorManager
        face_color = self.edge_color[self._view_indices]
        face_color[:, -1] *= self._view_alphas

        # Generally, several triangles are drawn for each vector,
        # so we need to duplicate the colors accordingly
        if self.vector_style == 'line':
            # Line vectors are drawn with 2 triangles
            face_color = np.repeat(face_color, 2, axis=0)

        elif self.vector_style == 'triangle':
            # Triangle vectors are drawn with 1 triangle
            pass  # No need to duplicate colors

<<<<<<< HEAD
    def _set_view_slice(self):
        """Sets the view given the indices to slice with."""

        # The new slicing code makes a request from the existing state and
        # executes the request on the calling thread directly.
        # For async slicing, the calling thread will not be the main thread.
        request = self._make_slice_request_internal(
            self._slice_input, self._data_slice
        )
        response = request()
        self._update_slice_response(response)

    def _make_slice_request(self, dims) -> _VectorSliceRequest:
        slice_input = self._make_slice_input(
            dims.point,
            dims.left_margin,
            dims.right_margin,
            dims.ndisplay,
            dims.order,
        )
        """Make a Vectors slice request based on the given dims and these data."""
=======
        elif self.vector_style == 'arrow':
            # Arrow vectors are drawn with 3 triangles
            face_color = np.repeat(face_color, 3, axis=0)

        if self._slice_input.ndisplay == 3 and self.ndim > 2:
            face_color = np.vstack([face_color, face_color])

        return face_color

    def _set_view_slice(self):
        """Sets the view given the indices to slice with."""

        # The new slicing code makes a request from the existing state and
        # executes the request on the calling thread directly.
        # For async slicing, the calling thread will not be the main thread.
        request = self._make_slice_request_internal(
            self._slice_input, self._slice_indices
        )
        response = request()
        self._update_slice_response(response)

    def _make_slice_request(self, dims) -> _VectorSliceRequest:
        """Make a Vectors slice request based on the given dims and these data."""
        slice_input = self._make_slice_input(
            dims.point, dims.ndisplay, dims.order
        )
>>>>>>> d043abc9
        # TODO: [see Image]
        #   For the existing sync slicing, slice_indices is passed through
        # to avoid some performance issues related to the evaluation of the
        # data-to-world transform and its inverse. Async slicing currently
        # absorbs these performance issues here, but we can likely improve
        # things either by caching the world-to-data transform on the layer
        # or by lazily evaluating it in the slice task itself.
        slice_indices = slice_input.data_indices(
<<<<<<< HEAD
            self._data_to_world.inverse, round_index=True
=======
            self._data_to_world.inverse, round_index=False
>>>>>>> d043abc9
        )
        return self._make_slice_request_internal(slice_input, slice_indices)

    def _make_slice_request_internal(
<<<<<<< HEAD
        self, slice_input: _SliceInput, data_slice: _ThickNDSlice
=======
        self, slice_input: _SliceInput, dims_indices
>>>>>>> d043abc9
    ):
        return _VectorSliceRequest(
            dims=slice_input,
            data=self.data,
<<<<<<< HEAD
            data_slice=data_slice,
=======
            dims_indices=dims_indices,
>>>>>>> d043abc9
            out_of_slice_display=self.out_of_slice_display,
            length=self.length,
        )

    def _update_slice_response(self, response: _VectorSliceResponse):
        """Handle a slicing response."""
        self._slice_input = response.dims
        indices = response.indices
        alphas = response.alphas

        disp = self._slice_input.displayed

        self._view_indices = indices
        self._view_alphas = alphas
        self._view_data = self.data[np.ix_(list(indices), [0, 1], disp)]

    def _update_thumbnail(self):
        """Update thumbnail with current vectors and colors."""
        # Set the default thumbnail to black, opacity 1
        colormapped = np.zeros(self._thumbnail_shape)
        colormapped[..., 3] = 1
        if len(self.data) == 0:
            self.thumbnail = colormapped
        else:
            # calculate min vals for the vertices and pad with 0.5
            # the offset is needed to ensure that the top left corner of the
            # vectors corresponds to the top left corner of the thumbnail
            de = self._extent_data
            offset = (
                np.array([de[0, d] for d in self._slice_input.displayed]) + 0.5
            )[-2:]
            # calculate range of values for the vertices and pad with 1
            # padding ensures the entire vector can be represented in the thumbnail
            # without getting clipped
            shape = np.ceil(
                [de[1, d] - de[0, d] + 1 for d in self._slice_input.displayed]
            ).astype(int)[-2:]
            zoom_factor = np.divide(self._thumbnail_shape[:2], shape).min()

            if self._view_data.shape[0] > self._max_vectors_thumbnail:
                thumbnail_indices = np.random.randint(
                    0, self._view_data.shape[0], self._max_vectors_thumbnail
                )
                vectors = copy(self._view_data[thumbnail_indices, :, -2:])
                thumbnail_color_indices = self._view_indices[thumbnail_indices]
            else:
                vectors = copy(self._view_data[:, :, -2:])
                thumbnail_color_indices = self._view_indices
            vectors[:, 1, :] = (
                vectors[:, 0, :] + vectors[:, 1, :] * self.length
            )
            downsampled = (vectors - offset) * zoom_factor
            downsampled = np.clip(
                downsampled, 0, np.subtract(self._thumbnail_shape[:2], 1)
            )
            edge_colors = self._edge.colors[thumbnail_color_indices]
            for v, ec in zip(downsampled, edge_colors):
                start = v[0]
                stop = v[1]
                step = int(np.ceil(np.max(abs(stop - start))))
                x_vals = np.linspace(start[0], stop[0], step)
                y_vals = np.linspace(start[1], stop[1], step)
                for x, y in zip(x_vals, y_vals):
                    colormapped[int(x), int(y), :] = ec
            colormapped[..., 3] *= self.opacity
            self.thumbnail = colormapped

    def _get_value(self, position):
        """Value of the data at a position in data coordinates.

        Parameters
        ----------
        position : tuple
            Position in data coordinates.

        Returns
        -------
        value : None
            Value of the data at the coord.
        """
        return<|MERGE_RESOLUTION|>--- conflicted
+++ resolved
@@ -7,11 +7,7 @@
 
 from napari.layers.base import Layer
 from napari.layers.utils._color_manager_constants import ColorMode
-<<<<<<< HEAD
 from napari.layers.utils._slice_input import _SliceInput, _ThickNDSlice
-=======
-from napari.layers.utils._slice_input import _SliceInput
->>>>>>> d043abc9
 from napari.layers.utils.color_manager import ColorManager
 from napari.layers.utils.color_transformations import ColorType
 from napari.layers.utils.layer_utils import _FeatureTable
@@ -649,7 +645,15 @@
             # Triangle vectors are drawn with 1 triangle
             pass  # No need to duplicate colors
 
-<<<<<<< HEAD
+        elif self.vector_style == 'arrow':
+            # Arrow vectors are drawn with 3 triangles
+            face_color = np.repeat(face_color, 3, axis=0)
+
+        if self._slice_input.ndisplay == 3 and self.ndim > 2:
+            face_color = np.vstack([face_color, face_color])
+
+        return face_color
+
     def _set_view_slice(self):
         """Sets the view given the indices to slice with."""
 
@@ -663,6 +667,7 @@
         self._update_slice_response(response)
 
     def _make_slice_request(self, dims) -> _VectorSliceRequest:
+        """Make a Vectors slice request based on the given dims and these data."""
         slice_input = self._make_slice_input(
             dims.point,
             dims.left_margin,
@@ -670,35 +675,6 @@
             dims.ndisplay,
             dims.order,
         )
-        """Make a Vectors slice request based on the given dims and these data."""
-=======
-        elif self.vector_style == 'arrow':
-            # Arrow vectors are drawn with 3 triangles
-            face_color = np.repeat(face_color, 3, axis=0)
-
-        if self._slice_input.ndisplay == 3 and self.ndim > 2:
-            face_color = np.vstack([face_color, face_color])
-
-        return face_color
-
-    def _set_view_slice(self):
-        """Sets the view given the indices to slice with."""
-
-        # The new slicing code makes a request from the existing state and
-        # executes the request on the calling thread directly.
-        # For async slicing, the calling thread will not be the main thread.
-        request = self._make_slice_request_internal(
-            self._slice_input, self._slice_indices
-        )
-        response = request()
-        self._update_slice_response(response)
-
-    def _make_slice_request(self, dims) -> _VectorSliceRequest:
-        """Make a Vectors slice request based on the given dims and these data."""
-        slice_input = self._make_slice_input(
-            dims.point, dims.ndisplay, dims.order
-        )
->>>>>>> d043abc9
         # TODO: [see Image]
         #   For the existing sync slicing, slice_indices is passed through
         # to avoid some performance issues related to the evaluation of the
@@ -707,29 +683,17 @@
         # things either by caching the world-to-data transform on the layer
         # or by lazily evaluating it in the slice task itself.
         slice_indices = slice_input.data_indices(
-<<<<<<< HEAD
             self._data_to_world.inverse, round_index=True
-=======
-            self._data_to_world.inverse, round_index=False
->>>>>>> d043abc9
         )
         return self._make_slice_request_internal(slice_input, slice_indices)
 
     def _make_slice_request_internal(
-<<<<<<< HEAD
         self, slice_input: _SliceInput, data_slice: _ThickNDSlice
-=======
-        self, slice_input: _SliceInput, dims_indices
->>>>>>> d043abc9
     ):
         return _VectorSliceRequest(
             dims=slice_input,
             data=self.data,
-<<<<<<< HEAD
             data_slice=data_slice,
-=======
-            dims_indices=dims_indices,
->>>>>>> d043abc9
             out_of_slice_display=self.out_of_slice_display,
             length=self.length,
         )
