import warnings
from copy import copy
from typing import Dict, List, Tuple, Union

import numpy as np
import pandas as pd

from ...utils.colormaps import Colormap, ValidColormapArg
from ...utils.events import Event
from ...utils.events.custom_types import Array
from ...utils.translations import trans
from ..base import Layer
from ..utils._color_manager_constants import ColorMode
from ..utils.color_manager import ColorManager
from ..utils.color_transformations import ColorType
from ..utils.layer_utils import _FeatureTable
from ._vector_utils import fix_data_vectors, generate_vector_meshes


class Vectors(Layer):
    """
    Vectors layer renders lines onto the canvas.

    Parameters
    ----------
    data : (N, 2, D) or (N1, N2, ..., ND, D) array
        An (N, 2, D) array is interpreted as "coordinate-like" data and a
        list of N vectors with start point and projections of the vector in
        D dimensions. An (N1, N2, ..., ND, D) array is interpreted as
        "image-like" data where there is a length D vector of the
        projections at each pixel.
    ndim : int
        Number of dimensions for vectors. When data is not None, ndim must be D.
        An empty vectors layer can be instantiated with arbitrary ndim.
    features : dict[str, array-like] or DataFrame
        Features table where each row corresponds to a vector and each column
        is a feature.
    properties : dict {str: array (N,)}, DataFrame
        Properties for each vector. Each property should be an array of length N,
        where N is the number of vectors.
    property_choices : dict {str: array (N,)}
        possible values for each property.
    edge_width : float
        Width for all vectors in pixels.
    length : float
        Multiplicative factor on projections for length of all vectors.
    edge_color : str
        Color of all of the vectors.
    edge_color_cycle : np.ndarray, list
        Cycle of colors (provided as string name, RGB, or RGBA) to map to edge_color if a
        categorical attribute is used color the vectors.
    edge_colormap : str, napari.utils.Colormap
        Colormap to set vector color if a continuous attribute is used to set edge_color.
    edge_contrast_limits : None, (float, float)
        clims for mapping the property to a color map. These are the min and max value
        of the specified property that are mapped to 0 and 1, respectively.
        The default value is None. If set the none, the clims will be set to
        (property.min(), property.max())
    n_dimensional : bool
        If True, renders vectors not just in central plane but also in all
        n-dimensions according to vectors lengths.
    name : str
        Name of the layer.
    metadata : dict
        Layer metadata.
    scale : tuple of float
        Scale factors for the layer.
    translate : tuple of float
        Translation values for the layer.
    rotate : float, 3-tuple of float, or n-D array.
        If a float convert into a 2D rotation matrix using that value as an
        angle. If 3-tuple convert into a 3D rotation matrix, using a yaw,
        pitch, roll convention. Otherwise assume an nD rotation. Angles are
        assumed to be in degrees. They can be converted from radians with
        np.degrees if needed.
    shear : 1-D array or n-D array
        Either a vector of upper triangular values, or an nD shear matrix with
        ones along the main diagonal.
    affine : n-D array or napari.utils.transforms.Affine
        (N+1, N+1) affine transformation matrix in homogeneous coordinates.
        The first (N, N) entries correspond to a linear transform and
        the final column is a length N translation vector and a 1 or a napari
        `Affine` transform object. Applied as an extra transform on top of the
        provided scale, rotate, and shear values.
    opacity : float
        Opacity of the layer visual, between 0.0 and 1.0.
    blending : str
        One of a list of preset blending modes that determines how RGB and
        alpha values of the layer visual get mixed. Allowed values are
        {'opaque', 'translucent', and 'additive'}.
    visible : bool
        Whether the layer visual is currently being displayed.
    cache : bool
        Whether slices of out-of-core datasets should be cached upon retrieval.
        Currently, this only applies to dask arrays.

    Attributes
    ----------
    data : (N, 2, D) array
        The start point and projections of N vectors in D dimensions.
    features : Dataframe-like
        Features table where each row corresponds to a vector and each column
        is a feature.
    feature_defaults : DataFrame-like
        Stores the default value of each feature in a table with one row.
    properties : dict {str: array (N,)}, DataFrame
        Properties for each vector. Each property should be an array of length N,
        where N is the number of vectors.
    edge_width : float
        Width for all vectors in pixels.
    length : float
        Multiplicative factor on projections for length of all vectors.
    edge_color : str
        Color of all of the vectors.
    edge_color_cycle : np.ndarray, list
        Cycle of colors (provided as string name, RGB, or RGBA) to map to edge_color if a
        categorical attribute is used color the vectors.
    edge_colormap : str, napari.utils.Colormap
        Colormap to set vector color if a continuous attribute is used to set edge_color.
    edge_contrast_limits : None, (float, float)
        clims for mapping the property to a color map. These are the min and max value
        of the specified property that are mapped to 0 and 1, respectively.
        The default value is None. If set the none, the clims will be set to
        (property.min(), property.max())
    n_dimensional : bool
        If True, renders vectors not just in central plane but also in all
        n-dimensions according to vectors lengths.

    Notes
    -----
    _view_data : (M, 2, 2) array
        The start point and projections of N vectors in 2D for vectors whose
        start point is in the currently viewed slice.
    _view_face_color : (M, 4) np.ndarray
        colors for the M in view vectors
    _view_indices : (1, M) array
        indices for the M in view vectors
    _view_vertices : (4M, 2) or (8M, 2) np.ndarray
        the corner points for the M in view faces. Shape is (4M, 2) for 2D and (8M, 2) for 3D.
    _view_faces : (2M, 3) or (4M, 3) np.ndarray
        indices of the _mesh_vertices that form the faces of the M in view vectors.
        Shape is (2M, 2) for 2D and (4M, 2) for 3D.
    _view_alphas : (M,) or float
        relative opacity for the M in view vectors
    _property_choices : dict {str: array (N,)}
        Possible values for the properties in Vectors.properties.
    _mesh_vertices : (4N, 2) array
        The four corner points for the mesh representation of each vector as as
        rectangle in the slice that it starts in.
    _mesh_triangles : (2N, 3) array
        The integer indices of the `_mesh_vertices` that form the two triangles
        for the mesh representation of the vectors.
    _max_vectors_thumbnail : int
        The maximum number of vectors that will ever be used to render the
        thumbnail. If more vectors are present then they are randomly
        subsampled.
    """

    # The max number of vectors that will ever be used to render the thumbnail
    # If more vectors are present then they are randomly subsampled
    _max_vectors_thumbnail = 1024

    def __init__(
        self,
        data=None,
        *,
        ndim=None,
        features=None,
        properties=None,
        property_choices=None,
        edge_width=1,
        edge_color='red',
        edge_color_cycle=None,
        edge_colormap='viridis',
        edge_contrast_limits=None,
        n_dimensional=False,
        length=1,
        name=None,
        metadata=None,
        scale=None,
        translate=None,
        rotate=None,
        shear=None,
        affine=None,
        opacity=0.7,
        blending='translucent',
        visible=True,
        cache=True,
        experimental_clipping_planes=None,
    ):
        if ndim is None and scale is not None:
            ndim = len(scale)

        data, ndim = fix_data_vectors(data, ndim)

        super().__init__(
            data,
            ndim,
            name=name,
            metadata=metadata,
            scale=scale,
            translate=translate,
            rotate=rotate,
            shear=shear,
            affine=affine,
            opacity=opacity,
            blending=blending,
            visible=visible,
            cache=cache,
            experimental_clipping_planes=experimental_clipping_planes,
        )

        # events for non-napari calculations
        self.events.add(
            length=Event,
            edge_width=Event,
            edge_color=Event,
            edge_color_mode=Event,
            properties=Event,
            n_dimensional=Event,
        )

        # Save the vector style params
        self._edge_width = edge_width
        self._n_dimensional = n_dimensional

        self._length = float(length)

        self._data = data

        vertices, triangles = generate_vector_meshes(
            self._data[:, :, list(self._dims_displayed)],
            self.edge_width,
            self.length,
        )
        self._mesh_vertices = vertices
        self._mesh_triangles = triangles
        self._displayed_stored = copy(self._dims_displayed)

        self._feature_table = _FeatureTable.from_layer(
            features=features,
            properties=properties,
            property_choices=property_choices,
            num_data=len(self.data),
        )

        self._edge = ColorManager._from_layer_kwargs(
            n_colors=len(self.data),
            colors=edge_color,
            continuous_colormap=edge_colormap,
            contrast_limits=edge_contrast_limits,
            categorical_colormap=edge_color_cycle,
            properties=self.properties
            if self._data.size > 0
            else self.property_choices,
        )

        # Data containing vectors in the currently viewed slice
        self._view_data = np.empty((0, 2, 2))
        self._displayed_stored = []
        self._view_vertices = []
        self._view_faces = []
        self._view_indices = []
        self._view_alphas = []

        # now that everything is set up, make the layer visible (if set to visible)
        self._update_dims()
        self.visible = visible

    @property
    def data(self) -> np.ndarray:
        """(N, 2, D) array: start point and projections of vectors."""
        return self._data

    @data.setter
    def data(self, vectors: np.ndarray):
        previous_n_vectors = len(self.data)

        self._data, _ = fix_data_vectors(vectors, self.ndim)
        n_vectors = len(self.data)

        vertices, triangles = generate_vector_meshes(
            self._data[:, :, list(self._dims_displayed)],
            self.edge_width,
            self.length,
        )
        self._mesh_vertices = vertices
        self._mesh_triangles = triangles
        self._displayed_stored = copy(self._dims_displayed)

        # Adjust the props/color arrays when the number of vectors has changed
        with self.events.blocker_all():
            with self._edge.events.blocker_all():
                self._feature_table.resize(n_vectors)
                if n_vectors < previous_n_vectors:
                    # If there are now fewer points, remove the size and colors of the
                    # extra ones
                    if len(self._edge.colors) > n_vectors:
                        self._edge._remove(
                            np.arange(n_vectors, len(self._edge.colors))
                        )

                elif n_vectors > previous_n_vectors:
                    # If there are now more points, add the size and colors of the
                    # new ones
                    adding = n_vectors - previous_n_vectors
                    self._edge._add(n_colors=adding)

        self._update_dims()
        self.events.data(value=self.data)
        self._set_editable()

    @property
    def features(self):
        """Dataframe-like features table.

        It is an implementation detail that this is a `pandas.DataFrame`. In the future,
        we will target the currently-in-development Data API dataframe protocol [1].
        This will enable us to use alternate libraries such as xarray or cuDF for
        additional features without breaking existing usage of this.

        If you need to specifically rely on the pandas API, please coerce this to a
        `pandas.DataFrame` using `features_to_pandas_dataframe`.

        References
        ----------
        .. [1]: https://data-apis.org/dataframe-protocol/latest/API.html
        """
        return self._feature_table.values

    @features.setter
    def features(
        self,
        features: Union[Dict[str, np.ndarray], pd.DataFrame],
    ) -> None:
        self._feature_table.set_values(features, num_data=len(self.data))
        if self._edge.color_properties is not None:
            if self._edge.color_properties.name not in self.features:
                self._edge.color_mode = ColorMode.DIRECT
                self._edge.color_properties = None
                warnings.warn(
                    trans._(
                        'property used for edge_color dropped',
                        deferred=True,
                    ),
                    RuntimeWarning,
                )
            else:
                edge_color_name = self._edge.color_properties.name
                property_values = self.features[edge_color_name].to_numpy()
                self._edge.color_properties = {
                    'name': edge_color_name,
                    'values': property_values,
                    'current_value': self.feature_defaults[edge_color_name][0],
                }
        self.events.properties()

    @property
    def properties(self) -> Dict[str, np.ndarray]:
        """dict {str: array (N,)}, DataFrame: Annotations for each point"""
        return self._feature_table.properties()

    @properties.setter
    def properties(self, properties: Dict[str, Array]):
        self.features = properties

    @property
    def feature_defaults(self):
        """Dataframe-like with one row of feature default values.

        See `features` for more details on the type of this property.
        """
        return self._feature_table.defaults

    @property
    def property_choices(self) -> Dict[str, np.ndarray]:
        return self._feature_table.choices()

    def _get_state(self):
        """Get dictionary of layer state.

        Returns
        -------
        state : dict
            Dictionary of layer state.
        """
        state = self._get_base_state()
        state.update(
            {
                'length': self.length,
                'edge_width': self.edge_width,
                'edge_color': self.edge_color,
                'edge_color_cycle': self.edge_color_cycle,
                'edge_colormap': self.edge_colormap.name,
                'edge_contrast_limits': self.edge_contrast_limits,
                'data': self.data,
                'properties': self.properties,
<<<<<<< HEAD
                'n_dimensional': self.n_dimensional,
=======
                'property_choices': self.property_choices,
                'ndim': self.ndim,
                'features': self.features,
>>>>>>> 80f5b361
            }
        )
        return state

    def _get_ndim(self) -> int:
        """Determine number of dimensions of the layer."""
        return self.data.shape[2]

    @property
    def _extent_data(self) -> np.ndarray:
        """Extent of layer in data coordinates.

        Returns
        -------
        extent_data : array, shape (2, D)
        """
        if len(self.data) == 0:
            extrema = np.full((2, self.ndim), np.nan)
        else:
            # Convert from projections to endpoints using the current length
            data = copy(self.data)
            data[:, 1, :] = data[:, 0, :] + self.length * data[:, 1, :]
            maxs = np.max(data, axis=(0, 1))
            mins = np.min(data, axis=(0, 1))
            extrema = np.vstack([mins, maxs])
        return extrema

    @property
    def n_dimensional(self) -> bool:
        """bool: renders points as n-dimensionsal."""
        return self._n_dimensional

    @n_dimensional.setter
    def n_dimensional(self, n_dimensional: bool) -> None:
        self._n_dimensional = n_dimensional
        self.events.n_dimensional()
        self.refresh()

    @property
    def edge_width(self) -> Union[int, float]:
        """float: Width for all vectors in pixels."""
        return self._edge_width

    @edge_width.setter
    def edge_width(self, edge_width: Union[int, float]):
        self._edge_width = edge_width

        vertices, triangles = generate_vector_meshes(
            self.data[:, :, list(self._dims_displayed)],
            self._edge_width,
            self.length,
        )
        self._mesh_vertices = vertices
        self._mesh_triangles = triangles
        self._displayed_stored = copy(self._dims_displayed)

        self.events.edge_width()
        self.refresh()

    @property
    def length(self) -> Union[int, float]:
        """float: Multiplicative factor for length of all vectors."""
        return self._length

    @length.setter
    def length(self, length: Union[int, float]):
        self._length = float(length)

        vertices, triangles = generate_vector_meshes(
            self.data[:, :, list(self._dims_displayed)],
            self.edge_width,
            self._length,
        )
        self._mesh_vertices = vertices
        self._mesh_triangles = triangles
        self._displayed_stored = copy(self._dims_displayed)

        self.events.length()
        self.refresh()

    @property
    def edge_color(self) -> np.ndarray:
        """(1 x 4) np.ndarray: Array of RGBA edge colors (applied to all vectors)"""
        return self._edge.colors

    @edge_color.setter
    def edge_color(self, edge_color: ColorType):
        self._edge._set_color(
            color=edge_color,
            n_colors=len(self.data),
            properties=self.properties,
            current_properties=self._feature_table.currents(),
        )
        self.events.edge_color()

    def refresh_colors(self, update_color_mapping: bool = False):
        """Calculate and update edge colors if using a cycle or color map

        Parameters
        ----------
        update_color_mapping : bool
            If set to True, the function will recalculate the color cycle map
            or colormap (whichever is being used). If set to False, the function
            will use the current color cycle map or color map. For example, if you
            are adding/modifying vectors and want them to be colored with the same
            mapping as the other vectors (i.e., the new vectors shouldn't affect
            the color cycle map or colormap), set update_color_mapping=False.
            Default value is False.
        """
        self._edge._refresh_colors(self.properties, update_color_mapping)

    @property
    def edge_color_mode(self) -> ColorMode:
        """str: Edge color setting mode

        DIRECT (default mode) allows each vector to be set arbitrarily

        CYCLE allows the color to be set via a color cycle over an attribute

        COLORMAP allows color to be set via a color map over an attribute
        """
        return self._edge.color_mode

    @edge_color_mode.setter
    def edge_color_mode(self, edge_color_mode: Union[str, ColorMode]):
        edge_color_mode = ColorMode(edge_color_mode)

        if edge_color_mode == ColorMode.DIRECT:
            self._edge_color_mode = edge_color_mode
        elif edge_color_mode in (ColorMode.CYCLE, ColorMode.COLORMAP):
            if self._edge.color_properties is not None:
                color_property = self._edge.color_properties.name
            else:
                color_property = ''
            if color_property == '':
                if self.properties:
                    color_property = next(iter(self.properties))
                    self._edge.color_properties = {
                        'name': color_property,
                        'values': self.features[color_property].to_numpy(),
                        'current_value': self.feature_defaults[color_property][
                            0
                        ],
                    }
                    warnings.warn(
                        trans._(
                            'edge_color property was not set, setting to: {color_property}',
                            deferred=True,
                            color_property=color_property,
                        ),
                        RuntimeWarning,
                    )
                else:
                    raise ValueError(
                        trans._(
                            'There must be a valid Points.properties to use {edge_color_mode}',
                            deferred=True,
                            edge_color_mode=edge_color_mode,
                        )
                    )

            # ColorMode.COLORMAP can only be applied to numeric properties
            if (edge_color_mode == ColorMode.COLORMAP) and not issubclass(
                self.properties[color_property].dtype.type,
                np.number,
            ):
                raise TypeError(
                    trans._(
                        'selected property must be numeric to use ColorMode.COLORMAP',
                        deferred=True,
                    )
                )

            self._edge.color_mode = edge_color_mode
        self.events.edge_color_mode()

    @property
    def edge_color_cycle(self) -> np.ndarray:
        """list, np.ndarray :  Color cycle for edge_color.
        Can be a list of colors defined by name, RGB or RGBA
        """
        return self._edge.categorical_colormap.fallback_color.values

    @edge_color_cycle.setter
    def edge_color_cycle(self, edge_color_cycle: Union[list, np.ndarray]):
        self._edge.categorical_colormap = edge_color_cycle

    @property
    def edge_colormap(self) -> Tuple[str, Colormap]:
        """Return the colormap to be applied to a property to get the edge color.

        Returns
        -------
        colormap : napari.utils.Colormap
            The Colormap object.
        """
        return self._edge.continuous_colormap

    @edge_colormap.setter
    def edge_colormap(self, colormap: ValidColormapArg):
        self._edge.continuous_colormap = colormap

    @property
    def edge_contrast_limits(self) -> Tuple[float, float]:
        """None, (float, float): contrast limits for mapping
        the edge_color colormap property to 0 and 1
        """
        return self._edge.contrast_limits

    @edge_contrast_limits.setter
    def edge_contrast_limits(
        self, contrast_limits: Union[None, Tuple[float, float]]
    ):
        self._edge.contrast_limits = contrast_limits

    @property
    def _view_face_color(self) -> np.ndarray:
        """(Mx4) np.ndarray : colors for the M in view vectors"""
        face_color = self.edge_color[self._view_indices]
        face_color[:, -1] *= self._view_alphas
        face_color = np.repeat(face_color, 2, axis=0)

        if self._ndisplay == 3 and self.ndim > 2:
            face_color = np.vstack([face_color, face_color])

        return face_color

    def _slice_data(
        self, dims_indices
    ) -> Tuple[List[int], Union[float, np.ndarray]]:
        """Determines the slice of vectors given the indices.

        Parameters
        ----------
        dims_indices : sequence of int or slice
            Indices to slice with.

        Returns
        -------
        slice_indices : list
            Indices of vectors in the currently viewed slice.
        alpha : float, (N, ) array
            If in `n_dimensional` mode then the opacity of vectors, where
            values of 1 corresponds to vectors located in the slice, and values
            less than 1 correspond to vectors located in neighboring slices.
        """
        not_disp = list(self._dims_not_displayed)
        indices = np.array(dims_indices)
        if len(self.data) > 0:
            if self.n_dimensional is True and self.ndim > 2:
                distances = abs(self.data[:, 0, not_disp] - indices[not_disp])
                projected_lengths = self.data[:, 1, not_disp] * self.length
                matches = np.all(distances <= projected_lengths, axis=1)
                alpha_match = projected_lengths[matches]
                alpha_match[alpha_match == 0] = 1
                alpha_per_dim = (
                    alpha_match - distances[matches]
                ) / alpha_match
                alpha_per_dim[alpha_match == 0] = 1
                alpha = np.prod(alpha_per_dim, axis=1).astype(float)
                slice_indices = np.where(matches)[0].astype(int)
                return slice_indices, alpha
            else:
                data = self.data[:, 0, not_disp]
                distances = np.abs(data - indices[not_disp])
                matches = np.all(distances < 1e-5, axis=1)
                slice_indices = np.where(matches)[0].astype(int)
                return slice_indices, 1.0
        else:
            return [], np.empty(0.0)

    def _set_view_slice(self):
        """Sets the view given the indices to slice with."""

        indices, alphas = self._slice_data(self._slice_indices)
        if not self._dims_displayed == self._displayed_stored:
            vertices, triangles = generate_vector_meshes(
                self.data[:, :, list(self._dims_displayed)],
                self.edge_width,
                self.length,
            )
            self._mesh_vertices = vertices
            self._mesh_triangles = triangles
            self._displayed_stored = copy(self._dims_displayed)

        vertices = self._mesh_vertices
        disp = list(self._dims_displayed)

        if len(self.data) == 0:
            faces = []
            self._view_data = np.empty((0, 2, 2))
            self._view_indices = []
        elif self.ndim > 2:
            indices, alphas = self._slice_data(self._slice_indices)
            self._view_indices = indices
            self._view_alphas = alphas
            self._view_data = self.data[np.ix_(indices, [0, 1], disp)]
            if len(indices) == 0:
                faces = []
            else:
                keep_inds = np.repeat(2 * indices, 2)
                keep_inds[1::2] = keep_inds[1::2] + 1
                if self._ndisplay == 3:
                    keep_inds = np.concatenate(
                        [
                            keep_inds,
                            len(self._mesh_triangles) // 2 + keep_inds,
                        ],
                        axis=0,
                    )
                faces = self._mesh_triangles[keep_inds]
        else:
            faces = self._mesh_triangles
            self._view_data = self.data[:, :, disp]
            self._view_indices = np.arange(self.data.shape[0])

        if len(faces) == 0:
            self._view_vertices = []
            self._view_faces = []
        else:
            self._view_vertices = vertices
            self._view_faces = faces

    def _update_thumbnail(self):
        """Update thumbnail with current vectors and colors."""
        # calculate min vals for the vertices and pad with 0.5
        # the offset is needed to ensure that the top left corner of the
        # vectors corresponds to the top left corner of the thumbnail
        de = self._extent_data
        offset = (np.array([de[0, d] for d in self._dims_displayed]) + 0.5)[
            -2:
        ]
        # calculate range of values for the vertices and pad with 1
        # padding ensures the entire vector can be represented in the thumbnail
        # without getting clipped
        shape = np.ceil(
            [de[1, d] - de[0, d] + 1 for d in self._dims_displayed]
        ).astype(int)[-2:]
        zoom_factor = np.divide(self._thumbnail_shape[:2], shape).min()

        # vectors = copy(self._data_view[:, :, -2:])
        if self._view_data.shape[0] > self._max_vectors_thumbnail:
            thumbnail_indices = np.random.randint(
                0, self._view_data.shape[0], self._max_vectors_thumbnail
            )
            vectors = copy(self._view_data[thumbnail_indices, :, -2:])
            thumbnail_color_indices = self._view_indices[thumbnail_indices]
        else:
            vectors = copy(self._view_data[:, :, -2:])
            thumbnail_color_indices = self._view_indices
        vectors[:, 1, :] = vectors[:, 0, :] + vectors[:, 1, :] * self.length
        downsampled = (vectors - offset) * zoom_factor
        downsampled = np.clip(
            downsampled, 0, np.subtract(self._thumbnail_shape[:2], 1)
        )
        colormapped = np.zeros(self._thumbnail_shape)
        colormapped[..., 3] = 1
        edge_colors = self._edge.colors[thumbnail_color_indices]
        for v, ec in zip(downsampled, edge_colors):
            start = v[0]
            stop = v[1]
            step = int(np.ceil(np.max(abs(stop - start))))
            x_vals = np.linspace(start[0], stop[0], step)
            y_vals = np.linspace(start[1], stop[1], step)
            for x, y in zip(x_vals, y_vals):
                colormapped[int(x), int(y), :] = ec
        colormapped[..., 3] *= self.opacity
        self.thumbnail = colormapped

    def _get_value(self, position):
        """Value of the data at a position in data coordinates.

        Parameters
        ----------
        position : tuple
            Position in data coordinates.

        Returns
        -------
        value : None
            Value of the data at the coord.
        """
        return None<|MERGE_RESOLUTION|>--- conflicted
+++ resolved
@@ -395,13 +395,10 @@
                 'edge_contrast_limits': self.edge_contrast_limits,
                 'data': self.data,
                 'properties': self.properties,
-<<<<<<< HEAD
-                'n_dimensional': self.n_dimensional,
-=======
                 'property_choices': self.property_choices,
                 'ndim': self.ndim,
                 'features': self.features,
->>>>>>> 80f5b361
+                'n_dimensional': self.n_dimensional,
             }
         )
         return state
