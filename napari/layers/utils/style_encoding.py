--- conflicted
+++ resolved
@@ -102,12 +102,6 @@
 
 class _StyleEncodingModel(EventedModel):
     class Config:
-<<<<<<< HEAD
-        # Match fields exactly so that dicts can be sensibly parsed.
-        extra = 'forbid'
-
-
-=======
         # Forbid extra initialization parameters instead of ignoring
         # them by default. This is useful when parsing style encodings
         # from dicts, as different types of encodings may have the same
@@ -127,7 +121,6 @@
 # https://docs.python.org/3/library/typing.html#generics
 
 
->>>>>>> 4924b20b
 class _ConstantStyleEncoding(
     _StyleEncodingModel, Generic[StyleValue, StyleArray]
 ):
