import numpy as np
import pandas as pd
import pytest

from napari.layers.utils.color_encoding import (
    ColorArray,
    ColorEncoding,
    ConstantColorEncoding,
    DirectColorEncoding,
    ManualColorEncoding,
    NominalColorEncoding,
    QuantitativeColorEncoding,
)


def make_features_with_no_columns(*, num_rows) -> pd.DataFrame:
    return pd.DataFrame({}, index=range(num_rows))


@pytest.fixture
def features() -> pd.DataFrame:
    return pd.DataFrame(
        {
            'class': ['a', 'b', 'c'],
            'confidence': [0.5, 1, 0],
            'custom_colors': ['red', 'green', 'cyan'],
        }
    )


def test_constant_call_with_no_rows():
    features = make_features_with_no_columns(num_rows=0)
    encoding = ConstantColorEncoding(constant='red')

    values = encoding(features)

    assert_colors_equal(values, 'red')


def test_constant_call_with_some_rows():
    features = make_features_with_no_columns(num_rows=3)
    encoding = ConstantColorEncoding(constant='red')

    values = encoding(features)

    assert_colors_equal(values, 'red')


def test_manual_call_with_no_rows():
    features = make_features_with_no_columns(num_rows=0)
    array = ['red', 'green', 'cyan']
    default = 'yellow'
    encoding = ManualColorEncoding(array=array, default=default)

    values = encoding(features)

    assert_colors_equal(values, [])


def test_manual_call_with_fewer_rows():
    features = make_features_with_no_columns(num_rows=2)
    array = ['red', 'green', 'cyan']
    default = 'yellow'
    encoding = ManualColorEncoding(array=array, default=default)

    values = encoding(features)

    assert_colors_equal(values, ['red', 'green'])


def test_manual_call_with_same_rows():
    features = make_features_with_no_columns(num_rows=3)
    array = ['red', 'green', 'cyan']
    default = 'yellow'
    encoding = ManualColorEncoding(array=array, default=default)

    values = encoding(features)

    assert_colors_equal(values, ['red', 'green', 'cyan'])


def test_manual_with_more_rows():
    features = make_features_with_no_columns(num_rows=4)
    array = ['red', 'green', 'cyan']
    default = 'yellow'
    encoding = ManualColorEncoding(array=array, default=default)

    values = encoding(features)

    assert_colors_equal(values, ['red', 'green', 'cyan', 'yellow'])


def test_direct(features):
    encoding = DirectColorEncoding(feature='custom_colors')
    values = encoding(features)
    assert_colors_equal(values, list(features['custom_colors']))


def test_direct_with_missing_feature(features):
    encoding = DirectColorEncoding(feature='not_class')
    with pytest.raises(KeyError):
        encoding(features)


def test_nominal_with_dict_colormap(features):
    colormap = {'a': 'red', 'b': 'yellow', 'c': 'green'}
    encoding = NominalColorEncoding(
        feature='class',
        colormap=colormap,
    )

    values = encoding(features)

    assert_colors_equal(values, ['red', 'yellow', 'green'])


def test_nominal_with_dict_cycle(features):
    colormap = ['red', 'yellow', 'green']
    encoding = NominalColorEncoding(
        feature='class',
        colormap=colormap,
    )

    values = encoding(features)

    assert_colors_equal(values, ['red', 'yellow', 'green'])


def test_nominal_with_missing_feature(features):
    colormap = {'a': 'red', 'b': 'yellow', 'c': 'green'}
    encoding = NominalColorEncoding(feature='not_class', colormap=colormap)
    with pytest.raises(KeyError):
        encoding(features)


def test_quantitative_with_colormap_name(features):
    colormap = 'gray'
    encoding = QuantitativeColorEncoding(
        feature='confidence', colormap=colormap
    )

    values = encoding(features)

    assert_colors_equal(values, [[c] * 3 for c in features['confidence']])


def test_quantitative_with_colormap_values(features):
    colormap = ['black', 'red']
    encoding = QuantitativeColorEncoding(
        feature='confidence', colormap=colormap
    )
    values = encoding(features)
    assert_colors_equal(values, [[c, 0, 0] for c in features['confidence']])


def test_quantitative_with_contrast_limits(features):
    colormap = 'gray'
    encoding = QuantitativeColorEncoding(
        feature='confidence',
        colormap=colormap,
        contrast_limits=(0, 2),
    )

    values = encoding(features)

    assert encoding.contrast_limits == (0, 2)
    assert_colors_equal(values, [[c / 2] * 3 for c in features['confidence']])


def test_quantitative_with_missing_feature(features):
    colormap = 'gray'
    encoding = QuantitativeColorEncoding(
        feature='not_confidence', colormap=colormap
    )

    with pytest.raises(KeyError):
        encoding(features)


<<<<<<< HEAD
=======
def test_validate_from_string():
    argument = 'class'
    expected = DirectColorEncoding(feature=argument)

    actual = ColorEncoding.validate(argument)

    assert actual == expected


>>>>>>> 990c9d81
def test_validate_from_sequence():
    argument = ['red', 'green', 'cyan']
    expected = ManualColorEncoding(array=argument)

    actual = ColorEncoding.validate(argument)

    assert actual == expected


def test_validate_from_constant_dict():
    constant = 'yellow'
    argument = {'constant': constant}
    expected = ConstantColorEncoding(constant=constant)

    actual = ColorEncoding.validate(argument)

    assert actual == expected


def test_validate_from_manual_dict():
    array = ['red', 'green', 'cyan']
    default = 'yellow'
    argument = {'array': array, 'default': default}
    expected = ManualColorEncoding(array=array, default=default)

    actual = ColorEncoding.validate(argument)

    assert actual == expected


def test_validate_from_direct_dict():
    feature = 'class'
    argument = {'feature': feature}
    expected = DirectColorEncoding(feature=feature)

    actual = ColorEncoding.validate(argument)

    assert actual == expected


def test_validate_from_nominal_dict():
    feature = 'class'
    colormap = ['red', 'green', 'cyan']
    argument = {'feature': feature, 'colormap': colormap}
    expected = NominalColorEncoding(
        feature=feature,
        colormap=colormap,
    )

    actual = ColorEncoding.validate(argument)

    assert actual == expected


def test_validate_from_quantitative_dict(features):
    feature = 'confidence'
    colormap = 'gray'
    contrast_limits = (0, 2)
    argument = {
        'feature': feature,
        'colormap': colormap,
        'contrast_limits': contrast_limits,
    }
    expected = QuantitativeColorEncoding(
        feature=feature,
        colormap=colormap,
        contrast_limits=contrast_limits,
    )

    actual = ColorEncoding.validate(argument)

    assert actual == expected


def assert_colors_equal(actual, expected):
    actual_array = ColorArray.validate_type(actual)
    expected_array = ColorArray.validate_type(expected)
    np.testing.assert_array_equal(actual_array, expected_array)<|MERGE_RESOLUTION|>--- conflicted
+++ resolved
@@ -177,18 +177,6 @@
         encoding(features)
 
 
-<<<<<<< HEAD
-=======
-def test_validate_from_string():
-    argument = 'class'
-    expected = DirectColorEncoding(feature=argument)
-
-    actual = ColorEncoding.validate(argument)
-
-    assert actual == expected
-
-
->>>>>>> 990c9d81
 def test_validate_from_sequence():
     argument = ['red', 'green', 'cyan']
     expected = ManualColorEncoding(array=argument)
