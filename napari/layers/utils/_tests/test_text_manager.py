--- conflicted
+++ resolved
@@ -465,18 +465,9 @@
     _assert_colors_equal(color_array, expected_color_array)
 
 
-<<<<<<< HEAD
-def _assert_colors_equal(actual, expected):
-    actual_array = transform_color(actual)
-    expected_array = transform_color(expected)
-    np.testing.assert_allclose(actual_array, expected_array)
-=======
-    np.testing.assert_equal(text_manager.values, ['point'] * n_text)
-
-
 def test_from_layer():
     text = {
-        'text': 'class',
+        'string': 'class',
         'translation': [-0.5, 1],
         'visible': False,
     }
@@ -487,18 +478,18 @@
 
     text_manager = TextManager._from_layer(
         text=text,
-        n_text=3,
         properties=properties,
     )
 
-    np.testing.assert_array_equal(text_manager.values, ['A', 'B', 'C'])
+    string_array = text_manager.string._get_array(properties, 3)
+    np.testing.assert_array_equal(string_array, ['A', 'B', 'C'])
     np.testing.assert_array_equal(text_manager.translation, [-0.5, 1])
     assert not text_manager.visible
 
 
 def test_update_from_layer():
     text = {
-        'text': 'class',
+        'string': 'class',
         'translation': [-0.5, 1],
         'visible': False,
     }
@@ -508,19 +499,19 @@
     }
     text_manager = TextManager._from_layer(
         text=text,
-        n_text=3,
         properties=properties,
     )
 
     text = {
-        'text': 'Conf: {confidence:.2f}',
+        'string': 'Conf: {confidence:.2f}',
         'translation': [1.5, -2],
         'size': 9000,
     }
-    text_manager._update_from_layer(text=text, n_text=3, properties=properties)
-
+    text_manager._update_from_layer(text=text, properties=properties)
+
+    string_array = text_manager.string._get_array(properties, 3)
     np.testing.assert_array_equal(
-        text_manager.values, ['Conf: 1.00', 'Conf: 0.50', 'Conf: 0.00']
+        string_array, ['Conf: 1.00', 'Conf: 0.50', 'Conf: 0.00']
     )
     np.testing.assert_array_equal(text_manager.translation, [1.5, -2])
     assert text_manager.visible
@@ -534,20 +525,17 @@
     }
     text_manager = TextManager._from_layer(
         text='class',
-        n_text=3,
         properties=properties,
     )
     before = text_manager.copy(deep=True)
 
     text = {
-        'text': 'confidence',
+        'string': 'confidence',
         'size': -3,
     }
 
     with pytest.raises(ValidationError):
-        text_manager._update_from_layer(
-            text=text, n_text=3, properties=properties
-        )
+        text_manager._update_from_layer(text=text, properties=properties)
 
     assert text_manager == before
 
@@ -556,19 +544,21 @@
     properties = {'class': np.array(['A', 'B', 'C'])}
     text_manager = TextManager._from_layer(
         text='class',
-        n_text=3,
         properties=properties,
     )
 
     text = {
-        'text': 'class',
+        'string': 'class',
         'blending': 'opaque',
     }
 
     with pytest.warns(RuntimeWarning) as record:
-        text_manager._update_from_layer(
-            text=text, n_text=3, properties=properties
-        )
+        text_manager._update_from_layer(text=text, properties=properties)
 
     assert len(record) == 1
->>>>>>> 90f8572e
+
+
+def _assert_colors_equal(actual, expected):
+    actual_array = transform_color(actual)
+    expected_array = transform_color(expected)
+    np.testing.assert_allclose(actual_array, expected_array)