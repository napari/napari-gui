--- conflicted
+++ resolved
@@ -2,9 +2,7 @@
 
 import numpy as np
 
-<<<<<<< HEAD
-from napari.utils.geometry import project_points_onto_plane
-=======
+
 from ...utils.geometry import project_points_onto_plane
 
 
@@ -40,21 +38,6 @@
     ray_direction = end_position_view - plane_point
     plane_normal = ray_direction / np.linalg.norm(ray_direction)
     return plane_point, plane_normal
-
-
-# get click plane from mouse event - tick
-
-# project points on to click plane - tick
-
-# rotate points and plane to be axis aligned - tick
-
-# 2D intersection of click with points
-
-# calculate signed distancdistancee between points and plane
-
-# probably need to override get_value on the points layer to use a
-# larger bounding box which fully encompasses all points
->>>>>>> 06abb47d
 
 
 def drag_data_to_projected_distance(
