import warnings
from copy import deepcopy
<<<<<<< HEAD
from typing import (
    TYPE_CHECKING,
    Any,
    Dict,
    Iterable,
    Optional,
    Sequence,
    Tuple,
    Union,
)
=======
from typing import Dict, Optional, Tuple, Union
>>>>>>> 90f8572e

import numpy as np
from pydantic import PositiveInt, validator

from ...utils.events.evented_model import (
    add_to_exclude_kwarg,
    get_repr_args_without,
)
from .color_encoding import (
    COLOR_ENCODINGS,
    ConstantColorEncoding,
    parse_color_encoding,
)
from .color_transformations import ColorType

if TYPE_CHECKING:
    from pydantic.typing import ReprArgs

from ...utils.events import Event, EventedModel
from ...utils.events.custom_types import Array
from ...utils.translations import trans
from ..base._base_constants import Blending
from ._text_constants import Anchor
from ._text_utils import get_text_anchors
from .string_encoding import (
    STRING_ENCODINGS,
    ConstantStringEncoding,
    parse_string_encoding,
)
from .style_encoding import _infer_n_rows


class TextManager(EventedModel):
    """Manages properties related to text displayed in conjunction with the layer.

<<<<<<< HEAD
=======
    Parameters
    ----------
    text : str
        A a property name or a format string containing property names.
        This will be used to fill out string values n_text times using the
        data in properties.
    n_text : int
        The number of text elements to initially display, which should match
        the number of elements (e.g. points) in a layer.
    properties: dict
        Stores properties data that will be used to generate strings from the
        given text. Typically comes from a layer.

>>>>>>> 90f8572e
    Attributes
    ----------
    properties : Dict[str, np.ndarray]
        The property values, which typically come from a layer.
    string : Union[STRING_ENCODINGS]
        Defines the string for each text element.
    color : Union[COLOR_ENCODINGS]
        Defines the color for each text element.
    visible : bool
        True if the text should be displayed, false otherwise.
    size : float
        Font size of the text, which must be positive. Default value is 12.
    color : array
        Font color for the text as an [R, G, B, A] array. Can also be expressed
        as a string on construction or setting.
    blending : Blending
        The blending mode that determines how RGB and alpha values of the layer
        visual get mixed. Allowed values are 'translucent' and 'additive'.
        Note that 'opaque` blending is not allowed, as it colors the bounding box
        surrounding the text, and if given, 'translucent' will be used instead.
    anchor : Anchor
        The location of the text origin relative to the bounding box.
        Should be 'center', 'upper_left', 'upper_right', 'lower_left', or 'lower_right'.
    translation : np.ndarray
        Offset from the anchor point.
    rotation : float
        Angle of the text elements around the anchor point. Default value is 0.
    """

    # Declare properties as a generic dict so that a copy is not made on validation
    # and we can rely on a layer and this sharing the same instance.
    properties: dict
    string: Union[STRING_ENCODINGS] = ConstantStringEncoding(constant='')
    color: Union[COLOR_ENCODINGS] = ConstantColorEncoding(constant='cyan')
    visible: bool = True
    size: PositiveInt = 12
    blending: Blending = Blending.TRANSLUCENT
    anchor: Anchor = Anchor.CENTER
    # Use a scalar default translation to broadcast to any dimensionality.
    translation: Array[float] = 0
    rotation: float = 0

    def __init__(self, **kwargs):
        if 'values' in kwargs and 'string' not in kwargs:
            _warn_about_deprecated_values_field()
            kwargs['string'] = kwargs.pop('values')
        if 'text' in kwargs and 'string' not in kwargs:
            _warn_about_deprecated_text_parameter()
            kwargs['string'] = kwargs.pop('text')
        super().__init__(**kwargs)
        self.events.add(text_update=Event)
        # When most of the fields change, listeners typically respond in the
        # same way, so create a super event that they all emit.
        self.events.string.connect(self.events.text_update)
        self.events.color.connect(self.events.text_update)
        self.events.rotation.connect(self.events.text_update)
        self.events.translation.connect(self.events.text_update)
        self.events.anchor.connect(self.events.text_update)
        self.events.size.connect(self.events.text_update)
        self.events.visible.connect(self.events.text_update)

    @property
    def values(self):
        _warn_about_deprecated_values_field()
        n_text = _infer_n_rows(self.string, self.properties)
        return self.string._get_array(self.properties, n_text)

    def __setattr__(self, key, value):
        if key == 'values':
            _warn_about_deprecated_values_field()
            self.string = value
        else:
            super().__setattr__(key, value)
        if key == 'properties':
            self._on_properties_changed()

    def refresh_text(self, properties: Dict[str, np.ndarray]):
        """Refresh all text elements from the given layer properties.

        Parameters
        ----------
        properties : Dict[str, np.ndarray]
            The properties of a layer.
        """
        self.properties = properties

    def add(self, properties: dict, num_to_add: int):
        """Adds a number of a new text elements.

        Parameters
        ----------
        properties : dict
            The current properties to draw the text from.
        num_to_add : int
            The number of text elements to add.
        """
        warnings.warn(
            trans._(
                'TextManager.add is a deprecated method. '
                'Use TextManager.string._get_array(...) instead.'
            ),
            DeprecationWarning,
        )
        # Assumes that the current properties passed have already been appended
        # to the properties table, then calls _get_array to append new values now.
        n_text = _infer_n_rows(self.string, self.properties)
        self.string._get_array(self.properties, n_text)
        self.color._get_array(self.properties, n_text)

    def _paste(self, strings: np.ndarray, colors: np.ndarray):
        self.string._append(strings)
        self.color._append(colors)

    def remove(self, indices_to_remove: Union[set, list, np.ndarray]):
        """Removes some text elements by index.

        Parameters
        ----------
        indices_to_remove : set, list, np.ndarray
            The indices to remove.
        """
        self.string._delete(list(indices_to_remove))
        self.color._delete(list(indices_to_remove))

    def compute_text_coords(
        self, view_data: np.ndarray, ndisplay: int
    ) -> Tuple[np.ndarray, str, str]:
        """Calculate the coordinates for each text element in view.

        Parameters
        ----------
        view_data : np.ndarray
            The in view data from the layer
        ndisplay : int
            The number of dimensions being displayed in the viewer

        Returns
        -------
        text_coords : np.ndarray
            The coordinates of the text elements
        anchor_x : str
            The vispy text anchor for the x axis
        anchor_y : str
            The vispy text anchor for the y axis
        """
        if len(view_data) > 0:
            anchor_coords, anchor_x, anchor_y = get_text_anchors(
                view_data, ndisplay, self.anchor
            )
            text_coords = anchor_coords + self.translation
        else:
            text_coords = np.zeros((0, ndisplay))
            anchor_x = 'center'
            anchor_y = 'center'
        return text_coords, anchor_x, anchor_y

    def view_text(self, indices_view: Optional = None) -> np.ndarray:
        """Get the values of the text elements in view

        Parameters
        ----------
        indices_view : (N x 1) slice, range, or indices
            Indices of the text elements in view. If None, all values are returned.
            If not None, must be usable as indices for np.ndarray.

        Returns
        -------
        text : (N x 1) np.ndarray
            Array of text strings for the N text elements in view
        """
        warnings.warn(
            trans._(
                'TextManager.view_text() is a deprecated method. '
                'Use TextManager.string._get_array(...) instead.'
            ),
            DeprecationWarning,
        )
        n_text = _infer_n_rows(self.string, self.properties)
        return self.string._get_array(self.properties, n_text, indices_view)

    @classmethod
    def _from_layer_kwargs(
        cls,
        *,
        text: Union['TextManager', dict, str, Sequence[str], None],
        properties: Dict[str, np.ndarray],
    ) -> 'TextManager':
        """Create a TextManager from a layer.

        Parameters
        ----------
        text : Union[TextManager, dict, str, Sequence[str], None]
            An instance of TextManager, a dict that contains some of its state,
            a string that may be a constant, a property name, or a format string,
            or sequence of strings specified directly.
        properties : Dict[str, np.ndarray]
            The property values, which typically come from a layer.

        Returns
        -------
        TextManager
        """
        if isinstance(text, TextManager):
            kwargs = text.dict()
        elif isinstance(text, dict):
            kwargs = deepcopy(text)
        else:
            kwargs = {'string': text}
        kwargs['properties'] = properties
        return cls(**kwargs)

    def __repr_args__(self) -> 'ReprArgs':
        return get_repr_args_without(super().__repr_args__(), {'properties'})

    def json(self, **kwargs) -> str:
        add_to_exclude_kwarg(kwargs, {'properties'})
        return super().json(**kwargs)

    def dict(self, **kwargs) -> Dict[str, Any]:
        add_to_exclude_kwarg(kwargs, {'properties'})
        return super().dict(**kwargs)

    @validator('string', pre=True, always=True)
    def _check_string(
        cls,
        string: Union[Union[STRING_ENCODINGS], dict, str, Iterable[str], None],
        values,
    ) -> Union[STRING_ENCODINGS]:
        return parse_string_encoding(string, values['properties'])

    @classmethod
    def _from_layer(
        cls,
        *,
        text: Union['TextManager', dict, str, None],
        n_text: int,
        properties: Dict[str, np.ndarray],
    ) -> 'TextManager':
        """Create a TextManager from a layer.

        Parameters
        ----------
        text : Union[TextManager, dict, str, None]
            An instance of TextManager, a dict that contains some of its state,
            a string that should be a property name, or a format string.
        n_text : int
            The number of text elements to initially display, which should match
            the number of elements (e.g. points) in a layer.
        properties : Dict[str, np.ndarray]
            The properties of a layer.

        Returns
        -------
        TextManager
        """
        if isinstance(text, TextManager):
            kwargs = text.dict()
        elif isinstance(text, dict):
            kwargs = deepcopy(text)
        else:
            kwargs = {'text': text}
        kwargs['n_text'] = n_text
        kwargs['properties'] = properties
        return cls(**kwargs)

    def _update_from_layer(
        self,
        *,
        text: Union['TextManager', dict, str, None],
        n_text: int,
        properties: Dict[str, np.ndarray],
    ):
        """Updates this in-place from a layer.

        This will effectively overwrite all existing state, but in-place
        so that there is no need for any external components to reconnect
        to any useful events. For this reason, only fields that change in
        value will emit their corresponding events.

        Parameters
        ----------
        See :meth:`TextManager._from_layer`.
        """
        # Create a new instance from the input to populate all fields.
        new_manager = TextManager._from_layer(
            text=text, n_text=n_text, properties=properties
        )

        # Update a copy of this so that any associated errors are raised
        # before actually making the update. This does not need to be a
        # deep copy because update will only try to reassign fields and
        # should not mutate any existing fields in-place.
        current_manager = self.copy()
        current_manager.update(new_manager)

        # If we got here, then there were no errors, so update for real.
        # Connected callbacks may raise errors, but those are bugs.
        self.update(new_manager)

        self._mode = new_manager._mode
        self._text_format_string = new_manager._text_format_string

    @validator('color', pre=True, always=True)
    def _check_color(
        cls,
        color: Union[
            Union[COLOR_ENCODINGS], dict, ColorType, Iterable[ColorType], None
        ],
        values,
    ) -> Union[COLOR_ENCODINGS]:
        return parse_color_encoding(color, values['properties'])

    @validator('blending', pre=True, always=True)
    def _check_blending_mode(cls, blending):
        blending_mode = Blending(blending)

        # The opaque blending mode is not allowed for text.
        # See: https://github.com/napari/napari/pull/600#issuecomment-554142225
        if blending_mode == Blending.OPAQUE:
            blending_mode = Blending.TRANSLUCENT
            warnings.warn(
                trans._(
                    'opaque blending mode is not allowed for text. setting to translucent.',
                    deferred=True,
                ),
                category=RuntimeWarning,
            )

<<<<<<< HEAD
        return blending_mode

    def _on_properties_changed(self, event=None):
        self.string._clear()
        self.color._clear()
        self.events.text_update()


def _warn_about_deprecated_values_field():
    warnings.warn(
        trans._(
            '`TextManager.values` is a deprecated field. Use `TextManager.string` instead.'
        ),
        DeprecationWarning,
    )


def _warn_about_deprecated_text_parameter():
    warnings.warn(
        trans._('`text` is a deprecated parameter. Use `string` instead.'),
        DeprecationWarning,
    )


def _properties_equal(left, right):
    if left is right:
        return True
    if not (isinstance(left, dict) and isinstance(right, dict)):
        return False
    if left.keys() != right.keys():
        return False
    for key in left:
        if np.any(left[key] != right[key]):
            return False
    return True


TextManager.__eq_operators__['properties'] = _properties_equal
=======
        return blending_mode
>>>>>>> 90f8572e
<|MERGE_RESOLUTION|>--- conflicted
+++ resolved
@@ -1,6 +1,5 @@
 import warnings
 from copy import deepcopy
-<<<<<<< HEAD
 from typing import (
     TYPE_CHECKING,
     Any,
@@ -11,9 +10,6 @@
     Tuple,
     Union,
 )
-=======
-from typing import Dict, Optional, Tuple, Union
->>>>>>> 90f8572e
 
 import numpy as np
 from pydantic import PositiveInt, validator
@@ -49,22 +45,6 @@
 class TextManager(EventedModel):
     """Manages properties related to text displayed in conjunction with the layer.
 
-<<<<<<< HEAD
-=======
-    Parameters
-    ----------
-    text : str
-        A a property name or a format string containing property names.
-        This will be used to fill out string values n_text times using the
-        data in properties.
-    n_text : int
-        The number of text elements to initially display, which should match
-        the number of elements (e.g. points) in a layer.
-    properties: dict
-        Stores properties data that will be used to generate strings from the
-        given text. Typically comes from a layer.
-
->>>>>>> 90f8572e
     Attributes
     ----------
     properties : Dict[str, np.ndarray]
@@ -300,7 +280,6 @@
         cls,
         *,
         text: Union['TextManager', dict, str, None],
-        n_text: int,
         properties: Dict[str, np.ndarray],
     ) -> 'TextManager':
         """Create a TextManager from a layer.
@@ -310,9 +289,6 @@
         text : Union[TextManager, dict, str, None]
             An instance of TextManager, a dict that contains some of its state,
             a string that should be a property name, or a format string.
-        n_text : int
-            The number of text elements to initially display, which should match
-            the number of elements (e.g. points) in a layer.
         properties : Dict[str, np.ndarray]
             The properties of a layer.
 
@@ -325,8 +301,7 @@
         elif isinstance(text, dict):
             kwargs = deepcopy(text)
         else:
-            kwargs = {'text': text}
-        kwargs['n_text'] = n_text
+            kwargs = {'string': text}
         kwargs['properties'] = properties
         return cls(**kwargs)
 
@@ -334,7 +309,6 @@
         self,
         *,
         text: Union['TextManager', dict, str, None],
-        n_text: int,
         properties: Dict[str, np.ndarray],
     ):
         """Updates this in-place from a layer.
@@ -349,23 +323,18 @@
         See :meth:`TextManager._from_layer`.
         """
         # Create a new instance from the input to populate all fields.
-        new_manager = TextManager._from_layer(
-            text=text, n_text=n_text, properties=properties
-        )
+        new_manager = TextManager._from_layer(text=text, properties=properties)
 
         # Update a copy of this so that any associated errors are raised
         # before actually making the update. This does not need to be a
         # deep copy because update will only try to reassign fields and
         # should not mutate any existing fields in-place.
         current_manager = self.copy()
-        current_manager.update(new_manager)
+        current_manager.update(new_manager, recurse=False)
 
         # If we got here, then there were no errors, so update for real.
         # Connected callbacks may raise errors, but those are bugs.
-        self.update(new_manager)
-
-        self._mode = new_manager._mode
-        self._text_format_string = new_manager._text_format_string
+        self.update(new_manager, recurse=False)
 
     @validator('color', pre=True, always=True)
     def _check_color(
@@ -393,7 +362,6 @@
                 category=RuntimeWarning,
             )
 
-<<<<<<< HEAD
         return blending_mode
 
     def _on_properties_changed(self, event=None):
@@ -431,7 +399,4 @@
     return True
 
 
-TextManager.__eq_operators__['properties'] = _properties_equal
-=======
-        return blending_mode
->>>>>>> 90f8572e
+TextManager.__eq_operators__['properties'] = _properties_equal