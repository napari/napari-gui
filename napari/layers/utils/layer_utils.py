--- conflicted
+++ resolved
@@ -512,7 +512,6 @@
     return level, corners
 
 
-<<<<<<< HEAD
 def combine_extents(extents):
     """Combine extents into a single extent that bounds all individual ones.
 
@@ -537,7 +536,8 @@
         axis=1,
     )
     return list(map(tuple, result))
-=======
+
+
 def coerce_affine(affine, *, ndim, name=None):
     """Coerce a user input into an affine transform object.
 
@@ -618,5 +618,4 @@
         n_display_layer = n_display_world
     dims_displayed = order[-n_display_layer:]
 
-    return dims_displayed
->>>>>>> f25b7f93
+    return dims_displayed