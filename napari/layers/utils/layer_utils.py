--- conflicted
+++ resolved
@@ -4,10 +4,7 @@
 import inspect
 import warnings
 from typing import (
-<<<<<<< HEAD
-=======
     TYPE_CHECKING,
->>>>>>> ef26ef34
     Any,
     Dict,
     List,
@@ -228,13 +225,9 @@
     returned.
     """
     if data.dtype == np.uint8:
-<<<<<<< HEAD
-        return 0, 255
-=======
         return (0, 255)
 
     center: Union[int, List[int]]
->>>>>>> ef26ef34
 
     if data.size > 1e7 and (data.ndim == 1 or (rgb and data.ndim == 2)):
         # If data is very large take the average of start, middle and end.
@@ -285,11 +278,7 @@
     if min_val == max_val:
         min_val = 0
         max_val = 1
-<<<<<<< HEAD
-    return float(min_val), float(max_val)
-=======
     return (float(min_val), float(max_val))
->>>>>>> ef26ef34
 
 
 def segment_normal(a, b, p=(0, 0, 1)) -> np.ndarray:
