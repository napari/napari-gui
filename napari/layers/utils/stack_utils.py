--- conflicted
+++ resolved
@@ -1,11 +1,7 @@
 from __future__ import annotations
 
 import itertools
-<<<<<<< HEAD
-from typing import List
-=======
-from typing import TYPE_CHECKING, Dict, List
->>>>>>> ef717a32
+from typing import TYPE_CHECKING, List
 
 import numpy as np
 
@@ -263,18 +259,8 @@
         Combined image stack
     """
 
-<<<<<<< HEAD
     if not images:
-        raise IndexError("images list is empty")
-=======
-    if len(images) == 0:
-        raise IndexError(
-            trans._(
-                "images list is empty",
-                deferred=True,
-            )
-        )
->>>>>>> ef717a32
+        raise IndexError(trans._("images list is empty", deferred=True))
 
     data, meta, _ = images[0].as_layer_data_tuple()
 
