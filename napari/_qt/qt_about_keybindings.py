from qtpy.QtCore import Qt
from qtpy.QtWidgets import (
    QDialog,
    QVBoxLayout,
    QHBoxLayout,
    QTextEdit,
    QComboBox,
)
from collections import OrderedDict
import napari
from ..utils.interactions import get_keybindings_summary


class QtAboutKeybindings(QDialog):
    """Qt dialog window for displaying keybinding information.

    Parameters
    ----------
    viewer : napari.components.ViewerModel
        Napari viewer containing the rendered scene, layers, and controls.

    Attributes
    ----------
    keybindings_strs : collections.OrderedDict
        Ordered dictionary of hotkey shortcuts and associated keybindings.
        Dictionary keys include:
        - 'All active keybindings'
        - 'Image layer'
        - 'Labels layer'
        - 'Points layer'
        - 'Shapes layer'
        - 'Surface layer'
        - 'Vectors layer'
    layout : qtpy.QtWidgets.QVBoxLayout
        Layout of the widget.
    layerTypeComboBox : qtpy.QtWidgets.QComboBox
        Dropdown menu to select layer type.
    textEditBox : qtpy.QtWidgets.QTextEdit
        Text box widget containing table of keybindings information.
    viewer : napari.components.ViewerModel
        Napari viewer containing the rendered scene, layers, and controls.
    """

    ALL_ACTIVE_KEYBINDINGS = 'All active keybindings'

    def __init__(self, viewer, parent=None):
        super().__init__(parent=parent)

        self.viewer = viewer
        self.layout = QVBoxLayout()

        self.setWindowTitle('Keybindings')
        self.setWindowModality(Qt.NonModal)
        self.setLayout(self.layout)

        # stacked keybindings widgets
        self.textEditBox = QTextEdit()
        self.textEditBox.setTextInteractionFlags(Qt.TextSelectableByMouse)
        self.textEditBox.setMinimumWidth(360)
        # Can switch to a normal dict when our minimum Python is 3.7
        self.keybindings_strs = OrderedDict()
        self.keybindings_strs[self.ALL_ACTIVE_KEYBINDINGS] = ''
        col = self.viewer.palette['secondary']
        layers = [
            napari.layers.Image,
            napari.layers.Labels,
            napari.layers.Points,
            napari.layers.Shapes,
            napari.layers.Surface,
            napari.layers.Vectors,
        ]
        for layer in layers:
            if len(layer.class_keymap) == 0:
                text = 'No keybindings'
            else:
                text = get_keybindings_summary(layer.class_keymap, col=col)
            self.keybindings_strs[f"{layer.__name__} layer"] = text

        # layer type selection
        self.layerTypeComboBox = QComboBox()
        self.layerTypeComboBox.addItems(list(self.keybindings_strs))
        self.layerTypeComboBox.activated[str].connect(self.change_layer_type)
        self.layerTypeComboBox.setCurrentText(self.ALL_ACTIVE_KEYBINDINGS)
        # self.change_layer_type(current_layer)
        layer_type_layout = QHBoxLayout()
        layer_type_layout.setContentsMargins(10, 5, 0, 0)
        layer_type_layout.addWidget(self.layerTypeComboBox)
        layer_type_layout.addStretch(1)
        layer_type_layout.setSpacing(0)
        self.layout.addLayout(layer_type_layout)
        self.layout.addWidget(self.textEditBox, 1)

        self.viewer.events.active_layer.connect(self.update_active_layer)
        self.viewer.events.palette.connect(self.update_active_layer)
        self.update_active_layer()

    def change_layer_type(self, text):
        """Change layer type selected in dropdown menu.

        Parameters
        ----------
        text : str
            Dictionary key to access keybindings associated with the layer.
            Available keys include:
            - 'All active keybindings'
            - 'Image layer'
            - 'Labels layer'
            - 'Points layer'
            - 'Shapes layer'
            - 'Surface layer'
            - 'Vectors layer'
        """
        self.textEditBox.setHtml(self.keybindings_strs[text])

    def update_active_layer(self, event=None):
        """Update the active layer and display keybindings for that layer type.

        Parameters
        ----------
        event : qtpy.QtCore.QEvent, optional.
            Event from the Qt context, by default None.
        """
        col = self.viewer.palette['secondary']
        text = ''
        # Add class and instance viewer keybindings
        text += get_keybindings_summary(self.viewer.class_keymap, col=col)
        text += get_keybindings_summary(self.viewer.keymap, col=col)

        layer = self.viewer.active_layer
        if layer is not None:
            # Add class and instance layer keybindings for the active layer
            text += get_keybindings_summary(layer.class_keymap, col=col)
            text += get_keybindings_summary(layer.keymap, col=col)

        # Update layer speficic keybindings if all active are displayed
        self.keybindings_strs[self.ALL_ACTIVE_KEYBINDINGS] = text
        if self.layerTypeComboBox.currentText() == self.ALL_ACTIVE_KEYBINDINGS:
<<<<<<< HEAD
            self.textEditBox.setHtml(text)
=======
            self.textEditBox.setHtml(text)

    def toggle_visible(self, event):
        """Receive event and show/hide visibility of keybindings.

        Parameters
        ----------
        event : qtpy.QtCore.QEvent
            Event from the Qt context.
        """
        if self.isVisible():
            self.hide()
        else:
            self.show()
            self.raise_()
>>>>>>> 7d57fa53
<|MERGE_RESOLUTION|>--- conflicted
+++ resolved
@@ -135,22 +135,4 @@
         # Update layer speficic keybindings if all active are displayed
         self.keybindings_strs[self.ALL_ACTIVE_KEYBINDINGS] = text
         if self.layerTypeComboBox.currentText() == self.ALL_ACTIVE_KEYBINDINGS:
-<<<<<<< HEAD
-            self.textEditBox.setHtml(text)
-=======
-            self.textEditBox.setHtml(text)
-
-    def toggle_visible(self, event):
-        """Receive event and show/hide visibility of keybindings.
-
-        Parameters
-        ----------
-        event : qtpy.QtCore.QEvent
-            Event from the Qt context.
-        """
-        if self.isVisible():
-            self.hide()
-        else:
-            self.show()
-            self.raise_()
->>>>>>> 7d57fa53
+            self.textEditBox.setHtml(text)