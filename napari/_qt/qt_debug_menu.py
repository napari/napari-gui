--- conflicted
+++ resolved
@@ -8,8 +8,6 @@
 Trace File -> Start Tracing...
 Trace File -> Stop Tracing
 """
-import os
-
 from qtpy.QtCore import QTimer
 from qtpy.QtWidgets import QAction, QFileDialog
 
@@ -50,14 +48,6 @@
         self.stop = self._add_stop()
         self._set_recording(False)
 
-<<<<<<< HEAD
-        # If NAPARI_TRACE_FILE is set we immediately start tracing. This is
-        # easier than manually starting the trace from the debug menu in
-        # some cases.
-        path = os.getenv("NAPARI_TRACE_FILE")
-        if path is not None:
-            self._start_trace(path)
-=======
         if perf.perf_config:
             path = perf.perf_config.trace_file_on_start
             if path is not None:
@@ -66,7 +56,6 @@
                 # want to create a trace every time you start napari,
                 # without having to start it from the debug menu.
                 self._start_trace(path)
->>>>>>> c53051ed
 
     def _set_recording(self, recording: bool):
         """Toggle which are enabled/disabled.
