--- conflicted
+++ resolved
@@ -75,13 +75,7 @@
 
     @staticmethod
     def showAbout(qt_viewer):
-<<<<<<< HEAD
-        d = QDialog()
-        d.setObjectName('About')
-=======
         d = QtAbout()
-        d.setObjectName('QtAbout')
->>>>>>> a166f311
         d.setStyleSheet(qt_viewer.styleSheet())
         d.setWindowTitle('About')
         d.setWindowModality(Qt.ApplicationModal)
