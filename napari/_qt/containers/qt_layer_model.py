--- conflicted
+++ resolved
@@ -6,18 +6,12 @@
 from napari import current_viewer
 from napari._qt.containers.qt_list_model import QtListModel
 from napari.layers import Layer
-<<<<<<< HEAD
-from napari.utils.translations import trans
-
-ThumbnailRole = Qt.UserRole + 2
-ErroredRole = Qt.UserRole + 4
-=======
 from napari.settings import get_settings
 from napari.utils.translations import trans
 
 ThumbnailRole = Qt.UserRole + 2
 LoadedRole = Qt.UserRole + 3
->>>>>>> de98721d
+ErroredRole = Qt.UserRole + 4
 
 
 class QtLayerListModel(QtListModel[Layer]):
@@ -42,24 +36,23 @@
             # used to populate line edit when editing
             return layer.name
         if role == Qt.ItemDataRole.ToolTipRole:  # for tooltip
-<<<<<<< HEAD
+            layer_source_info = layer.get_source_str()
             if layer.errored:
                 failure_message = trans._("Layer failed loading")
                 options_message = trans._("Try refreshing or reloading layer")
-                return (
+                layer_source_info = (
                     "<p style='white-space:pre; text-align: center;'>"
                     f"<b>{failure_message}</b>"
                     "<br>"
                     f"{options_message}"
                     "</p>"
                 )
-            return layer.get_source_str()
-=======
-            layer_source_info = layer.get_source_str()
-            if layer_loaded:
-                return layer_source_info
-            return trans._('{source} (loading)', source=layer_source_info)
->>>>>>> de98721d
+            elif not layer_loaded:
+                layer_source_info = trans._(
+                  '{source} (loading)',
+                  source=layer_source_info
+                )
+            return layer_source_info
         if (
             role == Qt.ItemDataRole.CheckStateRole
         ):  # the "checked" state of this item
@@ -78,13 +71,10 @@
                 thumbnail.shape[0],
                 QImage.Format_RGBA8888,
             )
-<<<<<<< HEAD
         if role == ErroredRole:
             return layer.errored
-=======
         if role == LoadedRole:
             return layer_loaded
->>>>>>> de98721d
         # normally you'd put the icon in DecorationRole, but we do that in the
         # # LayerDelegate which is aware of the theme.
         # if role == Qt.ItemDataRole.DecorationRole:  # icon to show
@@ -131,11 +121,8 @@
             'thumbnail': ThumbnailRole,
             'visible': Qt.ItemDataRole.CheckStateRole,
             'name': Qt.ItemDataRole.DisplayRole,
-<<<<<<< HEAD
             'errored': ErroredRole,
-=======
             'loaded': LoadedRole,
->>>>>>> de98721d
         }.get(event.type)
         roles = [role] if role is not None else []
         row = self.index(event.index)
