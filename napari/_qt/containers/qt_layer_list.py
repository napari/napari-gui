--- conflicted
+++ resolved
@@ -68,17 +68,12 @@
         """Override Qt event to pass events to the viewer."""
         if e is None:
             return
-<<<<<<< HEAD
-        # prevent Qt handling shift-up and shift-down, pass to Viewer
-        if (e.key() == Qt.Key.Key_Up or e.key() == Qt.Key.Key_Down) and (
-            e.modifiers() & Qt.KeyboardModifier.ShiftModifier
-=======
         # capture arrows with modifiers so they are handled by Viewer keybindings
         if (e.key() == Qt.Key.Key_Up or e.key() == Qt.Key.Key_Down) and (
             e.modifiers() & Qt.KeyboardModifier.AltModifier
             or e.modifiers() & Qt.KeyboardModifier.ControlModifier
             or e.modifiers() & Qt.KeyboardModifier.MetaModifier
->>>>>>> 8951cd73
+            or e.modifiers() & Qt.KeyboardModifier.ShiftModifier
         ):
             e.ignore()
         elif e.key() != Qt.Key.Key_Space:
