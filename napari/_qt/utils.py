import signal
import socket
from contextlib import contextmanager
from functools import lru_cache, partial
from typing import Sequence, Union

import numpy as np
import qtpy
<<<<<<< HEAD
from qtpy.QtCore import QByteArray, QObject, QSize, Qt, Signal
from qtpy.QtGui import QCursor, QDrag, QImage, QPainter, QPixmap
=======
from qtpy.QtCore import (
    QByteArray,
    QPropertyAnimation,
    QSize,
    QSocketNotifier,
    Qt,
)
from qtpy.QtGui import QColor, QCursor, QDrag, QImage, QPainter, QPixmap
>>>>>>> b9549fea
from qtpy.QtWidgets import (
    QGraphicsColorizeEffect,
    QGraphicsOpacityEffect,
    QHBoxLayout,
    QListWidget,
    QVBoxLayout,
    QWidget,
)

from ..utils.colormaps.standardize_color import transform_color
from ..utils.events.custom_types import Array
from ..utils.misc import is_sequence
from ..utils.translations import trans

QBYTE_FLAG = "!QBYTE_"


def is_qbyte(string: str) -> bool:
    """Check if a string is a QByteArray string.

    Parameters
    ----------
    string : bool
        State string.
    """
    return isinstance(string, str) and string.startswith(QBYTE_FLAG)


def qbytearray_to_str(qbyte: QByteArray) -> str:
    """Convert a window state to a string.

    Used for restoring the state of the main window.

    Parameters
    ----------
    qbyte : QByteArray
        State array.
    """
    return QBYTE_FLAG + qbyte.toBase64().data().decode()


def str_to_qbytearray(string: str) -> QByteArray:
    """Convert a string to a QbyteArray.

    Used for restoring the state of the main window.

    Parameters
    ----------
    string : str
        State string.
    """
    if len(string) < len(QBYTE_FLAG) or not is_qbyte(string):
        raise ValueError(
            trans._(
                "Invalid QByte string. QByte strings start with '{QBYTE_FLAG}'",
                QBYTE_FLAG=QBYTE_FLAG,
            )
        )

    return QByteArray.fromBase64(string[len(QBYTE_FLAG) :].encode())


def QImg2array(img):
    """Convert QImage to an array.

    Parameters
    ----------
    img : qtpy.QtGui.QImage
        QImage to be converted.

    Returns
    -------
    arr : array
        Numpy array of type ubyte and shape (h, w, 4). Index [0, 0] is the
        upper-left corner of the rendered region.
    """
    # Fix when  image is provided in wrong format (ex. test on Azure pipelines)
    if img.format() != QImage.Format_ARGB32:
        img = img.convertToFormat(QImage.Format_ARGB32)
    b = img.constBits()
    h, w, c = img.height(), img.width(), 4

    # As vispy doesn't use qtpy we need to reconcile the differences
    # between the `QImage` API for `PySide2` and `PyQt5` on how to convert
    # a QImage to a numpy array.
    if qtpy.API_NAME == 'PySide2':
        arr = np.array(b).reshape(h, w, c)
    else:
        b.setsize(h * w * c)
        arr = np.frombuffer(b, np.uint8).reshape(h, w, c)

    # Format of QImage is ARGB32_Premultiplied, but color channels are
    # reversed.
    arr = arr[:, :, [2, 1, 0, 3]]
    return arr


@contextmanager
def qt_signals_blocked(obj):
    """Context manager to temporarily block signals from `obj`"""
    obj.blockSignals(True)
    yield
    obj.blockSignals(False)


@contextmanager
def event_hook_removed():
    """Context manager to temporarily remove the PyQt5 input hook"""
    from qtpy import QtCore

    if hasattr(QtCore, 'pyqtRemoveInputHook'):
        QtCore.pyqtRemoveInputHook()
    try:
        yield
    finally:
        if hasattr(QtCore, 'pyqtRestoreInputHook'):
            QtCore.pyqtRestoreInputHook()


def disable_with_opacity(obj, widget_list, enabled):
    """Set enabled state on a list of widgets. If not enabled, decrease opacity."""
    for widget_name in widget_list:
        widget = getattr(obj, widget_name)
        widget.setEnabled(enabled)
        op = QGraphicsOpacityEffect(obj)
        op.setOpacity(1 if enabled else 0.5)
        widget.setGraphicsEffect(op)


@lru_cache(maxsize=64)
def square_pixmap(size):
    """Create a white/black hollow square pixmap. For use as labels cursor."""
    size = max(int(size), 1)
    pixmap = QPixmap(QSize(size, size))
    pixmap.fill(Qt.transparent)
    painter = QPainter(pixmap)
    painter.setPen(Qt.white)
    painter.drawRect(0, 0, size - 1, size - 1)
    painter.setPen(Qt.black)
    painter.drawRect(1, 1, size - 3, size - 3)
    painter.end()
    return pixmap


@lru_cache(maxsize=64)
def circle_pixmap(size: int):
    """Create a white/black hollow circle pixmap. For use as labels cursor."""
    size = max(int(size), 1)
    pixmap = QPixmap(QSize(size, size))
    pixmap.fill(Qt.transparent)
    painter = QPainter(pixmap)
    painter.setPen(Qt.white)
    painter.drawEllipse(0, 0, size - 1, size - 1)
    painter.setPen(Qt.black)
    painter.drawEllipse(1, 1, size - 3, size - 3)
    painter.end()
    return pixmap


def drag_with_pixmap(list_widget: QListWidget) -> QDrag:
    """Create a QDrag object with a pixmap of the currently select list item.

    This method is useful when you have a QListWidget that displays custom
    widgets for each QListWidgetItem instance in the list (usually by calling
    ``QListWidget.setItemWidget(item, widget)``).  When used in a
    ``QListWidget.startDrag`` method, this function creates a QDrag object that
    shows an image of the item being dragged (rather than an empty rectangle).

    Parameters
    ----------
    list_widget : QListWidget
        The QListWidget for which to create a QDrag object.

    Returns
    -------
    QDrag
        A QDrag instance with a pixmap of the currently selected item.

    Examples
    --------
    >>> class QListWidget:
    ...     def startDrag(self, supportedActions):
    ...         drag = drag_with_pixmap(self)
    ...         drag.exec_(supportedActions, Qt.MoveAction)

    """
    drag = QDrag(list_widget)
    drag.setMimeData(list_widget.mimeData(list_widget.selectedItems()))
    size = list_widget.viewport().visibleRegion().boundingRect().size()
    pixmap = QPixmap(size)
    pixmap.fill(Qt.transparent)
    painter = QPainter(pixmap)
    for index in list_widget.selectedIndexes():
        rect = list_widget.visualRect(index)
        painter.drawPixmap(rect, list_widget.viewport().grab(rect))
    painter.end()
    drag.setPixmap(pixmap)
    drag.setHotSpot(list_widget.viewport().mapFromGlobal(QCursor.pos()))
    return drag


def combine_widgets(
    widgets: Union[QWidget, Sequence[QWidget]], vertical: bool = False
) -> QWidget:
    """Combine a list of widgets into a single QWidget with Layout.

    Parameters
    ----------
    widgets : QWidget or sequence of QWidget
        A widget or a list of widgets to combine.
    vertical : bool, optional
        Whether the layout should be QVBoxLayout or not, by default
        QHBoxLayout is used

    Returns
    -------
    QWidget
        If ``widgets`` is a sequence, returns combined QWidget with `.layout`
        property, otherwise returns the original widget.

    Raises
    ------
    TypeError
        If ``widgets`` is neither a ``QWidget`` or a sequence of ``QWidgets``.
    """
    if isinstance(getattr(widgets, 'native', None), QWidget):
        # compatibility with magicgui v0.2.0 which no longer uses QWidgets
        # directly. Like vispy, the backend widget is at widget.native
        return widgets.native  # type: ignore
    elif isinstance(widgets, QWidget):
        return widgets
    elif is_sequence(widgets):
        # the same as above, compatibility with magicgui v0.2.0
        widgets = [
            i.native if isinstance(getattr(i, 'native', None), QWidget) else i
            for i in widgets
        ]
        if all(isinstance(i, QWidget) for i in widgets):
            container = QWidget()
            container.setLayout(QVBoxLayout() if vertical else QHBoxLayout())
            for widget in widgets:
                container.layout().addWidget(widget)
            return container
    raise TypeError(
        trans._('"widget" must be a QWidget or a sequence of QWidgets')
    )


def add_flash_animation(
    widget: QWidget, duration: int = 300, color: Array = (0.5, 0.5, 0.5, 0.5)
):
    """Add flash animation to widget to highlight certain action (e.g. taking a screenshot).

    Parameters
    ----------
    widget : QWidget
        Any Qt widget.
    duration : int
        Duration of the flash animation.
    color : Array
        Color of the flash animation. By default, we use light gray.
    """
    color = transform_color(color)[0]
    color = (255 * color).astype("int")

    effect = QGraphicsColorizeEffect(widget)
    widget.setGraphicsEffect(effect)

    widget._flash_animation = QPropertyAnimation(effect, b"color")
    widget._flash_animation.setStartValue(QColor(0, 0, 0, 0))
    widget._flash_animation.setEndValue(QColor(0, 0, 0, 0))
    widget._flash_animation.setLoopCount(1)

    # let's make sure to remove the animation from the widget because
    # if we don't, the widget will actually be black and white.
    widget._flash_animation.finished.connect(
        partial(remove_flash_animation, widget)
    )

    widget._flash_animation.start()

    # now  set an actual time for the flashing and an intermediate color
    widget._flash_animation.setDuration(duration)
    widget._flash_animation.setKeyValueAt(0.1, QColor(*color))


def remove_flash_animation(widget: QWidget):
    """Remove flash animation from widget.

    Parameters
    ----------
    widget : QWidget
        Any Qt widget.
    """
    widget.setGraphicsEffect(None)
    del widget._flash_animation


@contextmanager
def _maybe_allow_interrupt(qapp):
    """
    This manager allows to terminate a plot by sending a SIGINT. It is
    necessary because the running Qt backend prevents Python interpreter to
    run and process signals (i.e., to raise KeyboardInterrupt exception). To
    solve this one needs to somehow wake up the interpreter and make it close
    the plot window. We do this by using the signal.set_wakeup_fd() function
    which organizes a write of the signal number into a socketpair connected
    to the QSocketNotifier (since it is part of the Qt backend, it can react
    to that write event). Afterwards, the Qt handler empties the socketpair
    by a recv() command to re-arm it (we need this if a signal different from
    SIGINT was caught by set_wakeup_fd() and we shall continue waiting). If
    the SIGINT was caught indeed, after exiting the on_signal() function the
    interpreter reacts to the SIGINT according to the handle() function which
    had been set up by a signal.signal() call: it causes the qt_object to
    exit by calling its quit() method. Finally, we call the old SIGINT
    handler with the same arguments that were given to our custom handle()
    handler.
    We do this only if the old handler for SIGINT was not None, which means
    that a non-python handler was installed, i.e. in Julia, and not SIG_IGN
    which means we should ignore the interrupts.

    code from https://github.com/matplotlib/matplotlib/pull/13306
    """
    old_sigint_handler = signal.getsignal(signal.SIGINT)
    handler_args = None
    skip = False
    if old_sigint_handler in (None, signal.SIG_IGN, signal.SIG_DFL):
        skip = True
    else:
        wsock, rsock = socket.socketpair()
        wsock.setblocking(False)
        old_wakeup_fd = signal.set_wakeup_fd(wsock.fileno())
        sn = QSocketNotifier(rsock.fileno(), QSocketNotifier.Type.Read)

        # Clear the socket to re-arm the notifier.
        sn.activated.connect(lambda *args: rsock.recv(1))

        def handle(*args):
            nonlocal handler_args
            handler_args = args
            qapp.exit()

        signal.signal(signal.SIGINT, handle)
    try:
<<<<<<< HEAD
        # Pyside2
        from shiboken2 import delete
    except ImportError:
        # PyQt5
        from sip import delete

    delete(app)
    # calling a second time is necessary on PySide2...
    # see: https://bugreports.qt.io/browse/PYSIDE-1470
    QApplication.instance()


class Sentry(QObject):
    """Small object to trigger events across threads."""

    alerted = Signal()

    def alert(self, *_):
        self.alerted.emit()
=======
        yield
    finally:
        if not skip:
            wsock.close()
            rsock.close()
            sn.setEnabled(False)
            signal.set_wakeup_fd(old_wakeup_fd)
            signal.signal(signal.SIGINT, old_sigint_handler)
            if handler_args is not None:
                old_sigint_handler(*handler_args)
>>>>>>> b9549fea
<|MERGE_RESOLUTION|>--- conflicted
+++ resolved
@@ -6,19 +6,16 @@
 
 import numpy as np
 import qtpy
-<<<<<<< HEAD
-from qtpy.QtCore import QByteArray, QObject, QSize, Qt, Signal
-from qtpy.QtGui import QCursor, QDrag, QImage, QPainter, QPixmap
-=======
 from qtpy.QtCore import (
     QByteArray,
+    QObject,
     QPropertyAnimation,
     QSize,
     QSocketNotifier,
     Qt,
+    Signal,
 )
 from qtpy.QtGui import QColor, QCursor, QDrag, QImage, QPainter, QPixmap
->>>>>>> b9549fea
 from qtpy.QtWidgets import (
     QGraphicsColorizeEffect,
     QGraphicsOpacityEffect,
@@ -363,27 +360,6 @@
 
         signal.signal(signal.SIGINT, handle)
     try:
-<<<<<<< HEAD
-        # Pyside2
-        from shiboken2 import delete
-    except ImportError:
-        # PyQt5
-        from sip import delete
-
-    delete(app)
-    # calling a second time is necessary on PySide2...
-    # see: https://bugreports.qt.io/browse/PYSIDE-1470
-    QApplication.instance()
-
-
-class Sentry(QObject):
-    """Small object to trigger events across threads."""
-
-    alerted = Signal()
-
-    def alert(self, *_):
-        self.alerted.emit()
-=======
         yield
     finally:
         if not skip:
@@ -394,4 +370,12 @@
             signal.signal(signal.SIGINT, old_sigint_handler)
             if handler_args is not None:
                 old_sigint_handler(*handler_args)
->>>>>>> b9549fea
+
+
+class Sentry(QObject):
+    """Small object to trigger events across threads."""
+
+    alerted = Signal()
+
+    def alert(self, *_):
+        self.alerted.emit()