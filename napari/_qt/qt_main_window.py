--- conflicted
+++ resolved
@@ -494,191 +494,6 @@
         else:
             self.main_menu.setVisible(True)
             self._main_menu_shortcut.setEnabled(False)
-
-<<<<<<< HEAD
-    def _update_widget_states(self, e=None):
-        """Keep widgets in napari up to date with settings values."""
-
-        settings = get_settings()
-
-        # update playback settings
-        for widget in self.qt_viewer.dims.slider_widgets:
-            setattr(widget, 'fps', settings.application.playback_fps)
-            setattr(widget, 'loop_mode', settings.application.playback_mode)
-=======
-    def _add_file_menu(self):
-        """Add 'File' menu to app menubar."""
-        open_images = QAction(trans._('Open File(s)...'), self._qt_window)
-        open_images.setShortcut('Ctrl+O')
-        open_images.setStatusTip(trans._('Open file(s)'))
-        open_images.triggered.connect(self.qt_viewer._open_files_dialog)
-
-        open_stack = QAction(
-            trans._('Open Files as Stack...'), self._qt_window
-        )
-        open_stack.setShortcut('Ctrl+Alt+O')
-        open_stack.setStatusTip(trans._('Open files'))
-        open_stack.triggered.connect(
-            self.qt_viewer._open_files_dialog_as_stack_dialog
-        )
-
-        open_folder = QAction(trans._('Open Folder...'), self._qt_window)
-        open_folder.setShortcut('Ctrl+Shift+O')
-        open_folder.setStatusTip(trans._('Open a folder'))
-        open_folder.triggered.connect(self.qt_viewer._open_folder_dialog)
-
-        # OS X will rename this to Quit and put it in the app menu.
-        preferences = QAction(trans._('Preferences'), self._qt_window)
-        preferences.setShortcut('Ctrl+Shift+P')
-        preferences.setStatusTip(trans._('Open preferences dialog'))
-        preferences.setMenuRole(QAction.PreferencesRole)
-        preferences.triggered.connect(self._open_preferences)
-
-        save_selected_layers = QAction(
-            trans._('Save Selected Layer(s)...'), self._qt_window
-        )
-        save_selected_layers.setShortcut('Ctrl+S')
-        save_selected_layers.setStatusTip(trans._('Save selected layers'))
-        save_selected_layers.triggered.connect(
-            lambda: self.qt_viewer._save_layers_dialog(selected=True)
-        )
-
-        save_all_layers = QAction(
-            trans._('Save All Layers...'), self._qt_window
-        )
-        save_all_layers.setShortcut('Ctrl+Shift+S')
-        save_all_layers.setStatusTip(trans._('Save all layers'))
-        save_all_layers.triggered.connect(
-            lambda: self.qt_viewer._save_layers_dialog(selected=False)
-        )
-
-        screenshot = QAction(trans._('Save Screenshot...'), self._qt_window)
-        screenshot.setShortcut('Alt+S')
-        screenshot.setStatusTip(
-            trans._('Save screenshot of current display, default .png')
-        )
-        screenshot.triggered.connect(self.qt_viewer._screenshot_dialog)
-
-        screenshot_wv = QAction(
-            trans._('Save Screenshot with Viewer...'), self._qt_window
-        )
-        screenshot_wv.setShortcut('Alt+Shift+S')
-        screenshot_wv.setStatusTip(
-            trans._(
-                'Save screenshot of current display with the viewer, default .png'
-            )
-        )
-        screenshot_wv.triggered.connect(self._screenshot_dialog)
-
-        clipboard = QAction(
-            trans._('Copy Screenshot to Clipboard'), self._qt_window
-        )
-        clipboard.setStatusTip(
-            trans._('Copy screenshot of current display to the clipboard')
-        )
-        clipboard.triggered.connect(lambda: self.qt_viewer.clipboard())
-
-        clipboard_wv = QAction(
-            trans._('Copy Screenshot with Viewer to Clipboard'),
-            self._qt_window,
-        )
-        clipboard_wv.setStatusTip(
-            trans._(
-                'Copy screenshot of current display with the viewer to the clipboard'
-            )
-        )
-        clipboard_wv.triggered.connect(lambda: self.clipboard())
-
-        # OS X will rename this to Quit and put it in the app menu.
-        # This quits the entire QApplication and all windows that may be open.
-        quitAction = QAction(trans._('Exit'), self._qt_window)
-        quitAction.setShortcut('Ctrl+Q')
-        quitAction.setMenuRole(QAction.QuitRole)
-        quitAction.triggered.connect(
-            lambda: self._qt_window.close(quit_app=True)
-        )
-
-        if running_as_bundled_app():
-            restartAction = QAction(trans._('Restart'), self._qt_window)
-            restartAction.triggered.connect(self._qt_window.restart)
-
-        closeAction = QAction(trans._('Close Window'), self._qt_window)
-        closeAction.setShortcut('Ctrl+W')
-        closeAction.triggered.connect(self._qt_window.close_window)
-
-        plugin_manager.discover_sample_data()
-        self.open_sample_menu = QMenu(trans._('Open Sample'), self._qt_window)
-
-        self._rebuild_samples_menu()
-
-        self.file_menu = self.main_menu.addMenu(trans._('&File'))
-        self.file_menu.addAction(open_images)
-        self.file_menu.addAction(open_stack)
-        self.file_menu.addAction(open_folder)
-        self.file_menu.addMenu(self.open_sample_menu)
-        self.file_menu.addSeparator()
-        self.file_menu.addAction(preferences)
-        self.file_menu.addSeparator()
-        self.file_menu.addAction(save_selected_layers)
-        self.file_menu.addAction(save_all_layers)
-        self.file_menu.addAction(screenshot)
-        self.file_menu.addAction(screenshot_wv)
-        self.file_menu.addAction(clipboard)
-        self.file_menu.addAction(clipboard_wv)
-        self.file_menu.addSeparator()
-        self.file_menu.addAction(closeAction)
-
-        if running_as_bundled_app():
-            self.file_menu.addAction(restartAction)
-
-        self.file_menu.addAction(quitAction)
-
-    def _rebuild_samples_menu(self, event=None):
-        self.open_sample_menu.clear()
-
-        for plugin_name, samples in plugin_manager._sample_data.items():
-            multiprovider = len(samples) > 1
-            if multiprovider:
-                menu = QMenu(plugin_name, self._qt_window)
-                self.open_sample_menu.addMenu(menu)
-            else:
-                menu = self.open_sample_menu
-
-            for samp_name, samp_dict in samples.items():
-                display_name = samp_dict['display_name']
-                if multiprovider:
-                    action = QAction(display_name, parent=self._qt_window)
-                else:
-                    full_name = plugin_menu_item_template.format(
-                        plugin_name, display_name
-                    )
-                    action = QAction(full_name, parent=self._qt_window)
-
-                def _add_sample(*args, plg=plugin_name, smp=samp_name):
-                    self.qt_viewer.viewer.open_sample(plg, smp)
-
-                menu.addAction(action)
-                action.triggered.connect(_add_sample)
-
-    def _open_preferences(self):
-        """Edit preferences from the menubar."""
-        if self._qt_window._preferences_dialog is None:
-            win = PreferencesDialog(parent=self._qt_window)
-            self._qt_window._preferences_dialog = win
-            if self._qt_window._preferences_dialog_size:
-                win.resize(self._qt_window._preferences_dialog_size)
-            win.resized.connect(
-                lambda e: setattr(
-                    self._qt_window, '_preferences_dialog_size', e
-                )
-            )
-            win.finished.connect(
-                lambda e: setattr(self._qt_window, '_preferences_dialog', None)
-            )
-            win.show()
-        else:
-            self._qt_window._preferences_dialog.raise_()
->>>>>>> cad1edb2
 
     def _add_view_menu(self):
         """Add 'View' menu to app menubar."""
