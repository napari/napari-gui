"""
Custom Qt widgets that serve as native objects that the public-facing elements
wrap.
"""

import contextlib
import inspect
import os
import sys
import time
import warnings
from collections.abc import MutableMapping, Sequence
from typing import (
    TYPE_CHECKING,
    Any,
    ClassVar,
    Literal,
    Optional,
    Union,
    cast,
)
from weakref import WeakValueDictionary

from qtpy.QtCore import (
    QEvent,
    QEventLoop,
    QPoint,
    QProcess,
    QRect,
    QSize,
    Qt,
    Slot,
)
from qtpy.QtGui import QIcon
from qtpy.QtWidgets import (
    QApplication,
    QDialog,
    QDockWidget,
    QHBoxLayout,
    QMainWindow,
    QMenu,
    QShortcut,
    QToolTip,
    QWidget,
)
from superqt.utils import QSignalThrottler

from napari._app_model.constants import MenuId
from napari._app_model.context import create_context, get_context
from napari._qt._qapp_model import build_qmodel_menu
from napari._qt._qapp_model.qactions import init_qactions
from napari._qt._qapp_model.qactions._debug import _is_set_trace_active
from napari._qt._qplugins import (
    _rebuild_npe1_plugins_menu,
    _rebuild_npe1_samples_menu,
)
from napari._qt.dialogs.confirm_close_dialog import ConfirmCloseDialog
from napari._qt.dialogs.preferences_dialog import PreferencesDialog
from napari._qt.dialogs.qt_activity_dialog import QtActivityDialog
from napari._qt.dialogs.qt_notification import NapariQtNotification
from napari._qt.qt_event_loop import (
    NAPARI_ICON_PATH,
    get_app,
    quit_app as quit_app_,
)
from napari._qt.qt_resources import get_stylesheet
from napari._qt.qt_viewer import QtViewer
from napari._qt.utils import QImg2array, qbytearray_to_str, str_to_qbytearray
from napari._qt.widgets.qt_viewer_dock_widget import (
    _SHORTCUT_DEPRECATION_STRING,
    QtViewerDockWidget,
)
from napari._qt.widgets.qt_viewer_status_bar import ViewerStatusBar
from napari.plugins import (
    menu_item_template as plugin_menu_item_template,
    plugin_manager,
)
from napari.plugins._npe2 import index_npe1_adapters
from napari.settings import get_settings
from napari.utils import perf
from napari.utils._proxies import PublicOnlyProxy
from napari.utils.io import imsave
from napari.utils.misc import (
    in_ipython,
    in_jupyter,
    in_python_repl,
    running_as_constructor_app,
)
from napari.utils.notifications import Notification
from napari.utils.theme import _themes, get_system_theme
from napari.utils.translations import trans

_sentinel = object()

if TYPE_CHECKING:
    from magicgui.widgets import Widget
    from qtpy.QtGui import QImage

    from napari.viewer import Viewer


MenuStr = Literal[
    'file_menu', 'view_menu', 'plugins_menu', 'window_menu', 'help_menu'
]


class _QtMainWindow(QMainWindow):
    # This was added so that someone can patch
    # `napari._qt.qt_main_window._QtMainWindow._window_icon`
    # to their desired window icon
    _window_icon = NAPARI_ICON_PATH

    # To track window instances and facilitate getting the "active" viewer...
    # We use this instead of QApplication.activeWindow for compatibility with
    # IPython usage. When you activate IPython, it will appear that there are
    # *no* active windows, so we want to track the most recently active windows
    _instances: ClassVar[list['_QtMainWindow']] = []

    # `window` is passed through on construction, so it's available to a window
    # provider for dependency injection
    # See https://github.com/napari/napari/pull/4826
    def __init__(
        self, viewer: 'Viewer', window: 'Window', parent=None
    ) -> None:
        super().__init__(parent)
        self._ev = None
        self._window = window
        self._qt_viewer = QtViewer(viewer, show_welcome_screen=True)
        self._quit_app = False

        self.setWindowIcon(QIcon(self._window_icon))
        self.setAttribute(Qt.WidgetAttribute.WA_DeleteOnClose)
        center = QWidget(self)
        center.setLayout(QHBoxLayout())
        center.layout().addWidget(self._qt_viewer)
        center.layout().setContentsMargins(4, 0, 4, 0)
        self.setCentralWidget(center)

        self.setWindowTitle(self._qt_viewer.viewer.title)

        self._maximized_flag = False
        self._fullscreen_flag = False
        self._normal_geometry = QRect()
        self._window_size = None
        self._window_pos = None
        self._old_size = None
        self._positions = []
        self._toggle_menubar_visibility = False

        self._is_close_dialog = {False: True, True: True}
        # this ia sa workaround for #5335 issue. The dict is used to not
        # collide shortcuts for close and close all windows

        act_dlg = QtActivityDialog(self._qt_viewer._welcome_widget)
        self._qt_viewer._welcome_widget.resized.connect(
            act_dlg.move_to_bottom_right
        )
        act_dlg.hide()
        self._activity_dialog = act_dlg

        self.setStatusBar(ViewerStatusBar(self))

        # Prevent QLineEdit based widgets to keep focus even when clicks are
        # done outside the widget. See #1571
        self.setFocusPolicy(Qt.FocusPolicy.StrongFocus)

        # Ideally this would be in `NapariApplication` but that is outside of Qt
        self._viewer_context = create_context(self)

        settings = get_settings()

        # TODO:
        # settings.plugins.defaults.call_order = plugin_manager.call_order()

        # set the values in plugins to match the ones saved in settings
        if settings.plugins.call_order is not None:
            plugin_manager.set_call_order(settings.plugins.call_order)

        _QtMainWindow._instances.append(self)

        # since we initialize canvas before the window,
        # we need to manually connect them again.
        handle = self.windowHandle()
        if handle is not None:
            handle.screenChanged.connect(self._qt_viewer.canvas.screen_changed)

        # this is the line that initializes any Qt-based app-model Actions that
        # were defined somewhere in the `_qt` module and imported in init_qactions
        init_qactions()

        self.status_throttler = QSignalThrottler(parent=self)
        self.status_throttler.setTimeout(50)
        self._throttle_cursor_to_status_connection(viewer)

    def _throttle_cursor_to_status_connection(self, viewer: 'Viewer'):
        # In the GUI we expect lots of changes to the cursor position, so
        # replace the direct connection with a throttled one.
        with contextlib.suppress(IndexError):
            viewer.cursor.events.position.disconnect(
                viewer._update_status_bar_from_cursor
            )
        viewer.cursor.events.position.connect(self.status_throttler.throttle)
        self.status_throttler.triggered.connect(
            viewer._update_status_bar_from_cursor
        )

    def statusBar(self) -> 'ViewerStatusBar':
        return super().statusBar()

    @classmethod
    def current(cls) -> Optional['_QtMainWindow']:
        return cls._instances[-1] if cls._instances else None

    @classmethod
    def current_viewer(cls):
        window = cls.current()
        return window._qt_viewer.viewer if window else None

    def event(self, e: QEvent) -> bool:
        if (
            e.type() == QEvent.Type.ToolTip
            and self._qt_viewer.viewer.tooltip.visible
        ):
            # globalPos is for Qt5 e.globalPosition().toPoint() is for QT6
            # https://doc-snapshots.qt.io/qt6-dev/qmouseevent-obsolete.html#globalPos
            pnt = (
                e.globalPosition().toPoint()
                if hasattr(e, 'globalPosition')
                else e.globalPos()
            )
            QToolTip.showText(pnt, self._qt_viewer.viewer.tooltip.text, self)
        if e.type() in {QEvent.Type.WindowActivate, QEvent.Type.ZOrderChange}:
            # upon activation or raise_, put window at the end of _instances
            with contextlib.suppress(ValueError):
                inst = _QtMainWindow._instances
                inst.append(inst.pop(inst.index(self)))

        res = super().event(e)

        if e.type() == QEvent.Type.Close and e.isAccepted():
            # when we close the MainWindow, remove it from the instance list
            with contextlib.suppress(ValueError):
                _QtMainWindow._instances.remove(self)

        return res

    def isFullScreen(self):
        # Needed to prevent errors when going to fullscreen mode on Windows
        # Use a flag attribute to determine if the window is in full screen mode
        # See https://bugreports.qt.io/browse/QTBUG-41309
        # Based on https://github.com/spyder-ide/spyder/pull/7720
        return self._fullscreen_flag

    def showNormal(self):
        # Needed to prevent errors when going to fullscreen mode on Windows. Here we:
        #   * Set fullscreen flag
        #   * Remove `Qt.FramelessWindowHint` and `Qt.WindowStaysOnTopHint` window flags if needed
        #   * Set geometry to previously stored normal geometry or default empty QRect
        # Always call super `showNormal` to set Qt window state
        # See https://bugreports.qt.io/browse/QTBUG-41309
        # Based on https://github.com/spyder-ide/spyder/pull/7720
        self._fullscreen_flag = False
        if os.name == 'nt':
            self.setWindowFlags(
                self.windowFlags()
                ^ (
                    Qt.WindowType.FramelessWindowHint
                    | Qt.WindowType.WindowStaysOnTopHint
                )
            )
            self.setGeometry(self._normal_geometry)
        super().showNormal()

    def showFullScreen(self):
        # Needed to prevent errors when going to fullscreen mode on Windows. Here we:
        #   * Set fullscreen flag
        #   * Add `Qt.FramelessWindowHint` and `Qt.WindowStaysOnTopHint` window flags if needed
        #   * Call super `showNormal` to update the normal screen geometry to apply it later if needed
        #   * Save window normal geometry if needed
        #   * Get screen geometry
        #   * Set geometry window to use total screen geometry +1 in every direction if needed
        # If the workaround is not needed just call super `showFullScreen`
        # See https://bugreports.qt.io/browse/QTBUG-41309
        # Based on https://github.com/spyder-ide/spyder/pull/7720
        self._fullscreen_flag = True
        if os.name == 'nt':
            self.setWindowFlags(
                self.windowFlags()
                | Qt.WindowType.FramelessWindowHint
                | Qt.WindowType.WindowStaysOnTopHint
            )
            super().showNormal()
            self._normal_geometry = self.normalGeometry()
            screen_rect = self.windowHandle().screen().geometry()
            self.setGeometry(
                screen_rect.left() - 1,
                screen_rect.top() - 1,
                screen_rect.width() + 2,
                screen_rect.height() + 2,
            )
        else:
            super().showFullScreen()

    def eventFilter(self, source, event):
        # Handle showing hidden menubar on mouse move event.
        # We do not hide menubar when a menu is being shown or
        # we are not in menubar toggled state
        if (
            QApplication.activePopupWidget() is None
            and hasattr(self, '_toggle_menubar_visibility')
            and self._toggle_menubar_visibility
        ):
            if event.type() == QEvent.Type.MouseMove:
                if self.menuBar().isHidden():
                    rect = self.geometry()
                    # set mouse-sensitive zone to trigger showing the menubar
                    rect.setHeight(25)
                    if rect.contains(event.globalPos()):
                        self.menuBar().show()
                else:
                    rect = QRect(
                        self.menuBar().mapToGlobal(QPoint(0, 0)),
                        self.menuBar().size(),
                    )
                    if not rect.contains(event.globalPos()):
                        self.menuBar().hide()
            elif event.type() == QEvent.Type.Leave and source is self:
                self.menuBar().hide()
        return super().eventFilter(source, event)

    def _load_window_settings(self):
        """
        Load window layout settings from configuration.
        """
        settings = get_settings()
        window_position = settings.application.window_position

        # It's necessary to verify if the window/position value is valid with
        # the current screen.
        if not window_position:
            window_position = (self.x(), self.y())
        else:
            origin_x, origin_y = window_position
            screen = QApplication.screenAt(QPoint(origin_x, origin_y))
            screen_geo = screen.geometry() if screen else None
            if not screen_geo:
                window_position = (self.x(), self.y())

        return (
            settings.application.window_state,
            settings.application.window_size,
            window_position,
            settings.application.window_maximized,
            settings.application.window_fullscreen,
        )

    def _get_window_settings(self):
        """Return current window settings.

        Symmetric to the 'set_window_settings' setter.
        """

        window_fullscreen = self.isFullScreen()
        if window_fullscreen:
            window_maximized = self._maximized_flag
        else:
            window_maximized = self.isMaximized()

        window_state = qbytearray_to_str(self.saveState())
        return (
            window_state,
            self._window_size or (self.width(), self.height()),
            self._window_pos or (self.x(), self.y()),
            window_maximized,
            window_fullscreen,
        )

    def _set_window_settings(
        self,
        window_state,
        window_size,
        window_position,
        window_maximized,
        window_fullscreen,
    ):
        """
        Set window settings.

        Symmetric to the 'get_window_settings' accessor.
        """
        self.setUpdatesEnabled(False)
        self.setWindowState(Qt.WindowState.WindowNoState)

        if window_position:
            window_position = QPoint(*window_position)
            self.move(window_position)

        if window_size:
            window_size = QSize(*window_size)
            self.resize(window_size)

        if window_state:
            self.restoreState(str_to_qbytearray(window_state))

        # Toggling the console visibility is disabled when it is not
        # available, so ensure that it is hidden.
        if in_ipython() or in_jupyter() or in_python_repl():
            self._qt_viewer.dockConsole.setVisible(False)

        if window_fullscreen:
            self._maximized_flag = window_maximized
            self.showFullScreen()
        elif window_maximized:
            self.setWindowState(Qt.WindowState.WindowMaximized)

        self.setUpdatesEnabled(True)

    def _save_current_window_settings(self):
        """Save the current geometry of the main window."""
        (
            window_state,
            window_size,
            window_position,
            window_maximized,
            window_fullscreen,
        ) = self._get_window_settings()

        settings = get_settings()
        if settings.application.save_window_geometry:
            settings.application.window_maximized = window_maximized
            settings.application.window_fullscreen = window_fullscreen
            settings.application.window_position = window_position
            settings.application.window_size = window_size
            settings.application.window_statusbar = (
                not self.statusBar().isHidden()
            )

        if settings.application.save_window_state:
            settings.application.window_state = window_state

    def close(self, quit_app=False, confirm_need=False):
        """Override to handle closing app or just the window."""
        if hasattr(self.status_throttler, '_timer'):
            self.status_throttler._timer.stop()
        if not quit_app and not self._qt_viewer.viewer.layers:
            return super().close()
        confirm_need_local = confirm_need and self._is_close_dialog[quit_app]
        self._is_close_dialog[quit_app] = False
        # here we save information that we could request confirmation on close
        # So fi function `close` is called again, we don't ask again but just close
        if (
            not confirm_need_local
            or not get_settings().application.confirm_close_window
            or ConfirmCloseDialog(self, quit_app).exec_() == QDialog.Accepted
        ):
            self._quit_app = quit_app
            self._is_close_dialog[quit_app] = True
            # here we inform that confirmation dialog is not open
            self._qt_viewer.dims.stop()
            return super().close()
        self._is_close_dialog[quit_app] = True
        return None
        # here we inform that confirmation dialog is not open

    def close_window(self):
        """Close active dialog or active window."""
        parent = QApplication.focusWidget()
        while parent is not None:
            if isinstance(parent, QMainWindow):
                self.close()
                break

            if isinstance(parent, QDialog):
                parent.close()
                break

            try:
                parent = parent.parent()
            except AttributeError:
                parent = getattr(parent, '_parent', None)

    def show(self, block=False):
        super().show()
        self._qt_viewer.setFocus()
        if block:
            self._ev = QEventLoop()
            self._ev.exec()

    def changeEvent(self, event):
        """Handle window state changes."""
        if event.type() == QEvent.Type.WindowStateChange:
            # TODO: handle maximization issue. When double clicking on the
            # title bar on Mac the resizeEvent is called an varying amount
            # of times which makes it hard to track the original size before
            # maximization.
            condition = (
                self.isMaximized() if os.name == 'nt' else self.isFullScreen()
            )
            if condition and self._old_size is not None:
                if self._positions and len(self._positions) > 1:
                    self._window_pos = self._positions[-2]

                self._window_size = (
                    self._old_size.width(),
                    self._old_size.height(),
                )
            else:
                self._old_size = None
                self._window_pos = None
                self._window_size = None
                self._positions = []

        super().changeEvent(event)

    def keyPressEvent(self, event):
        """Called whenever a key is pressed.

        Parameters
        ----------
        event : qtpy.QtCore.QEvent
            Event from the Qt context.
        """
        self._qt_viewer.canvas._scene_canvas._backend._keyEvent(
            self._qt_viewer.canvas._scene_canvas.events.key_press, event
        )
        event.accept()

    def keyReleaseEvent(self, event):
        """Called whenever a key is released.

        Parameters
        ----------
        event : qtpy.QtCore.QEvent
            Event from the Qt context.
        """
        self._qt_viewer.canvas._scene_canvas._backend._keyEvent(
            self._qt_viewer.canvas._scene_canvas.events.key_release, event
        )
        event.accept()

    def resizeEvent(self, event):
        """Override to handle original size before maximizing."""
        # the first resize event will have nonsense positions that we don't
        # want to store (and potentially restore)
        if event.oldSize().isValid():
            self._old_size = event.oldSize()
            self._positions.append((self.x(), self.y()))

            if self._positions and len(self._positions) >= 2:
                self._window_pos = self._positions[-2]
                self._positions = self._positions[-2:]

        super().resizeEvent(event)

    def closeEvent(self, event):
        """This method will be called when the main window is closing.

        Regardless of whether cmd Q, cmd W, or the close button is used...
        """
        if (
            event.spontaneous()
            and get_settings().application.confirm_close_window
            and self._qt_viewer.viewer.layers
            and ConfirmCloseDialog(self, False).exec_() != QDialog.Accepted
        ):
            event.ignore()
            return

        if self._ev and self._ev.isRunning():
            self._ev.quit()

        # Close any floating dockwidgets
        for dock in self.findChildren(QtViewerDockWidget):
            if isinstance(dock, QWidget) and dock.isFloating():
                dock.setFloating(False)

        self._save_current_window_settings()

        # On some versions of Darwin, exiting while fullscreen seems to tickle
        # some bug deep in NSWindow.  This forces the fullscreen keybinding
        # test to complete its draw cycle, then pop back out of fullscreen.
        if self.isFullScreen():
            self.showNormal()
            for _ in range(5):
                time.sleep(0.1)
                QApplication.processEvents()

        self._qt_viewer.dims.stop()

        if self._quit_app:
            quit_app_()

        event.accept()

    def restart(self):
        """Restart the napari application in a detached process."""
        process = QProcess()
        process.setProgram(sys.executable)

        if not running_as_constructor_app():
            process.setArguments(sys.argv)

        process.startDetached()
        self.close(quit_app=True)

    def toggle_menubar_visibility(self):
        """
        Change menubar to be shown or to be hidden and shown on mouse movement.

        For the mouse movement functionality see the `eventFilter` implementation.
        """
        self._toggle_menubar_visibility = not self._toggle_menubar_visibility
        self.menuBar().setVisible(not self._toggle_menubar_visibility)
        return self._toggle_menubar_visibility

    @staticmethod
    @Slot(Notification)
    def show_notification(notification: Notification):
        """Show notification coming from a thread."""
        NapariQtNotification.show_notification(notification)


class Window:
    """Application window that contains the menu bar and viewer.

    Parameters
    ----------
    viewer : napari.components.ViewerModel
        Contained viewer widget.

    Attributes
    ----------
    file_menu : qtpy.QtWidgets.QMenu
        File menu.
    help_menu : qtpy.QtWidgets.QMenu
        Help menu.
    main_menu : qtpy.QtWidgets.QMainWindow.menuBar
        Main menubar.
    view_menu : qtpy.QtWidgets.QMenu
        View menu.
    window_menu : qtpy.QtWidgets.QMenu
        Window menu.
    """

    def __init__(self, viewer: 'Viewer', *, show: bool = True) -> None:
        # create QApplication if it doesn't already exist
        qapp = get_app()

        # Dictionary holding dock widgets
        self._dock_widgets: MutableMapping[str, QtViewerDockWidget] = (
            WeakValueDictionary()
        )
        self._unnamed_dockwidget_count = 1

        self._pref_dialog = None

        # Connect the Viewer and create the Main Window
        self._qt_window = _QtMainWindow(viewer, self)
        qapp.installEventFilter(self._qt_window)

        # connect theme events before collecting plugin-provided themes
        # to ensure icons from the plugins are generated correctly.
        _themes.events.added.connect(self._add_theme)
        _themes.events.removed.connect(self._remove_theme)

        # discover any themes provided by plugins
        plugin_manager.discover_themes()
        self._setup_existing_themes()

        # import and index all discovered shimmed npe1 plugins
        index_npe1_adapters()

        self._add_menus()
        self._update_theme()
        self._update_theme_font_size()
        get_settings().appearance.events.theme.connect(self._update_theme)
        get_settings().appearance.events.font_size.connect(
            self._update_theme_font_size
        )

        self._add_viewer_dock_widget(self._qt_viewer.dockConsole, tabify=False)
        self._add_viewer_dock_widget(
            self._qt_viewer.dockLayerControls,
            tabify=False,
        )
        self._add_viewer_dock_widget(
            self._qt_viewer.dockLayerList, tabify=False
        )
        if perf.USE_PERFMON:
            self._add_viewer_dock_widget(
                self._qt_viewer.dockPerformance, menu=self.window_menu
            )

        viewer.events.help.connect(self._help_changed)
        viewer.events.title.connect(self._title_changed)
        viewer.events.theme.connect(self._update_theme)
        viewer.events.status.connect(self._status_changed)

        if show:
            self.show()
            # Ensure the controls dock uses the minimum height
            self._qt_window.resizeDocks(
                [
                    self._qt_viewer.dockLayerControls,
                    self._qt_viewer.dockLayerList,
                ],
                [self._qt_viewer.dockLayerControls.minimumHeight(), 10000],
                Qt.Orientation.Vertical,
            )

    def _setup_existing_themes(self, connect: bool = True):
        """This function is only executed once at the startup of napari
        to connect events to themes that have not been connected yet.

        Parameters
        ----------
        connect : bool
            Determines whether the `connect` or `disconnect` method should be used.
        """
        for theme in _themes.values():
            if connect:
                self._connect_theme(theme)
            else:
                self._disconnect_theme(theme)

    def _connect_theme(self, theme):
        # connect events to update theme. Here, we don't want to pass the event
        # since it won't have the right `value` attribute.
        theme.events.background.connect(self._update_theme_no_event)
        theme.events.foreground.connect(self._update_theme_no_event)
        theme.events.primary.connect(self._update_theme_no_event)
        theme.events.secondary.connect(self._update_theme_no_event)
        theme.events.highlight.connect(self._update_theme_no_event)
        theme.events.text.connect(self._update_theme_no_event)
        theme.events.warning.connect(self._update_theme_no_event)
        theme.events.current.connect(self._update_theme_no_event)
        theme.events.icon.connect(self._update_theme_no_event)
        theme.events.font_size.connect(self._update_theme_no_event)
        theme.events.canvas.connect(
            lambda _: self._qt_viewer.canvas._set_theme_change(
                get_settings().appearance.theme
            )
        )
        # connect console-specific attributes only if QtConsole
        # is present. The `console` is called which might slow
        # things down a little.
        if self._qt_viewer._console:
            theme.events.console.connect(self._qt_viewer.console._update_theme)
            theme.events.syntax_style.connect(
                self._qt_viewer.console._update_theme
            )

    def _disconnect_theme(self, theme):
        theme.events.background.disconnect(self._update_theme_no_event)
        theme.events.foreground.disconnect(self._update_theme_no_event)
        theme.events.primary.disconnect(self._update_theme_no_event)
        theme.events.secondary.disconnect(self._update_theme_no_event)
        theme.events.highlight.disconnect(self._update_theme_no_event)
        theme.events.text.disconnect(self._update_theme_no_event)
        theme.events.warning.disconnect(self._update_theme_no_event)
        theme.events.current.disconnect(self._update_theme_no_event)
        theme.events.icon.disconnect(self._update_theme_no_event)
        theme.events.font_size.disconnect(self._update_theme_no_event)
        theme.events.canvas.disconnect(
            lambda _: self._qt_viewer.canvas._set_theme_change(
                get_settings().appearance.theme
            )
        )
        # disconnect console-specific attributes only if QtConsole
        # is present and they were previously connected
        if self._qt_viewer._console:
            theme.events.console.disconnect(
                self._qt_viewer.console._update_theme
            )
            theme.events.syntax_style.disconnect(
                self._qt_viewer.console._update_theme
            )

    def _add_theme(self, event):
        """Add new theme and connect events."""
        theme = event.value
        self._connect_theme(theme)

    def _remove_theme(self, event):
        """Remove theme and disconnect events."""
        theme = event.value
        self._disconnect_theme(theme)

    @property
    def qt_viewer(self):
        warnings.warn(
            trans._(
                'Public access to Window.qt_viewer is deprecated and will be removed in\n'
                'v0.6.0. It is considered an "implementation detail" of the napari\napplication, '
                'not part of the napari viewer model. If your use case\n'
                'requires access to qt_viewer, please open an issue to discuss.',
                deferred=True,
            ),
            category=FutureWarning,
            stacklevel=2,
        )
        return self._qt_window._qt_viewer

    @property
    def _qt_viewer(self):
        # this is starting to be "vestigial"... this property could be removed
        return self._qt_window._qt_viewer

    @property
    def _status_bar(self):
        # TODO: remove from window
        return self._qt_window.statusBar()

    def _update_menu_state(self, menu: MenuStr):
        """Update enabled/visible state of menu item with context."""
        layerlist = self._qt_viewer._layers.model().sourceModel()._root
        menu_model = getattr(self, menu)
        menu_model.update_from_context(get_context(layerlist))

    def _update_file_menu_state(self):
        self._update_menu_state('file_menu')

    def _update_view_menu_state(self):
        self._update_menu_state('view_menu')

    def _update_window_menu_state(self):
        self._update_menu_state('window_menu')

    def _update_plugins_menu_state(self):
        self._update_menu_state('plugins_menu')

    def _update_help_menu_state(self):
        self._update_menu_state('help_menu')

    def _update_debug_menu_state(self):
        viewer_ctx = get_context(self._qt_window)
        viewer_ctx['is_set_trace_active'] = _is_set_trace_active()
        self._debug_menu.update_from_context(viewer_ctx)

    # TODO: Remove once npe1 deprecated
    def _setup_npe1_samples_menu(self):
        """Register npe1 sample data, build menu and connect to events."""
        plugin_manager.discover_sample_data()
        plugin_manager.events.enabled.connect(_rebuild_npe1_samples_menu)
        plugin_manager.events.disabled.connect(_rebuild_npe1_samples_menu)
        plugin_manager.events.registered.connect(_rebuild_npe1_samples_menu)
        plugin_manager.events.unregistered.connect(_rebuild_npe1_samples_menu)
        _rebuild_npe1_samples_menu()

    # TODO: Remove once npe1 deprecated
    def _setup_npe1_plugins_menu(self):
        """Register npe1 widgets, build menu and connect to events"""
        plugin_manager.discover_widgets()
        plugin_manager.events.registered.connect(_rebuild_npe1_plugins_menu)
        plugin_manager.events.disabled.connect(_rebuild_npe1_plugins_menu)
        plugin_manager.events.unregistered.connect(_rebuild_npe1_plugins_menu)
        _rebuild_npe1_plugins_menu()

    def _handle_trace_file_on_start(self):
        """Start trace of `trace_file_on_start` config set."""
        from napari._qt._qapp_model.qactions._debug import _start_trace

        if perf.perf_config:
            path = perf.perf_config.trace_file_on_start
            if path is not None:
                # Config option "trace_file_on_start" means immediately
                # start tracing to that file. This is very useful if you
                # want to create a trace every time you start napari,
                # without having to start it from the debug menu.
                _start_trace(path)

    def _add_menus(self):
        """Add menubar to napari app."""
        # TODO: move this to _QMainWindow... but then all of the Menu()
        # items will not have easy access to the methods on this Window obj.

        self.main_menu = self._qt_window.menuBar()
        # Menubar shortcuts are only active when the menubar is visible.
        # Therefore, we set a global shortcut not associated with the menubar
        # to toggle visibility, *but*, in order to not shadow the menubar
        # shortcut, we disable it, and only enable it when the menubar is
        # hidden. See this stackoverflow link for details:
        # https://stackoverflow.com/questions/50537642/how-to-keep-the-shortcuts-of-a-hidden-widget-in-pyqt5
        self._main_menu_shortcut = QShortcut('Ctrl+M', self._qt_window)
        self._main_menu_shortcut.setEnabled(False)
        self._main_menu_shortcut.activated.connect(
            self._toggle_menubar_visible
        )
        # file menu
        self.file_menu = build_qmodel_menu(
            MenuId.MENUBAR_FILE, title=trans._('&File'), parent=self._qt_window
        )
        self._setup_npe1_samples_menu()
        self.file_menu.aboutToShow.connect(
            self._update_file_menu_state,
        )
        self.main_menu.addMenu(self.file_menu)
        # view menu
        self.view_menu = build_qmodel_menu(
            MenuId.MENUBAR_VIEW, title=trans._('&View'), parent=self._qt_window
        )
        self.view_menu.aboutToShow.connect(
            self._update_view_menu_state,
        )
        self.main_menu.addMenu(self.view_menu)
        # plugins menu
        self.plugins_menu = build_qmodel_menu(
            MenuId.MENUBAR_PLUGINS,
            title=trans._('&Plugins'),
            parent=self._qt_window,
        )
        self._setup_npe1_plugins_menu()
        self.plugins_menu.aboutToShow.connect(
            self._update_plugins_menu_state,
        )
        self.main_menu.addMenu(self.plugins_menu)
        # debug menu (optional)
        if perf.perf_config is not None:
            self._debug_menu = build_qmodel_menu(
                MenuId.MENUBAR_DEBUG,
                title=trans._('&Debug'),
                parent=self._qt_window,
            )
            self._handle_trace_file_on_start()
            self._debug_menu.aboutToShow.connect(
                self._update_debug_menu_state,
            )
            self.main_menu.addMenu(self._debug_menu)
        # window menu
        self.window_menu = build_qmodel_menu(
            MenuId.MENUBAR_WINDOW,
            title=trans._('&Window'),
            parent=self._qt_window,
        )
        self.plugins_menu.aboutToShow.connect(
            self._update_window_menu_state,
        )
        self.main_menu.addMenu(self.window_menu)
        # help menu
        self.help_menu = build_qmodel_menu(
            MenuId.MENUBAR_HELP, title=trans._('&Help'), parent=self._qt_window
        )
        self.help_menu.aboutToShow.connect(
            self._update_help_menu_state,
        )
        self.main_menu.addMenu(self.help_menu)

    def _toggle_menubar_visible(self):
        """Toggle visibility of app menubar.

        This function also disables or enables a global keyboard shortcut to
        show the menubar, since menubar shortcuts are only available while the
        menubar is visible.
        """
        toggle_menubar_visibility = self._qt_window.toggle_menubar_visibility()
        self._main_menu_shortcut.setEnabled(toggle_menubar_visibility)

    def _toggle_fullscreen(self):
        """Toggle fullscreen mode."""
        if self._qt_window.isFullScreen():
            self._qt_window.showNormal()
        else:
            self._qt_window.showFullScreen()

    def _toggle_play(self):
        """Toggle play."""
        if self._qt_viewer.dims.is_playing:
            self._qt_viewer.dims.stop()
        else:
            axis = self._qt_viewer.viewer.dims.last_used or 0
            self._qt_viewer.dims.play(axis)

    def add_plugin_dock_widget(
        self,
        plugin_name: str,
        widget_name: Optional[str] = None,
        tabify: bool = False,
    ) -> tuple[QtViewerDockWidget, Any]:
        """Add plugin dock widget if not already added.

        Parameters
        ----------
        plugin_name : str
            Name of a plugin providing a widget
        widget_name : str, optional
            Name of a widget provided by `plugin_name`. If `None`, and the
            specified plugin provides only a single widget, that widget will be
            returned, otherwise a ValueError will be raised, by default None
        tabify : bool
            Flag to tabify dock widget or not.

        Returns
        -------
        tuple
            A 2-tuple containing (the DockWidget instance, the plugin widget
            instance).
        """
        from napari.plugins import _npe2

        widget_class = None
        dock_kwargs = {}

        if result := _npe2.get_widget_contribution(plugin_name, widget_name):
            widget_class, widget_name = result

        if widget_class is None:
            widget_class, dock_kwargs = plugin_manager.get_widget(
                plugin_name, widget_name
            )

        if not widget_name:
            # if widget_name wasn't provided, `get_widget` will have
            # ensured that there is a single widget available.
            widget_name = next(iter(plugin_manager._dock_widgets[plugin_name]))

        full_name = plugin_menu_item_template.format(plugin_name, widget_name)
        if full_name in self._dock_widgets:
            dock_widget = self._dock_widgets[full_name]
            wdg = dock_widget.widget()
            if hasattr(wdg, '_magic_widget'):
                wdg = wdg._magic_widget
            return dock_widget, wdg

        wdg = _instantiate_dock_widget(
            widget_class, cast('Viewer', self._qt_viewer.viewer)
        )

        # Add dock widget
        dock_kwargs.pop('name', None)
        dock_widget = self.add_dock_widget(
            wdg, name=full_name, tabify=tabify, **dock_kwargs
        )
        return dock_widget, wdg

    def _add_plugin_function_widget(self, plugin_name: str, widget_name: str):
        """Add plugin function widget if not already added.

        Parameters
        ----------
        plugin_name : str
            Name of a plugin providing a widget
        widget_name : str, optional
            Name of a widget provided by `plugin_name`. If `None`, and the
            specified plugin provides only a single widget, that widget will be
            returned, otherwise a ValueError will be raised, by default None
        """
        full_name = plugin_menu_item_template.format(plugin_name, widget_name)
        if full_name in self._dock_widgets:
            return None

        func = plugin_manager._function_widgets[plugin_name][widget_name]

        # Add function widget
        return self.add_function_widget(
            func, name=full_name, area=None, allowed_areas=None
        )

    def add_dock_widget(
        self,
        widget: Union[QWidget, 'Widget'],
        *,
        name: str = '',
        area: str = 'right',
        allowed_areas: Optional[Sequence[str]] = None,
        shortcut=_sentinel,
        add_vertical_stretch=True,
        tabify: bool = False,
        menu: Optional[QMenu] = None,
    ):
        """Convenience method to add a QDockWidget to the main window.

        If name is not provided a generic name will be addded to avoid
        `saveState` warnings on close.

        Parameters
        ----------
        widget : QWidget
            `widget` will be added as QDockWidget's main widget.
        name : str, optional
            Name of dock widget to appear in window menu.
        area : str
            Side of the main window to which the new dock widget will be added.
            Must be in {'left', 'right', 'top', 'bottom'}
        allowed_areas : list[str], optional
            Areas, relative to the main window, that the widget is allowed dock.
            Each item in list must be in {'left', 'right', 'top', 'bottom'}
            By default, all areas are allowed.
        shortcut : str, optional
            Keyboard shortcut to appear in dropdown menu.
        add_vertical_stretch : bool, optional
            Whether to add stretch to the bottom of vertical widgets (pushing
            widgets up towards the top of the allotted area, instead of letting
            them distribute across the vertical space).  By default, True.

            .. deprecated:: 0.4.8

                The shortcut parameter is deprecated since version 0.4.8, please use
                the action and shortcut manager APIs. The new action manager and
                shortcut API allow user configuration and localization.
        tabify : bool
            Flag to tabify dock widget or not.
        menu : QMenu, optional
            Menu bar to add toggle action to. If `None` nothing added to menu.

        Returns
        -------
        dock_widget : QtViewerDockWidget
            `dock_widget` that can pass viewer events.
        """
        if not name:
            with contextlib.suppress(AttributeError):
                name = widget.objectName()
            name = name or trans._(
                'Dock widget {number}',
                number=self._unnamed_dockwidget_count,
            )

            self._unnamed_dockwidget_count += 1

        if shortcut is not _sentinel:
            warnings.warn(
                _SHORTCUT_DEPRECATION_STRING.format(shortcut=shortcut),
                FutureWarning,
                stacklevel=2,
            )
            dock_widget = QtViewerDockWidget(
                self._qt_viewer,
                widget,
                name=name,
                area=area,
                allowed_areas=allowed_areas,
                shortcut=shortcut,
                add_vertical_stretch=add_vertical_stretch,
            )
        else:
            dock_widget = QtViewerDockWidget(
                self._qt_viewer,
                widget,
                name=name,
                area=area,
                allowed_areas=allowed_areas,
                add_vertical_stretch=add_vertical_stretch,
            )

        self._add_viewer_dock_widget(dock_widget, tabify=tabify, menu=menu)

        if hasattr(widget, 'reset_choices'):
            # Keep the dropdown menus in the widget in sync with the layer model
            # if widget has a `reset_choices`, which is true for all magicgui
            # `CategoricalWidget`s
            layers_events = self._qt_viewer.viewer.layers.events
            layers_events.inserted.connect(widget.reset_choices)
            layers_events.removed.connect(widget.reset_choices)
            layers_events.reordered.connect(widget.reset_choices)

        # Add dock widget to dictionary
        self._dock_widgets[dock_widget.name] = dock_widget

        return dock_widget

    def _add_viewer_dock_widget(
        self,
        dock_widget: QtViewerDockWidget,
        tabify: bool = False,
        menu: Optional[QMenu] = None,
    ):
        """Add a QtViewerDockWidget to the main window

        If other widgets already present in area then will tabify.

        Parameters
        ----------
        dock_widget : QtViewerDockWidget
            `dock_widget` will be added to the main window.
        tabify : bool
            Flag to tabify dockwidget or not.
        menu : QMenu, optional
            Menu bar to add toggle action to. If `None` nothing added to menu.
        """
        # Find if any othe dock widgets are currently in area
        current_dws_in_area = [
            dw
            for dw in self._qt_window.findChildren(QDockWidget)
            if self._qt_window.dockWidgetArea(dw) == dock_widget.qt_area
        ]
        self._qt_window.addDockWidget(dock_widget.qt_area, dock_widget)

        # If another dock widget present in area then tabify
        if current_dws_in_area:
            if tabify:
                self._qt_window.tabifyDockWidget(
                    current_dws_in_area[-1], dock_widget
                )
                dock_widget.show()
                dock_widget.raise_()
            elif dock_widget.area in ('right', 'left'):
                _wdg = [*current_dws_in_area, dock_widget]
                # add sizes to push lower widgets up
                sizes = list(range(1, len(_wdg) * 4, 4))
                self._qt_window.resizeDocks(
                    _wdg, sizes, Qt.Orientation.Vertical
                )

        if menu:
            action = dock_widget.toggleViewAction()
            action.setStatusTip(dock_widget.name)
            action.setText(dock_widget.name)
            import warnings

            with warnings.catch_warnings():
                warnings.simplefilter('ignore', FutureWarning)
                # deprecating with 0.4.8, but let's try to keep compatibility.
                shortcut = dock_widget.shortcut
            if shortcut is not None:
                action.setShortcut(shortcut)

            menu.addAction(action)

        # see #3663, to fix #3624 more generally
        dock_widget.setFloating(False)

    def _remove_dock_widget(self, event) -> None:
        names = list(self._dock_widgets.keys())
        for widget_name in names:
            if event.value in widget_name:
                # remove this widget
                widget = self._dock_widgets[widget_name]
                self.remove_dock_widget(widget)

    def remove_dock_widget(self, widget: QWidget, menu=None):
        """Removes specified dock widget.

        If a QDockWidget is not provided, the existing QDockWidgets will be
        searched for one whose inner widget (``.widget()``) is the provided
        ``widget``.

        Parameters
        ----------
        widget : QWidget | str
            If widget == 'all', all docked widgets will be removed.
        menu : QMenu, optional
            Menu bar to remove toggle action from. If `None` nothing removed
            from menu.
        """
        if widget == 'all':
            for dw in list(self._dock_widgets.values()):
                self.remove_dock_widget(dw)
            return

        if not isinstance(widget, QDockWidget):
            dw: QDockWidget
            for dw in self._qt_window.findChildren(QDockWidget):
                if dw.widget() is widget:
                    _dw: QDockWidget = dw
                    break
            else:
                raise LookupError(
                    trans._(
                        'Could not find a dock widget containing: {widget}',
                        deferred=True,
                        widget=widget,
                    )
                )
        else:
            _dw = widget

        if _dw.widget():
            _dw.widget().setParent(None)
        self._qt_window.removeDockWidget(_dw)
        if menu is not None:
            menu.removeAction(_dw.toggleViewAction())

        # Remove dock widget from dictionary
        self._dock_widgets.pop(_dw.name, None)

        # Deleting the dock widget means any references to it will no longer
        # work but it's not really useful anyway, since the inner widget has
        # been removed. and anyway: people should be using add_dock_widget
        # rather than directly using _add_viewer_dock_widget
        _dw.deleteLater()

    def add_function_widget(
        self,
        function,
        *,
        magic_kwargs=None,
        name: str = '',
        area=None,
        allowed_areas=None,
        shortcut=_sentinel,
    ):
        """Turn a function into a dock widget via magicgui.

        Parameters
        ----------
        function : callable
            Function that you want to add.
        magic_kwargs : dict, optional
            Keyword arguments to :func:`magicgui.magicgui` that
            can be used to specify widget.
        name : str, optional
            Name of dock widget to appear in window menu.
        area : str, optional
            Side of the main window to which the new dock widget will be added.
            Must be in {'left', 'right', 'top', 'bottom'}. If not provided the
            default will be determined by the widget.layout, with 'vertical'
            layouts appearing on the right, otherwise on the bottom.
        allowed_areas : list[str], optional
            Areas, relative to main window, that the widget is allowed dock.
            Each item in list must be in {'left', 'right', 'top', 'bottom'}
            By default, only provided areas is allowed.
        shortcut : str, optional
            Keyboard shortcut to appear in dropdown menu.

        Returns
        -------
        dock_widget : QtViewerDockWidget
            `dock_widget` that can pass viewer events.
        """
        from magicgui import magicgui

        if magic_kwargs is None:
            magic_kwargs = {
                'auto_call': False,
                'call_button': 'run',
                'layout': 'vertical',
            }

        widget = magicgui(function, **magic_kwargs or {})

        if area is None:
            area = 'right' if str(widget.layout) == 'vertical' else 'bottom'
        if allowed_areas is None:
            allowed_areas = [area]
        if shortcut is not _sentinel:
            return self.add_dock_widget(
                widget,
                name=name or function.__name__.replace('_', ' '),
                area=area,
                allowed_areas=allowed_areas,
                shortcut=shortcut,
            )

        return self.add_dock_widget(
            widget,
            name=name or function.__name__.replace('_', ' '),
            area=area,
            allowed_areas=allowed_areas,
        )

    def resize(self, width, height):
        """Resize the window.

        Parameters
        ----------
        width : int
            Width in logical pixels.
        height : int
            Height in logical pixels.
        """
        self._qt_window.resize(width, height)

    def set_geometry(self, left, top, width, height):
        """Set the geometry of the widget

        Parameters
        ----------
        left : int
            X coordinate of the upper left border.
        top : int
            Y coordinate of the upper left border.
        width : int
            Width of the rectangle shape of the window.
        height : int
            Height of the rectangle shape of the window.
        """
        self._qt_window.setGeometry(left, top, width, height)

    def geometry(self) -> tuple[int, int, int, int]:
        """Get the geometry of the widget

        Returns
        -------
        left : int
            X coordinate of the upper left border.
        top : int
            Y coordinate of the upper left border.
        width : int
            Width of the rectangle shape of the window.
        height : int
            Height of the rectangle shape of the window.
        """
        rect = self._qt_window.geometry()
        return rect.left(), rect.top(), rect.width(), rect.height()

    def show(self, *, block=False):
        """Resize, show, and bring forward the window.

        Raises
        ------
        RuntimeError
            If the viewer.window has already been closed and deleted.
        """
        settings = get_settings()
        try:
            self._qt_window.show(block=block)
        except (AttributeError, RuntimeError) as e:
            raise RuntimeError(
                trans._(
                    'This viewer has already been closed and deleted. Please create a new one.',
                    deferred=True,
                )
            ) from e

        if settings.application.first_time:
            settings.application.first_time = False
            try:
                self._qt_window.resize(self._qt_window.layout().sizeHint())
            except (AttributeError, RuntimeError) as e:
                raise RuntimeError(
                    trans._(
                        'This viewer has already been closed and deleted. Please create a new one.',
                        deferred=True,
                    )
                ) from e
        else:
            try:
                if settings.application.save_window_geometry:
                    self._qt_window._set_window_settings(
                        *self._qt_window._load_window_settings()
                    )
            except Exception as err:  # noqa: BLE001
                import warnings

                warnings.warn(
                    trans._(
                        'The window geometry settings could not be loaded due to the following error: {err}',
                        deferred=True,
                        err=err,
                    ),
                    category=RuntimeWarning,
                    stacklevel=2,
                )

        # Resize axis labels now that window is shown
        self._qt_viewer.dims._resize_axis_labels()

        # We want to bring the viewer to the front when
        # A) it is our own event loop OR we are running in jupyter
        # B) it is not the first time a QMainWindow is being created

        # `app_name` will be "napari" iff the application was instantiated in
        # get_app(). isActiveWindow() will be True if it is the second time a
        # _qt_window has been created.
        # See #721, #732, #735, #795, #1594
        app_name = QApplication.instance().applicationName()
        if (
            app_name == 'napari' or in_jupyter()
        ) and self._qt_window.isActiveWindow():
            self.activate()

    def activate(self):
        """Make the viewer the currently active window."""
        self._qt_window.raise_()  # for macOS
        self._qt_window.activateWindow()  # for Windows

    def _update_theme_no_event(self):
        self._update_theme()

    def _update_theme_font_size(self, event=None):
        settings = get_settings()
        font_size = event.value if event else settings.appearance.font_size
        extra_variables = {'font_size': f'{font_size}pt'}
        self._update_theme(extra_variables=extra_variables)

    def _update_theme(self, event=None, extra_variables=None):
        """Update widget color theme."""
        if extra_variables is None:
            extra_variables = {}
        settings = get_settings()
        with contextlib.suppress(AttributeError, RuntimeError):
            value = event.value if event else settings.appearance.theme
            self._qt_viewer.viewer.theme = value
            actual_theme_name = value
            if value == 'system':
                # system isn't a theme, so get the name
                actual_theme_name = get_system_theme()
            # check `font_size` value is always passed when updating style
            if 'font_size' not in extra_variables:
                extra_variables.update(
                    {'font_size': f'{settings.appearance.font_size}pt'}
                )
            # set the style sheet with the theme name and extra_variables
            self._qt_window.setStyleSheet(
                get_stylesheet(
                    actual_theme_name, extra_variables=extra_variables
                )
            )

    def _status_changed(self, event):
        """Update status bar.

        Parameters
        ----------
        event : napari.utils.event.Event
            The napari event that triggered this method.
        """
        if isinstance(event.value, str):
            self._status_bar.setStatusText(event.value)
        else:
            status_info = event.value
            self._status_bar.setStatusText(
                layer_base=status_info['layer_base'],
                source_type=status_info['source_type'],
                plugin=status_info['plugin'],
                coordinates=status_info['coordinates'],
            )

    def _title_changed(self, event):
        """Update window title.

        Parameters
        ----------
        event : napari.utils.event.Event
            The napari event that triggered this method.
        """
        self._qt_window.setWindowTitle(event.value)

    def _help_changed(self, event):
        """Update help message on status bar.

        Parameters
        ----------
        event : napari.utils.event.Event
            The napari event that triggered this method.
        """
        self._status_bar.setHelpText(event.value)

    def _restart(self):
        """Restart the napari application."""
        self._qt_window.restart()

    def _screenshot(
        self,
        size=None,
        scale=None,
        flash=True,
        canvas_only=False,
<<<<<<< HEAD
        fit_to_data: bool = False,
=======
        fit_to_data_extent: bool = False,
>>>>>>> 9fa60ca8
    ) -> 'QImage':
        """Capture screenshot of the currently displayed viewer.

        Parameters
        ----------
        flash : bool
            Flag to indicate whether flash animation should be shown after
            the screenshot was captured.
        size : tuple (int, int)
            Size (resolution height x width) of the screenshot. By default, the currently displayed size.
            Only used if `canvas_only` is True.
        scale : float
            Scale factor used to increase resolution of canvas for the screenshot.
            By default, the currently displayed resolution.
            Only used if `canvas_only` is True.
        canvas_only : bool
            If True, screenshot shows only the image display canvas, and
            if False include the napari viewer frame in the screenshot,
            By default, True.
<<<<<<< HEAD
        fit_to_data: bool
            Whether to fit a bounding box around the data to prevent margins of showing in the screenshot.
=======
        fit_to_data_extent: bool
            Tightly fit the canvas around the data to prevent margins from
            showing in the screenshot. If False, a screenshot of the whole
            currently visible canvas will be generated.
>>>>>>> 9fa60ca8

        Returns
        -------
        img : QImage
        """
        from napari._qt.utils import add_flash_animation

        canvas = self._qt_viewer.canvas
        prev_size = canvas.size
<<<<<<< HEAD
        if fit_to_data:
=======
        if fit_to_data_extent:
            if not canvas_only:
                raise ValueError(
                    trans._(
                        "'fit_to_data_extent' cannot be set to True if 'canvas_only' is"
                        ' set to False',
                        deferred=True,
                    )
                )
>>>>>>> 9fa60ca8
            ndisplay = self._qt_viewer.viewer.dims.ndisplay
            camera = self._qt_viewer.viewer.camera
            old_center = camera.center
            old_zoom = camera.zoom
            if ndisplay > 2:
<<<<<<< HEAD
                raise NotImplementedError

            self._qt_viewer.viewer.reset_view()
            canvas.size = self._qt_viewer.viewer.layers.extent.world[1][
                -ndisplay:
            ].astype(int)
            self._qt_viewer.viewer.reset_view(screenshot=True)
=======
                raise NotImplementedError(
                    trans._(
                        'fit_to_data_extent=True is not yet implemented for 3D. '
                        'Please set fit_to_data_extent to False in 3D view.',
                        deferred=True,
                    )
                )

            self._qt_viewer.viewer.reset_view()
            canvas.size = (
                self._qt_viewer.viewer.layers.extent.world[1][
                    -ndisplay:
                ].astype(int)
                + 1
            )
            self._qt_viewer.viewer.reset_view(margin=0)
>>>>>>> 9fa60ca8

        if canvas_only:
            if size is not None:
                if len(size) != 2:
                    raise ValueError(
                        trans._(
                            'screenshot size must be 2 values, got {len_size}',
                            len_size=len(size),
                        )
                    )
                # Scale the requested size to account for HiDPI
                size = tuple(
                    int(dim / self._qt_window.devicePixelRatio())
                    for dim in size
                )
                canvas.size = size
            if scale is not None:
                # multiply canvas dimensions by the scale factor to get new size
                canvas.size = tuple(int(dim * scale) for dim in canvas.size)
            try:
                img = canvas.screenshot()
                if flash:
                    add_flash_animation(self._qt_viewer._welcome_widget)
            finally:
                # make sure we always go back to the right canvas size
<<<<<<< HEAD
                if size is not None or scale is not None or fit_to_data:
                    canvas.size = prev_size
                if fit_to_data:
=======
                if size is not None or scale is not None or fit_to_data_extent:
                    canvas.size = prev_size
                if fit_to_data_extent:
>>>>>>> 9fa60ca8
                    camera.center = old_center
                    camera.zoom = old_zoom
        else:
            img = self._qt_window.grab().toImage()
            if flash:
                add_flash_animation(self._qt_window)
        return img

    def export_figure(
        self,
        path=None,
        scale=None,
        flash=True,
    ):
        """Take currently displayed canvas, resets the view and create a screenshot without margins around the data.

        Parameters
        ----------
        path : str
            Filename for saving screenshot image.
        scale : float
            Scale factor used to increase resolution of canvas for the screenshot. By default, the currently displayed resolution.
            Only used if `canvas_only` is True.
        flash : bool
            Flag to indicate whether flash animation should be shown after
            the screenshot was captured.
            By default, True.

        Returns
        -------
        image : array
            Numpy array of type ubyte and shape (h, w, 4). Index [0, 0] is the
            upper-left corner of the rendered region.
        """
        img = QImg2array(
            self._screenshot(
                scale=scale,
                flash=flash,
                canvas_only=True,
                fit_to_data_extent=True,
            )
        )
        if path is not None:
            imsave(path, img)
        return img

    def screenshot(
        self,
        path=None,
        size=None,
        scale=None,
        flash=True,
        canvas_only=False,
        fit_to_data: bool = False,
    ):
        """Take currently displayed viewer and convert to an image array.

        Parameters
        ----------
        path : str
            Filename for saving screenshot image.
        size : tuple (int, int)
            Size (resolution) of the screenshot. By default, the currently displayed size.
            Only used if `canvas_only` is True.
        scale : float
            Scale factor used to increase resolution of canvas for the screenshot.
            By default, the currently displayed resolution.
            Only used if `canvas_only` is True.
        flash : bool
            Flag to indicate whether flash animation should be shown after
            the screenshot was captured.
        canvas_only : bool
            If True, screenshot shows only the image display canvas, and
            if False includes the napari viewer frame in the screenshot,
            By default, True.
        fit_to_data : bool
            Whether to fit a bounding box around the data to prevent margins of showing in the screenshot.

        Returns
        -------
        image : array
            Numpy array of type ubyte and shape (h, w, 4). Index [0, 0] is the
            upper-left corner of the rendered region.
        """

        img = QImg2array(
            self._screenshot(size, scale, flash, canvas_only, fit_to_data)
        )
        if path is not None:
            imsave(path, img)
        return img

    def clipboard(self, flash=True, canvas_only=False):
        """Copy screenshot of current viewer to the clipboard.

        Parameters
        ----------
        flash : bool
            Flag to indicate whether flash animation should be shown after
            the screenshot was captured.
        canvas_only : bool
            If True, screenshot shows only the image display canvas, and
            if False include the napari viewer frame in the screenshot,
            By default, True.
        """
        img = self._screenshot(flash=flash, canvas_only=canvas_only)
        QApplication.clipboard().setImage(img)

    def _teardown(self):
        """Carry out various teardown tasks such as event disconnection."""
        self._setup_existing_themes(False)
        _themes.events.added.disconnect(self._add_theme)
        _themes.events.removed.disconnect(self._remove_theme)

    def close(self):
        """Close the viewer window and cleanup sub-widgets."""
        # Someone is closing us twice? Only try to delete self._qt_window
        # if we still have one.
        if hasattr(self, '_qt_window'):
            self._teardown()
            self._qt_viewer.close()
            self._qt_window.close()
            del self._qt_window

    def _open_preferences_dialog(self) -> PreferencesDialog:
        """Edit preferences from the menubar."""
        if self._pref_dialog is None:
            win = PreferencesDialog(parent=self._qt_window)
            self._pref_dialog = win

            app_pref = get_settings().application
            if app_pref.preferences_size:
                win.resize(*app_pref.preferences_size)

            @win.resized.connect
            def _save_size(sz: QSize):
                app_pref.preferences_size = (sz.width(), sz.height())

            def _clean_pref_dialog():
                self._pref_dialog = None

            win.finished.connect(_clean_pref_dialog)
            win.show()
        else:
            self._pref_dialog.raise_()

        return self._pref_dialog

    def _screenshot_dialog(self):
        """Save screenshot of current display with viewer, default .png"""
        from napari._qt.dialogs.screenshot_dialog import ScreenshotDialog
        from napari.utils.history import get_save_history, update_save_history

        hist = get_save_history()
        dial = ScreenshotDialog(
            self.screenshot, self._qt_viewer, hist[0], hist
        )
        if dial.exec_():
            update_save_history(dial.selectedFiles()[0])


def _instantiate_dock_widget(wdg_cls, viewer: 'Viewer'):
    # if the signature is looking a for a napari viewer, pass it.
    from napari.viewer import Viewer

    kwargs = {}
    try:
        sig = inspect.signature(wdg_cls.__init__)
    # Inspection can fail when adding to bundle as it thinks widget is a builtin
    except ValueError:
        pass
    else:
        for param in sig.parameters.values():
            if param.name == 'napari_viewer':
                kwargs['napari_viewer'] = PublicOnlyProxy(viewer)
                break
            if param.annotation in ('napari.viewer.Viewer', Viewer):
                kwargs[param.name] = PublicOnlyProxy(viewer)
                break
            # cannot look for param.kind == param.VAR_KEYWORD because
            # QWidget allows **kwargs but errs on unknown keyword arguments

    # instantiate the widget
    return wdg_cls(**kwargs)<|MERGE_RESOLUTION|>--- conflicted
+++ resolved
@@ -1546,11 +1546,7 @@
         scale=None,
         flash=True,
         canvas_only=False,
-<<<<<<< HEAD
-        fit_to_data: bool = False,
-=======
         fit_to_data_extent: bool = False,
->>>>>>> 9fa60ca8
     ) -> 'QImage':
         """Capture screenshot of the currently displayed viewer.
 
@@ -1570,15 +1566,10 @@
             If True, screenshot shows only the image display canvas, and
             if False include the napari viewer frame in the screenshot,
             By default, True.
-<<<<<<< HEAD
-        fit_to_data: bool
-            Whether to fit a bounding box around the data to prevent margins of showing in the screenshot.
-=======
         fit_to_data_extent: bool
             Tightly fit the canvas around the data to prevent margins from
             showing in the screenshot. If False, a screenshot of the whole
             currently visible canvas will be generated.
->>>>>>> 9fa60ca8
 
         Returns
         -------
@@ -1588,9 +1579,6 @@
 
         canvas = self._qt_viewer.canvas
         prev_size = canvas.size
-<<<<<<< HEAD
-        if fit_to_data:
-=======
         if fit_to_data_extent:
             if not canvas_only:
                 raise ValueError(
@@ -1600,21 +1588,11 @@
                         deferred=True,
                     )
                 )
->>>>>>> 9fa60ca8
             ndisplay = self._qt_viewer.viewer.dims.ndisplay
             camera = self._qt_viewer.viewer.camera
             old_center = camera.center
             old_zoom = camera.zoom
             if ndisplay > 2:
-<<<<<<< HEAD
-                raise NotImplementedError
-
-            self._qt_viewer.viewer.reset_view()
-            canvas.size = self._qt_viewer.viewer.layers.extent.world[1][
-                -ndisplay:
-            ].astype(int)
-            self._qt_viewer.viewer.reset_view(screenshot=True)
-=======
                 raise NotImplementedError(
                     trans._(
                         'fit_to_data_extent=True is not yet implemented for 3D. '
@@ -1631,7 +1609,6 @@
                 + 1
             )
             self._qt_viewer.viewer.reset_view(margin=0)
->>>>>>> 9fa60ca8
 
         if canvas_only:
             if size is not None:
@@ -1657,15 +1634,9 @@
                     add_flash_animation(self._qt_viewer._welcome_widget)
             finally:
                 # make sure we always go back to the right canvas size
-<<<<<<< HEAD
-                if size is not None or scale is not None or fit_to_data:
-                    canvas.size = prev_size
-                if fit_to_data:
-=======
                 if size is not None or scale is not None or fit_to_data_extent:
                     canvas.size = prev_size
                 if fit_to_data_extent:
->>>>>>> 9fa60ca8
                     camera.center = old_center
                     camera.zoom = old_zoom
         else:
@@ -1713,13 +1684,7 @@
         return img
 
     def screenshot(
-        self,
-        path=None,
-        size=None,
-        scale=None,
-        flash=True,
-        canvas_only=False,
-        fit_to_data: bool = False,
+        self, path=None, size=None, scale=None, flash=True, canvas_only=False
     ):
         """Take currently displayed viewer and convert to an image array.
 
@@ -1741,8 +1706,6 @@
             If True, screenshot shows only the image display canvas, and
             if False includes the napari viewer frame in the screenshot,
             By default, True.
-        fit_to_data : bool
-            Whether to fit a bounding box around the data to prevent margins of showing in the screenshot.
 
         Returns
         -------
@@ -1751,9 +1714,7 @@
             upper-left corner of the rendered region.
         """
 
-        img = QImg2array(
-            self._screenshot(size, scale, flash, canvas_only, fit_to_data)
-        )
+        img = QImg2array(self._screenshot(size, scale, flash, canvas_only))
         if path is not None:
             imsave(path, img)
         return img
