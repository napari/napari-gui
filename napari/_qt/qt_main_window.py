--- conflicted
+++ resolved
@@ -672,29 +672,7 @@
                 wdg = wdg._magic_widget
             return dock_widget, wdg
 
-<<<<<<< HEAD
-        # if the signature is looking a for a napari viewer, pass it.
-        kwargs = {}
-        try:
-            sig = inspect.signature(Widget.__init__)
-        except ValueError:
-            pass
-        else:
-            for param in sig.parameters.values():
-                if param.name == 'napari_viewer':
-                    kwargs['napari_viewer'] = self._qt_viewer.viewer
-                    break
-                if param.annotation in ('napari.viewer.Viewer', Viewer):
-                    kwargs[param.name] = self._qt_viewer.viewer
-                    break
-                # cannot look for param.kind == param.VAR_KEYWORD because
-                # QWidget allows **kwargs but errs on unknown keyword arguments
-
-        # instantiate the widget
-        wdg = Widget(**kwargs)
-=======
-        wdg = _instantiate_dock_widget(Widget, self.qt_viewer.viewer)
->>>>>>> ac3d85f5
+        wdg = _instantiate_dock_widget(Widget, self._qt_viewer.viewer)
 
         # Add dock widget
         dock_kwargs.pop('name', None)
