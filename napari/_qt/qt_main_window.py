"""
Custom Qt widgets that serve as native objects that the public-facing elements
wrap.
"""
import inspect
import sys
import time
import warnings
from typing import Any, ClassVar, Dict, List, Optional, Sequence, Tuple

<<<<<<< HEAD
from qtpy.QtCore import QEvent, QEventLoop, QPoint, QProcess, QSize, Qt
=======
from qtpy.QtCore import QEvent, QPoint, QProcess, QSize, Qt, Slot
>>>>>>> 1615de52
from qtpy.QtGui import QIcon, QKeySequence
from qtpy.QtWidgets import (
    QAction,
    QApplication,
    QDialog,
    QDockWidget,
    QHBoxLayout,
    QLabel,
    QMainWindow,
    QMenu,
    QShortcut,
    QWidget,
)

from ..plugins import menu_item_template as plugin_menu_item_template
from ..plugins import plugin_manager
from ..utils import config, perf
from ..utils.history import get_save_history, update_save_history
from ..utils.io import imsave
from ..utils.misc import in_jupyter, running_as_bundled_app
from ..utils.notifications import Notification
from ..utils.settings import SETTINGS
from ..utils.translations import trans
from .dialogs.preferences_dialog import PreferencesDialog
from .dialogs.qt_about import QtAbout
from .dialogs.qt_notification import NapariQtNotification
from .dialogs.qt_plugin_dialog import QtPluginDialog
from .dialogs.qt_plugin_report import QtPluginErrReporter
from .dialogs.screenshot_dialog import ScreenshotDialog
from .perf.qt_debug_menu import DebugMenu
from .qt_event_loop import NAPARI_ICON_PATH, get_app, quit_app
from .qt_resources import get_stylesheet
from .qt_viewer import QtViewer
from .utils import QImg2array, qbytearray_to_str, str_to_qbytearray
from .widgets.qt_viewer_dock_widget import (
    _SHORTCUT_DEPRECATION_STRING,
    QtViewerDockWidget,
)

_sentinel = object()


class _QtMainWindow(QMainWindow):
    # This was added so that someone can patch
    # `napari._qt.qt_main_window._QtMainWindow._window_icon`
    # to their desired window icon
    _window_icon = NAPARI_ICON_PATH

    # To track window instances and facilitate getting the "active" viewer...
    # We use this instead of QApplication.activeWindow for compatibility with
    # IPython usage. When you activate IPython, it will appear that there are
    # *no* active windows, so we want to track the most recently active windows
    _instances: ClassVar[List['_QtMainWindow']] = []

    def __init__(self, qt_viewer: QtViewer, parent=None) -> None:
        super().__init__(parent)
        self._ev = None
        self.qt_viewer = qt_viewer

        self._quit_app = False
        self.setWindowIcon(QIcon(self._window_icon))
        self.setAttribute(Qt.WA_DeleteOnClose)
        self.setUnifiedTitleAndToolBarOnMac(True)
        center = QWidget(self)
        center.setLayout(QHBoxLayout())
        center.layout().addWidget(qt_viewer)
        center.layout().setContentsMargins(4, 0, 4, 0)
        self.setCentralWidget(center)

        self.setWindowTitle(qt_viewer.viewer.title)

        self._maximized_flag = False
        self._preferences_dialog = None
        self._preferences_dialog_size = QSize()
        self._status_bar = self.statusBar()

        # set SETTINGS plugin defaults.
        SETTINGS._defaults['plugins'].call_order = plugin_manager.call_order()

        # set the values in plugins to match the ones saved in SETTINGS
        if SETTINGS.plugins.call_order is not None:
            plugin_manager.set_call_order(SETTINGS.plugins.call_order)

        _QtMainWindow._instances.append(self)

        # Connect the notification dispacther to correctly propagate
        # notifications from threads. See: `napari._qt.qt_event_loop::get_app`
        application_instance = QApplication.instance()
        if application_instance:
            application_instance._dispatcher.sig_notified.connect(
                self.show_notification
            )

    @classmethod
    def current(cls):
        return cls._instances[-1] if cls._instances else None

    def event(self, e):
        if e.type() == QEvent.Close:
            # when we close the MainWindow, remove it from the instances list
            try:
                _QtMainWindow._instances.remove(self)
            except ValueError:
                pass
        if e.type() in {QEvent.WindowActivate, QEvent.ZOrderChange}:
            # upon activation or raise_, put window at the end of _instances
            try:
                inst = _QtMainWindow._instances
                inst.append(inst.pop(inst.index(self)))
            except ValueError:
                pass
        return super().event(e)

    def _load_window_settings(self):
        """
        Load window layout settings from configuration.
        """
        window_size = SETTINGS.application.window_size
        window_state = SETTINGS.application.window_state
        preferences_dialog_size = SETTINGS.application.preferences_size
        window_position = SETTINGS.application.window_position

        # It's necessary to verify if the window/position value is valid with the current screen.
        width, height = window_position
        screen_shape = QApplication.desktop().geometry()
        current_width = screen_shape.width()
        current_height = screen_shape.height()
        if current_width < width or current_height < height:
            window_position = (self.x(), self.y())

        window_maximized = SETTINGS.application.window_maximized
        window_fullscreen = SETTINGS.application.window_fullscreen
        return (
            window_state,
            window_size,
            window_position,
            window_maximized,
            window_fullscreen,
            preferences_dialog_size,
        )

    def _get_window_settings(self):
        """
        Return current window settings.

        Symmetric to the 'set_window_settings' setter.
        """
        window_size = (self.width(), self.height())
        window_fullscreen = self.isFullScreen()

        if window_fullscreen:
            window_maximized = self._maximized_flag
        else:
            window_maximized = self.isMaximized()

        window_position = (self.x(), self.y())
        preferences_dialog_size = (
            self._preferences_dialog_size.width(),
            self._preferences_dialog_size.height(),
        )
        window_state = qbytearray_to_str(self.saveState())
        return (
            window_state,
            window_size,
            window_position,
            window_maximized,
            window_fullscreen,
            preferences_dialog_size,
        )

    def _set_window_settings(
        self,
        window_state,
        window_size,
        window_position,
        window_maximized,
        window_fullscreen,
        preferences_dialog_size,
    ):
        """
        Set window settings.

        Symmetric to the 'get_window_settings' accessor.
        """
        self.setUpdatesEnabled(False)
        self.setWindowState(Qt.WindowNoState)

        if preferences_dialog_size:
            self._preferences_dialog_size = QSize(*preferences_dialog_size)

        if window_position:
            window_position = QPoint(*window_position)
            self.move(window_position)

        if window_size:
            window_size = QSize(*window_size)
            self.resize(window_size)

        if window_state:
            self.restoreState(str_to_qbytearray(window_state))

        if window_fullscreen:
            self.setWindowState(Qt.WindowFullScreen)
            self._maximized_flag = window_maximized
        elif window_maximized:
            self.setWindowState(Qt.WindowMaximized)

        self.setUpdatesEnabled(True)

    def _save_current_window_settings(self):
        """Save the current geometry of the main window."""
        (
            window_state,
            window_size,
            window_position,
            window_maximized,
            window_fullscreen,
            preferences_dialog_size,
        ) = self._get_window_settings()

        if SETTINGS.application.save_window_geometry:
            SETTINGS.application.window_maximized = window_maximized
            SETTINGS.application.window_fullscreen = window_fullscreen
            SETTINGS.application.window_position = window_position
            SETTINGS.application.window_size = window_size
            SETTINGS.application.window_statusbar = (
                not self._status_bar.isHidden()
            )
            SETTINGS.application.preferences_size = preferences_dialog_size

        if SETTINGS.application.save_window_state:
            SETTINGS.application.window_state = window_state

    def _update_preferences_dialog_size(self, size):
        """Save preferences dialog size."""
        self._preferences_dialog_size = size

    def close(self, quit_app=False):
        """Override to handle closing app or just the window."""
        self._quit_app = quit_app
        return super().close()

    def close_window(self):
        """Close active dialog or active window."""
        parent = QApplication.focusWidget()
        while parent is not None:
            if isinstance(parent, QMainWindow):
                self.close()
                break

            if isinstance(parent, QDialog):
                parent.close()
                break

            try:
                parent = parent.parent()
            except Exception:
                parent = getattr(parent, "_parent", None)

    def show(self, block=False):
        super().show()
        if block:
            self._ev = QEventLoop()
            self._ev.exec()

    def closeEvent(self, event):
        """This method will be called when the main window is closing.

        Regardless of whether cmd Q, cmd W, or the close button is used...
        """
        if self._ev and self._ev.isRunning():
            self._ev.quit()
        # Close any floating dockwidgets
        for dock in self.findChildren(QtViewerDockWidget):
            if dock.isFloating():
                dock.setFloating(False)

        self._save_current_window_settings()

        # On some versions of Darwin, exiting while fullscreen seems to tickle
        # some bug deep in NSWindow.  This forces the fullscreen keybinding
        # test to complete its draw cycle, then pop back out of fullscreen.
        if self.isFullScreen():
            self.showNormal()
            for _i in range(5):
                time.sleep(0.1)
                QApplication.processEvents()

        if self._quit_app:
            quit_app()

        event.accept()

    def restart(self):
        """Restart the napari application in a detached process."""
        process = QProcess()
        process.setProgram(sys.executable)

        if not running_as_bundled_app():
            process.setArguments(sys.argv)

        process.startDetached()
        self.close(quit_app=True)

    @staticmethod
    @Slot(Notification)
    def show_notification(notification: Notification):
        """Show notification coming from a thread."""
        NapariQtNotification.show_notification(notification)


class Window:
    """Application window that contains the menu bar and viewer.

    Parameters
    ----------
    viewer : napari.components.ViewerModel
        Contained viewer widget.

    Attributes
    ----------
    file_menu : qtpy.QtWidgets.QMenu
        File menu.
    help_menu : qtpy.QtWidgets.QMenu
        Help menu.
    main_menu : qtpy.QtWidgets.QMainWindow.menuBar
        Main menubar.
    qt_viewer : QtViewer
        Contained viewer widget.
    view_menu : qtpy.QtWidgets.QMenu
        View menu.
    window_menu : qtpy.QtWidgets.QMenu
        Window menu.
    """

    def __init__(self, viewer, *, show: bool = True):
        # create QApplication if it doesn't already exist
        get_app()

        self._unnamed_dockwidget_count = 1

        # Connect the Viewer and create the Main Window
        self.qt_viewer = QtViewer(viewer, show_welcome_screen=True)
        self._qt_window = _QtMainWindow(self.qt_viewer)
        self._status_bar = self._qt_window.statusBar()

        # Dictionary holding dock widgets
        self._dock_widgets: Dict[str, QtViewerDockWidget] = {}

        # since we initialize canvas before window, we need to manually connect them again.
        if self._qt_window.windowHandle() is not None:
            self._qt_window.windowHandle().screenChanged.connect(
                self.qt_viewer.canvas._backend.screen_changed
            )

        self._add_menubar()
        self._add_file_menu()
        self._add_view_menu()
        self._add_window_menu()
        self._add_plugins_menu()
        self._add_help_menu()

        self._status_bar.showMessage(trans._('Ready'))
        self._help = QLabel('')
        self._status_bar.addPermanentWidget(self._help)

        self.qt_viewer.viewer.theme = SETTINGS.appearance.theme
        self._update_theme()

        self._add_viewer_dock_widget(self.qt_viewer.dockConsole, tabify=False)
        self._add_viewer_dock_widget(
            self.qt_viewer.dockLayerControls, tabify=False
        )
        self._add_viewer_dock_widget(
            self.qt_viewer.dockLayerList, tabify=False
        )
        self._add_viewer_dock_widget(self.qt_viewer.activityDock, tabify=False)
        self.window_menu.addSeparator()

        SETTINGS.appearance.events.theme.connect(self._update_theme)

        plugin_manager.events.disabled.connect(self._rebuild_dock_widget_menu)
        plugin_manager.events.disabled.connect(self._rebuild_samples_menu)
        plugin_manager.events.registered.connect(
            self._rebuild_dock_widget_menu
        )
        plugin_manager.events.registered.connect(self._rebuild_samples_menu)

        viewer.events.status.connect(self._status_changed)
        viewer.events.help.connect(self._help_changed)
        viewer.events.title.connect(self._title_changed)
        viewer.events.theme.connect(self._update_theme)

        if perf.USE_PERFMON:
            # Add DebugMenu and dockPerformance if using perfmon.
            self._debug_menu = DebugMenu(self)
            self._add_viewer_dock_widget(self.qt_viewer.dockPerformance)
        else:
            self._debug_menu = None

        if show:
            self.show()

    def _add_menubar(self):
        """Add menubar to napari app."""
        self.main_menu = self._qt_window.menuBar()
        # Menubar shortcuts are only active when the menubar is visible.
        # Therefore, we set a global shortcut not associated with the menubar
        # to toggle visibility, *but*, in order to not shadow the menubar
        # shortcut, we disable it, and only enable it when the menubar is
        # hidden. See this stackoverflow link for details:
        # https://stackoverflow.com/questions/50537642/how-to-keep-the-shortcuts-of-a-hidden-widget-in-pyqt5
        self._main_menu_shortcut = QShortcut(
            QKeySequence('Ctrl+M'), self._qt_window
        )
        self._main_menu_shortcut.activated.connect(
            self._toggle_menubar_visible
        )
        self._main_menu_shortcut.setEnabled(False)

    def _toggle_menubar_visible(self):
        """Toggle visibility of app menubar.

        This function also disables or enables a global keyboard shortcut to
        show the menubar, since menubar shortcuts are only available while the
        menubar is visible.
        """
        if self.main_menu.isVisible():
            self.main_menu.setVisible(False)
            self._main_menu_shortcut.setEnabled(True)
        else:
            self.main_menu.setVisible(True)
            self._main_menu_shortcut.setEnabled(False)

    def _add_file_menu(self):
        """Add 'File' menu to app menubar."""
        open_images = QAction(trans._('Open File(s)...'), self._qt_window)
        open_images.setShortcut('Ctrl+O')
        open_images.setStatusTip(trans._('Open file(s)'))
        open_images.triggered.connect(self.qt_viewer._open_files_dialog)

        open_stack = QAction(
            trans._('Open Files as Stack...'), self._qt_window
        )
        open_stack.setShortcut('Ctrl+Alt+O')
        open_stack.setStatusTip(trans._('Open files'))
        open_stack.triggered.connect(
            self.qt_viewer._open_files_dialog_as_stack_dialog
        )

        open_folder = QAction(trans._('Open Folder...'), self._qt_window)
        open_folder.setShortcut('Ctrl+Shift+O')
        open_folder.setStatusTip(trans._('Open a folder'))
        open_folder.triggered.connect(self.qt_viewer._open_folder_dialog)

        # OS X will rename this to Quit and put it in the app menu.
        preferences = QAction(trans._('Preferences'), self._qt_window)
        preferences.setShortcut('Ctrl+Shift+P')
        preferences.setStatusTip(trans._('Open preferences dialog'))
        preferences.setMenuRole(QAction.PreferencesRole)
        preferences.triggered.connect(self._open_preferences)

        save_selected_layers = QAction(
            trans._('Save Selected Layer(s)...'), self._qt_window
        )
        save_selected_layers.setShortcut('Ctrl+S')
        save_selected_layers.setStatusTip(trans._('Save selected layers'))
        save_selected_layers.triggered.connect(
            lambda: self.qt_viewer._save_layers_dialog(selected=True)
        )

        save_all_layers = QAction(
            trans._('Save All Layers...'), self._qt_window
        )
        save_all_layers.setShortcut('Ctrl+Shift+S')
        save_all_layers.setStatusTip(trans._('Save all layers'))
        save_all_layers.triggered.connect(
            lambda: self.qt_viewer._save_layers_dialog(selected=False)
        )

        screenshot = QAction(trans._('Save Screenshot...'), self._qt_window)
        screenshot.setShortcut('Alt+S')
        screenshot.setStatusTip(
            trans._('Save screenshot of current display, default .png')
        )
        screenshot.triggered.connect(self.qt_viewer._screenshot_dialog)

        screenshot_wv = QAction(
            trans._('Save Screenshot with Viewer...'), self._qt_window
        )
        screenshot_wv.setShortcut('Alt+Shift+S')
        screenshot_wv.setStatusTip(
            trans._(
                'Save screenshot of current display with the viewer, default .png'
            )
        )
        screenshot_wv.triggered.connect(self._screenshot_dialog)

        # OS X will rename this to Quit and put it in the app menu.
        # This quits the entire QApplication and all windows that may be open.
        quitAction = QAction(trans._('Exit'), self._qt_window)
        quitAction.setShortcut('Ctrl+Q')
        quitAction.setMenuRole(QAction.QuitRole)
        quitAction.triggered.connect(
            lambda: self._qt_window.close(quit_app=True)
        )

        if running_as_bundled_app():
            restartAction = QAction(trans._('Restart'), self._qt_window)
            restartAction.triggered.connect(self._qt_window.restart)

        closeAction = QAction(trans._('Close Window'), self._qt_window)
        closeAction.setShortcut('Ctrl+W')
        closeAction.triggered.connect(self._qt_window.close_window)

        plugin_manager.discover_sample_data()
        self.open_sample_menu = QMenu(trans._('Open Sample'), self._qt_window)

        self._rebuild_samples_menu()

        self.file_menu = self.main_menu.addMenu(trans._('&File'))
        self.file_menu.addAction(open_images)
        self.file_menu.addAction(open_stack)
        self.file_menu.addAction(open_folder)
        self.file_menu.addMenu(self.open_sample_menu)
        self.file_menu.addSeparator()
        self.file_menu.addAction(preferences)
        self.file_menu.addSeparator()
        self.file_menu.addAction(save_selected_layers)
        self.file_menu.addAction(save_all_layers)
        self.file_menu.addAction(screenshot)
        self.file_menu.addAction(screenshot_wv)
        self.file_menu.addSeparator()
        self.file_menu.addAction(closeAction)

        if running_as_bundled_app():
            self.file_menu.addAction(restartAction)

        self.file_menu.addAction(quitAction)

    def _rebuild_samples_menu(self, event=None):
        self.open_sample_menu.clear()

        for plugin_name, samples in plugin_manager._sample_data.items():
            multiprovider = len(samples) > 1
            if multiprovider:
                menu = QMenu(plugin_name, self._qt_window)
                self.open_sample_menu.addMenu(menu)
            else:
                menu = self.open_sample_menu

            for samp_name, samp_dict in samples.items():
                display_name = samp_dict['display_name']
                if multiprovider:
                    action = QAction(display_name, parent=self._qt_window)
                else:
                    full_name = plugin_menu_item_template.format(
                        plugin_name, display_name
                    )
                    action = QAction(full_name, parent=self._qt_window)

                def _add_sample(*args, plg=plugin_name, smp=samp_name):
                    self.qt_viewer.viewer.open_sample(plg, smp)

                menu.addAction(action)
                action.triggered.connect(_add_sample)

    def _open_preferences(self):
        """Edit preferences from the menubar."""
        if self._qt_window._preferences_dialog is None:
            win = PreferencesDialog(parent=self._qt_window)
            win.resized.connect(
                self._qt_window._update_preferences_dialog_size
            )

            if self._qt_window._preferences_dialog_size:
                win.resize(self._qt_window._preferences_dialog_size)

            self._qt_window._preferences_dialog = win
            win.valueChanged.connect(self._reset_plugin_state)
            win.closed.connect(self._on_preferences_closed)
            win.show()
        else:
            self._qt_window._preferences_dialog.raise_()

    def _reset_plugin_state(self):
        # resetting plugin states in plugin manager
        plugin_manager._blocked.clear()

        plugin_manager.discover()

        # need to reset call order to defaults

        plugin_manager.set_call_order(SETTINGS.plugins.call_order)

    def _on_preferences_closed(self):
        """Reset preferences dialog variable."""
        self._qt_window._preferences_dialog = None

    def _add_view_menu(self):
        """Add 'View' menu to app menubar."""
        toggle_visible = QAction(
            trans._('Toggle Menubar Visibility'), self._qt_window
        )
        toggle_visible.setShortcut('Ctrl+M')
        toggle_visible.setStatusTip(trans._('Hide Menubar'))
        toggle_visible.triggered.connect(self._toggle_menubar_visible)
        toggle_fullscreen = QAction(
            trans._('Toggle Full Screen'), self._qt_window
        )
        toggle_fullscreen.setShortcut('Ctrl+F')
        toggle_fullscreen.setStatusTip(trans._('Toggle full screen'))
        toggle_fullscreen.triggered.connect(self._toggle_fullscreen)
        toggle_play = QAction(trans._('Toggle Play'), self._qt_window)
        toggle_play.triggered.connect(self._toggle_play)
        toggle_play.setShortcut('Ctrl+Alt+P')
        toggle_play.setStatusTip(trans._('Toggle Play'))

        self.view_menu = self.main_menu.addMenu(trans._('&View'))
        self.view_menu.addAction(toggle_fullscreen)
        self.view_menu.addAction(toggle_visible)
        self.view_menu.addAction(toggle_play)
        self.view_menu.addSeparator()

        # Add octree actions.
        if config.async_octree:
            toggle_outline = QAction(
                trans._('Toggle Chunk Outlines'), self._qt_window
            )
            toggle_outline.triggered.connect(
                self.qt_viewer._toggle_chunk_outlines
            )
            toggle_outline.setShortcut('Ctrl+Alt+O')
            toggle_outline.setStatusTip(trans._('Toggle Chunk Outlines'))
            self.view_menu.addAction(toggle_outline)

        # Add axes menu
        axes = self.qt_viewer.viewer.axes
        axes_menu = QMenu(trans._('Axes'), parent=self._qt_window)
        axes_visible_action = QAction(
            trans._('Visible'),
            parent=self._qt_window,
            checkable=True,
            checked=self.qt_viewer.viewer.axes.visible,
        )
        axes_visible_action.triggered.connect(self._toggle_axes_visible)
        self._event_to_action(axes_visible_action, axes.events.visible)
        axes_colored_action = QAction(
            trans._('Colored'),
            parent=self._qt_window,
            checkable=True,
            checked=self.qt_viewer.viewer.axes.colored,
        )
        axes_colored_action.triggered.connect(self._toggle_axes_colored)
        self._event_to_action(axes_colored_action, axes.events.colored)
        axes_labels_action = QAction(
            trans._('Labels'),
            parent=self._qt_window,
            checkable=True,
            checked=self.qt_viewer.viewer.axes.labels,
        )
        axes_labels_action.triggered.connect(self._toggle_axes_labels)
        self._event_to_action(axes_labels_action, axes.events.labels)
        axes_dashed_action = QAction(
            trans._('Dashed'),
            parent=self._qt_window,
            checkable=True,
            checked=self.qt_viewer.viewer.axes.dashed,
        )
        axes_dashed_action.triggered.connect(self._toggle_axes_dashed)
        self._event_to_action(axes_dashed_action, axes.events.dashed)
        axes_arrows_action = QAction(
            trans._('Arrows'),
            parent=self._qt_window,
            checkable=True,
            checked=self.qt_viewer.viewer.axes.arrows,
        )
        axes_arrows_action.triggered.connect(self._toggle_axes_arrows)
        self._event_to_action(axes_arrows_action, axes.events.arrows)

        axes_menu.addAction(axes_visible_action)
        axes_menu.addAction(axes_colored_action)
        axes_menu.addAction(axes_labels_action)
        axes_menu.addAction(axes_dashed_action)
        axes_menu.addAction(axes_arrows_action)
        self.view_menu.addMenu(axes_menu)

        # Add scale bar menu
        scale_bar = self.qt_viewer.viewer.scale_bar
        scale_bar_menu = QMenu(trans._('Scale Bar'), parent=self._qt_window)
        scale_bar_visible_action = QAction(
            trans._('Visible'),
            parent=self._qt_window,
            checkable=True,
            checked=self.qt_viewer.viewer.scale_bar.visible,
        )
        scale_bar_visible_action.triggered.connect(
            self._toggle_scale_bar_visible
        )
        self._event_to_action(
            scale_bar_visible_action, scale_bar.events.visible
        )
        scale_bar_colored_action = QAction(
            trans._('Colored'),
            parent=self._qt_window,
            checkable=True,
            checked=self.qt_viewer.viewer.scale_bar.colored,
        )
        scale_bar_colored_action.triggered.connect(
            self._toggle_scale_bar_colored
        )
        self._event_to_action(
            scale_bar_colored_action, scale_bar.events.colored
        )
        scale_bar_ticks_action = QAction(
            trans._('Ticks'),
            parent=self._qt_window,
            checkable=True,
            checked=self.qt_viewer.viewer.scale_bar.ticks,
        )
        scale_bar_ticks_action.triggered.connect(self._toggle_scale_bar_ticks)
        self._event_to_action(scale_bar_ticks_action, scale_bar.events.ticks)

        scale_bar_menu.addAction(scale_bar_visible_action)
        scale_bar_menu.addAction(scale_bar_colored_action)
        scale_bar_menu.addAction(scale_bar_ticks_action)
        self.view_menu.addMenu(scale_bar_menu)

        self.view_menu.addSeparator()

    def _event_to_action(self, action, event):
        """Connect triggered event in model to respective action in menu."""
        # TODO: use action manager to keep in sync
        event.connect(lambda e: action.setChecked(e.value))

    def _add_window_menu(self):
        """Add 'Window' menu to app menubar."""
        clear_action = QAction(trans._("Remove Dock Widgets"), self._qt_window)
        clear_action.setStatusTip(trans._('Remove all dock widgets'))
        clear_action.triggered.connect(
            lambda e: self.remove_dock_widget('all')
        )

        self.window_menu = self.main_menu.addMenu(trans._('&Window'))
        self.window_menu.addAction(clear_action)
        self.window_menu.addSeparator()

    def _add_plugins_menu(self):
        """Add 'Plugins' menu to app menubar."""
        self.plugins_menu = self.main_menu.addMenu(trans._('&Plugins'))

        pip_install_action = QAction(
            trans._("Install/Uninstall Package(s)..."), self._qt_window
        )
        pip_install_action.triggered.connect(self._show_plugin_install_dialog)
        self.plugins_menu.addAction(pip_install_action)

        report_plugin_action = QAction(
            trans._("Plugin Errors..."), self._qt_window
        )
        report_plugin_action.setStatusTip(
            trans._(
                'Review stack traces for plugin exceptions and notify developers'
            )
        )
        report_plugin_action.triggered.connect(self._show_plugin_err_reporter)
        self.plugins_menu.addAction(report_plugin_action)

        self._plugin_dock_widget_menu = QMenu(
            trans._('Add Dock Widget'), self._qt_window
        )

        plugin_manager.discover_widgets()
        self._rebuild_dock_widget_menu()

        self.plugins_menu.addMenu(self._plugin_dock_widget_menu)

    def _rebuild_dock_widget_menu(self, event=None):

        self._plugin_dock_widget_menu.clear()

        # Add a menu item (QAction) for each available plugin widget
        for hook_type, (plugin_name, widgets) in plugin_manager.iter_widgets():
            multiprovider = len(widgets) > 1
            if multiprovider:
                menu = QMenu(plugin_name, self._qt_window)
                self._plugin_dock_widget_menu.addMenu(menu)
            else:
                menu = self._plugin_dock_widget_menu

            for wdg_name in widgets:
                key = (plugin_name, wdg_name)
                if multiprovider:
                    action = QAction(wdg_name, parent=self._qt_window)
                else:
                    full_name = plugin_menu_item_template.format(*key)
                    action = QAction(full_name, parent=self._qt_window)

                def _add_widget(*args, key=key, hook_type=hook_type):
                    if hook_type == 'dock':
                        self.add_plugin_dock_widget(*key)
                    else:
                        self._add_plugin_function_widget(*key)

                menu.addAction(action)
                action.triggered.connect(_add_widget)

    def _show_plugin_install_dialog(self):
        """Show dialog that allows users to sort the call order of plugins."""

        self.plugin_dialog = QtPluginDialog(self._qt_window)
        self.plugin_dialog.exec_()

    def _show_plugin_err_reporter(self):
        """Show dialog that allows users to review and report plugin errors."""
        QtPluginErrReporter(parent=self._qt_window).exec_()

    def _add_help_menu(self):
        """Add 'Help' menu to app menubar."""
        self.help_menu = self.main_menu.addMenu(trans._('&Help'))

        about_action = QAction(trans._("napari Info"), self._qt_window)
        about_action.setShortcut("Ctrl+/")
        about_action.setStatusTip(trans._('About napari'))
        about_action.triggered.connect(
            lambda e: QtAbout.showAbout(self.qt_viewer, self._qt_window)
        )
        self.help_menu.addAction(about_action)

        about_key_bindings = QAction(
            trans._("Show Key Bindings"), self._qt_window
        )
        about_key_bindings.setShortcut("Ctrl+Alt+/")
        about_key_bindings.setShortcutContext(Qt.ApplicationShortcut)
        about_key_bindings.setStatusTip(trans._('key_bindings'))
        about_key_bindings.triggered.connect(
            self.qt_viewer.show_key_bindings_dialog
        )
        self.help_menu.addAction(about_key_bindings)

    def _toggle_scale_bar_visible(self, state):
        self.qt_viewer.viewer.scale_bar.visible = state

    def _toggle_scale_bar_colored(self, state):
        self.qt_viewer.viewer.scale_bar.colored = state

    def _toggle_scale_bar_ticks(self, state):
        self.qt_viewer.viewer.scale_bar.ticks = state

    def _toggle_axes_visible(self, state):
        self.qt_viewer.viewer.axes.visible = state

    def _toggle_axes_colored(self, state):
        self.qt_viewer.viewer.axes.colored = state

    def _toggle_axes_labels(self, state):
        self.qt_viewer.viewer.axes.labels = state

    def _toggle_axes_dashed(self, state):
        self.qt_viewer.viewer.axes.dashed = state

    def _toggle_axes_arrows(self, state):
        self.qt_viewer.viewer.axes.arrows = state

    def _toggle_fullscreen(self, event):
        """Toggle fullscreen mode."""
        if self._qt_window.isFullScreen():
            self._qt_window.showNormal()
        else:
            self._qt_window.showFullScreen()

    def _toggle_play(self, state):
        """Toggle play."""
        if self.qt_viewer.dims.is_playing:
            self.qt_viewer.dims.stop()
        else:
            axis = self.qt_viewer.viewer.dims.last_used or 0
            self.qt_viewer.dims.play(axis)

    def add_plugin_dock_widget(
        self, plugin_name: str, widget_name: str = None
    ) -> Tuple[QtViewerDockWidget, Any]:
        """Add plugin dock widget if not already added.

        Parameters
        ----------
        plugin_name : str
            Name of a plugin providing a widget
        widget_name : str, optional
            Name of a widget provided by `plugin_name`. If `None`, and the
            specified plugin provides only a single widget, that widget will be
            returned, otherwise a ValueError will be raised, by default None

        Returns
        -------
        tuple
            A 2-tuple containing (the DockWidget instance, the plugin widget
            instance).
        """
        from ..viewer import Viewer

        Widget, dock_kwargs = plugin_manager.get_widget(
            plugin_name, widget_name
        )
        if not widget_name:
            # if widget_name wasn't provided, `get_widget` will have
            # ensured that there is a single widget available.
            widget_name = list(plugin_manager._dock_widgets[plugin_name])[0]

        full_name = plugin_menu_item_template.format(plugin_name, widget_name)
        if full_name in self._dock_widgets:
            dock_widget = self._dock_widgets[full_name]
            dock_widget.show()
            wdg = dock_widget.widget()
            if hasattr(wdg, '_magic_widget'):
                wdg = wdg._magic_widget
            return dock_widget, wdg

        # if the signature is looking a for a napari viewer, pass it.
        kwargs = {}
        for param in inspect.signature(Widget.__init__).parameters.values():
            if param.name == 'napari_viewer':
                kwargs['napari_viewer'] = self.qt_viewer.viewer
                break
            if param.annotation in ('napari.viewer.Viewer', Viewer):
                kwargs[param.name] = self.qt_viewer.viewer
                break
            # cannot look for param.kind == param.VAR_KEYWORD because
            # QWidget allows **kwargs but errs on unknown keyword arguments

        # instantiate the widget
        wdg = Widget(**kwargs)

        # Add dock widget
        dock_kwargs.pop('name', None)
        dock_widget = self.add_dock_widget(wdg, name=full_name, **dock_kwargs)
        return dock_widget, wdg

    def _add_plugin_function_widget(self, plugin_name: str, widget_name: str):
        """Add plugin function widget if not already added.

        Parameters
        ----------
        plugin_name : str
            Name of a plugin providing a widget
        widget_name : str, optional
            Name of a widget provided by `plugin_name`. If `None`, and the
            specified plugin provides only a single widget, that widget will be
            returned, otherwise a ValueError will be raised, by default None
        """
        full_name = plugin_menu_item_template.format(plugin_name, widget_name)
        if full_name in self._dock_widgets:
            self._dock_widgets[full_name].show()
            return

        func = plugin_manager._function_widgets[plugin_name][widget_name]

        # Add function widget
        self.add_function_widget(
            func, name=full_name, area=None, allowed_areas=None
        )

    def add_dock_widget(
        self,
        widget: QWidget,
        *,
        name: str = '',
        area: str = 'right',
        allowed_areas: Optional[Sequence[str]] = None,
        shortcut=_sentinel,
        add_vertical_stretch=True,
    ):
        """Convenience method to add a QDockWidget to the main window.

        If name is not provided a generic name will be addded to avoid
        `saveState` warnings on close.

        Parameters
        ----------
        widget : QWidget
            `widget` will be added as QDockWidget's main widget.
        name : str, optional
            Name of dock widget to appear in window menu.
        area : str
            Side of the main window to which the new dock widget will be added.
            Must be in {'left', 'right', 'top', 'bottom'}
        allowed_areas : list[str], optional
            Areas, relative to main window, that the widget is allowed dock.
            Each item in list must be in {'left', 'right', 'top', 'bottom'}
            By default, all areas are allowed.
        shortcut : str, optional
            Keyboard shortcut to appear in dropdown menu.
        add_vertical_stretch : bool, optional
            Whether to add stretch to the bottom of vertical widgets (pushing
            widgets up towards the top of the allotted area, instead of letting
            them distribute across the vertical space).  By default, True.

            .. deprecated:: 0.4.8

                The shortcut parameter is deprecated since version 0.4.8, please use
                the action and shortcut manager APIs. The new action manager and
                shortcut API allow user configuration and localisation.

        Returns
        -------
        dock_widget : QtViewerDockWidget
            `dock_widget` that can pass viewer events.
        """
        if not name:
            try:
                name = widget.objectName()
            except AttributeError:
                name = trans._(
                    "Dock widget {number}",
                    number=self._unnamed_dockwidget_count,
                )

            self._unnamed_dockwidget_count += 1
        if shortcut is not _sentinel:
            warnings.warn(
                _SHORTCUT_DEPRECATION_STRING.format(shortcut=shortcut),
                FutureWarning,
                stacklevel=2,
            )
            dock_widget = QtViewerDockWidget(
                self.qt_viewer,
                widget,
                name=name,
                area=area,
                allowed_areas=allowed_areas,
                shortcut=shortcut,
                add_vertical_stretch=add_vertical_stretch,
            )
        else:
            dock_widget = QtViewerDockWidget(
                self.qt_viewer,
                widget,
                name=name,
                area=area,
                allowed_areas=allowed_areas,
                add_vertical_stretch=add_vertical_stretch,
            )

        self._add_viewer_dock_widget(dock_widget)

        if hasattr(widget, 'reset_choices'):
            # Keep the dropdown menus in the widget in sync with the layer model
            # if widget has a `reset_choices`, which is true for all magicgui
            # `CategoricalWidget`s
            layers_events = self.qt_viewer.viewer.layers.events
            layers_events.inserted.connect(widget.reset_choices)
            layers_events.removed.connect(widget.reset_choices)
            layers_events.reordered.connect(widget.reset_choices)

        # Add dock widget to dictionary
        self._dock_widgets[dock_widget.name] = dock_widget

        return dock_widget

    def _add_viewer_dock_widget(
        self, dock_widget: QtViewerDockWidget, tabify=False
    ):
        """Add a QtViewerDockWidget to the main window

        If other widgets already present in area then will tabify.

        Parameters
        ----------
        dock_widget : QtViewerDockWidget
            `dock_widget` will be added to the main window.
        tabify : bool
            Flag to tabify dockwidget or not.
        """
        # Find if any othe dock widgets are currently in area
        current_dws_in_area = [
            dw
            for dw in self._qt_window.findChildren(QDockWidget)
            if self._qt_window.dockWidgetArea(dw) == dock_widget.qt_area
        ]
        self._qt_window.addDockWidget(dock_widget.qt_area, dock_widget)

        # If another dock widget present in area then tabify
        if current_dws_in_area:
            if tabify:
                self._qt_window.tabifyDockWidget(
                    current_dws_in_area[-1], dock_widget
                )
                dock_widget.show()
                dock_widget.raise_()
            elif dock_widget.area in ('right', 'left'):
                _wdg = current_dws_in_area + [dock_widget]
                # add sizes to push lower widgets up
                sizes = list(range(1, len(_wdg) * 4, 4))
                self._qt_window.resizeDocks(_wdg, sizes, Qt.Vertical)

        action = dock_widget.toggleViewAction()
        action.setStatusTip(dock_widget.name)
        action.setText(dock_widget.name)
        import warnings

        with warnings.catch_warnings():
            warnings.simplefilter("ignore", FutureWarning)
            # deprecating with 0.4.8, but let's try to keep compatibility.
            shortcut = dock_widget.shortcut
        if shortcut is not None:
            action.setShortcut(shortcut)
        self.window_menu.addAction(action)

    def remove_dock_widget(self, widget: QWidget):
        """Removes specified dock widget.

        If a QDockWidget is not provided, the existing QDockWidgets will be
        searched for one whose inner widget (``.widget()``) is the provided
        ``widget``.

        Parameters
        ----------
        widget : QWidget | str
            If widget == 'all', all docked widgets will be removed.
        """
        if widget == 'all':
            for dw in list(self._dock_widgets.values()):
                self.remove_dock_widget(dw)
            return

        if not isinstance(widget, QDockWidget):
            for dw in self._qt_window.findChildren(QDockWidget):
                if dw.widget() is widget:
                    _dw: QDockWidget = dw
                    break
            else:
                raise LookupError(
                    trans._(
                        "Could not find a dock widget containing: {widget}",
                        deferred=True,
                        widget=widget,
                    )
                )
        else:
            _dw = widget

        if _dw.widget():
            _dw.widget().setParent(None)
        self._qt_window.removeDockWidget(_dw)
        self.window_menu.removeAction(_dw.toggleViewAction())

        # Remove dock widget from dictionary
        del self._dock_widgets[_dw.name]

        # Deleting the dock widget means any references to it will no longer
        # work but it's not really useful anyway, since the inner widget has
        # been removed. and anyway: people should be using add_dock_widget
        # rather than directly using _add_viewer_dock_widget
        _dw.deleteLater()

    def add_function_widget(
        self,
        function,
        *,
        magic_kwargs=None,
        name: str = '',
        area=None,
        allowed_areas=None,
        shortcut=_sentinel,
    ):
        """Turn a function into a dock widget via magicgui.

        Parameters
        ----------
        function : callable
            Function that you want to add.
        magic_kwargs : dict, optional
            Keyword arguments to :func:`magicgui.magicgui` that
            can be used to specify widget.
        name : str, optional
            Name of dock widget to appear in window menu.
        area : str, optional
            Side of the main window to which the new dock widget will be added.
            Must be in {'left', 'right', 'top', 'bottom'}. If not provided the
            default will be determined by the widget.layout, with 'vertical'
            layouts appearing on the right, otherwise on the bottom.
        allowed_areas : list[str], optional
            Areas, relative to main window, that the widget is allowed dock.
            Each item in list must be in {'left', 'right', 'top', 'bottom'}
            By default, only provided areas is allowed.
        shortcut : str, optional
            Keyboard shortcut to appear in dropdown menu.

        Returns
        -------
        dock_widget : QtViewerDockWidget
            `dock_widget` that can pass viewer events.
        """
        from magicgui import magicgui

        if magic_kwargs is None:
            magic_kwargs = {
                'auto_call': False,
                'call_button': "run",
                'layout': 'vertical',
            }

        widget = magicgui(function, **magic_kwargs or {})

        if area is None:
            if str(widget.layout) == 'vertical':
                area = 'right'
            else:
                area = 'bottom'

        if allowed_areas is None:
            allowed_areas = [area]
        if shortcut is not _sentinel:
            return self.add_dock_widget(
                widget,
                name=name or function.__name__.replace('_', ' '),
                area=area,
                allowed_areas=allowed_areas,
                shortcut=shortcut,
            )
        else:
            return self.add_dock_widget(
                widget,
                name=name or function.__name__.replace('_', ' '),
                area=area,
                allowed_areas=allowed_areas,
            )

    def resize(self, width, height):
        """Resize the window.

        Parameters
        ----------
        width : int
            Width in logical pixels.
        height : int
            Height in logical pixels.
        """
        self._qt_window.resize(width, height)

    def show(self, *, block=False):
        """Resize, show, and bring forward the window.

        Raises
        ------
        RuntimeError
            If the viewer.window has already been closed and deleted.
        """
        try:
            self._qt_window.show(block=block)
        except (AttributeError, RuntimeError):
            raise RuntimeError(
                trans._(
                    "This viewer has already been closed and deleted. Please create a new one.",
                    deferred=True,
                )
            )

        if SETTINGS.application.first_time:
            SETTINGS.application.first_time = False
            try:
                self._qt_window.resize(self._qt_window.layout().sizeHint())
            except (AttributeError, RuntimeError):
                raise RuntimeError(
                    trans._(
                        "This viewer has already been closed and deleted. Please create a new one.",
                        deferred=True,
                    )
                )
        else:
            try:
                if SETTINGS.application.save_window_geometry:
                    self._qt_window._set_window_settings(
                        *self._qt_window._load_window_settings()
                    )
            except Exception as err:
                import warnings

                warnings.warn(
                    trans._(
                        "The window geometry settings could not be loaded due to the following error: {err}",
                        deferred=True,
                        err=err,
                    ),
                    category=RuntimeWarning,
                    stacklevel=2,
                )

        # Resize axis labels now that window is shown
        self.qt_viewer.dims._resize_axis_labels()

        # We want to bring the viewer to the front when
        # A) it is our own event loop OR we are running in jupyter
        # B) it is not the first time a QMainWindow is being created

        # `app_name` will be "napari" iff the application was instantiated in
        # get_app(). isActiveWindow() will be True if it is the second time a
        # _qt_window has been created.
        # See #721, #732, #735, #795, #1594
        app_name = QApplication.instance().applicationName()
        if (
            app_name == 'napari' or in_jupyter()
        ) and self._qt_window.isActiveWindow():
            self.activate()

    def activate(self):
        """Make the viewer the currently active window."""
        self._qt_window.raise_()  # for macOS
        self._qt_window.activateWindow()  # for Windows

    def _update_theme(self, event=None):
        """Update widget color theme."""
        if event:
            value = event.value
            SETTINGS.appearance.theme = value
            self.qt_viewer.viewer.theme = value
        else:
            value = self.qt_viewer.viewer.theme

        try:
            self._qt_window.setStyleSheet(get_stylesheet(value))
        except AttributeError:
            pass
        except RuntimeError:
            # wrapped C/C++ object may have been deleted
            pass

    def _status_changed(self, event):
        """Update status bar.

        Parameters
        ----------
        event : napari.utils.event.Event
            The napari event that triggered this method.
        """
        self._status_bar.showMessage(event.value)

    def _title_changed(self, event):
        """Update window title.

        Parameters
        ----------
        event : napari.utils.event.Event
            The napari event that triggered this method.
        """
        self._qt_window.setWindowTitle(event.value)

    def _help_changed(self, event):
        """Update help message on status bar.

        Parameters
        ----------
        event : napari.utils.event.Event
            The napari event that triggered this method.
        """
        self._help.setText(event.value)

    def _screenshot_dialog(self):
        """Save screenshot of current display with viewer, default .png"""
        hist = get_save_history()
        dial = ScreenshotDialog(self.screenshot, self.qt_viewer, hist[0], hist)

        if dial.exec_():
            update_save_history(dial.selectedFiles()[0])

    def _restart(self):
        """Restart the napari application."""
        self._qt_window.restart()

    def screenshot(self, path=None):
        """Take currently displayed viewer and convert to an image array.

        Parameters
        ----------
        path : str
            Filename for saving screenshot image.

        Returns
        -------
        image : array
            Numpy array of type ubyte and shape (h, w, 4). Index [0, 0] is the
            upper-left corner of the rendered region.
        """
        img = self._qt_window.grab().toImage()
        if path is not None:
            imsave(path, QImg2array(img))  # scikit-image imsave method
        return QImg2array(img)

    def close(self):
        """Close the viewer window and cleanup sub-widgets."""
        # Someone is closing us twice? Only try to delete self._qt_window
        # if we still have one.
        if hasattr(self, '_qt_window'):
            self.qt_viewer.close()
            self._qt_window.close()
            del self._qt_window<|MERGE_RESOLUTION|>--- conflicted
+++ resolved
@@ -8,11 +8,7 @@
 import warnings
 from typing import Any, ClassVar, Dict, List, Optional, Sequence, Tuple
 
-<<<<<<< HEAD
-from qtpy.QtCore import QEvent, QEventLoop, QPoint, QProcess, QSize, Qt
-=======
-from qtpy.QtCore import QEvent, QPoint, QProcess, QSize, Qt, Slot
->>>>>>> 1615de52
+from qtpy.QtCore import QEvent, QEventLoop, QPoint, QProcess, QSize, Qt, Slot
 from qtpy.QtGui import QIcon, QKeySequence
 from qtpy.QtWidgets import (
     QAction,
