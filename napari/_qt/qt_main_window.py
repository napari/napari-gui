--- conflicted
+++ resolved
@@ -88,16 +88,9 @@
         settings = get_settings()
         settings._defaults['plugins'].call_order = plugin_manager.call_order()
 
-<<<<<<< HEAD
-        # TODO: move this where it would work with headless as well
-        # set the values in plugins to match the ones saved in SETTINGS
-        if SETTINGS.plugins.call_order is not None:
-            plugin_manager.set_call_order(SETTINGS.plugins.call_order)
-=======
         # set the values in plugins to match the ones saved in settings
         if settings.plugins.call_order is not None:
             plugin_manager.set_call_order(settings.plugins.call_order)
->>>>>>> 3aef5a5e
 
         _QtMainWindow._instances.append(self)
         self.qt_viewer.viewer.tooltip.events.text.connect(self.update_tooltip)
