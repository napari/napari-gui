from collections.abc import Iterable

import numpy as np
from qtpy.QtCore import Qt
from qtpy.QtWidgets import QButtonGroup, QCheckBox, QGridLayout, QLabel

from ...layers.shapes._shapes_constants import Mode
from ...utils.action_manager import action_manager
from ...utils.events import disconnect_events
from ...utils.interactions import Shortcut
from ...utils.translations import trans
from ..utils import disable_with_opacity, qt_signals_blocked
from ..widgets._slider_compat import QSlider
from ..widgets.qt_color_swatch import QColorSwatchEdit
from ..widgets.qt_mode_buttons import QtModePushButton, QtModeRadioButton
from .qt_layer_controls_base import QtLayerControls


class QtShapesControls(QtLayerControls):
    """Qt view and controls for the napari Shapes layer.

    Parameters
    ----------
    layer : napari.layers.Shapes
        An instance of a napari Shapes layer.

    Attributes
    ----------
    button_group : qtpy.QtWidgets.QButtonGroup
        Button group for shapes layer modes
        (SELECT, DIRECT, PAN_ZOOM, ADD_RECTANGLE, ADD_ELLIPSE, ADD_LINE,
        ADD_PATH, ADD_POLYGON, VERTEX_INSERT, VERTEX_REMOVE).
    delete_button : qtpy.QtWidgets.QtModePushButton
        Button to delete selected shapes
    direct_button : qtpy.QtWidgets.QtModeRadioButton
        Button to select individual vertices in shapes.
    edgeColorSwatch : qtpy.QtWidgets.QFrame
        Thumbnail display of points edge color.
    edgeComboBox : qtpy.QtWidgets.QComboBox
        Drop down list allowing user to set edge color of points.
    ellipse_button : qtpy.QtWidgets.QtModeRadioButton
        Button to add ellipses to shapes layer.
    faceColorSwatch : qtpy.QtWidgets.QFrame
        Thumbnail display of points face color.
    faceComboBox : qtpy.QtWidgets.QComboBox
        Drop down list allowing user to set face color of points.
    grid_layout : qtpy.QtWidgets.QGridLayout
        Layout of Qt widget controls for the layer.
    layer : napari.layers.Shapes
        An instance of a napari Shapes layer.
    line_button : qtpy.QtWidgets.QtModeRadioButton
        Button to add lines to shapes layer.
    move_back_button : qtpy.QtWidgets.QtModePushButton
        Button to move selected shape(s) to the back.
    move_front_button : qtpy.QtWidgets.QtModePushButton
        Button to move shape(s) to the front.
    panzoom_button : qtpy.QtWidgets.QtModeRadioButton
        Button to pan/zoom shapes layer.
    path_button : qtpy.QtWidgets.QtModeRadioButton
        Button to add paths to shapes layer.
    polygon_button : qtpy.QtWidgets.QtModeRadioButton
        Button to add polygons to shapes layer.
    rectangle_button : qtpy.QtWidgets.QtModeRadioButton
        Button to add rectangles to shapes layer.
    select_button : qtpy.QtWidgets.QtModeRadioButton
        Button to select shapes.
    vertex_insert_button : qtpy.QtWidgets.QtModeRadioButton
        Button to insert vertex into shape.
    vertex_remove_button : qtpy.QtWidgets.QtModeRadioButton
        Button to remove vertex from shapes.
    widthSlider : qtpy.QtWidgets.QSlider
        Slider controlling line edge width of shapes.

    Raises
    ------
    ValueError
        Raise error if shapes mode is not recognized.
    """

    def __init__(self, layer):
        super().__init__(layer)

        self.layer.events.mode.connect(self._on_mode_change)
        self.layer.events.edge_width.connect(self._on_edge_width_change)
        self.layer.events.current_edge_color.connect(
            self._on_current_edge_color_change
        )
        self.layer.events.current_face_color.connect(
            self._on_current_face_color_change
        )
        self.layer.events.editable.connect(self._on_editable_change)
        self.layer.text.events.visible.connect(self._on_text_visibility_change)

        sld = QSlider(Qt.Horizontal)
        sld.setFocusPolicy(Qt.NoFocus)
        sld.setMinimum(0)
        sld.setMaximum(40)
        sld.setSingleStep(1)
        value = self.layer.current_edge_width
        if isinstance(value, Iterable):
            if isinstance(value, list):
                value = np.asarray(value)
            value = value.mean()
        sld.setValue(int(value))
        sld.valueChanged.connect(self.changeWidth)
        self.widthSlider = sld

        def _radio_button(
            parent,
            btn_name,
            mode,
            action_name,
            extra_tooltip_text='',
            **kwargs,
        ):
            """
            Convenience local function to create a RadioButton and bind it to
            an action at the same time.

            Parameters
            ----------
            parent : Any
                Parent of the generated QtModeRadioButton
            btn_name : str
                name fo the button
            mode : Enum
                Value Associated to current button
            action_name : str
                Action triggered when button pressed
            extra_tooltip_text : str
                Text you want added after the automatic tooltip set by the
                action manager
            **kwargs:
                Passed to QtModeRadioButton

            Returns
            -------
            button: QtModeRadioButton
                button bound (or that will be bound to) to action `action_name`

            Notes
            -----
            When shortcuts are modifed/added/removed via the action manager, the
            tooltip will be updated to reflect the new shortcut.
            """
            action_name = 'napari:' + action_name
            btn = QtModeRadioButton(parent, btn_name, mode, **kwargs)
            action_manager.bind_button(
                action_name,
                btn,
                extra_tooltip_text='',
            )
            return btn

        self.select_button = _radio_button(
            layer, 'select', Mode.SELECT, "activate_select_mode"
        )

        self.direct_button = _radio_button(
            layer, 'direct', Mode.DIRECT, "activate_direct_mode"
        )

        self.panzoom_button = _radio_button(
            layer,
            'zoom',
            Mode.PAN_ZOOM,
            "activate_shape_pan_zoom_mode",
            extra_tooltip_text=trans._('(or hold Space)'),
            checked=True,
        )

        self.rectangle_button = _radio_button(
            layer,
            'rectangle',
            Mode.ADD_RECTANGLE,
            "activate_add_rectangle_mode",
        )
        self.ellipse_button = _radio_button(
            layer,
            'ellipse',
            Mode.ADD_ELLIPSE,
            "activate_add_ellipse_mode",
        )

        self.line_button = _radio_button(
            layer, 'line', Mode.ADD_LINE, "activate_add_line_mode"
        )
        self.path_button = _radio_button(
            layer, 'path', Mode.ADD_PATH, "activate_add_path_mode"
        )
        self.polygon_button = _radio_button(
            layer,
            'polygon',
            Mode.ADD_POLYGON,
            "activate_add_polygon_mode",
        )
        self.vertex_insert_button = _radio_button(
            layer,
            'vertex_insert',
            Mode.VERTEX_INSERT,
            "activate_vertex_insert_mode",
        )
        self.vertex_remove_button = _radio_button(
            layer,
            'vertex_remove',
            Mode.VERTEX_REMOVE,
            "activate_vertex_remove_mode",
        )

        self.move_front_button = QtModePushButton(
            layer,
            'move_front',
            slot=self.layer.move_to_front,
            tooltip=trans._('Move to front'),
        )

        action_manager.bind_button(
            'napari:move_shapes_selection_to_front', self.move_front_button
        )

        self.move_back_button = QtModePushButton(
            layer,
            'move_back',
            slot=self.layer.move_to_back,
            tooltip=trans._('Move to back'),
        )
        action_manager.bind_button(
            'napari:move_shapes_selection_to_back', self.move_back_button
        )

        self.delete_button = QtModePushButton(
            layer,
            'delete_shape',
            slot=self.layer.remove_selected,
            tooltip=trans._(
                "Delete selected shapes ({shortcut})",
                shortcut=Shortcut('Backspace').platform,
            ),
        )

        self.button_group = QButtonGroup(self)
        self.button_group.addButton(self.select_button)
        self.button_group.addButton(self.direct_button)
        self.button_group.addButton(self.panzoom_button)
        self.button_group.addButton(self.rectangle_button)
        self.button_group.addButton(self.ellipse_button)
        self.button_group.addButton(self.line_button)
        self.button_group.addButton(self.path_button)
        self.button_group.addButton(self.polygon_button)
        self.button_group.addButton(self.vertex_insert_button)
        self.button_group.addButton(self.vertex_remove_button)

        button_grid = QGridLayout()
        button_grid.addWidget(self.vertex_remove_button, 0, 2)
        button_grid.addWidget(self.vertex_insert_button, 0, 3)
        button_grid.addWidget(self.delete_button, 0, 4)
        button_grid.addWidget(self.direct_button, 0, 5)
        button_grid.addWidget(self.select_button, 0, 6)
        button_grid.addWidget(self.panzoom_button, 0, 7)
        button_grid.addWidget(self.move_back_button, 1, 1)
        button_grid.addWidget(self.move_front_button, 1, 2)
        button_grid.addWidget(self.ellipse_button, 1, 3)
        button_grid.addWidget(self.rectangle_button, 1, 4)
        button_grid.addWidget(self.polygon_button, 1, 5)
        button_grid.addWidget(self.line_button, 1, 6)
        button_grid.addWidget(self.path_button, 1, 7)
        button_grid.setContentsMargins(5, 0, 0, 5)
        button_grid.setColumnStretch(0, 1)
        button_grid.setSpacing(4)

        self.faceColorEdit = QColorSwatchEdit(
            initial_color=self.layer.current_face_color,
            tooltip=trans._('click to set current face color'),
        )
        self._on_current_face_color_change()
        self.edgeColorEdit = QColorSwatchEdit(
            initial_color=self.layer.current_edge_color,
            tooltip=trans._('click to set current edge color'),
        )
        self._on_current_edge_color_change()
        self.faceColorEdit.color_changed.connect(self.changeFaceColor)
        self.edgeColorEdit.color_changed.connect(self.changeEdgeColor)

        text_disp_cb = QCheckBox()
        text_disp_cb.setToolTip(trans._('toggle text visibility'))
        text_disp_cb.setChecked(self.layer.text.visible)
        text_disp_cb.stateChanged.connect(self.change_text_visibility)
        self.textDispCheckBox = text_disp_cb

        # grid_layout created in QtLayerControls
        # addWidget(widget, row, column, [row_span, column_span])
        self.grid_layout.addLayout(button_grid, 0, 0, 1, 2)
        self.grid_layout.addWidget(QLabel(trans._('opacity:')), 1, 0)
        self.grid_layout.addWidget(self.opacitySlider, 1, 1)
        self.grid_layout.addWidget(QLabel(trans._('edge width:')), 2, 0)
        self.grid_layout.addWidget(self.widthSlider, 2, 1)
        self.grid_layout.addWidget(QLabel(trans._('blending:')), 3, 0)
        self.grid_layout.addWidget(self.blendComboBox, 3, 1)
        self.grid_layout.addWidget(QLabel(trans._('face color:')), 4, 0)
        self.grid_layout.addWidget(self.faceColorEdit, 4, 1)
        self.grid_layout.addWidget(QLabel(trans._('edge color:')), 5, 0)
        self.grid_layout.addWidget(self.edgeColorEdit, 5, 1)
        self.grid_layout.addWidget(QLabel(trans._('display text:')), 6, 0)
        self.grid_layout.addWidget(self.textDispCheckBox, 6, 1)
        self.grid_layout.setRowStretch(7, 1)
        self.grid_layout.setColumnStretch(1, 1)
        self.grid_layout.setSpacing(4)

    def _on_mode_change(self, event):
        """Update ticks in checkbox widgets when shapes layer mode changed.

        Available modes for shapes layer are:
        * SELECT
        * DIRECT
        * PAN_ZOOM
        * ADD_RECTANGLE
        * ADD_ELLIPSE
        * ADD_LINE
        * ADD_PATH
        * ADD_POLYGON
        * VERTEX_INSERT
        * VERTEX_REMOVE

        Parameters
        ----------
        event : napari.utils.event.Event
            The napari event that triggered this method.

        Raises
        ------
        ValueError
            Raise error if event.mode is not ADD, PAN_ZOOM, or SELECT.
        """
        mode_buttons = {
            Mode.SELECT: self.select_button,
            Mode.DIRECT: self.direct_button,
            Mode.PAN_ZOOM: self.panzoom_button,
            Mode.ADD_RECTANGLE: self.rectangle_button,
            Mode.ADD_ELLIPSE: self.ellipse_button,
            Mode.ADD_LINE: self.line_button,
            Mode.ADD_PATH: self.path_button,
            Mode.ADD_POLYGON: self.polygon_button,
            Mode.VERTEX_INSERT: self.vertex_insert_button,
            Mode.VERTEX_REMOVE: self.vertex_remove_button,
        }

        if event.mode in mode_buttons:
            mode_buttons[event.mode].setChecked(True)
        else:
            raise ValueError(
                trans._("Mode '{mode}'not recognized", mode=event.mode)
            )

    def changeFaceColor(self, color: np.ndarray):
        """Change face color of shapes.

        Parameters
        ----------
        color : np.ndarray
            Face color for shapes, color name or hex string.
            Eg: 'white', 'red', 'blue', '#00ff00', etc.
        """
        with self.layer.events.current_face_color.blocker():
            self.layer.current_face_color = color

    def changeEdgeColor(self, color: np.ndarray):
        """Change edge color of shapes.

        Parameters
        ----------
        color : np.ndarray
            Edge color for shapes, color name or hex string.
            Eg: 'white', 'red', 'blue', '#00ff00', etc.
        """
        with self.layer.events.current_edge_color.blocker():
            self.layer.current_edge_color = color

    def changeWidth(self, value):
        """Change edge line width of shapes on the layer model.

        Parameters
        ----------
        value : float
            Line width of shapes.
        """
        self.layer.current_edge_width = float(value) / 2

    def change_text_visibility(self, state):
        """Toggle the visibility of the text.

        Parameters
        ----------
        state : QCheckBox
            Checkbox indicating if text is visible.
        """
        if state == Qt.Checked:
            self.layer.text.visible = True
        else:
            self.layer.text.visible = False

<<<<<<< HEAD
    def _on_text_visibility_change(self):
        """Receive layer model text visibiltiy change change event and update checkbox."""
=======
    def _on_text_visibility_change(self, event):
        """Receive layer model text visibility change change event and update checkbox.

        Parameters
        ----------
        event : qtpy.QtCore.QEvent
            Event from the Qt context.
        """
>>>>>>> 8a582ef0
        with self.layer.text.events.visible.blocker():
            self.textDispCheckBox.setChecked(self.layer.text.visible)

    def _on_edge_width_change(self):
        """Receive layer model edge line width change event and update slider."""
        with self.layer.events.edge_width.blocker():
            value = self.layer.current_edge_width
            value = np.clip(int(2 * value), 0, 40)
            self.widthSlider.setValue(value)

    def _on_current_edge_color_change(self):
        """Receive layer model edge color change event and update color swatch."""
        with qt_signals_blocked(self.edgeColorEdit):
            self.edgeColorEdit.setColor(self.layer.current_edge_color)

    def _on_current_face_color_change(self):
        """Receive layer model face color change event and update color swatch."""
        with qt_signals_blocked(self.faceColorEdit):
            self.faceColorEdit.setColor(self.layer.current_face_color)

    def _on_editable_change(self):
        """Receive layer model editable change event & enable/disable buttons."""
        disable_with_opacity(
            self,
            [
                'select_button',
                'direct_button',
                'rectangle_button',
                'ellipse_button',
                'line_button',
                'path_button',
                'polygon_button',
                'vertex_remove_button',
                'vertex_insert_button',
                'delete_button',
                'move_back_button',
                'move_front_button',
            ],
            self.layer.editable,
        )

    def close(self):
        """Disconnect events when widget is closing."""
        disconnect_events(self.layer.text.events, self)
        super().close()<|MERGE_RESOLUTION|>--- conflicted
+++ resolved
@@ -398,19 +398,8 @@
         else:
             self.layer.text.visible = False
 
-<<<<<<< HEAD
     def _on_text_visibility_change(self):
         """Receive layer model text visibiltiy change change event and update checkbox."""
-=======
-    def _on_text_visibility_change(self, event):
-        """Receive layer model text visibility change change event and update checkbox.
-
-        Parameters
-        ----------
-        event : qtpy.QtCore.QEvent
-            Event from the Qt context.
-        """
->>>>>>> 8a582ef0
         with self.layer.text.events.visible.blocker():
             self.textDispCheckBox.setChecked(self.layer.text.visible)
 
