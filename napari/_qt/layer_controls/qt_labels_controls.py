from typing import TYPE_CHECKING

import numpy as np
from qtpy.QtCore import Qt
from qtpy.QtGui import QColor, QPainter
from qtpy.QtWidgets import (
    QButtonGroup,
    QCheckBox,
    QComboBox,
    QHBoxLayout,
    QLabel,
    QSpinBox,
    QWidget,
)
from superqt import QLargeIntSpinBox

from napari._qt.layer_controls.qt_layer_controls_base import QtLayerControls
from napari._qt.utils import set_widgets_enabled_with_opacity
from napari._qt.widgets._slider_compat import QSlider
from napari._qt.widgets.qt_mode_buttons import (
    QtModePushButton,
    QtModeRadioButton,
)
from napari.layers.labels._labels_constants import (
    LABEL_COLOR_MODE_TRANSLATIONS,
    LabelsRendering,
    Mode,
)
from napari.layers.labels._labels_utils import get_dtype
from napari.utils._dtype import get_dtype_limits
from napari.utils.action_manager import action_manager
from napari.utils.events import disconnect_events
from napari.utils.translations import trans

if TYPE_CHECKING:
    import napari.layers


INT32_MAX = 2**31 - 1


class QtLabelsControls(QtLayerControls):
    """Qt view and controls for the napari Labels layer.

    Parameters
    ----------
    layer : napari.layers.Labels
        An instance of a napari Labels layer.

    Attributes
    ----------
    button_group : qtpy.QtWidgets.QButtonGroup
        Button group of labels layer modes: PAN_ZOOM, PICKER, PAINT, ERASE, or
        FILL.
    colormapUpdate : qtpy.QtWidgets.QPushButton
        Button to update colormap of label layer.
    contigCheckBox : qtpy.QtWidgets.QCheckBox
        Checkbox to control if label layer is contiguous.
    fill_button : qtpy.QtWidgets.QtModeRadioButton
        Button to select FILL mode on Labels layer.
    layer : napari.layers.Labels
        An instance of a napari Labels layer.
    ndimSpinBox : qtpy.QtWidgets.QSpinBox
        Spinbox to control the number of editable dimensions of label layer.
    paint_button : qtpy.QtWidgets.QtModeRadioButton
        Button to select PAINT mode on Labels layer.
    panzoom_button : qtpy.QtWidgets.QtModeRadioButton
        Button to select PAN_ZOOM mode on Labels layer.
    pick_button : qtpy.QtWidgets.QtModeRadioButton
        Button to select PICKER mode on Labels layer.
    preserveLabelsCheckBox : qtpy.QtWidgets.QCheckBox
        Checkbox to control if existing labels are preserved
    erase_button : qtpy.QtWidgets.QtModeRadioButton
        Button to select ERASE mode on Labels layer.
    selectionSpinBox : superqt.QLargeIntSpinBox
        Widget to select a specific label by its index.
        N.B. cannot represent labels > 2**53.
    selectedColorCheckbox : qtpy.QtWidgets.QCheckBox
<<<<<<< HEAD
        Checkbox to control if selected layer is shown.
=======
        Checkbox to control if only currently selected label is shown.
>>>>>>> 70b8ea42

    Raises
    ------
    ValueError
        Raise error if label mode is not PAN_ZOOM, PICKER, PAINT, ERASE, or
        FILL.
    """

    layer: 'napari.layers.Labels'

    def __init__(self, layer) -> None:
        super().__init__(layer)

        self.layer.events.mode.connect(self._on_mode_change)
        self.layer.events.rendering.connect(self._on_rendering_change)
        self.layer.events.selected_label.connect(
            self._on_selected_label_change
        )
        self.layer.events.show_selected_label.connect(
            self._on_show_selected_label_change
        )
        self.layer.events.brush_size.connect(self._on_brush_size_change)
        self.layer.events.contiguous.connect(self._on_contiguous_change)
        self.layer.events.n_edit_dimensions.connect(
            self._on_n_edit_dimensions_change
        )
        self.layer.events.contour.connect(self._on_contour_change)
        self.layer.events.editable.connect(self._on_editable_or_visible_change)
        self.layer.events.visible.connect(self._on_editable_or_visible_change)
        self.layer.events.preserve_labels.connect(
            self._on_preserve_labels_change
        )
        self.layer.events.show_selected_label.connect(
            self._on_show_selected_label_change
        )
        self.layer.events.color_mode.connect(self._on_color_mode_change)

        # selection spinbox
        self.selectionSpinBox = QLargeIntSpinBox()
        dtype_lims = get_dtype_limits(get_dtype(layer))
        self.selectionSpinBox.setRange(*dtype_lims)
        self.selectionSpinBox.setKeyboardTracking(False)
        self.selectionSpinBox.valueChanged.connect(self.changeSelection)
        self.selectionSpinBox.setAlignment(Qt.AlignmentFlag.AlignCenter)
        self._on_selected_label_change()

        sld = QSlider(Qt.Orientation.Horizontal)
        sld.setFocusPolicy(Qt.FocusPolicy.NoFocus)
        sld.setMinimum(1)
        sld.setMaximum(40)
        sld.setSingleStep(1)
        sld.valueChanged.connect(self.changeSize)
        self.brushSizeSlider = sld
        self._on_brush_size_change()

        contig_cb = QCheckBox()
        contig_cb.setToolTip(trans._('contiguous editing'))
        contig_cb.stateChanged.connect(self.change_contig)
        self.contigCheckBox = contig_cb
        self._on_contiguous_change()

        ndim_sb = QSpinBox()
        self.ndimSpinBox = ndim_sb
        ndim_sb.setToolTip(trans._('number of dimensions for label editing'))
        ndim_sb.valueChanged.connect(self.change_n_edit_dim)
        ndim_sb.setMinimum(2)
        ndim_sb.setMaximum(self.layer.ndim)
        ndim_sb.setSingleStep(1)
        ndim_sb.setAlignment(Qt.AlignmentFlag.AlignCenter)
        self._on_n_edit_dimensions_change()

        self.contourSpinBox = QLargeIntSpinBox()
        self.contourSpinBox.setRange(0, dtype_lims[1])
        self.contourSpinBox.setToolTip(trans._('display contours of labels'))
        self.contourSpinBox.valueChanged.connect(self.change_contour)
        self.contourSpinBox.setKeyboardTracking(False)
        self.contourSpinBox.setAlignment(Qt.AlignmentFlag.AlignCenter)
        self._on_contour_change()

        preserve_labels_cb = QCheckBox()
        preserve_labels_cb.setToolTip(
            trans._('preserve existing labels while painting')
        )
        preserve_labels_cb.stateChanged.connect(self.change_preserve_labels)
        self.preserveLabelsCheckBox = preserve_labels_cb
        self._on_preserve_labels_change()

        selectedColorCheckbox = QCheckBox()
        selectedColorCheckbox.setToolTip(
            trans._("Display only selected label")
        )
        selectedColorCheckbox.stateChanged.connect(self.toggle_selected_mode)
        self.selectedColorCheckbox = selectedColorCheckbox
        self._on_show_selected_label_change()

        # shuffle colormap button
        self.colormapUpdate = QtModePushButton(
            layer,
            'shuffle',
            slot=self.changeColor,
            tooltip=trans._('shuffle colors'),
        )

        self.panzoom_button = QtModeRadioButton(
            layer,
            'pan',
            Mode.PAN_ZOOM,
            checked=True,
        )
        action_manager.bind_button(
            'napari:activate_labels_pan_zoom_mode', self.panzoom_button
        )

        self.pick_button = QtModeRadioButton(layer, 'picker', Mode.PICK)
        action_manager.bind_button(
            'napari:activate_labels_picker_mode', self.pick_button
        )

        self.paint_button = QtModeRadioButton(layer, 'paint', Mode.PAINT)
        action_manager.bind_button(
            'napari:activate_labels_paint_mode', self.paint_button
        )

        self.polygon_button = QtModeRadioButton(
            layer, 'labels_polygon', Mode.POLYGON
        )
        action_manager.bind_button(
            'napari:activate_labels_polygon_mode',
            self.polygon_button,
        )

        self.fill_button = QtModeRadioButton(
            layer,
            'fill',
            Mode.FILL,
        )
        action_manager.bind_button(
            'napari:activate_labels_fill_mode',
            self.fill_button,
        )

        self.erase_button = QtModeRadioButton(
            layer,
            'erase',
            Mode.ERASE,
        )
        action_manager.bind_button(
            'napari:activate_labels_erase_mode',
            self.erase_button,
        )

        # don't bind with action manager as this would remove "Toggle with {shortcut}"

        self._EDIT_BUTTONS = (
            self.paint_button,
            self.polygon_button,
            self.pick_button,
            self.fill_button,
            self.erase_button,
        )

        self.button_group = QButtonGroup(self)
        self.button_group.addButton(self.panzoom_button)
        self.button_group.addButton(self.paint_button)
        self.button_group.addButton(self.polygon_button)
        self.button_group.addButton(self.pick_button)
        self.button_group.addButton(self.fill_button)
        self.button_group.addButton(self.erase_button)
        self._on_editable_or_visible_change()

        button_row = QHBoxLayout()
        button_row.addStretch(1)
        button_row.addWidget(self.colormapUpdate)
        button_row.addWidget(self.erase_button)
        button_row.addWidget(self.paint_button)
        button_row.addWidget(self.polygon_button)
        button_row.addWidget(self.fill_button)
        button_row.addWidget(self.pick_button)
        button_row.addWidget(self.panzoom_button)
        button_row.setSpacing(4)
        button_row.setContentsMargins(0, 0, 0, 5)

        renderComboBox = QComboBox(self)
        rendering_options = [i.value for i in LabelsRendering]
        renderComboBox.addItems(rendering_options)
        index = renderComboBox.findText(
            self.layer.rendering, Qt.MatchFlag.MatchFixedString
        )
        renderComboBox.setCurrentIndex(index)
        renderComboBox.currentTextChanged.connect(self.changeRendering)
        self.renderComboBox = renderComboBox
        self.renderLabel = QLabel(trans._('rendering:'))

        self._on_ndisplay_changed()

        color_mode_comboBox = QComboBox(self)
        for index, (data, text) in enumerate(
            LABEL_COLOR_MODE_TRANSLATIONS.items()
        ):
            data = data.value
            color_mode_comboBox.addItem(text, data)

            if self.layer.color_mode == data:
                color_mode_comboBox.setCurrentIndex(index)

        color_mode_comboBox.activated.connect(self.change_color_mode)
        self.colorModeComboBox = color_mode_comboBox
        self._on_color_mode_change()

        color_layout = QHBoxLayout()
        self.colorBox = QtColorBox(layer)
        color_layout.addWidget(self.colorBox)
        color_layout.addWidget(self.selectionSpinBox)

        self.layout().addRow(button_row)
        self.layout().addRow(trans._('label:'), color_layout)
        self.layout().addRow(self.opacityLabel, self.opacitySlider)
        self.layout().addRow(trans._('brush size:'), self.brushSizeSlider)
        self.layout().addRow(trans._('blending:'), self.blendComboBox)
        self.layout().addRow(self.renderLabel, self.renderComboBox)
        self.layout().addRow(trans._('color mode:'), self.colorModeComboBox)
        self.layout().addRow(trans._('contour:'), self.contourSpinBox)
        self.layout().addRow(trans._('n edit dim:'), self.ndimSpinBox)
        self.layout().addRow(trans._('contiguous:'), self.contigCheckBox)
        self.layout().addRow(
            trans._('preserve\nlabels:'), self.preserveLabelsCheckBox
        )
        self.layout().addRow(
            trans._('show\nselected:'), self.selectedColorCheckbox
        )

    def _on_mode_change(self, event):
        """Receive layer model mode change event and update checkbox ticks.

        Parameters
        ----------
        event : napari.utils.event.Event
            The napari event that triggered this method.

        Raises
        ------
        ValueError
            Raise error if event.mode is not PAN_ZOOM, PICK, PAINT, ERASE, or
            FILL
        """
        mode = event.mode
        if mode == Mode.PAN_ZOOM:
            self.panzoom_button.setChecked(True)
        elif mode == Mode.PICK:
            self.pick_button.setChecked(True)
        elif mode == Mode.PAINT:
            self.paint_button.setChecked(True)
        elif mode == Mode.POLYGON:
            self.polygon_button.setChecked(True)
        elif mode == Mode.FILL:
            self.fill_button.setChecked(True)
        elif mode == Mode.ERASE:
            self.erase_button.setChecked(True)
        elif mode != Mode.TRANSFORM:
            raise ValueError(trans._("Mode not recognized"))

    def changeRendering(self, text):
        """Change rendering mode for image display.

        Parameters
        ----------
        text : str
            Rendering mode used by vispy.
            Selects a preset rendering mode in vispy that determines how
            volume is displayed:
            * translucent: voxel colors are blended along the view ray until
              the result is opaque.
            * iso_categorical: isosurface for categorical data (e.g., labels).
              Cast a ray until a value greater than zero is encountered. At that
              location, lighning calculations are performed to give the visual
              appearance of a surface.
        """
        self.layer.rendering = text

    def changeColor(self):
        """Change colormap of the label layer."""
        self.layer.new_colormap()

    def changeSelection(self, value):
        """Change currently selected label.

        Parameters
        ----------
        value : int
            Index of label to select.
        """
        self.layer.selected_label = value
        self.selectionSpinBox.clearFocus()
        self.setFocus()

    def toggle_selected_mode(self, state):
        """Toggle display of selected label only.

        Parameters
        ----------
        state : int
            Integer value of Qt.CheckState that indicates the check state of selectedColorCheckbox
        """
        self.layer.show_selected_label = (
            Qt.CheckState(state) == Qt.CheckState.Checked
        )

    def changeSize(self, value):
        """Change paint brush size.

        Parameters
        ----------
        value : float
            Size of the paint brush.
        """
        self.layer.brush_size = value

    def change_contig(self, state):
        """Toggle contiguous state of label layer.

        Parameters
        ----------
        state : int
            Integer value of Qt.CheckState that indicates the check state of contigCheckBox
        """
        self.layer.contiguous = Qt.CheckState(state) == Qt.CheckState.Checked

    def change_n_edit_dim(self, value):
        """Change the number of editable dimensions of label layer.

        Parameters
        ----------
        value : int
            The number of editable dimensions to set.
        """
        self.layer.n_edit_dimensions = value
        self.ndimSpinBox.clearFocus()
        self.setFocus()

    def change_contour(self, value):
        """Change contour thickness.

        Parameters
        ----------
        value : int
            Thickness of contour.
        """
        self.layer.contour = value
        self.contourSpinBox.clearFocus()
        self.setFocus()

    def change_preserve_labels(self, state):
        """Toggle preserve_labels state of label layer.

        Parameters
        ----------
        state : int
            Integer value of Qt.CheckState that indicates the check state of preserveLabelsCheckBox
        """
        self.layer.preserve_labels = (
            Qt.CheckState(state) == Qt.CheckState.Checked
        )

    def change_color_mode(self):
        """Change color mode of label layer"""
        self.layer.color_mode = self.colorModeComboBox.currentData()

    def _on_contour_change(self):
        """Receive layer model contour value change event and update spinbox."""
        with self.layer.events.contour.blocker():
            value = self.layer.contour
            self.contourSpinBox.setValue(value)

    def _on_selected_label_change(self):
        """Receive layer model label selection change event and update spinbox."""
        with self.layer.events.selected_label.blocker():
            value = self.layer.selected_label
            self.selectionSpinBox.setValue(value)

    def _on_show_selected_label_change(self):
        """Receive layer model show selected label change event and update checkbox."""
        with self.layer.events.show_selected_label.blocker():
            value = self.layer.show_selected_label
            self.selectedColorCheckbox.setChecked(value)

    def _on_brush_size_change(self):
        """Receive layer model brush size change event and update the slider."""
        with self.layer.events.brush_size.blocker():
            value = self.layer.brush_size
            value = np.maximum(1, int(value))
            if value > self.brushSizeSlider.maximum():
                self.brushSizeSlider.setMaximum(int(value))
            self.brushSizeSlider.setValue(value)

    def _on_n_edit_dimensions_change(self):
        """Receive layer model n-dim mode change event and update the checkbox."""
        with self.layer.events.n_edit_dimensions.blocker():
            value = self.layer.n_edit_dimensions
            self.ndimSpinBox.setValue(int(value))
            if hasattr(self, 'polygon_button'):
                self.polygon_button.setEnabled(self._is_polygon_tool_enabled())

    def _on_contiguous_change(self):
        """Receive layer model contiguous change event and update the checkbox."""
        with self.layer.events.contiguous.blocker():
            self.contigCheckBox.setChecked(self.layer.contiguous)

    def _on_preserve_labels_change(self):
        """Receive layer model preserve_labels event and update the checkbox."""
        with self.layer.events.preserve_labels.blocker():
            self.preserveLabelsCheckBox.setChecked(self.layer.preserve_labels)

    def _on_show_selected_label_change(self):
        """Receive layer model show_selected_labels event and update the checkbox."""
        with self.layer.events.show_selected_label.blocker():
            self.selectedColorCheckbox.setChecked(
                self.layer.show_selected_label
            )

    def _on_color_mode_change(self):
        """Receive layer model color."""
        with self.layer.events.color_mode.blocker():
            self.colorModeComboBox.setCurrentIndex(
                self.colorModeComboBox.findData(self.layer.color_mode)
            )

    def _on_editable_or_visible_change(self):
        """Receive layer model editable/visible change event & enable/disable buttons."""
        set_widgets_enabled_with_opacity(
            self,
            self._EDIT_BUTTONS,
            self.layer.editable and self.layer.visible,
        )

    def _on_rendering_change(self):
        """Receive layer model rendering change event and update dropdown menu."""
        with self.layer.events.rendering.blocker():
            index = self.renderComboBox.findText(
                self.layer.rendering, Qt.MatchFlag.MatchFixedString
            )
            self.renderComboBox.setCurrentIndex(index)

    def _on_ndisplay_changed(self):
        render_visible = self.ndisplay == 3
        self.renderComboBox.setVisible(render_visible)
        self.renderLabel.setVisible(render_visible)
        self._on_editable_or_visible_change()
        self.polygon_button.setEnabled(self._is_polygon_tool_enabled())

    def _is_polygon_tool_enabled(self):
        return (
            self.layer.editable
            and self.layer.visible
            and self.layer.n_edit_dimensions == 2
            and self.ndisplay == 2
        )

    def deleteLater(self):
        disconnect_events(self.layer.events, self.colorBox)
        super().deleteLater()


class QtColorBox(QWidget):
    """A widget that shows a square with the current label color.

    Parameters
    ----------
    layer : napari.layers.Layer
        An instance of a napari layer.
    """

    def __init__(self, layer) -> None:
        super().__init__()

        self.layer = layer
        self.layer.events.selected_label.connect(
            self._on_selected_label_change
        )
        self.layer.events.opacity.connect(self._on_opacity_change)
        self.layer.events.colormap.connect(self._on_colormap_change)

        self.setAttribute(Qt.WidgetAttribute.WA_DeleteOnClose)

        self._height = 24
        self.setFixedWidth(self._height)
        self.setFixedHeight(self._height)
        self.setToolTip(trans._('Selected label color'))

        self.color = None

    def _on_selected_label_change(self):
        """Receive layer model label selection change event & update colorbox."""
        self.update()

    def _on_opacity_change(self):
        """Receive layer model label selection change event & update colorbox."""
        self.update()

    def _on_colormap_change(self):
        """Receive label colormap change event & update colorbox."""
        self.update()

    def paintEvent(self, event):
        """Paint the colorbox.  If no color, display a checkerboard pattern.

        Parameters
        ----------
        event : qtpy.QtCore.QEvent
            Event from the Qt context.
        """
        painter = QPainter(self)
        if self.layer._selected_color is None:
            self.color = None
            for i in range(self._height // 4):
                for j in range(self._height // 4):
                    if (i % 2 == 0 and j % 2 == 0) or (
                        i % 2 == 1 and j % 2 == 1
                    ):
                        painter.setPen(QColor(230, 230, 230))
                        painter.setBrush(QColor(230, 230, 230))
                    else:
                        painter.setPen(QColor(25, 25, 25))
                        painter.setBrush(QColor(25, 25, 25))
                    painter.drawRect(i * 4, j * 4, 5, 5)
        else:
            color = np.round(255 * self.layer._selected_color).astype(int)
            painter.setPen(QColor(*list(color)))
            painter.setBrush(QColor(*list(color)))
            painter.drawRect(0, 0, self._height, self._height)
            self.color = tuple(color)

    def deleteLater(self):
        disconnect_events(self.layer.events, self)
        super().deleteLater()

    def closeEvent(self, event):
        """Disconnect events when widget is closing."""
        disconnect_events(self.layer.events, self)
        super().closeEvent(event)<|MERGE_RESOLUTION|>--- conflicted
+++ resolved
@@ -76,11 +76,7 @@
         Widget to select a specific label by its index.
         N.B. cannot represent labels > 2**53.
     selectedColorCheckbox : qtpy.QtWidgets.QCheckBox
-<<<<<<< HEAD
-        Checkbox to control if selected layer is shown.
-=======
         Checkbox to control if only currently selected label is shown.
->>>>>>> 70b8ea42
 
     Raises
     ------
@@ -98,9 +94,6 @@
         self.layer.events.rendering.connect(self._on_rendering_change)
         self.layer.events.selected_label.connect(
             self._on_selected_label_change
-        )
-        self.layer.events.show_selected_label.connect(
-            self._on_show_selected_label_change
         )
         self.layer.events.brush_size.connect(self._on_brush_size_change)
         self.layer.events.contiguous.connect(self._on_contiguous_change)
@@ -459,12 +452,6 @@
         with self.layer.events.selected_label.blocker():
             value = self.layer.selected_label
             self.selectionSpinBox.setValue(value)
-
-    def _on_show_selected_label_change(self):
-        """Receive layer model show selected label change event and update checkbox."""
-        with self.layer.events.show_selected_label.blocker():
-            value = self.layer.show_selected_label
-            self.selectedColorCheckbox.setChecked(value)
 
     def _on_brush_size_change(self):
         """Receive layer model brush size change event and update the slider."""
