--- conflicted
+++ resolved
@@ -267,19 +267,8 @@
         """
         self.layer.text.visible = state == Qt.Checked
 
-<<<<<<< HEAD
     def _on_text_visibility_change(self):
         """Receive layer model text visibiltiy change change event and update checkbox."""
-=======
-    def _on_text_visibility_change(self, event):
-        """Receive layer model text visibility change change event and update checkbox.
-
-        Parameters
-        ----------
-        event : qtpy.QtCore.QEvent
-            Event from the Qt context.
-        """
->>>>>>> 8a582ef0
         with self.layer.text.events.visible.blocker():
             self.textDispCheckBox.setChecked(self.layer.text.visible)
 
