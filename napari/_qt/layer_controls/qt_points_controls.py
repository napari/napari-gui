from typing import TYPE_CHECKING

import numpy as np
from qtpy.QtCore import Qt, Slot
from qtpy.QtWidgets import QButtonGroup, QCheckBox, QComboBox, QHBoxLayout

from ...layers.points._points_constants import SYMBOL_TRANSLATION, Mode
from ...utils.action_manager import action_manager
from ...utils.events import disconnect_events
from ...utils.translations import trans
from ..utils import disable_with_opacity, qt_signals_blocked
from ..widgets._slider_compat import QSlider
from ..widgets.qt_color_swatch import QColorSwatchEdit
from ..widgets.qt_mode_buttons import QtModePushButton, QtModeRadioButton
from .qt_layer_controls_base import QtLayerControls

if TYPE_CHECKING:
    import napari.layers


class QtPointsControls(QtLayerControls):
    """Qt view and controls for the napari Points layer.

    Parameters
    ----------
    layer : napari.layers.Points
        An instance of a napari Points layer.

    Attributes
    ----------
    addition_button : qtpy.QtWidgets.QtModeRadioButton
        Button to add points to layer.
    button_group : qtpy.QtWidgets.QButtonGroup
        Button group of points layer modes (ADD, PAN_ZOOM, SELECT).
    delete_button : qtpy.QtWidgets.QtModePushButton
        Button to delete points from layer.
    edgeColorEdit : QColorSwatchEdit
        Widget to select display color for shape edges.
    faceColorEdit : QColorSwatchEdit
        Widget to select display color for shape faces.
    layer : napari.layers.Points
        An instance of a napari Points layer.
    outOfSliceCheckBox : qtpy.QtWidgets.QCheckBox
        Checkbox to indicate whether to render out of slice.
    panzoom_button : qtpy.QtWidgets.QtModeRadioButton
        Button for pan/zoom mode.
    select_button : qtpy.QtWidgets.QtModeRadioButton
        Button to select points from layer.
    sizeSlider : qtpy.QtWidgets.QSlider
        Slider controlling size of points.
    symbolComboBox : qtpy.QtWidgets.QComboBox
        Drop down list of symbol options for points markers.

    Raises
    ------
    ValueError
        Raise error if points mode is not recognized.
        Points mode must be one of: ADD, PAN_ZOOM, or SELECT.
    """

    layer: 'napari.layers.Points'

    def __init__(self, layer):
        super().__init__(layer)

        self.layer.events.mode.connect(self._on_mode_change)
        self.layer.events.out_of_slice_display.connect(
            self._on_out_of_slice_display_change
        )
        self.layer.events.symbol.connect(self._on_symbol_change)
        self.layer.events.size.connect(self._on_size_change)
        self.layer.events.current_edge_color.connect(
            self._on_current_edge_color_change
        )
        self.layer._edge.events.current_color.connect(
            self._on_current_edge_color_change
        )
        self.layer.events.current_face_color.connect(
            self._on_current_face_color_change
        )
        self.layer._face.events.current_color.connect(
            self._on_current_face_color_change
        )
        self.layer.events.editable.connect(self._on_editable_change)
        self.layer.text.events.visible.connect(self._on_text_visibility_change)

<<<<<<< HEAD
        self.sizeSlider = QSlider(Qt.Horizontal)
        self.sizeSlider.setToolTip(
=======
        sld = QSlider(Qt.Orientation.Horizontal)
        sld.setToolTip(
>>>>>>> e490e553
            trans._(
                "Change the size of currently selected points and any added afterwards."
            )
        )
<<<<<<< HEAD
        self.sizeSlider.setFocusPolicy(Qt.NoFocus)
        self.sizeSlider.setMinimum(1)
        self.sizeSlider.setMaximum(100)
        self.sizeSlider.setSingleStep(1)
        self.sizeSlider.setValue(int(self.layer.current_size))
        self.sizeSlider.valueChanged.connect(self.changeSize)
=======
        sld.setFocusPolicy(Qt.FocusPolicy.NoFocus)
        sld.setMinimum(1)
        sld.setMaximum(100)
        sld.setSingleStep(1)
        value = self.layer.current_size
        sld.setValue(int(value))
        sld.valueChanged.connect(self.changeSize)
        self.sizeSlider = sld
>>>>>>> e490e553

        self.faceColorEdit = QColorSwatchEdit(
            initial_color=self.layer.current_face_color,
            tooltip=trans._('click to set current face color'),
        )
        self.edgeColorEdit = QColorSwatchEdit(
            initial_color=self.layer.current_edge_color,
            tooltip=trans._('click to set current edge color'),
        )
        self.faceColorEdit.color_changed.connect(self.changeFaceColor)
        self.edgeColorEdit.color_changed.connect(self.changeEdgeColor)

        self.symbolComboBox = QComboBox()
        current_index = 0
        for index, (data, text) in enumerate(SYMBOL_TRANSLATION.items()):
            data = data.value
            self.symbolComboBox.addItem(text, data)

            if data == self.layer.symbol:
                current_index = index

        self.symbolComboBox.setCurrentIndex(current_index)
        self.symbolComboBox.currentTextChanged.connect(self.changeSymbol)

        self.outOfSliceCheckBox = QCheckBox()
        self.outOfSliceCheckBox.setToolTip(trans._('Out of slice display'))
        self.outOfSliceCheckBox.setChecked(self.layer.out_of_slice_display)
        self.outOfSliceCheckBox.stateChanged.connect(self.change_out_of_slice)

        self.select_button = QtModeRadioButton(
            layer,
            'select_points',
            Mode.SELECT,
        )
        action_manager.bind_button(
            'napari:activate_points_select_mode', self.select_button
        )
        self.addition_button = QtModeRadioButton(layer, 'add_points', Mode.ADD)
        action_manager.bind_button(
            'napari:activate_points_add_mode', self.addition_button
        )
        self.panzoom_button = QtModeRadioButton(
            layer,
            'pan_zoom',
            Mode.PAN_ZOOM,
            checked=True,
        )
        action_manager.bind_button(
            'napari:activate_points_pan_zoom_mode', self.panzoom_button
        )
        self.delete_button = QtModePushButton(
            layer,
            'delete_shape',
        )
        action_manager.bind_button(
            'napari:delete_selected_points', self.delete_button
        )

        self.textDispCheckBox = QCheckBox()
        self.textDispCheckBox.setToolTip(trans._('toggle text visibility'))
        self.textDispCheckBox.setChecked(self.layer.text.visible)
        self.textDispCheckBox.stateChanged.connect(self.change_text_visibility)

        self.button_group = QButtonGroup(self)
        self.button_group.addButton(self.select_button)
        self.button_group.addButton(self.addition_button)
        self.button_group.addButton(self.panzoom_button)

        button_row = QHBoxLayout()
        button_row.addStretch(1)
        button_row.addWidget(self.delete_button)
        button_row.addWidget(self.addition_button)
        button_row.addWidget(self.select_button)
        button_row.addWidget(self.panzoom_button)
        button_row.setContentsMargins(0, 0, 0, 5)
        button_row.setSpacing(4)

        self.layout().addRow(button_row)
        self.layout().addRow(trans._('opacity:'), self.opacitySlider)
        self.layout().addRow(trans._('point size:'), self.sizeSlider)
        self.layout().addRow(trans._('blending:'), self.blendComboBox)
        self.layout().addRow(trans._('symbol:'), self.symbolComboBox)
        self.layout().addRow(trans._('face color:'), self.faceColorEdit)
        self.layout().addRow(trans._('edge color:'), self.edgeColorEdit)
        self.layout().addRow(trans._('display text:'), self.textDispCheckBox)
        self.layout().addRow(trans._('out of slice:'), self.outOfSliceCheckBox)

    def _on_mode_change(self, event):
        """Update ticks in checkbox widgets when points layer mode is changed.

        Available modes for points layer are:
        * ADD
        * SELECT
        * PAN_ZOOM

        Parameters
        ----------
        event : napari.utils.event.Event
            The napari event that triggered this method.

        Raises
        ------
        ValueError
            Raise error if event.mode is not ADD, PAN_ZOOM, or SELECT.
        """
        mode = event.mode
        if mode == Mode.ADD:
            self.addition_button.setChecked(True)
        elif mode == Mode.SELECT:
            self.select_button.setChecked(True)
        elif mode == Mode.PAN_ZOOM:
            self.panzoom_button.setChecked(True)
        elif mode != Mode.TRANSFORM:
            raise ValueError(trans._("Mode not recognized {mode}", mode=mode))

    def changeSymbol(self, text):
        """Change marker symbol of the points on the layer model.

        Parameters
        ----------
        text : int
            Index of current marker symbol of points, eg: '+', '.', etc.
        """
        self.layer.symbol = self.symbolComboBox.currentData()

    def changeSize(self, value):
        """Change size of points on the layer model.

        Parameters
        ----------
        value : float
            Size of points.
        """
        self.layer.current_size = value

    def change_out_of_slice(self, state):
        """Toggleout of slice display of points layer.

        Parameters
        ----------
        state : QCheckBox
            Checkbox indicating whether to render out of slice.
        """
<<<<<<< HEAD
        self.layer.out_of_slice_display = bool(state)
=======
        self.layer.out_of_slice_display = state == Qt.CheckState.Checked
>>>>>>> e490e553

    def change_text_visibility(self, state):
        """Toggle the visibility of the text.

        Parameters
        ----------
        state : QCheckBox
            Checkbox indicating if text is visible.
        """
<<<<<<< HEAD
        self.layer.text.visible = bool(state)
=======
        self.layer.text.visible = state == Qt.CheckState.Checked
>>>>>>> e490e553

    def _on_text_visibility_change(self):
        """Receive layer model text visibiltiy change change event and update checkbox."""
        with self.layer.text.events.visible.blocker():
            self.textDispCheckBox.setChecked(self.layer.text.visible)

    def _on_out_of_slice_display_change(self):
        """Receive layer model out_of_slice_display change event and update checkbox."""
        with self.layer.events.out_of_slice_display.blocker():
            self.outOfSliceCheckBox.setChecked(self.layer.out_of_slice_display)

    def _on_symbol_change(self):
        """Receive marker symbol change event and update the dropdown menu."""
        with self.layer.events.symbol.blocker():
            self.symbolComboBox.setCurrentIndex(
                self.symbolComboBox.findData(self.layer.symbol)
            )

    def _on_size_change(self):
        """Receive layer model size change event and update point size slider."""
        with self.layer.events.size.blocker():
            value = self.layer.current_size
            self.sizeSlider.setValue(int(value))

    @Slot(np.ndarray)
    def changeFaceColor(self, color: np.ndarray):
        """Update face color of layer model from color picker user input."""
        with self.layer.events.current_face_color.blocker():
            self.layer.current_face_color = color

    @Slot(np.ndarray)
    def changeEdgeColor(self, color: np.ndarray):
        """Update edge color of layer model from color picker user input."""
        with self.layer.events.current_edge_color.blocker():
            self.layer.current_edge_color = color

    def _on_current_face_color_change(self):
        """Receive layer.current_face_color() change event and update view."""
        with qt_signals_blocked(self.faceColorEdit):
            self.faceColorEdit.setColor(self.layer.current_face_color)

    def _on_current_edge_color_change(self):
        """Receive layer.current_edge_color() change event and update view."""
        with qt_signals_blocked(self.edgeColorEdit):
            self.edgeColorEdit.setColor(self.layer.current_edge_color)

    def _on_editable_change(self):
        """Receive layer model editable change event & enable/disable buttons."""
        disable_with_opacity(
            self,
            ['select_button', 'addition_button', 'delete_button'],
            self.layer.editable,
        )

    def close(self):
        """Disconnect events when widget is closing."""
        disconnect_events(self.layer.text.events, self)
        super().close()<|MERGE_RESOLUTION|>--- conflicted
+++ resolved
@@ -84,25 +84,12 @@
         self.layer.events.editable.connect(self._on_editable_change)
         self.layer.text.events.visible.connect(self._on_text_visibility_change)
 
-<<<<<<< HEAD
-        self.sizeSlider = QSlider(Qt.Horizontal)
-        self.sizeSlider.setToolTip(
-=======
         sld = QSlider(Qt.Orientation.Horizontal)
         sld.setToolTip(
->>>>>>> e490e553
             trans._(
                 "Change the size of currently selected points and any added afterwards."
             )
         )
-<<<<<<< HEAD
-        self.sizeSlider.setFocusPolicy(Qt.NoFocus)
-        self.sizeSlider.setMinimum(1)
-        self.sizeSlider.setMaximum(100)
-        self.sizeSlider.setSingleStep(1)
-        self.sizeSlider.setValue(int(self.layer.current_size))
-        self.sizeSlider.valueChanged.connect(self.changeSize)
-=======
         sld.setFocusPolicy(Qt.FocusPolicy.NoFocus)
         sld.setMinimum(1)
         sld.setMaximum(100)
@@ -111,7 +98,6 @@
         sld.setValue(int(value))
         sld.valueChanged.connect(self.changeSize)
         self.sizeSlider = sld
->>>>>>> e490e553
 
         self.faceColorEdit = QColorSwatchEdit(
             initial_color=self.layer.current_face_color,
@@ -255,11 +241,7 @@
         state : QCheckBox
             Checkbox indicating whether to render out of slice.
         """
-<<<<<<< HEAD
-        self.layer.out_of_slice_display = bool(state)
-=======
         self.layer.out_of_slice_display = state == Qt.CheckState.Checked
->>>>>>> e490e553
 
     def change_text_visibility(self, state):
         """Toggle the visibility of the text.
@@ -269,11 +251,7 @@
         state : QCheckBox
             Checkbox indicating if text is visible.
         """
-<<<<<<< HEAD
-        self.layer.text.visible = bool(state)
-=======
         self.layer.text.visible = state == Qt.CheckState.Checked
->>>>>>> e490e553
 
     def _on_text_visibility_change(self):
         """Receive layer model text visibiltiy change change event and update checkbox."""
