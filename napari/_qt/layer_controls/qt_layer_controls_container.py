from qtpy.QtWidgets import QFrame, QStackedWidget

from napari._qt.layer_controls.qt_image_controls import QtImageControls
from napari._qt.layer_controls.qt_labels_controls import QtLabelsControls
from napari._qt.layer_controls.qt_points_controls import QtPointsControls
from napari._qt.layer_controls.qt_shapes_controls import QtShapesControls
from napari._qt.layer_controls.qt_surface_controls import QtSurfaceControls
from napari._qt.layer_controls.qt_tracks_controls import QtTracksControls
from napari._qt.layer_controls.qt_vectors_controls import QtVectorsControls
from napari.layers import (
    Image,
    Labels,
    Points,
    Shapes,
    Surface,
    Tracks,
    Vectors,
)
from napari.utils.translations import trans

layer_to_controls = {
    Labels: QtLabelsControls,
    Image: QtImageControls,
    Points: QtPointsControls,
    Shapes: QtShapesControls,
    Surface: QtSurfaceControls,
    Vectors: QtVectorsControls,
    Tracks: QtTracksControls,
}


def create_qt_layer_controls(layer):
    """
    Create a qt controls widget for a layer based on its layer type.

    In case of a subclass, the type higher in the layer's method resolution
    order will be used.

    Parameters
    ----------
    layer : napari.layers.Layer
        Layer that needs its controls widget created.

    Returns
    -------
    controls : napari.layers.base.QtLayerControls
        Qt controls widget
    """
    candidates = []
    for layer_type in layer_to_controls:
        if isinstance(layer, layer_type):
            candidates.append(layer_type)

    if not candidates:
        raise TypeError(
            trans._(
                'Could not find QtControls for layer of type {type_}',
                deferred=True,
                type_=type(layer),
            )
        )

    layer_cls = layer.__class__
    # Sort the list of candidates by 'lineage'
    candidates.sort(key=lambda layer_type: layer_cls.mro().index(layer_type))
    controls = layer_to_controls[candidates[0]]
    return controls(layer)


class QtLayerControlsContainer(QStackedWidget):
    """Container widget for QtLayerControl widgets.

    Parameters
    ----------
    viewer : napari.components.ViewerModel
        Napari viewer containing the rendered scene, layers, and controls.

    Attributes
    ----------
    empty_widget : qtpy.QtWidgets.QFrame
        Empty placeholder frame for when no layer is selected.
    viewer : napari.components.ViewerModel
        Napari viewer containing the rendered scene, layers, and controls.
    widgets : dict
        Dictionary of key value pairs matching layer with its widget controls.
        widgets[layer] = controls
    """

    def __init__(self, viewer) -> None:
        super().__init__()
<<<<<<< HEAD
=======
        self.setProperty('emphasized', True)
>>>>>>> 0747da56
        self.viewer = viewer

        self.setMouseTracking(True)
        self.empty_widget = QFrame()
        self.empty_widget.setObjectName('empty_controls_widget')
        self.widgets = {}
        self.addWidget(self.empty_widget)
        self.setCurrentWidget(self.empty_widget)

        self.viewer.layers.events.inserted.connect(self._add)
        self.viewer.layers.events.removed.connect(self._remove)
        viewer.layers.selection.events.active.connect(self._display)
        viewer.dims.events.ndisplay.connect(self._on_ndisplay_changed)
        viewer.events.theme.connect(self._on_viewer_theme_changed)

    def _on_ndisplay_changed(self, event):
        """Responds to a change in the dimensionality displayed in the canvas.

        Parameters
        ----------
        event : Event
            Event with the new dimensionality value at `event.value`.
        """
        for widget in self.widgets.values():
            if widget is not self.empty_widget:
                widget.ndisplay = event.value

    def _on_viewer_theme_changed(self, event):
        """Responds to a change of the viewer theme.

        Parameters
        ----------
        event : Event
            Event with the new theme value at `event.value`.
        """
        for widget in self.widgets.values():
            if widget is not self.empty_widget:
                # TODO: Validation should be removed
                on_theme_changed = getattr(widget, "on_theme_changed", None)
                if on_theme_changed:
                    on_theme_changed(event)

    def _display(self, event):
        """Change the displayed controls to be those of the target layer.

        Parameters
        ----------
        event : Event
            Event with the target layer at `event.value`.
        """
        layer = event.value
        if layer is None:
            self.setCurrentWidget(self.empty_widget)
        else:
            controls = self.widgets[layer]
            self.setCurrentWidget(controls)

    def _add(self, event):
        """Add the controls target layer to the list of control widgets.

        Parameters
        ----------
        event : Event
            Event with the target layer at `event.value`.
        """
        layer = event.value
        controls = create_qt_layer_controls(layer)
        controls.ndisplay = self.viewer.dims.ndisplay
        self.addWidget(controls)
        self.widgets[layer] = controls

    def _remove(self, event):
        """Remove the controls target layer from the list of control widgets.

        Parameters
        ----------
        event : Event
            Event with the target layer at `event.value`.
        """
        layer = event.value
        controls = self.widgets[layer]
        self.removeWidget(controls)
        controls.hide()
        controls.deleteLater()
        controls = None
        del self.widgets[layer]<|MERGE_RESOLUTION|>--- conflicted
+++ resolved
@@ -88,10 +88,6 @@
 
     def __init__(self, viewer) -> None:
         super().__init__()
-<<<<<<< HEAD
-=======
-        self.setProperty('emphasized', True)
->>>>>>> 0747da56
         self.viewer = viewer
 
         self.setMouseTracking(True)
