--- conflicted
+++ resolved
@@ -151,24 +151,17 @@
         event : Event
             Event with the target layer at `event.value`.
         """
-<<<<<<< HEAD
 
         def add_children(layer):
             if layer.is_group():
                 for child in layer:
                     add_children(child)
             controls = create_qt_layer_controls(layer)
+            controls.ndisplay = self.viewer.dims.ndisplay
             self.addWidget(controls)
             self.widgets[layer] = controls
 
         add_children(event.value)
-=======
-        layer = event.value
-        controls = create_qt_layer_controls(layer)
-        controls.ndisplay = self.viewer.dims.ndisplay
-        self.addWidget(controls)
-        self.widgets[layer] = controls
->>>>>>> 9da6d289
 
     def _remove(self, event):
         """Remove the controls target layer from the list of control widgets.
@@ -178,7 +171,6 @@
         event : Event
             Event with the target layer at `event.value`.
         """
-<<<<<<< HEAD
 
         def remove_children(layer):
             if layer.is_group():
@@ -186,19 +178,9 @@
                     remove_children(child)
             controls = self.widgets[layer]
             self.removeWidget(controls)
-            # controls.close()
             controls.hide()
             controls.deleteLater()
             controls = None
             del self.widgets[layer]
 
-        remove_children(event.value)
-=======
-        layer = event.value
-        controls = self.widgets[layer]
-        self.removeWidget(controls)
-        controls.hide()
-        controls.deleteLater()
-        controls = None
-        del self.widgets[layer]
->>>>>>> 9da6d289
+        remove_children(event.value)