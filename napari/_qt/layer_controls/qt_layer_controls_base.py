--- conflicted
+++ resolved
@@ -6,14 +6,12 @@
 from ...utils.translations import trans
 from ..widgets._slider_compat import QDoubleSlider
 
-<<<<<<< HEAD
 MIN_BLENDING_TOOLTIP = trans._(
     '`minimum` blending mode works best with inverted colormaps with a white background.',
 )
-=======
+
 # opaque and minimum blending do not support changing alpha (opacity)
 NO_OPACITY_BLENDING_MODES = {str(Blending.MINIMUM), str(Blending.OPAQUE)}
->>>>>>> 771b0cf0
 
 
 class LayerFormLayout(QFormLayout):
