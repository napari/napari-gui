from __future__ import annotations

import logging
import traceback
import typing
import warnings
from pathlib import Path
from typing import TYPE_CHECKING, List, Optional, Sequence, Tuple, Type, Union
from weakref import WeakSet

from qtpy.QtCore import QCoreApplication, QObject, Qt
from qtpy.QtGui import QGuiApplication
from qtpy.QtWidgets import QFileDialog, QSplitter, QVBoxLayout, QWidget
from superqt import ensure_main_thread

from napari._qt.containers import QtLayerTreeView
from napari._qt.dialogs.qt_reader_dialog import handle_gui_reading
from napari._qt.dialogs.screenshot_dialog import ScreenshotDialog
from napari._qt.perf.qt_performance import QtPerformance
from napari._qt.utils import QImg2array
from napari._qt.widgets.qt_dims import QtDims
from napari._qt.widgets.qt_viewer_buttons import (
    QtLayerButtons,
    QtViewerButtons,
)
from napari._qt.widgets.qt_viewer_dock_widget import QtViewerDockWidget
from napari._qt.widgets.qt_welcome import QtWidgetOverlay
from napari.components.camera import Camera
from napari.components.layerlist import LayerList
from napari.errors import MultipleReaderError, ReaderPluginError
from napari.layers.base.base import Layer
from napari.plugins import _npe2
from napari.settings import get_settings
from napari.settings._application import DaskSettings
from napari.utils import config, perf, resize_dask_cache
from napari.utils.action_manager import action_manager
from napari.utils.history import (
    get_open_history,
    get_save_history,
    update_open_history,
    update_save_history,
)
from napari.utils.io import imsave
from napari.utils.key_bindings import KeymapHandler
from napari.utils.misc import in_ipython, in_jupyter
from napari.utils.translations import trans
from napari_builtins.io import imsave_extensions

from napari._vispy import VispyCanvas, create_vispy_layer  # isort:skip

if TYPE_CHECKING:
    from npe2.manifest.contributions import WriterContribution

    from napari._qt.layer_controls import QtLayerControlsContainer
    from napari.components import ViewerModel
    from napari.utils.events import Event


def _npe2_decode_selected_filter(
    ext_str: str, selected_filter: str, writers: Sequence[WriterContribution]
) -> Optional[WriterContribution]:
    """Determine the writer that should be invoked to save data.

    When npe2 can be imported, resolves a selected file extension
    string into a specific writer. Otherwise, returns None.
    """
    # When npe2 is not present, `writers` is expected to be an empty list,
    # `[]`. This function will return None.

    for entry, writer in zip(
        ext_str.split(";;"),
        writers,
    ):
        if entry.startswith(selected_filter):
            return writer
    return None


def _extension_string_for_layers(
    layers: Sequence[Layer],
) -> Tuple[str, List[WriterContribution]]:
    """Return an extension string and the list of corresponding writers.

    The extension string is a ";;" delimeted string of entries. Each entry
    has a brief description of the file type and a list of extensions.

    The writers, when provided, are the npe2.manifest.io.WriterContribution
    objects. There is one writer per entry in the extension string. If npe2
    is not importable, the list of writers will be empty.
    """
    # try to use npe2
    ext_str, writers = _npe2.file_extensions_string_for_layers(layers)
    if ext_str:
        return ext_str, writers

    # fallback to old behavior

    if len(layers) == 1:
        selected_layer = layers[0]
        # single selected layer.
        if selected_layer._type_string == 'image':
            ext = imsave_extensions()

            ext_list = [f"*{val}" for val in ext]
            ext_str = ';;'.join(ext_list)

            ext_str = trans._(
                "All Files (*);; Image file types:;;{ext_str}",
                ext_str=ext_str,
            )

        elif selected_layer._type_string == 'points':
            ext_str = trans._("All Files (*);; *.csv;;")

        else:
            # layer other than image or points
            ext_str = trans._("All Files (*);;")

    else:
        # multiple layers.
        ext_str = trans._("All Files (*);;")
    return ext_str, []


class QtViewer(QSplitter):
    """Qt view for the napari Viewer model.

    Parameters
    ----------
    viewer : napari.components.ViewerModel
        Napari viewer containing the rendered scene, layers, and controls.
    show_welcome_screen : bool, optional
        Flag to show a welcome message when no layers are present in the
        canvas. Default is `False`.
    canvas_class : napari._vispy.canvas.VispyCanvas
        The VispyCanvas class providing the Vispy SceneCanvas. Users can also
        have a custom canvas here.

    Attributes
    ----------
    canvas : napari._vispy.canvas.VispyCanvas
        The VispyCanvas class providing the Vispy SceneCanvas. Users can also
        have a custom canvas here.
    dims : napari.qt_dims.QtDims
        Dimension sliders; Qt View for Dims model.
    show_welcome_screen : bool
        Boolean indicating whether to show the welcome screen.
    viewer : napari.components.ViewerModel
        Napari viewer containing the rendered scene, layers, and controls.
    _key_map_handler : napari.utils.key_bindings.KeymapHandler
        KeymapHandler handling the calling functionality when keys are pressed that have a callback function mapped
    _qt_poll : Optional[napari._qt.experimental.qt_poll.QtPoll]
        A QtPoll object required for octree or monitor.
    _remote_manager : napari.components.experimental.remote.RemoteManager
        A remote manager processing commands from remote clients and sending out messages when polled.
    _welcome_widget : napari._qt.widgets.qt_welcome.QtWidgetOverlay
        QtWidgetOverlay providing the stacked widgets for the welcome page.
    """

    _instances = WeakSet()

    def __init__(
        self,
        viewer: ViewerModel,
        show_welcome_screen: bool = False,
        canvas_class: Type[VispyCanvas] = VispyCanvas,
    ) -> None:
        super().__init__()
        self._instances.add(self)
        self.setAttribute(Qt.WidgetAttribute.WA_DeleteOnClose)

        self._show_welcome_screen = show_welcome_screen

        QCoreApplication.setAttribute(
            Qt.AA_UseStyleSheetPropagationInWidgetStyles, True
        )

        self.viewer = viewer
        self.dims = QtDims(self.viewer.dims)
        self._controls = None
        self._layers = None
        self._layersButtons = None
        self._viewerButtons = None
        self._key_map_handler = KeymapHandler()
        self._key_map_handler.keymap_providers = [self.viewer]
        self._console = None

        self._dockLayerList = None
        self._dockLayerControls = None
        self._dockConsole = None
        self._dockPerformance = None

        # This dictionary holds the corresponding vispy visual for each layer
        self.canvas = canvas_class(
            viewer=viewer,
            parent=self,
            key_map_handler=self._key_map_handler,
            size=self.viewer._canvas_size,
            autoswap=get_settings().experimental.autoswap_buffers,  # see #5734
        )

        # Stacked widget to provide a welcome page
        self._welcome_widget = QtWidgetOverlay(self, self.canvas.native)
        self._welcome_widget.set_welcome_visible(show_welcome_screen)
        self._welcome_widget.sig_dropped.connect(self.dropEvent)
        self._welcome_widget.leave.connect(self._leave_canvas)
        self._welcome_widget.enter.connect(self._enter_canvas)

        main_widget = QWidget()
        main_layout = QVBoxLayout()
        main_layout.setContentsMargins(0, 2, 0, 2)
        main_layout.addWidget(self._welcome_widget)
        main_layout.addWidget(self.dims)
        main_layout.setSpacing(0)
        main_widget.setLayout(main_layout)

        self.setOrientation(Qt.Orientation.Vertical)
        self.addWidget(main_widget)

        self.viewer._layer_slicer.events.ready.connect(self._on_slice_ready)

        self._on_active_change()
        self.viewer.layers.events.inserted.connect(self._update_welcome_screen)
        self.viewer.layers.events.removed.connect(self._update_welcome_screen)
        self.viewer.layers.selection.events.active.connect(
            self._on_active_change
        )

        self.viewer.layers.events.inserted.connect(self._on_add_layer_change)

        self.setAcceptDrops(True)

        # Create the experimental QtPool for octree and/or monitor.
        self._qt_poll = _create_qt_poll(self, self.viewer.camera)

        # Create the experimental RemoteManager for the monitor.
        self._remote_manager = _create_remote_manager(
            self.viewer.layers, self._qt_poll
        )

        # moved from the old layerlist... still feels misplaced.
        # can you help me move this elsewhere?
        if config.async_loading:
            from napari._qt.experimental.qt_chunk_receiver import (
                QtChunkReceiver,
            )

            # The QtChunkReceiver object allows the ChunkLoader to pass newly
            # loaded chunks to the layers that requested them.
            self.chunk_receiver = QtChunkReceiver(self.layers)
        else:
            self.chunk_receiver = None

        # bind shortcuts stored in settings last.
        self._bind_shortcuts()

        settings = get_settings()
        self._update_dask_cache_settings(settings.application.dask)

        settings.application.events.dask.connect(
            self._update_dask_cache_settings
        )

        for layer in self.viewer.layers:
            self._add_layer(layer)

    @property
    def view(self):
        """
        Rectangular  vispy viewbox widget in which a subscene is rendered. Access directly within the QtViewer will
        become deprecated.
        """
        warnings.warn(
            trans._(
                "Access to QtViewer.view is deprecated since 0.5.0 and will be removed in the napari 0.6.0. Change to QtViewer.canvas.view instead."
            ),
            FutureWarning,
            stacklevel=2,
        )
        return self.canvas.view

    @property
    def camera(self):
        """
        The Vispy camera class which contains both the 2d and 3d camera used to describe the perspective by which a
        scene is viewed and interacted with. Access directly within the QtViewer will become deprecated.
        """
        warnings.warn(
            trans._(
                "Access to QtViewer.camera will become deprecated in the 0.6.0. Change to QtViewer.canvas.camera instead."
            ),
            FutureWarning,
            stacklevel=2,
        )
        return self.canvas.camera

    @staticmethod
    def _update_dask_cache_settings(
        dask_setting: Union[DaskSettings, Event] = None
    ):
        """Update dask cache to match settings."""
        if not dask_setting:
            return
        if not isinstance(dask_setting, DaskSettings):
            dask_setting = dask_setting.value

        enabled = dask_setting.enabled
        size = dask_setting.cache
        resize_dask_cache(int(int(enabled) * size * 1e9))

    @property
    def controls(self) -> QtLayerControlsContainer:
        """Qt view for GUI controls."""
        if self._controls is None:
            # Avoid circular import.
            from napari._qt.layer_controls import QtLayerControlsContainer

            self._controls = QtLayerControlsContainer(self.viewer)
        return self._controls

    @property
<<<<<<< HEAD
    def layers(self) -> QtLayerTreeView:
=======
    def layers(self) -> QtLayerList:
        """Qt view for LayerList controls."""
>>>>>>> 9da6d289
        if self._layers is None:
            self._layers = QtLayerTreeView(self.viewer.layers)
        return self._layers

    @property
    def layerButtons(self) -> QtLayerButtons:
        """Button controls for napari layers."""
        if self._layersButtons is None:
            self._layersButtons = QtLayerButtons(self.viewer)
        return self._layersButtons

    @property
    def viewerButtons(self) -> QtViewerButtons:
        """Button controls for the napari viewer."""
        if self._viewerButtons is None:
            self._viewerButtons = QtViewerButtons(self.viewer)
        return self._viewerButtons

    @property
    def dockLayerList(self) -> QtViewerDockWidget:
        """QWidget wrapped in a QDockWidget with forwarded viewer events."""
        if self._dockLayerList is None:
            layerList = QWidget()
            layerList.setObjectName('layerList')
            layerListLayout = QVBoxLayout()
            layerListLayout.addWidget(self.layerButtons)
            layerListLayout.addWidget(self.layers)
            layerListLayout.addWidget(self.viewerButtons)
            layerListLayout.setContentsMargins(8, 4, 8, 6)
            layerList.setLayout(layerListLayout)
            self._dockLayerList = QtViewerDockWidget(
                self,
                layerList,
                name=trans._('layer list'),
                area='left',
                allowed_areas=['left', 'right'],
                object_name='layer list',
                close_btn=False,
            )
        return self._dockLayerList

    @property
    def dockLayerControls(self) -> QtViewerDockWidget:
        """QWidget wrapped in a QDockWidget with forwarded viewer events."""
        if self._dockLayerControls is None:
            self._dockLayerControls = QtViewerDockWidget(
                self,
                self.controls,
                name=trans._('layer controls'),
                area='left',
                allowed_areas=['left', 'right'],
                object_name='layer controls',
                close_btn=False,
            )
        return self._dockLayerControls

    @property
    def dockConsole(self) -> QtViewerDockWidget:
        """QWidget wrapped in a QDockWidget with forwarded viewer events."""
        if self._dockConsole is None:
            self._dockConsole = QtViewerDockWidget(
                self,
                QWidget(),
                name=trans._('console'),
                area='bottom',
                allowed_areas=['top', 'bottom'],
                object_name='console',
                close_btn=False,
            )
            self._dockConsole.setVisible(False)
            self._dockConsole.visibilityChanged.connect(self._ensure_connect)
        return self._dockConsole

    @property
    def dockPerformance(self) -> QtViewerDockWidget:
        if self._dockPerformance is None:
            self._dockPerformance = self._create_performance_dock_widget()
        return self._dockPerformance

    @property
    def layer_to_visual(self):
        """Mapping of Napari layer to Vispy layer. Added for backward compatibility"""
        return self.canvas.layer_to_visual

    def _leave_canvas(self):
        """disable status on canvas leave"""
        self.viewer.status = ""
        self.viewer.mouse_over_canvas = False

    def _enter_canvas(self):
        """enable status on canvas enter"""
        self.viewer.status = "Ready"
        self.viewer.mouse_over_canvas = True

    def _ensure_connect(self):
        # lazy load console
        id(self.console)

    def _bind_shortcuts(self):
        """Bind shortcuts stored in SETTINGS to actions."""
        for action, shortcuts in get_settings().shortcuts.shortcuts.items():
            action_manager.unbind_shortcut(action)
            for shortcut in shortcuts:
                action_manager.bind_shortcut(action, shortcut)

    def _create_performance_dock_widget(self):
        """Create the dock widget that shows performance metrics."""
        if perf.USE_PERFMON:
            return QtViewerDockWidget(
                self,
                QtPerformance(),
                name=trans._('performance'),
                area='bottom',
            )
        return None

    @property
    def console(self):
        """QtConsole: iPython console terminal integrated into the napari GUI."""
        if self._console is None:
            try:
                from napari_console import QtConsole

                import napari

                with warnings.catch_warnings():
                    warnings.filterwarnings("ignore")
                    self.console = QtConsole(self.viewer)
                    self.console.push(
                        {'napari': napari, 'action_manager': action_manager}
                    )
            except ModuleNotFoundError:
                warnings.warn(
                    trans._(
                        'napari-console not found. It can be installed with'
                        ' "pip install napari_console"'
                    ),
                    stacklevel=1,
                )
                self._console = None
            except ImportError:
                traceback.print_exc()
                warnings.warn(
                    trans._(
                        'error importing napari-console. See console for full error.'
                    ),
                    stacklevel=1,
                )
                self._console = None
        return self._console

    @console.setter
    def console(self, console):
        self._console = console
        if console is not None:
            self.dockConsole.setWidget(console)
            console.setParent(self.dockConsole)

    @ensure_main_thread
    def _on_slice_ready(self, event):
        responses = event.value
        for layer, response in responses.items():
            # Update the layer slice state to temporarily support behavior
            # that depends on it.
            layer._update_slice_response(response)
            # The rest of `Layer.refresh` after `set_view_slice`, where `set_data`
            # notifies the corresponding vispy layer of the new slice.
            layer.events.set_data()
            layer._update_thumbnail()
            layer._set_highlight(force=True)

    def _on_active_change(self):
        """When active layer changes change keymap handler."""
        self._key_map_handler.keymap_providers = (
            [self.viewer]
            if self.viewer.layers.selection.active is None
            else [self.viewer.layers.selection.active, self.viewer]
        )

    def _on_add_layer_change(self, event):
        """When a layer is added, set its parent and order.

        Parameters
        ----------
        event : napari.utils.event.Event
            The napari event that triggered this method.
        """
        layer = event.value
        self._add_layer(layer)

    def _add_layer(self, layer):
        """When a layer is added, set its parent and order.

        Parameters
        ----------
        layer : napari.layers.Layer
            Layer to be added.
        """
<<<<<<< HEAD

        def add_children(layer):
            vispy_layer = create_vispy_layer(layer)

            # QtPoll is experimental.
            if self._qt_poll is not None:
                # QtPoll will call VipyBaseImage._on_poll() when the camera
                # moves or the timer goes off.
                self._qt_poll.events.poll.connect(vispy_layer._on_poll)

                # In the other direction, some visuals need to tell QtPoll to
                # start polling. When they receive new data they need to be
                # polled to load it, even if the camera is not moving.
                if vispy_layer.events is not None:
                    vispy_layer.events.loaded.connect(self._qt_poll.wake_up)

            if layer.parent is self.viewer.layers:
                parent_node = self.view.scene
            else:
                parent_node = self.layer_to_visual[layer.parent].node
            vispy_layer.node.parent = parent_node

            self.layer_to_visual[layer] = vispy_layer

            if layer.is_group():
                for child in layer:
                    add_children(child)

        add_children(layer)
        self._reorder_layers()

    def _remove_layer(self, event):
        """When a layer is removed, remove its parent.

        Parameters
        ----------
        event : napari.utils.event.Event
            The napari event that triggered this method.
        """

        def remove_children(layer):
            if layer.is_group():
                for child in layer:
                    remove_children(child)

            vispy_layer = self.layer_to_visual[layer]
            vispy_layer.close()
            del vispy_layer
            del self.layer_to_visual[layer]

        layer = event.value
        remove_children(layer)
        self._reorder_layers()

    def _reorder_layers(self):
        """When the list is reordered, propagate changes to draw order."""

        def reorder_children(layer):
            for i, child in enumerate(layer):
                vispy_layer = self.layer_to_visual[child]
                vispy_layer.order = i
                if child.is_group():
                    reorder_children(child)

        reorder_children(self.viewer.layers)
        self.canvas._draw_order.clear()
        self.canvas.update()
=======
        vispy_layer = create_vispy_layer(layer)

        # QtPoll is experimental.
        if self._qt_poll is not None:
            # QtPoll will call VipyBaseImage._on_poll() when the camera
            # moves or the timer goes off.
            self._qt_poll.events.poll.connect(vispy_layer._on_poll)

            # In the other direction, some visuals need to tell QtPoll to
            # start polling. When they receive new data they need to be
            # polled to load it, even if the camera is not moving.
            if vispy_layer.events is not None:
                vispy_layer.events.loaded.connect(self._qt_poll.wake_up)

        self.canvas.add_layer_visual_mapping(layer, vispy_layer)
>>>>>>> 9da6d289

    def _save_layers_dialog(self, selected=False):
        """Save layers (all or selected) to disk, using ``LayerList.save()``.

        Parameters
        ----------
        selected : bool
            If True, only layers that are selected in the viewer will be saved.
            By default, all layers are saved.
        """
        msg = ''
        if not len(self.viewer.layers):
            msg = trans._("There are no layers in the viewer to save")
        elif selected and not len(self.viewer.layers.selection):
            msg = trans._(
                'Please select one or more layers to save,'
                '\nor use "Save all layers..."'
            )
        if msg:
            raise OSError(trans._("Nothing to save"))

        # prepare list of extensions for drop down menu.
        ext_str, writers = _extension_string_for_layers(
            list(self.viewer.layers.selection)
            if selected
            else self.viewer.layers
        )

        msg = trans._("selected") if selected else trans._("all")
        dlg = QFileDialog()
        hist = get_save_history()
        dlg.setHistory(hist)

        filename, selected_filter = dlg.getSaveFileName(
            parent=self,
            caption=trans._('Save {msg} layers', msg=msg),
            directory=hist[0],  # home dir by default,
            filter=ext_str,
            options=(
                QFileDialog.DontUseNativeDialog
                if in_ipython()
                else QFileDialog.Options()
            ),
        )
        logging.debug(
            trans._(
                'QFileDialog - filename: {filename} '
                'selected_filter: {selected_filter}',
                filename=filename or None,
                selected_filter=selected_filter or None,
            )
        )

        if filename:
            writer = _npe2_decode_selected_filter(
                ext_str, selected_filter, writers
            )
            with warnings.catch_warnings(record=True) as wa:
                saved = self.viewer.layers.save(
                    filename, selected=selected, _writer=writer
                )
                logging.debug('Saved %s', saved)
                error_messages = "\n".join(str(x.message.args[0]) for x in wa)

            if not saved:
                raise OSError(
                    trans._(
                        "File {filename} save failed.\n{error_messages}",
                        deferred=True,
                        filename=filename,
                        error_messages=error_messages,
                    )
                )

            update_save_history(saved[0])

    def _update_welcome_screen(self):
        """Update welcome screen display based on layer count."""
        if self._show_welcome_screen:
            self._welcome_widget.set_welcome_visible(not self.viewer.layers)

    def _screenshot(self, flash=True):
        """Capture a screenshot of the Vispy canvas.

        Parameters
        ----------
        flash : bool
            Flag to indicate whether flash animation should be shown after
            the screenshot was captured.
        """
        # CAN REMOVE THIS AFTER DEPRECATION IS DONE, see self.screenshot.
        img = self.canvas.screenshot()
        if flash:
            from napari._qt.utils import add_flash_animation

            # Here we are actually applying the effect to the `_welcome_widget`
            # and not # the `native` widget because it does not work on the
            # `native` widget. It's probably because the widget is in a stack
            # with the `QtWelcomeWidget`.
            add_flash_animation(self._welcome_widget)
        return img

    def screenshot(self, path=None, flash=True):
        """Take currently displayed screen and convert to an image array.

        Parameters
        ----------
        path : str
            Filename for saving screenshot image.
        flash : bool
            Flag to indicate whether flash animation should be shown after
            the screenshot was captured.

        Returns
        -------
        image : array
            Numpy array of type ubyte and shape (h, w, 4). Index [0, 0] is the
            upper-left corner of the rendered region.
        """

        img = QImg2array(self._screenshot(flash))
        if path is not None:
            imsave(path, img)  # scikit-image imsave method
        return img

    def clipboard(self, flash=True):
        """Take a screenshot of the currently displayed screen and copy the
        image to the clipboard.

        Parameters
        ----------
        flash : bool
            Flag to indicate whether flash animation should be shown after
            the screenshot was captured.
        """
        cb = QGuiApplication.clipboard()
        cb.setImage(self._screenshot(flash))

    def _screenshot_dialog(self):
        """Save screenshot of current display, default .png"""
        hist = get_save_history()
        dial = ScreenshotDialog(self.screenshot, self, hist[0], hist)
        if dial.exec_():
            update_save_history(dial.selectedFiles()[0])

    def _open_file_dialog_uni(self, caption: str) -> typing.List[str]:
        """
        Open dialog to get list of files from user
        """
        dlg = QFileDialog()
        hist = get_open_history()
        dlg.setHistory(hist)

        open_kwargs = {
            "parent": self,
            "caption": caption,
        }
        if "pyside" in QFileDialog.__module__.lower():
            # PySide6
            open_kwargs["dir"] = hist[0]
        else:
            open_kwargs["directory"] = hist[0]

        if in_ipython():
            open_kwargs["options"] = QFileDialog.DontUseNativeDialog

        return dlg.getOpenFileNames(**open_kwargs)[0]

    def _open_files_dialog(self, choose_plugin=False):
        """Add files from the menubar."""
        filenames = self._open_file_dialog_uni(trans._('Select file(s)...'))

        if (filenames != []) and (filenames is not None):
            for filename in filenames:
                self._qt_open(
                    [filename], stack=False, choose_plugin=choose_plugin
                )
            update_open_history(filenames[0])

    def _open_files_dialog_as_stack_dialog(self, choose_plugin=False):
        """Add files as a stack, from the menubar."""

        filenames = self._open_file_dialog_uni(trans._('Select files...'))

        if (filenames != []) and (filenames is not None):
            self._qt_open(filenames, stack=True, choose_plugin=choose_plugin)
            update_open_history(filenames[0])

    def _open_folder_dialog(self, choose_plugin=False):
        """Add a folder of files from the menubar."""
        dlg = QFileDialog()
        hist = get_open_history()
        dlg.setHistory(hist)

        folder = dlg.getExistingDirectory(
            self,
            trans._('Select folder...'),
            hist[0],  # home dir by default
            (
                QFileDialog.DontUseNativeDialog
                if in_ipython()
                else QFileDialog.Options()
            ),
        )

        if folder not in {'', None}:
            self._qt_open([folder], stack=False, choose_plugin=choose_plugin)
            update_open_history(folder)

    def _qt_open(
        self,
        filenames: List[str],
        stack: Union[bool, List[List[str]]],
        choose_plugin: bool = False,
        plugin: str = None,
        layer_type: str = None,
        **kwargs,
    ):
        """Open files, potentially popping reader dialog for plugin selection.

        Call ViewerModel.open and catch errors that could
        be fixed by user making a plugin choice.

        Parameters
        ----------
        filenames : List[str]
            paths to open
        choose_plugin : bool
            True if user wants to explicitly choose the plugin else False
        stack : bool or list[list[str]]
            whether to stack files or not. Can also be a list containing
            files to stack.
        plugin : str
            plugin to use for reading
        layer_type : str
            layer type for opened layers
        """
        if choose_plugin:
            handle_gui_reading(
                filenames, self, stack, plugin_override=choose_plugin, **kwargs
            )
            return

        try:
            self.viewer.open(
                filenames,
                stack=stack,
                plugin=plugin,
                layer_type=layer_type,
                **kwargs,
            )
        except ReaderPluginError as e:
            handle_gui_reading(
                filenames,
                self,
                stack,
                e.reader_plugin,
                e,
                layer_type=layer_type,
                **kwargs,
            )
        except MultipleReaderError:
            handle_gui_reading(filenames, self, stack, **kwargs)

    def _toggle_chunk_outlines(self):
        """Toggle whether we are drawing outlines around the chunks."""
        from napari.layers.image.experimental.octree_image import (
            _OctreeImageBase,
        )

        for layer in self.viewer.layers:
            if isinstance(layer, _OctreeImageBase):
                layer.display.show_grid = not layer.display.show_grid

    def toggle_console_visibility(self, event=None):
        """Toggle console visible and not visible.

        Imports the console the first time it is requested.
        """
        if in_ipython() or in_jupyter():
            return

        # force instantiation of console if not already instantiated
        _ = self.console

        viz = not self.dockConsole.isVisible()
        # modulate visibility at the dock widget level as console is dockable
        self.dockConsole.setVisible(viz)
        if self.dockConsole.isFloating():
            self.dockConsole.setFloating(True)

        if viz:
            self.dockConsole.raise_()
            self.dockConsole.setFocus()

        self.viewerButtons.consoleButton.setProperty(
            'expanded', self.dockConsole.isVisible()
        )
        self.viewerButtons.consoleButton.style().unpolish(
            self.viewerButtons.consoleButton
        )
        self.viewerButtons.consoleButton.style().polish(
            self.viewerButtons.consoleButton
        )

    def set_welcome_visible(self, visible):
        """Show welcome screen widget."""
        self._show_welcome_screen = visible
        self._welcome_widget.set_welcome_visible(visible)

    def keyPressEvent(self, event):
        """Called whenever a key is pressed.

        Parameters
        ----------
        event : qtpy.QtCore.QEvent
            Event from the Qt context.
        """
        self.canvas._scene_canvas._backend._keyEvent(
            self.canvas._scene_canvas.events.key_press, event
        )
        event.accept()

    def keyReleaseEvent(self, event):
        """Called whenever a key is released.

        Parameters
        ----------
        event : qtpy.QtCore.QEvent
            Event from the Qt context.
        """
        self.canvas._scene_canvas._backend._keyEvent(
            self.canvas._scene_canvas.events.key_release, event
        )
        event.accept()

    def dragEnterEvent(self, event):
        """Ignore event if not dragging & dropping a file or URL to open.

        Using event.ignore() here allows the event to pass through the
        parent widget to its child widget, otherwise the parent widget
        would catch the event and not pass it on to the child widget.

        Parameters
        ----------
        event : qtpy.QtCore.QDragEvent
            Event from the Qt context.
        """
        if event.mimeData().hasUrls():
            self._set_drag_status()
            event.accept()
        else:
            event.ignore()

    def _set_drag_status(self):
        """Set dedicated status message when dragging files into viewer"""
        self.viewer.status = trans._(
            'Hold <Alt> key to open plugin selection. Hold <Shift> to open files as stack.'
        )

    def dropEvent(self, event):
        """Add local files and web URLS with drag and drop.

        For each file, attempt to open with existing associated reader
        (if available). If no reader is associated or opening fails,
        and more than one reader is available, open dialog and ask
        user to choose among available readers. User can choose to persist
        this choice.

        Parameters
        ----------
        event : qtpy.QtCore.QDropEvent
            Event from the Qt context.
        """
        shift_down = (
            QGuiApplication.keyboardModifiers()
            & Qt.KeyboardModifier.ShiftModifier
        )
        alt_down = (
            QGuiApplication.keyboardModifiers()
            & Qt.KeyboardModifier.AltModifier
        )
        filenames = []
        for url in event.mimeData().urls():
            if url.isLocalFile():
                # directories get a trailing "/", Path conversion removes it
                filenames.append(str(Path(url.toLocalFile())))
            else:
                filenames.append(url.toString())

        self._qt_open(
            filenames,
            stack=bool(shift_down),
            choose_plugin=bool(alt_down),
        )

    def closeEvent(self, event):
        """Cleanup and close.

        Parameters
        ----------
        event : qtpy.QtCore.QCloseEvent
            Event from the Qt context.
        """
        self.layers.close()

        # if the viewer.QtDims object is playing an axis, we need to terminate
        # the AnimationThread before close, otherwise it will cause a segFault
        # or Abort trap. (calling stop() when no animation is occurring is also
        # not a problem)
        self.dims.stop()
        self.canvas.delete()
        if self._console is not None:
            self.console.close()
        self.dockConsole.deleteLater()
        event.accept()


if TYPE_CHECKING:
    from napari._qt.experimental.qt_poll import QtPoll
    from napari.components.experimental.remote import RemoteManager


def _create_qt_poll(parent: QObject, camera: Camera) -> Optional[QtPoll]:
    """Create and return a QtPoll instance, if needed.

    Create a QtPoll instance for octree or monitor.

    Octree needs QtPoll so VispyTiledImageLayer can finish in-progress
    loads even if the camera is not moving. Once loading is finish it will
    tell QtPoll it no longer needs to be polled.

    Monitor needs QtPoll to poll for incoming messages. This might be
    temporary until we can process incoming messages with a dedicated
    thread.

    Parameters
    ----------
    parent : QObject
        Parent Qt object.
    camera : Camera
        Camera that the QtPoll object will listen to.

    Returns
    -------
    Optional[QtPoll]
        The new QtPoll instance, if we need one.
    """
    if not config.async_octree and not config.monitor:
        return None

    from napari._qt.experimental.qt_poll import QtPoll

    qt_poll = QtPoll(parent)
    camera.events.connect(qt_poll.on_camera)
    return qt_poll


def _create_remote_manager(
    layers: LayerList, qt_poll
) -> Optional[RemoteManager]:
    """Create and return a RemoteManager instance, if we need one.

    Parameters
    ----------
    layers : LayersList
        The viewer's layers.
    qt_poll : QtPoll
        The viewer's QtPoll instance.
    """
    if not config.monitor:
        return None  # Not using the monitor at all

    from napari.components.experimental.monitor import monitor
    from napari.components.experimental.remote import RemoteManager

    # Start the monitor so we can access its events. The monitor has no
    # dependencies to napari except to utils.Event.
    started = monitor.start()

    if not started:
        return None  # Probably not >= Python 3.9, so no manager is needed.

    # Create the remote manager and have monitor call its process_command()
    # method to execute commands from clients.
    manager = RemoteManager(layers)

    # RemoteManager will process incoming command from the monitor.
    monitor.run_command_event.connect(manager.process_command)

    # QtPoll should pool the RemoteManager and the Monitor.
    qt_poll.events.poll.connect(manager.on_poll)
    qt_poll.events.poll.connect(monitor.on_poll)

    return manager<|MERGE_RESOLUTION|>--- conflicted
+++ resolved
@@ -319,12 +319,7 @@
         return self._controls
 
     @property
-<<<<<<< HEAD
     def layers(self) -> QtLayerTreeView:
-=======
-    def layers(self) -> QtLayerList:
-        """Qt view for LayerList controls."""
->>>>>>> 9da6d289
         if self._layers is None:
             self._layers = QtLayerTreeView(self.viewer.layers)
         return self._layers
@@ -523,7 +518,6 @@
         layer : napari.layers.Layer
             Layer to be added.
         """
-<<<<<<< HEAD
 
         def add_children(layer):
             vispy_layer = create_vispy_layer(layer)
@@ -540,74 +534,13 @@
                 if vispy_layer.events is not None:
                     vispy_layer.events.loaded.connect(self._qt_poll.wake_up)
 
-            if layer.parent is self.viewer.layers:
-                parent_node = self.view.scene
-            else:
-                parent_node = self.layer_to_visual[layer.parent].node
-            vispy_layer.node.parent = parent_node
-
-            self.layer_to_visual[layer] = vispy_layer
+            self.canvas.add_layer_visual_mapping(layer, vispy_layer)
 
             if layer.is_group():
                 for child in layer:
                     add_children(child)
 
         add_children(layer)
-        self._reorder_layers()
-
-    def _remove_layer(self, event):
-        """When a layer is removed, remove its parent.
-
-        Parameters
-        ----------
-        event : napari.utils.event.Event
-            The napari event that triggered this method.
-        """
-
-        def remove_children(layer):
-            if layer.is_group():
-                for child in layer:
-                    remove_children(child)
-
-            vispy_layer = self.layer_to_visual[layer]
-            vispy_layer.close()
-            del vispy_layer
-            del self.layer_to_visual[layer]
-
-        layer = event.value
-        remove_children(layer)
-        self._reorder_layers()
-
-    def _reorder_layers(self):
-        """When the list is reordered, propagate changes to draw order."""
-
-        def reorder_children(layer):
-            for i, child in enumerate(layer):
-                vispy_layer = self.layer_to_visual[child]
-                vispy_layer.order = i
-                if child.is_group():
-                    reorder_children(child)
-
-        reorder_children(self.viewer.layers)
-        self.canvas._draw_order.clear()
-        self.canvas.update()
-=======
-        vispy_layer = create_vispy_layer(layer)
-
-        # QtPoll is experimental.
-        if self._qt_poll is not None:
-            # QtPoll will call VipyBaseImage._on_poll() when the camera
-            # moves or the timer goes off.
-            self._qt_poll.events.poll.connect(vispy_layer._on_poll)
-
-            # In the other direction, some visuals need to tell QtPoll to
-            # start polling. When they receive new data they need to be
-            # polled to load it, even if the camera is not moving.
-            if vispy_layer.events is not None:
-                vispy_layer.events.loaded.connect(self._qt_poll.wake_up)
-
-        self.canvas.add_layer_visual_mapping(layer, vispy_layer)
->>>>>>> 9da6d289
 
     def _save_layers_dialog(self, selected=False):
         """Save layers (all or selected) to disk, using ``LayerList.save()``.
