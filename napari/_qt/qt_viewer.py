--- conflicted
+++ resolved
@@ -13,12 +13,8 @@
 from ..resources import resources_dir
 from ..util.io import read, load_numpy_array
 from ..util.misc import is_multichannel
-<<<<<<< HEAD
 from ..util.theme import template
-=======
 from ..util.keybindings import components_to_key_combo
-from ..util.io import read
->>>>>>> 4b8a4e4b
 
 from .qt_controls import QtControls
 from .qt_layer_buttons import QtLayersButtons
