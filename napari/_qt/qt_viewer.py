--- conflicted
+++ resolved
@@ -442,9 +442,6 @@
                     )
                 )
                 self._console = None
-<<<<<<< HEAD
-        print("sekf", self._console)
-=======
             except ImportError:
                 traceback.print_exc()
                 warnings.warn(
@@ -453,7 +450,6 @@
                     )
                 )
                 self._console = None
->>>>>>> 85d06c61
         return self._console
 
     @console.setter
