from __future__ import annotations

import logging
import warnings
<<<<<<< HEAD
from functools import partial
from typing import TYPE_CHECKING, Any, List, Optional, Tuple, Union
=======
from typing import TYPE_CHECKING, List, Optional, Sequence, Tuple
>>>>>>> 63eea7b8

import numpy as np
from qtpy.QtCore import QCoreApplication, QObject, Qt
from qtpy.QtGui import QCursor, QGuiApplication
from qtpy.QtWidgets import QFileDialog, QSplitter, QVBoxLayout, QWidget

from napari.layers.base.base import Layer

from ..components._interaction_box_mouse_bindings import (
    InteractionBoxMouseBindings,
)
from ..components.camera import Camera
from ..components.layerlist import LayerList
from ..utils import config, perf
from ..utils.action_manager import action_manager
from ..utils.colormaps.standardize_color import transform_color
from ..utils.history import (
    get_open_history,
    get_save_history,
    update_open_history,
    update_save_history,
)
from ..utils.interactions import (
    ReadOnlyWrapper,
    mouse_double_click_callbacks,
    mouse_move_callbacks,
    mouse_press_callbacks,
    mouse_release_callbacks,
    mouse_wheel_callbacks,
)
from ..utils.io import imsave
from ..utils.key_bindings import KeymapHandler
from ..utils.misc import in_ipython
from ..utils.theme import get_theme
from ..utils.translations import trans
from .containers import QtLayerList
from .dialogs.screenshot_dialog import ScreenshotDialog
from .perf.qt_performance import QtPerformance
from .utils import QImg2array, circle_pixmap, crosshair_pixmap, square_pixmap
from .widgets.qt_dims import QtDims
from .widgets.qt_viewer_buttons import QtLayerButtons, QtViewerButtons
from .widgets.qt_viewer_dock_widget import QtViewerDockWidget
from .widgets.qt_welcome import QtWidgetOverlay

from .._vispy import (  # isort:skip
    VispyAxesOverlay,
    VispyCamera,
    VispyCanvas,
    VispyScaleBarOverlay,
    VispyInteractionBox,
    VispyTextOverlay,
    create_vispy_visual,
)


if TYPE_CHECKING:
    from ..viewer import Viewer
    from npe2.manifest.contributions import WriterContribution

from ..settings import get_settings
from ..utils.io import imsave_extensions


def disconnect(viewer: Viewer, self: QtViewer):
    # fmt: off
    viewer.layers.events.inserted.disconnect(self._update_welcome_screen)
    viewer.layers.events.removed.disconnect(self._update_welcome_screen)
    viewer.layers.selection.events.active.disconnect(self._on_active_change)
    viewer.camera.events.interactive.disconnect(self._on_interactive)
    viewer.cursor.events.style.disconnect(self._on_cursor)
    viewer.cursor.events.size.disconnect(self._on_cursor)
    viewer.layers.events.reordered.disconnect(self._reorder_layers)
    viewer.layers.events.inserted.disconnect(self._on_add_layer_change)
    viewer.layers.events.removed.disconnect(self._remove_layer)

    # connected in VispyTextVisual
    viewer.text_overlay.events.visible.disconnect(self.text_overlay._on_visible_change)
    viewer.text_overlay.events.text.disconnect(self.text_overlay._on_data_change)
    viewer.text_overlay.events.color.disconnect(self.text_overlay._on_text_change)
    viewer.text_overlay.events.font_size.disconnect(self.text_overlay._on_text_change)
    viewer.text_overlay.events.position.disconnect(self.text_overlay._on_position_change)
    viewer.camera.events.zoom.disconnect(self.text_overlay._on_position_change)

    # connected in VispyAxesVisual
    viewer.events.theme.disconnect(self.axes._on_data_change)
    viewer.axes.events.visible.disconnect(self.axes._on_visible_change)
    viewer.axes.events.colored.disconnect(self.axes._on_data_change)
    viewer.axes.events.dashed.disconnect(self.axes._on_data_change)
    viewer.axes.events.labels.disconnect(self.axes._on_data_change)
    viewer.axes.events.arrows.disconnect(self.axes._on_data_change)
    viewer.dims.events.order.disconnect(self.axes._on_data_change)
    viewer.dims.events.range.disconnect(self.axes._on_data_change)
    viewer.dims.events.ndisplay.disconnect(self.axes._on_data_change)
    viewer.dims.events.axis_labels.disconnect(self.axes._on_data_change)
    viewer.camera.events.zoom.disconnect(self.axes._on_zoom_change)

    # VispyCamera
    viewer.dims.events.ndisplay.disconnect(self.camera._on_ndisplay_change)
    viewer.camera.events.center.disconnect(self.camera._on_center_change)
    viewer.camera.events.zoom.disconnect(self.camera._on_zoom_change)
    viewer.camera.events.angles.disconnect(self.camera._on_angles_change)
    viewer.camera.events.perspective.disconnect(self.camera._on_perspective_change)

    # fmt: on


def _npe2_decode_selected_filter(
    ext_str: str, selected_filter: str, writers: Sequence[WriterContribution]
) -> Optional[WriterContribution]:
    """Determine the writer that should be invoked to save data.

    When npe2 can be imported, resolves a selected file extension
    string into a specific writer. Otherwise, returns None.
    """
    # When npe2 is not present, `writers` is expected to be an empty list,
    # `[]`. This function will return None.

    for entry, writer in zip(
        ext_str.split(";;"),
        writers,
    ):
        if entry.startswith(selected_filter):
            return writer
    return None


def _npe2_file_extensions_string_for_layers(
    layers: Sequence[Layer],
) -> Tuple[Optional[str], List[WriterContribution]]:
    """Create extensions string using npe2.

    When npe2 can be imported, returns an extension string and the list
    of corresponding writers. Otherwise returns (None,[]).

    The extension string is a ";;" delimeted string of entries. Each entry
    has a brief description of the file type and a list of extensions. For
    example:

        "Images (*.png *.jpg *.tif);;All Files (*.*)"

    The writers, when provided, are the
    `npe2.manifest.io.WriterContribution` objects. There is one writer per
    entry in the extension string.
    """
    try:
        from npe2 import PluginManager
    except ImportError:
        return None, []

    pm = PluginManager.instance()

    layer_types = [layer._type_string for layer in layers]
    writers = list(pm.iter_compatible_writers(layer_types))

    def _items():
        """Lookup the command name and its supported extensions."""
        for writer in writers:
            name = pm.get_manifest(writer.command).display_name
            title = f"{name} {writer.name}" if writer.name else name
            yield title, writer.filename_extensions

    # extension strings are in the format:
    #   "<name> (*<ext1> *<ext2> *<ext3>);;+"

    def _fmt_exts(es):
        return " ".join("*" + e for e in es if e) if es else "*.*"

    return (
        ";;".join(f"{name} ({_fmt_exts(exts)})" for name, exts in _items()),
        writers,
    )


def _extension_string_for_layers(
    layers: Sequence[Layer],
) -> Tuple[str, List[WriterContribution]]:
    """Return an extension string and the list of corresponding writers.

    The extension string is a ";;" delimeted string of entries. Each entry
    has a brief description of the file type and a list of extensions.

    The writers, when provided, are the npe2.manifest.io.WriterContribution
    objects. There is one writer per entry in the extension string. If npe2
    is not importable, the list of writers will be empty.
    """
    # try to use npe2
    ext_str, writers = _npe2_file_extensions_string_for_layers(layers)
    if ext_str:
        return ext_str, writers

    # fallback to old behavior

    if len(layers) == 1:
        selected_layer = layers[0]
        # single selected layer.
        if selected_layer._type_string == 'image':

            ext = imsave_extensions()

            ext_list = [f"*{val}" for val in ext]
            ext_str = ';;'.join(ext_list)

            ext_str = trans._(
                "All Files (*);; Image file types:;;{ext_str}",
                ext_str=ext_str,
            )

        elif selected_layer._type_string == 'points':

            ext_str = trans._("All Files (*);; *.csv;;")

        else:
            # layer other than image or points
            ext_str = trans._("All Files (*);;")

    else:
        # multiple layers.
        ext_str = trans._("All Files (*);;")
    return ext_str, []


class QtViewer(QSplitter):
    """Qt view for the napari Viewer model.

    Parameters
    ----------
    viewer : napari.components.ViewerModel
        Napari viewer containing the rendered scene, layers, and controls.
    show_welcome_screen : bool, optional
        Flag to show a welcome message when no layers are present in the
        canvas. Default is `False`.

    Attributes
    ----------
    canvas : vispy.scene.SceneCanvas
        Canvas for rendering the current view.
    console : QtConsole
        IPython console terminal integrated into the napari GUI.
    controls : QtLayerControlsContainer
        Qt view for GUI controls.
    dims : napari.qt_dims.QtDims
        Dimension sliders; Qt View for Dims model.
    dockConsole : QtViewerDockWidget
        QWidget wrapped in a QDockWidget with forwarded viewer events.
    aboutKeybindings : QtAboutKeybindings
        Key bindings for the 'About' Qt dialog.
    dockLayerControls : QtViewerDockWidget
        QWidget wrapped in a QDockWidget with forwarded viewer events.
    dockLayerList : QtViewerDockWidget
        QWidget wrapped in a QDockWidget with forwarded viewer events.
    layerButtons : QtLayerButtons
        Button controls for napari layers.
    layers : QtLayerList
        Qt view for LayerList controls.
    layer_to_visual : dict
        Dictionary mapping napari layers with their corresponding vispy_layers.
    view : vispy scene widget
        View displayed by vispy canvas. Adds a vispy ViewBox as a child widget.
    viewer : napari.components.ViewerModel
        Napari viewer containing the rendered scene, layers, and controls.
    viewerButtons : QtViewerButtons
        Button controls for the napari viewer.
    """

    def __init__(self, viewer: Viewer, show_welcome_screen: bool = False):
        # Avoid circular import.
        from .layer_controls import QtLayerControlsContainer

        super().__init__()
        self.setAttribute(Qt.WA_DeleteOnClose)

        self._show_welcome_screen = show_welcome_screen

        QCoreApplication.setAttribute(
            Qt.AA_UseStyleSheetPropagationInWidgetStyles, True
        )

        self.viewer = viewer
        self.dims = QtDims(self.viewer.dims)
        self.controls = QtLayerControlsContainer(viewer.layers)
        self.layers = QtLayerList(self.viewer.layers)
        self.layerButtons = QtLayerButtons(self.viewer)
        self.viewerButtons = QtViewerButtons(self.viewer)
        self._key_map_handler = KeymapHandler()
        self._key_map_handler.keymap_providers = [self.viewer]
        self._console = None

        layerList = QWidget()
        layerList.setObjectName('layerList')
        layerListLayout = QVBoxLayout()
        layerListLayout.addWidget(self.layerButtons)
        layerListLayout.addWidget(self.layers)
        layerListLayout.addWidget(self.viewerButtons)
        layerListLayout.setContentsMargins(8, 4, 8, 6)
        layerList.setLayout(layerListLayout)

        self.dockLayerList = QtViewerDockWidget(
            self,
            layerList,
            name=trans._('layer list'),
            area='left',
            allowed_areas=['left', 'right'],
            object_name='layer list',
        )
        self.dockLayerControls = QtViewerDockWidget(
            self,
            self.controls,
            name=trans._('layer controls'),
            area='left',
            allowed_areas=['left', 'right'],
            object_name='layer controls',
        )
        self.dockConsole = QtViewerDockWidget(
            self,
            QWidget(),
            name=trans._('console'),
            area='bottom',
            allowed_areas=['top', 'bottom'],
            object_name='console',
        )
        self.dockConsole.setVisible(False)
        # because the console is loaded lazily in the @getter, this line just
        # gets (or creates) the console when the dock console is made visible.
        self.dockConsole.visibilityChanged.connect(self._ensure_connect)
        self.dockLayerControls.visibilityChanged.connect(self._constrain_width)
        self.dockLayerList.setMaximumWidth(258)
        self.dockLayerList.setMinimumWidth(258)

        # Only created if using perfmon.
        self.dockPerformance = self._create_performance_dock_widget()

        # This dictionary holds the corresponding vispy visual for each layer
        self.layer_to_visual = {}
        action_manager.register_action(
            "napari:toggle_console_visibility",
            self.toggle_console_visibility,
            trans._("Show/Hide IPython console"),
            self.viewer,
        )
        action_manager.bind_button(
            'napari:toggle_console_visibility',
            self.viewerButtons.consoleButton,
        )

        self._create_canvas()

        # Stacked widget to provide a welcome page
        self._canvas_overlay = QtWidgetOverlay(self, self.canvas.native)
        self._update_welcome_screen()
        self._canvas_overlay.sig_dropped.connect(self.dropEvent)

        main_widget = QWidget()
        main_layout = QVBoxLayout()
        main_layout.setContentsMargins(10, 22, 10, 2)
        main_layout.addWidget(self._canvas_overlay)
        main_layout.addWidget(self.dims)
        main_layout.setSpacing(10)
        main_widget.setLayout(main_layout)

        self.setOrientation(Qt.Vertical)
        self.addWidget(main_widget)

        self._cursors = {
            'cross': Qt.CrossCursor,
            'forbidden': Qt.ForbiddenCursor,
            'pointing': Qt.PointingHandCursor,
            'standard': QCursor(),
        }

        self._on_active_change()
        self.viewer.layers.events.inserted.connect(self._update_welcome_screen)
        self.viewer.layers.events.removed.connect(self._update_welcome_screen)
        self.viewer.layers.selection.events.active.connect(
            self._on_active_change
        )
        self.viewer.camera.events.interactive.connect(self._on_interactive)
        self.viewer.cursor.events.style.connect(self._on_cursor)
        self.viewer.cursor.events.size.connect(self._on_cursor)
        self.viewer.layers.events.reordered.connect(self._reorder_layers)
        self.viewer.layers.events.inserted.connect(self._on_add_layer_change)
        self.viewer.layers.events.removed.connect(self._remove_layer)
        disconnector = partial(disconnect, viewer, self)
        self.destroyed.connect(disconnector)

        self.setAcceptDrops(True)

        self.view = self.canvas.central_widget.add_view()
        self.camera = VispyCamera(
            self.view, self.viewer.camera, self.viewer.dims
        )
        self.canvas.connect(self.camera.on_draw)

        # Add axes, scale bar
        self._add_visuals()

        # Create the experimental QtPool for octree and/or monitor.
        self._qt_poll = _create_qt_poll(self, self.viewer.camera)

        # Create the experimental RemoteManager for the monitor.
        self._remote_manager = _create_remote_manager(
            self.viewer.layers, self._qt_poll
        )
        for layer in self.viewer.layers:
            self._add_layer(layer)

        # moved from the old layerlist... still feels misplaced.
        # can you help me move this elsewhere?
        if config.async_loading:
            from .experimental.qt_chunk_receiver import QtChunkReceiver

            # The QtChunkReceiver object allows the ChunkLoader to pass newly
            # loaded chunks to the layers that requested them.
            self.chunk_receiver = QtChunkReceiver(self.layers)
        else:
            self.chunk_receiver = None

        # bind shortcuts stored in settings last.
        self._bind_shortcuts()

    def _ensure_connect(self):
        # lazy load console
        id(self.console)

    def _bind_shortcuts(self):
        """Bind shortcuts stored in SETTINGS to actions."""
        for action, shortcuts in get_settings().shortcuts.shortcuts.items():
            action_manager.unbind_shortcut(action)
            for shortcut in shortcuts:
                action_manager.bind_shortcut(action, shortcut)

    def _create_canvas(self) -> None:
        """Create the canvas and hook up events."""
        self.canvas = VispyCanvas(
            keys=None,
            vsync=True,
            parent=self,
            size=self.viewer._canvas_size[::-1],
        )
        self.canvas.events.draw.connect(self.dims.enable_play)

        self.canvas.connect(self.on_mouse_double_click)
        self.canvas.connect(self.on_mouse_move)
        self.canvas.connect(self.on_mouse_press)
        self.canvas.connect(self.on_mouse_release)
        self.canvas.connect(self._key_map_handler.on_key_press)
        self.canvas.connect(self._key_map_handler.on_key_release)
        self.canvas.connect(self.on_mouse_wheel)
        self.canvas.connect(self.on_draw)
        self.canvas.connect(self.on_resize)
        self.canvas.bgcolor = transform_color(
            get_theme(self.viewer.theme, False).canvas.as_hex()
        )[0]
        theme = self.viewer.events.theme

        on_theme_change = self.canvas._on_theme_change
        theme.connect(on_theme_change)

        self.canvas.destroyed.connect(self._diconnect_theme)

    def _diconnect_theme(self):
        self.viewer.events.theme.disconnect(self.canvas._on_theme_change)

    def _add_visuals(self) -> None:
        """Add visuals for axes, scale bar, and welcome text."""

        self.axes = VispyAxesOverlay(
            self.viewer,
            parent=self.view.scene,
            order=1e6,
        )
        self.scale_bar = VispyScaleBarOverlay(
            self.viewer,
            parent=self.view,
            order=1e6 + 1,
        )
        self.canvas.events.resize.connect(self.scale_bar._on_position_change)
        self.text_overlay = VispyTextOverlay(
            self.viewer,
            parent=self.view,
            order=1e6 + 2,
        )
        self.canvas.events.resize.connect(
            self.text_overlay._on_position_change
        )
        self.interaction_box_visual = VispyInteractionBox(
            self.viewer, parent=self.view.scene, order=1e6 + 3
        )
        self.interaction_box_mousebindings = InteractionBoxMouseBindings(
            self.viewer, self.interaction_box_visual
        )

    def _create_performance_dock_widget(self):
        """Create the dock widget that shows performance metrics."""
        if perf.USE_PERFMON:
            return QtViewerDockWidget(
                self,
                QtPerformance(),
                name=trans._('performance'),
                area='bottom',
            )
        return None

    @property
    def console(self):
        """QtConsole: iPython console terminal integrated into the napari GUI."""
        if self._console is None:
            try:
                from napari_console import QtConsole

                import napari

                with warnings.catch_warnings():
                    warnings.filterwarnings("ignore")
                    self.console = QtConsole(self.viewer)
                    self.console.push(
                        {'napari': napari, 'action_manager': action_manager}
                    )
            except ImportError:
                warnings.warn(
                    trans._(
                        'napari-console not found. It can be installed with'
                        ' "pip install napari_console"'
                    )
                )
                self._console = None
        return self._console

    @console.setter
    def console(self, console):
        self._console = console
        if console is not None:
            self.dockConsole.setWidget(console)
            console.setParent(self.dockConsole)

    def _constrain_width(self, event):
        """Allow the layer controls to be wider, only if floated.

        Parameters
        ----------
        event : napari.utils.event.Event
            The napari event that triggered this method.
        """
        if self.dockLayerControls.isFloating():
            self.controls.setMaximumWidth(700)
        else:
            self.controls.setMaximumWidth(220)

    def _on_active_change(self):
        """When active layer changes change keymap handler."""
        self._key_map_handler.keymap_providers = (
            [self.viewer]
            if self.viewer.layers.selection.active is None
            else [self.viewer.layers.selection.active, self.viewer]
        )

    def _on_add_layer_change(self, event):
        """When a layer is added, set its parent and order.

        Parameters
        ----------
        event : napari.utils.event.Event
            The napari event that triggered this method.
        """
        layer = event.value
        self._add_layer(layer)

    def _add_layer(self, layer):
        """When a layer is added, set its parent and order.

        Parameters
        ----------
        layer : napari.layers.Layer
            Layer to be added.
        """
        vispy_layer = create_vispy_visual(layer)

        # QtPoll is experimental.
        if self._qt_poll is not None:
            # QtPoll will call VipyBaseImage._on_poll() when the camera
            # moves or the timer goes off.
            self._qt_poll.events.poll.connect(vispy_layer._on_poll)

            # In the other direction, some visuals need to tell QtPoll to
            # start polling. When they receive new data they need to be
            # polled to load it, even if the camera is not moving.
            if vispy_layer.events is not None:
                vispy_layer.events.loaded.connect(self._qt_poll.wake_up)

        vispy_layer.node.parent = self.view.scene
        vispy_layer.order = len(self.viewer.layers) - 1
        self.layer_to_visual[layer] = vispy_layer

    def _remove_layer(self, event):
        """When a layer is removed, remove its parent.

        Parameters
        ----------
        event : napari.utils.event.Event
            The napari event that triggered this method.
        """
        layer = event.value
        vispy_layer = self.layer_to_visual[layer]
        vispy_layer.close()
        del vispy_layer
        del self.layer_to_visual[layer]
        self._reorder_layers()

    def _reorder_layers(self):
        """When the list is reordered, propagate changes to draw order."""
        for i, layer in enumerate(self.viewer.layers):
            vispy_layer = self.layer_to_visual[layer]
            vispy_layer.order = i
        self.canvas._draw_order.clear()
        self.canvas.update()

    def _save_layers_dialog(self, selected=False):
        """Save layers (all or selected) to disk, using ``LayerList.save()``.

        Parameters
        ----------
        selected : bool
            If True, only layers that are selected in the viewer will be saved.
            By default, all layers are saved.
        """
        msg = ''
        if not len(self.viewer.layers):
            msg = trans._("There are no layers in the viewer to save")
        elif selected and not len(self.viewer.layers.selection):
            msg = trans._(
                'Please select one or more layers to save,'
                '\nor use "Save all layers..."'
            )
        if msg:
            raise OSError(trans._("Nothing to save"))

        # prepare list of extensions for drop down menu.
        ext_str, writers = _extension_string_for_layers(
            list(self.viewer.layers.selection)
            if selected
            else self.viewer.layers
        )

        msg = trans._("selected") if selected else trans._("all")
        dlg = QFileDialog()
        hist = get_save_history()
        dlg.setHistory(hist)

        filename, selected_filter = dlg.getSaveFileName(
            parent=self,
            caption=trans._('Save {msg} layers', msg=msg),
            directory=hist[0],  # home dir by default,
            filter=ext_str,
            options=(
                QFileDialog.DontUseNativeDialog
                if in_ipython()
                else QFileDialog.Options()
            ),
        )
        logging.debug(
            f'QFileDialog - filename: {filename or None} '
            f'selected_filter: {selected_filter or None}'
        )

        if filename:
            writer = _npe2_decode_selected_filter(
                ext_str, selected_filter, writers
            )
            with warnings.catch_warnings(record=True) as wa:
                saved = self.viewer.layers.save(
                    filename, selected=selected, _writer=writer
                )
                logging.debug(f'Saved {saved}')
                error_messages = "\n".join(str(x.message.args[0]) for x in wa)

            if not saved:
                raise OSError(
                    trans._(
                        "File {filename} save failed.\n{error_messages}",
                        deferred=True,
                        filename=filename,
                        error_messages=error_messages,
                    )
                )
            else:
                update_save_history(saved[0])

    def _update_welcome_screen(self):
        """Update welcome screen display based on layer count."""
        if self._show_welcome_screen:
            self._canvas_overlay.set_welcome_visible(not self.viewer.layers)

    def _screenshot(self, flash=True):
        """Capture a screenshot of the Vispy canvas.

        Parameters
        ----------
        flash : bool
            Flag to indicate whether flash animation should be shown after
            the screenshot was captured.
        """
        img = self.canvas.native.grabFramebuffer()
        if flash:
            from .utils import add_flash_animation

            # Here we are actually applying the effect to the `_canvas_overlay`
            # and not # the `native` widget because it does not work on the
            # `native` widget. It's probably because the widget is in a stack
            # with the `QtWelcomeWidget`.
            add_flash_animation(self._canvas_overlay)
        return img

    def screenshot(self, path=None, flash=True):
        """Take currently displayed screen and convert to an image array.

        Parameters
        ----------
        path : str
            Filename for saving screenshot image.
        flash : bool
            Flag to indicate whether flash animation should be shown after
            the screenshot was captured.

        Returns
        -------
        image : array
            Numpy array of type ubyte and shape (h, w, 4). Index [0, 0] is the
            upper-left corner of the rendered region.
        """
        img = QImg2array(self._screenshot(flash))
        if path is not None:
            imsave(path, img)  # scikit-image imsave method
        return img

    def clipboard(self, flash=True):
        """Take a screenshot of the currently displayed screen and copy the
        image to the clipboard.

        Parameters
        ----------
        flash : bool
            Flag to indicate whether flash animation should be shown after
            the screenshot was captured.
        """
        cb = QGuiApplication.clipboard()
        cb.setImage(self._screenshot(flash))

    def _screenshot_dialog(self):
        """Save screenshot of current display, default .png"""
        hist = get_save_history()
        dial = ScreenshotDialog(self.screenshot, self, hist[0], hist)
        if dial.exec_():
            update_save_history(dial.selectedFiles()[0])

    def _open_files_dialog(self):
        """Add files from the menubar."""
        dlg = QFileDialog()
        hist = get_open_history()
        dlg.setHistory(hist)

        filenames, _ = dlg.getOpenFileNames(
            parent=self,
            caption=trans._('Select file(s)...'),
            directory=hist[0],
            options=(
                QFileDialog.DontUseNativeDialog
                if in_ipython()
                else QFileDialog.Options()
            ),
        )

        if (filenames != []) and (filenames is not None):
            self.viewer.open(filenames)
            update_open_history(filenames[0])

    def _open_files_dialog_as_stack_dialog(self):
        """Add files as a stack, from the menubar."""
        dlg = QFileDialog()
        hist = get_open_history()
        dlg.setHistory(hist)

        filenames, _ = dlg.getOpenFileNames(
            parent=self,
            caption=trans._('Select files...'),
            directory=hist[0],  # home dir by default
            options=(
                QFileDialog.DontUseNativeDialog
                if in_ipython()
                else QFileDialog.Options()
            ),
        )

        if (filenames != []) and (filenames is not None):
            self.viewer.open(filenames, stack=True)
            update_open_history(filenames[0])

    def _open_folder_dialog(self):
        """Add a folder of files from the menubar."""
        dlg = QFileDialog()
        hist = get_open_history()
        dlg.setHistory(hist)

        folder = dlg.getExistingDirectory(
            parent=self,
            caption=trans._('Select folder...'),
            directory=hist[0],  # home dir by default
            options=(
                QFileDialog.DontUseNativeDialog
                if in_ipython()
                else QFileDialog.Options()
            ),
        )

        if folder not in {'', None}:
            self.viewer.open([folder])
            update_open_history(folder)

    def _toggle_chunk_outlines(self):
        """Toggle whether we are drawing outlines around the chunks."""
        from ..layers.image.experimental.octree_image import _OctreeImageBase

        for layer in self.viewer.layers:
            if isinstance(layer, _OctreeImageBase):
                layer.display.show_grid = not layer.display.show_grid

    def _on_interactive(self):
        """Link interactive attributes of view and viewer."""
        self.view.interactive = self.viewer.camera.interactive

    def _on_cursor(self):
        """Set the appearance of the mouse cursor."""
        cursor = self.viewer.cursor.style
        # Scale size by zoom if needed
        if self.viewer.cursor.scaled:
            size = self.viewer.cursor.size * self.viewer.camera.zoom
        else:
            size = self.viewer.cursor.size

        if cursor == 'square':
            # make sure the square fits within the current canvas
            if size < 8 or size > (
                min(*self.viewer.window.qt_viewer.canvas.size) - 4
            ):
                q_cursor = self._cursors['cross']
            else:
                q_cursor = QCursor(square_pixmap(size))
        elif cursor == 'circle':
            q_cursor = QCursor(circle_pixmap(size))
        elif cursor == 'crosshair':
            q_cursor = QCursor(crosshair_pixmap())
        else:
            q_cursor = self._cursors[cursor]

        self.canvas.native.setCursor(q_cursor)

    def toggle_console_visibility(self, event=None):
        """Toggle console visible and not visible.

        Imports the console the first time it is requested.
        """
        # force instantiation of console if not already instantiated
        _ = self.console

        viz = not self.dockConsole.isVisible()
        # modulate visibility at the dock widget level as console is dockable
        self.dockConsole.setVisible(viz)
        if self.dockConsole.isFloating():
            self.dockConsole.setFloating(True)

        if viz:
            self.dockConsole.raise_()

        self.viewerButtons.consoleButton.setProperty(
            'expanded', self.dockConsole.isVisible()
        )
        self.viewerButtons.consoleButton.style().unpolish(
            self.viewerButtons.consoleButton
        )
        self.viewerButtons.consoleButton.style().polish(
            self.viewerButtons.consoleButton
        )

    def _map_canvas2world(self, position):
        """Map position from canvas pixels into world coordinates.

        Parameters
        ----------
        position : 2-tuple
            Position in canvas (x, y).

        Returns
        -------
        coords : tuple
            Position in world coordinates, matches the total dimensionality
            of the viewer.
        """
        nd = self.viewer.dims.ndisplay
        transform = self.view.scene.transform
        mapped_position = transform.imap(list(position))[:nd]
        position_world_slice = mapped_position[::-1]

        position_world = list(self.viewer.dims.point)
        for i, d in enumerate(self.viewer.dims.displayed):
            position_world[d] = position_world_slice[i]

        return tuple(position_world)

    @property
    def _canvas_corners_in_world(self):
        """Location of the corners of canvas in world coordinates.

        Returns
        -------
        corners : 2-tuple
            Coordinates of top left and bottom right canvas pixel in the world.
        """
        # Find corners of canvas in world coordinates
        top_left = self._map_canvas2world([0, 0])
        bottom_right = self._map_canvas2world(self.canvas.size)
        return np.array([top_left, bottom_right])

    def on_resize(self, event):
        """Called whenever canvas is resized.

        event : vispy.util.event.Event
            The vispy event that triggered this method.
        """
        self.viewer._canvas_size = tuple(self.canvas.size[::-1])

    def _process_mouse_event(self, mouse_callbacks, event):
        """Add properties to the mouse event before passing the event to the
        napari events system. Called whenever the mouse moves or is clicked.
        As such, care should be taken to reduce the overhead in this function.
        In future work, we should consider limiting the frequency at which
        it is called.

        This method adds following:
            position: the position of the click in world coordinates.
            view_direction: a unit vector giving the direction of the camera in
                world coordinates.
            dims_displayed: a list of the dimensions currently being displayed
                in the viewer. This comes from viewer.dims.displayed.
            dims_point: the indices for the data in view in world coordinates.
                This comes from viewer.dims.point

        Parameters
        ----------
        mouse_callbacks : function
            Mouse callbacks function.
        event : vispy.event.Event
            The vispy event that triggered this method.
        """
        if event.pos is None:
            return

        # Add the view ray to the event
        event.view_direction = self.viewer.camera.calculate_nd_view_direction(
            self.viewer.dims.ndim, self.viewer.dims.displayed
        )

        # Update the cursor position
        self.viewer.cursor._view_direction = event.view_direction
        self.viewer.cursor.position = self._map_canvas2world(list(event.pos))

        # Add the cursor position to the event
        event.position = self.viewer.cursor.position

        # Add the displayed dimensions to the event
        event.dims_displayed = list(self.viewer.dims.displayed)

        # Add the current dims indices
        event.dims_point = list(self.viewer.dims.point)

        # Put a read only wrapper on the event
        event = ReadOnlyWrapper(event)
        mouse_callbacks(self.viewer, event)

        layer = self.viewer.layers.selection.active
        if layer is not None:
            mouse_callbacks(layer, event)

    def on_mouse_wheel(self, event):
        """Called whenever mouse wheel activated in canvas.

        Parameters
        ----------
        event : vispy.event.Event
            The vispy event that triggered this method.
        """
        self._process_mouse_event(mouse_wheel_callbacks, event)

    def on_mouse_double_click(self, event):
        """Called whenever a mouse double-click happen on the canvas

        Parameters
        ----------
        event : vispy.event.Event
            The vispy event that triggered this method. The `event.type` will always be `mouse_double_click`

        Notes
        -----

        Note that this triggers in addition to the usual mouse press and mouse release.
        Therefore a double click from the user will likely triggers the following event in sequence:

             - mouse_press
             - mouse_release
             - mouse_double_click
             - mouse_release
        """
        self._process_mouse_event(mouse_double_click_callbacks, event)

    def on_mouse_press(self, event):
        """Called whenever mouse pressed in canvas.

        Parameters
        ----------
        event : vispy.event.Event
            The vispy event that triggered this method.
        """
        self._process_mouse_event(mouse_press_callbacks, event)

    def on_mouse_move(self, event):
        """Called whenever mouse moves over canvas.

        Parameters
        ----------
        event : vispy.event.Event
            The vispy event that triggered this method.
        """
        self._process_mouse_event(mouse_move_callbacks, event)

    def on_mouse_release(self, event):
        """Called whenever mouse released in canvas.

        Parameters
        ----------
        event : vispy.event.Event
            The vispy event that triggered this method.
        """
        self._process_mouse_event(mouse_release_callbacks, event)

    def on_draw(self, event):
        """Called whenever the canvas is drawn.

        This is triggered from vispy whenever new data is sent to the canvas or
        the camera is moved and is connected in the `QtViewer`.
        """
        for layer in self.viewer.layers:
            if layer.ndim <= self.viewer.dims.ndim:
                nd = len(layer._displayed_axes)
                if nd > self.viewer.dims.ndisplay:
                    displayed_axes = layer._displayed_axes
                else:
                    displayed_axes = self.viewer.dims.displayed[-nd:]
                layer._update_draw(
                    scale_factor=1 / self.viewer.camera.zoom,
                    corner_pixels_displayed=self._canvas_corners_in_world[
                        :, displayed_axes
                    ],
                    shape_threshold=self.canvas.size,
                )

    def set_welcome_visible(self, visible):
        """Show welcome screen widget."""
        self._show_welcome_screen = visible
        self._canvas_overlay.set_welcome_visible(visible)

    def keyPressEvent(self, event):
        """Called whenever a key is pressed.

        Parameters
        ----------
        event : qtpy.QtCore.QEvent
            Event from the Qt context.
        """
        self.canvas._backend._keyEvent(self.canvas.events.key_press, event)
        event.accept()

    def keyReleaseEvent(self, event):
        """Called whenever a key is released.

        Parameters
        ----------
        event : qtpy.QtCore.QEvent
            Event from the Qt context.
        """
        self.canvas._backend._keyEvent(self.canvas.events.key_release, event)
        event.accept()

    def dragEnterEvent(self, event):
        """Ignore event if not dragging & dropping a file or URL to open.

        Using event.ignore() here allows the event to pass through the
        parent widget to its child widget, otherwise the parent widget
        would catch the event and not pass it on to the child widget.

        Parameters
        ----------
        event : qtpy.QtCore.QEvent
            Event from the Qt context.
        """
        if event.mimeData().hasUrls():
            event.accept()
        else:
            event.ignore()

    def dropEvent(self, event):
        """Add local files and web URLS with drag and drop.

        Parameters
        ----------
        event : qtpy.QtCore.QEvent
            Event from the Qt context.
        """
        shift_down = QGuiApplication.keyboardModifiers() & Qt.ShiftModifier
        filenames = []
        for url in event.mimeData().urls():
            if url.isLocalFile():
                filenames.append(url.toLocalFile())
            else:
                filenames.append(url.toString())

        self.viewer.open(filenames, stack=bool(shift_down))

    def closeEvent(self, event):
        """Cleanup and close.

        Parameters
        ----------
        event : qtpy.QtCore.QEvent
            Event from the Qt context.
        """
        self.layers.close()

        # if the viewer.QtDims object is playing an axis, we need to terminate
        # the AnimationThread before close, otherwise it will cauyse a segFault
        # or Abort trap. (calling stop() when no animation is occurring is also
        # not a problem)
        self.dims.stop()
        if self._console is not None:
            self.console.close()
        event.accept()


if TYPE_CHECKING:
    from ..components.experimental.remote import RemoteManager
    from .experimental.qt_poll import QtPoll


def _create_qt_poll(parent: QObject, camera: Camera) -> Optional[QtPoll]:
    """Create and return a QtPoll instance, if needed.

    Create a QtPoll instance for octree or monitor.

    Octree needs QtPoll so VispyTiledImageLayer can finish in-progress
    loads even if the camera is not moving. Once loading is finish it will
    tell QtPoll it no longer needs to be polled.

    Monitor needs QtPoll to poll for incoming messages. This might be
    temporary until we can process incoming messages with a dedicated
    thread.

    Parameters
    ----------
    parent : QObject
        Parent Qt object.
    camera : Camera
        Camera that the QtPoll object will listen to.

    Returns
    -------
    Optional[QtPoll]
        The new QtPoll instance, if we need one.
    """
    if not config.async_octree and not config.monitor:
        return None

    from .experimental.qt_poll import QtPoll

    qt_poll = QtPoll(parent)
    camera.events.connect(qt_poll.on_camera)
    return qt_poll


def _create_remote_manager(
    layers: LayerList, qt_poll
) -> Optional[RemoteManager]:
    """Create and return a RemoteManager instance, if we need one.

    Parameters
    ----------
    layers : LayersList
        The viewer's layers.
    qt_poll : QtPoll
        The viewer's QtPoll instance.
    """
    if not config.monitor:
        return None  # Not using the monitor at all

    from ..components.experimental.monitor import monitor
    from ..components.experimental.remote import RemoteManager

    # Start the monitor so we can access its events. The monitor has no
    # dependencies to napari except to utils.Event.
    started = monitor.start()

    if not started:
        return None  # Probably not >= Python 3.9, so no manager is needed.

    # Create the remote manager and have monitor call its process_command()
    # method to execute commands from clients.
    manager = RemoteManager(layers)

    # RemoteManager will process incoming command from the monitor.
    monitor.run_command_event.connect(manager.process_command)

    # QtPoll should pool the RemoteManager and the Monitor.
    qt_poll.events.poll.connect(manager.on_poll)
    qt_poll.events.poll.connect(monitor.on_poll)

    return manager<|MERGE_RESOLUTION|>--- conflicted
+++ resolved
@@ -2,12 +2,8 @@
 
 import logging
 import warnings
-<<<<<<< HEAD
 from functools import partial
-from typing import TYPE_CHECKING, Any, List, Optional, Tuple, Union
-=======
 from typing import TYPE_CHECKING, List, Optional, Sequence, Tuple
->>>>>>> 63eea7b8
 
 import numpy as np
 from qtpy.QtCore import QCoreApplication, QObject, Qt
