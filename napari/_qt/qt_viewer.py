from __future__ import annotations

import logging
import traceback
import typing
import warnings
from pathlib import Path
<<<<<<< HEAD
from typing import TYPE_CHECKING, List, Optional, Sequence, Tuple, Union
from weakref import WeakSet, ref
=======
from typing import TYPE_CHECKING, List, Optional, Sequence, Tuple, Type, Union
from weakref import WeakSet
>>>>>>> 49fee1d9

from qtpy.QtCore import QCoreApplication, QObject, Qt
from qtpy.QtGui import QGuiApplication
from qtpy.QtWidgets import QFileDialog, QSplitter, QVBoxLayout, QWidget
from superqt import ensure_main_thread

from napari._qt.containers import QtLayerList
from napari._qt.dialogs.qt_reader_dialog import handle_gui_reading
from napari._qt.dialogs.screenshot_dialog import ScreenshotDialog
from napari._qt.perf.qt_performance import QtPerformance
from napari._qt.utils import QImg2array
from napari._qt.widgets.qt_dims import QtDims
from napari._qt.widgets.qt_viewer_buttons import (
    QtLayerButtons,
    QtViewerButtons,
)
from napari._qt.widgets.qt_viewer_dock_widget import QtViewerDockWidget
from napari._qt.widgets.qt_welcome import QtWidgetOverlay
from napari.components.camera import Camera
from napari.components.layerlist import LayerList
from napari.errors import MultipleReaderError, ReaderPluginError
from napari.layers.base.base import Layer
from napari.plugins import _npe2
from napari.settings import get_settings
from napari.settings._application import DaskSettings
from napari.utils import config, perf, resize_dask_cache
from napari.utils.action_manager import action_manager
from napari.utils.history import (
    get_open_history,
    get_save_history,
    update_open_history,
    update_save_history,
)
from napari.utils.io import imsave
from napari.utils.key_bindings import KeymapHandler
from napari.utils.misc import in_ipython, in_jupyter
from napari.utils.translations import trans
from napari_builtins.io import imsave_extensions

from napari._vispy import VispyCanvas, create_vispy_layer  # isort:skip

if TYPE_CHECKING:
    from npe2.manifest.contributions import WriterContribution

    from napari._qt.layer_controls import QtLayerControlsContainer
    from napari.components import ViewerModel
    from napari.utils.events import Event


def _npe2_decode_selected_filter(
    ext_str: str, selected_filter: str, writers: Sequence[WriterContribution]
) -> Optional[WriterContribution]:
    """Determine the writer that should be invoked to save data.

    When npe2 can be imported, resolves a selected file extension
    string into a specific writer. Otherwise, returns None.
    """
    # When npe2 is not present, `writers` is expected to be an empty list,
    # `[]`. This function will return None.

    for entry, writer in zip(
        ext_str.split(";;"),
        writers,
    ):
        if entry.startswith(selected_filter):
            return writer
    return None


def _extension_string_for_layers(
    layers: Sequence[Layer],
) -> Tuple[str, List[WriterContribution]]:
    """Return an extension string and the list of corresponding writers.

    The extension string is a ";;" delimeted string of entries. Each entry
    has a brief description of the file type and a list of extensions.

    The writers, when provided, are the npe2.manifest.io.WriterContribution
    objects. There is one writer per entry in the extension string. If npe2
    is not importable, the list of writers will be empty.
    """
    # try to use npe2
    ext_str, writers = _npe2.file_extensions_string_for_layers(layers)
    if ext_str:
        return ext_str, writers

    # fallback to old behavior

    if len(layers) == 1:
        selected_layer = layers[0]
        # single selected layer.
        if selected_layer._type_string == 'image':
            ext = imsave_extensions()

            ext_list = [f"*{val}" for val in ext]
            ext_str = ';;'.join(ext_list)

            ext_str = trans._(
                "All Files (*);; Image file types:;;{ext_str}",
                ext_str=ext_str,
            )

        elif selected_layer._type_string == 'points':
            ext_str = trans._("All Files (*);; *.csv;;")

        else:
            # layer other than image or points
            ext_str = trans._("All Files (*);;")

    else:
        # multiple layers.
        ext_str = trans._("All Files (*);;")
    return ext_str, []


class QtViewer(QSplitter):
    """Qt view for the napari Viewer model.

    Parameters
    ----------
    viewer : napari.components.ViewerModel
        Napari viewer containing the rendered scene, layers, and controls.
    show_welcome_screen : bool, optional
        Flag to show a welcome message when no layers are present in the
        canvas. Default is `False`.
    canvas_class : napari._vispy.canvas.VispyCanvas
        The VispyCanvas class providing the Vispy SceneCanvas. Users can also
        have a custom canvas here.

    Attributes
    ----------
    canvas : napari._vispy.canvas.VispyCanvas
        The VispyCanvas class providing the Vispy SceneCanvas. Users can also
        have a custom canvas here.
    dims : napari.qt_dims.QtDims
        Dimension sliders; Qt View for Dims model.
    show_welcome_screen : bool
        Boolean indicating whether to show the welcome screen.
    viewer : napari.components.ViewerModel
        Napari viewer containing the rendered scene, layers, and controls.
    _key_map_handler : napari.utils.key_bindings.KeymapHandler
        KeymapHandler handling the calling functionality when keys are pressed that have a callback function mapped
    _qt_poll : Optional[napari._qt.experimental.qt_poll.QtPoll]
        A QtPoll object required for octree or monitor.
    _remote_manager : napari.components.experimental.remote.RemoteManager
        A remote manager processing commands from remote clients and sending out messages when polled.
    _welcome_widget : napari._qt.widgets.qt_welcome.QtWidgetOverlay
        QtWidgetOverlay providing the stacked widgets for the welcome page.
    """

    _instances = WeakSet()

    def __init__(
        self,
        viewer: ViewerModel,
        show_welcome_screen: bool = False,
        canvas_class: Type[VispyCanvas] = VispyCanvas,
    ) -> None:
        super().__init__()
        self._instances.add(self)
        self.setAttribute(Qt.WidgetAttribute.WA_DeleteOnClose)

        self._show_welcome_screen = show_welcome_screen

        QCoreApplication.setAttribute(
            Qt.AA_UseStyleSheetPropagationInWidgetStyles, True
        )

        self.viewer = viewer
        self.dims = QtDims(self.viewer.dims)
        self._controls = None
        self._layers = None
        self._layersButtons = None
        self._viewerButtons = None
        self._key_map_handler = KeymapHandler()
        self._key_map_handler.keymap_providers = [self.viewer]
        self._console_backlog = []
        self._console = None

        self._dockLayerList = None
        self._dockLayerControls = None
        self._dockConsole = None
        self._dockPerformance = None

        # This dictionary holds the corresponding vispy visual for each layer
        self.canvas = canvas_class(
            viewer=viewer,
            parent=self,
            key_map_handler=self._key_map_handler,
            size=self.viewer._canvas_size,
            autoswap=get_settings().experimental.autoswap_buffers,  # see #5734
        )

        # Stacked widget to provide a welcome page
        self._welcome_widget = QtWidgetOverlay(self, self.canvas.native)
        self._welcome_widget.set_welcome_visible(show_welcome_screen)
        self._welcome_widget.sig_dropped.connect(self.dropEvent)
        self._welcome_widget.leave.connect(self._leave_canvas)
        self._welcome_widget.enter.connect(self._enter_canvas)

        main_widget = QWidget()
        main_layout = QVBoxLayout()
        main_layout.setContentsMargins(0, 2, 0, 2)
        main_layout.addWidget(self._welcome_widget)
        main_layout.addWidget(self.dims)
        main_layout.setSpacing(0)
        main_widget.setLayout(main_layout)

        self.setOrientation(Qt.Orientation.Vertical)
        self.addWidget(main_widget)

        self.viewer._layer_slicer.events.ready.connect(self._on_slice_ready)

        self._on_active_change()
        self.viewer.layers.events.inserted.connect(self._update_welcome_screen)
        self.viewer.layers.events.removed.connect(self._update_welcome_screen)
        self.viewer.layers.selection.events.active.connect(
            self._on_active_change
        )

        self.viewer.layers.events.inserted.connect(self._on_add_layer_change)

        self.setAcceptDrops(True)

        # Create the experimental QtPool for octree and/or monitor.
        self._qt_poll = _create_qt_poll(self, self.viewer.camera)

        # Create the experimental RemoteManager for the monitor.
        self._remote_manager = _create_remote_manager(
            self.viewer.layers, self._qt_poll
        )

        # moved from the old layerlist... still feels misplaced.
        # can you help me move this elsewhere?
        if config.async_loading:
            from napari._qt.experimental.qt_chunk_receiver import (
                QtChunkReceiver,
            )

            # The QtChunkReceiver object allows the ChunkLoader to pass newly
            # loaded chunks to the layers that requested them.
            self.chunk_receiver = QtChunkReceiver(self.layers)
        else:
            self.chunk_receiver = None

        # bind shortcuts stored in settings last.
        self._bind_shortcuts()

        settings = get_settings()
        self._update_dask_cache_settings(settings.application.dask)

        settings.application.events.dask.connect(
            self._update_dask_cache_settings
        )

        for layer in self.viewer.layers:
            self._add_layer(layer)

    @property
    def view(self):
        """
        Rectangular  vispy viewbox widget in which a subscene is rendered. Access directly within the QtViewer will
        become deprecated.
        """
        warnings.warn(
            trans._(
                "Access to QtViewer.view is deprecated since 0.5.0 and will be removed in the napari 0.6.0. Change to QtViewer.canvas.view instead."
            ),
            FutureWarning,
            stacklevel=2,
        )
        return self.canvas.view

    @property
    def camera(self):
        """
        The Vispy camera class which contains both the 2d and 3d camera used to describe the perspective by which a
        scene is viewed and interacted with. Access directly within the QtViewer will become deprecated.
        """
        warnings.warn(
            trans._(
                "Access to QtViewer.camera will become deprecated in the 0.6.0. Change to QtViewer.canvas.camera instead."
            ),
            FutureWarning,
            stacklevel=2,
        )
        return self.canvas.camera

    @staticmethod
    def _update_dask_cache_settings(
        dask_setting: Union[DaskSettings, Event] = None
    ):
        """Update dask cache to match settings."""
        if not dask_setting:
            return
        if not isinstance(dask_setting, DaskSettings):
            dask_setting = dask_setting.value

        enabled = dask_setting.enabled
        size = dask_setting.cache
        resize_dask_cache(int(int(enabled) * size * 1e9))

    @property
    def controls(self) -> QtLayerControlsContainer:
        """Qt view for GUI controls."""
        if self._controls is None:
            # Avoid circular import.
            from napari._qt.layer_controls import QtLayerControlsContainer

            self._controls = QtLayerControlsContainer(self.viewer)
        return self._controls

    @property
    def layers(self) -> QtLayerList:
        """Qt view for LayerList controls."""
        if self._layers is None:
            self._layers = QtLayerList(self.viewer.layers)
        return self._layers

    @property
    def layerButtons(self) -> QtLayerButtons:
        """Button controls for napari layers."""
        if self._layersButtons is None:
            self._layersButtons = QtLayerButtons(self.viewer)
        return self._layersButtons

    @property
    def viewerButtons(self) -> QtViewerButtons:
        """Button controls for the napari viewer."""
        if self._viewerButtons is None:
            self._viewerButtons = QtViewerButtons(self.viewer)
        return self._viewerButtons

    @property
    def dockLayerList(self) -> QtViewerDockWidget:
        """QWidget wrapped in a QDockWidget with forwarded viewer events."""
        if self._dockLayerList is None:
            layerList = QWidget()
            layerList.setObjectName('layerList')
            layerListLayout = QVBoxLayout()
            layerListLayout.addWidget(self.layerButtons)
            layerListLayout.addWidget(self.layers)
            layerListLayout.addWidget(self.viewerButtons)
            layerListLayout.setContentsMargins(8, 4, 8, 6)
            layerList.setLayout(layerListLayout)
            self._dockLayerList = QtViewerDockWidget(
                self,
                layerList,
                name=trans._('layer list'),
                area='left',
                allowed_areas=['left', 'right'],
                object_name='layer list',
                close_btn=False,
            )
        return self._dockLayerList

    @property
    def dockLayerControls(self) -> QtViewerDockWidget:
        """QWidget wrapped in a QDockWidget with forwarded viewer events."""
        if self._dockLayerControls is None:
            self._dockLayerControls = QtViewerDockWidget(
                self,
                self.controls,
                name=trans._('layer controls'),
                area='left',
                allowed_areas=['left', 'right'],
                object_name='layer controls',
                close_btn=False,
            )
        return self._dockLayerControls

    @property
    def dockConsole(self) -> QtViewerDockWidget:
        """QWidget wrapped in a QDockWidget with forwarded viewer events."""
        if self._dockConsole is None:
            self._dockConsole = QtViewerDockWidget(
                self,
                QWidget(),
                name=trans._('console'),
                area='bottom',
                allowed_areas=['top', 'bottom'],
                object_name='console',
                close_btn=False,
            )
            self._dockConsole.setVisible(False)
            self._dockConsole.visibilityChanged.connect(self._ensure_connect)
        return self._dockConsole

    @property
    def dockPerformance(self) -> QtViewerDockWidget:
        if self._dockPerformance is None:
            self._dockPerformance = self._create_performance_dock_widget()
        return self._dockPerformance

    @property
    def layer_to_visual(self):
        """Mapping of Napari layer to Vispy layer. Added for backward compatibility"""
        return self.canvas.layer_to_visual

    def _leave_canvas(self):
        """disable status on canvas leave"""
        self.viewer.status = ""
        self.viewer.mouse_over_canvas = False

    def _enter_canvas(self):
        """enable status on canvas enter"""
        self.viewer.status = "Ready"
        self.viewer.mouse_over_canvas = True

    def _ensure_connect(self):
        # lazy load console
        id(self.console)

    def _bind_shortcuts(self):
        """Bind shortcuts stored in SETTINGS to actions."""
        for action, shortcuts in get_settings().shortcuts.shortcuts.items():
            action_manager.unbind_shortcut(action)
            for shortcut in shortcuts:
                action_manager.bind_shortcut(action, shortcut)

    def _create_performance_dock_widget(self):
        """Create the dock widget that shows performance metrics."""
        if perf.USE_PERFMON:
            return QtViewerDockWidget(
                self,
                QtPerformance(),
                name=trans._('performance'),
                area='bottom',
            )
        return None

    def _weakref_if_possible(self, obj):
        """Create a weakref to obj.

        Parameters
        ----------
        obj : object
            Cannot create weakrefs to many Python built-in datatypes such as
            list, dict, str.

            From https://docs.python.org/3/library/weakref.html: "Objects which
            support weak references include class instances, functions written
            in Python (but not in C), instance methods, sets, frozensets, some
            file objects, generators, type objects, sockets, arrays, deques,
            regular expression pattern objects, and code objects."

        Returns
        -------
        weakref or object
            Returns a weakref if possible.
        """
        try:
            newref = ref(obj)
        except TypeError:
            newref = obj
        return newref

    def _unwrap_if_weakref(self, value):
        """Returns value or if that is weakref the object referenced by value.

        Parameters
        ----------
        value : object or weakref
            No-op for types other than weakref.

        Returns
        -------
        object or None
            Returns object or None if weakref is dead.
        """
        if isinstance(value, ref):
            return value()
        else:
            return value

    def add_to_console_backlog(self, variables):
        """Save variables for pushing to console when instantiated, creating
        weakrefs when possible.

        Parameters
        ----------
        variables : dict, str or list/tuple of str
            The variables to inject into the console's namespace.  If a dict, a
            simple update is done.  If a str, the string is assumed to have
            variable names separated by spaces.  A list/tuple of str can also
            be used to give the variable names.  If just the variable names are
            give (list/tuple/str) then the variable values looked up in the
            callers frame.
        """
        if isinstance(variables, dict):
            # weakly reference values if possible
            new_dict = {
                k: self._weakref_if_possible(v) for k, v in variables.items()
            }
            self.console_backlog.append(new_dict)
        else:
            self.console_backlog.append(variables)

    @property
    def console_backlog(self):
        """List: items to push to console when instantiated."""
        return self._console_backlog

    @property
    def console(self):
        """QtConsole: iPython console terminal integrated into the napari GUI."""
        if self._console is None:
            try:
                from napari_console import QtConsole

                import napari

                with warnings.catch_warnings():
                    warnings.filterwarnings("ignore")
                    self.console = QtConsole(self.viewer)
                    self.console.push(
                        {'napari': napari, 'action_manager': action_manager}
                    )
                    for i in self.console_backlog:
                        if isinstance(i, dict):
                            # recover weak refs
                            self.console.push(
                                {
                                    k: self._unwrap_if_weakref(v)
                                    for k, v in i.items()
                                    if self._unwrap_if_weakref(v) is not None
                                }
                            )
                        else:
                            self.console.push(i)
                    self._console_backlog = []
            except ModuleNotFoundError:
                warnings.warn(
                    trans._(
                        'napari-console not found. It can be installed with'
                        ' "pip install napari_console"'
                    ),
                    stacklevel=1,
                )
                self._console = None
            except ImportError:
                traceback.print_exc()
                warnings.warn(
                    trans._(
                        'error importing napari-console. See console for full error.'
                    ),
                    stacklevel=1,
                )
                self._console = None
        return self._console

    @console.setter
    def console(self, console):
        self._console = console
        if console is not None:
            self.dockConsole.setWidget(console)
            console.setParent(self.dockConsole)

    @ensure_main_thread
    def _on_slice_ready(self, event):
        responses = event.value
        for layer, response in responses.items():
            # Update the layer slice state to temporarily support behavior
            # that depends on it.
            layer._update_slice_response(response)
            # The rest of `Layer.refresh` after `set_view_slice`, where `set_data`
            # notifies the corresponding vispy layer of the new slice.
            layer.events.set_data()
            layer._update_thumbnail()
            layer._set_highlight(force=True)

    def _on_active_change(self):
        """When active layer changes change keymap handler."""
        self._key_map_handler.keymap_providers = (
            [self.viewer]
            if self.viewer.layers.selection.active is None
            else [self.viewer.layers.selection.active, self.viewer]
        )

    def _on_add_layer_change(self, event):
        """When a layer is added, set its parent and order.

        Parameters
        ----------
        event : napari.utils.event.Event
            The napari event that triggered this method.
        """
        layer = event.value
        self._add_layer(layer)

    def _add_layer(self, layer):
        """When a layer is added, set its parent and order.

        Parameters
        ----------
        layer : napari.layers.Layer
            Layer to be added.
        """
        vispy_layer = create_vispy_layer(layer)

        # QtPoll is experimental.
        if self._qt_poll is not None:
            # QtPoll will call VipyBaseImage._on_poll() when the camera
            # moves or the timer goes off.
            self._qt_poll.events.poll.connect(vispy_layer._on_poll)

            # In the other direction, some visuals need to tell QtPoll to
            # start polling. When they receive new data they need to be
            # polled to load it, even if the camera is not moving.
            if vispy_layer.events is not None:
                vispy_layer.events.loaded.connect(self._qt_poll.wake_up)

        self.canvas.add_layer_visual_mapping(layer, vispy_layer)

    def _save_layers_dialog(self, selected=False):
        """Save layers (all or selected) to disk, using ``LayerList.save()``.

        Parameters
        ----------
        selected : bool
            If True, only layers that are selected in the viewer will be saved.
            By default, all layers are saved.
        """
        msg = ''
        if not len(self.viewer.layers):
            msg = trans._("There are no layers in the viewer to save")
        elif selected and not len(self.viewer.layers.selection):
            msg = trans._(
                'Please select one or more layers to save,'
                '\nor use "Save all layers..."'
            )
        if msg:
            raise OSError(trans._("Nothing to save"))

        # prepare list of extensions for drop down menu.
        ext_str, writers = _extension_string_for_layers(
            list(self.viewer.layers.selection)
            if selected
            else self.viewer.layers
        )

        msg = trans._("selected") if selected else trans._("all")
        dlg = QFileDialog()
        hist = get_save_history()
        dlg.setHistory(hist)

        filename, selected_filter = dlg.getSaveFileName(
            parent=self,
            caption=trans._('Save {msg} layers', msg=msg),
            directory=hist[0],  # home dir by default,
            filter=ext_str,
            options=(
                QFileDialog.DontUseNativeDialog
                if in_ipython()
                else QFileDialog.Options()
            ),
        )
        logging.debug(
            trans._(
                'QFileDialog - filename: {filename} '
                'selected_filter: {selected_filter}',
                filename=filename or None,
                selected_filter=selected_filter or None,
            )
        )

        if filename:
            writer = _npe2_decode_selected_filter(
                ext_str, selected_filter, writers
            )
            with warnings.catch_warnings(record=True) as wa:
                saved = self.viewer.layers.save(
                    filename, selected=selected, _writer=writer
                )
                logging.debug('Saved %s', saved)
                error_messages = "\n".join(str(x.message.args[0]) for x in wa)

            if not saved:
                raise OSError(
                    trans._(
                        "File {filename} save failed.\n{error_messages}",
                        deferred=True,
                        filename=filename,
                        error_messages=error_messages,
                    )
                )

            update_save_history(saved[0])

    def _update_welcome_screen(self):
        """Update welcome screen display based on layer count."""
        if self._show_welcome_screen:
            self._welcome_widget.set_welcome_visible(not self.viewer.layers)

    def _screenshot(self, flash=True):
        """Capture a screenshot of the Vispy canvas.

        Parameters
        ----------
        flash : bool
            Flag to indicate whether flash animation should be shown after
            the screenshot was captured.
        """
        # CAN REMOVE THIS AFTER DEPRECATION IS DONE, see self.screenshot.
        img = self.canvas.screenshot()
        if flash:
            from napari._qt.utils import add_flash_animation

            # Here we are actually applying the effect to the `_welcome_widget`
            # and not # the `native` widget because it does not work on the
            # `native` widget. It's probably because the widget is in a stack
            # with the `QtWelcomeWidget`.
            add_flash_animation(self._welcome_widget)
        return img

    def screenshot(self, path=None, flash=True):
        """Take currently displayed screen and convert to an image array.

        Parameters
        ----------
        path : str
            Filename for saving screenshot image.
        flash : bool
            Flag to indicate whether flash animation should be shown after
            the screenshot was captured.

        Returns
        -------
        image : array
            Numpy array of type ubyte and shape (h, w, 4). Index [0, 0] is the
            upper-left corner of the rendered region.
        """

        img = QImg2array(self._screenshot(flash))
        if path is not None:
            imsave(path, img)  # scikit-image imsave method
        return img

    def clipboard(self, flash=True):
        """Take a screenshot of the currently displayed screen and copy the
        image to the clipboard.

        Parameters
        ----------
        flash : bool
            Flag to indicate whether flash animation should be shown after
            the screenshot was captured.
        """
        cb = QGuiApplication.clipboard()
        cb.setImage(self._screenshot(flash))

    def _screenshot_dialog(self):
        """Save screenshot of current display, default .png"""
        hist = get_save_history()
        dial = ScreenshotDialog(self.screenshot, self, hist[0], hist)
        if dial.exec_():
            update_save_history(dial.selectedFiles()[0])

    def _open_file_dialog_uni(self, caption: str) -> typing.List[str]:
        """
        Open dialog to get list of files from user
        """
        dlg = QFileDialog()
        hist = get_open_history()
        dlg.setHistory(hist)

        open_kwargs = {
            "parent": self,
            "caption": caption,
        }
        if "pyside" in QFileDialog.__module__.lower():
            # PySide6
            open_kwargs["dir"] = hist[0]
        else:
            open_kwargs["directory"] = hist[0]

        if in_ipython():
            open_kwargs["options"] = QFileDialog.DontUseNativeDialog

        return dlg.getOpenFileNames(**open_kwargs)[0]

    def _open_files_dialog(self, choose_plugin=False):
        """Add files from the menubar."""
        filenames = self._open_file_dialog_uni(trans._('Select file(s)...'))

        if (filenames != []) and (filenames is not None):
            for filename in filenames:
                self._qt_open(
                    [filename], stack=False, choose_plugin=choose_plugin
                )
            update_open_history(filenames[0])

    def _open_files_dialog_as_stack_dialog(self, choose_plugin=False):
        """Add files as a stack, from the menubar."""

        filenames = self._open_file_dialog_uni(trans._('Select files...'))

        if (filenames != []) and (filenames is not None):
            self._qt_open(filenames, stack=True, choose_plugin=choose_plugin)
            update_open_history(filenames[0])

    def _open_folder_dialog(self, choose_plugin=False):
        """Add a folder of files from the menubar."""
        dlg = QFileDialog()
        hist = get_open_history()
        dlg.setHistory(hist)

        folder = dlg.getExistingDirectory(
            self,
            trans._('Select folder...'),
            hist[0],  # home dir by default
            (
                QFileDialog.DontUseNativeDialog
                if in_ipython()
                else QFileDialog.Options()
            ),
        )

        if folder not in {'', None}:
            self._qt_open([folder], stack=False, choose_plugin=choose_plugin)
            update_open_history(folder)

    def _qt_open(
        self,
        filenames: List[str],
        stack: Union[bool, List[List[str]]],
        choose_plugin: bool = False,
        plugin: str = None,
        layer_type: str = None,
        **kwargs,
    ):
        """Open files, potentially popping reader dialog for plugin selection.

        Call ViewerModel.open and catch errors that could
        be fixed by user making a plugin choice.

        Parameters
        ----------
        filenames : List[str]
            paths to open
        choose_plugin : bool
            True if user wants to explicitly choose the plugin else False
        stack : bool or list[list[str]]
            whether to stack files or not. Can also be a list containing
            files to stack.
        plugin : str
            plugin to use for reading
        layer_type : str
            layer type for opened layers
        """
        if choose_plugin:
            handle_gui_reading(
                filenames, self, stack, plugin_override=choose_plugin, **kwargs
            )
            return

        try:
            self.viewer.open(
                filenames,
                stack=stack,
                plugin=plugin,
                layer_type=layer_type,
                **kwargs,
            )
        except ReaderPluginError as e:
            handle_gui_reading(
                filenames,
                self,
                stack,
                e.reader_plugin,
                e,
                layer_type=layer_type,
                **kwargs,
            )
        except MultipleReaderError:
            handle_gui_reading(filenames, self, stack, **kwargs)

    def _toggle_chunk_outlines(self):
        """Toggle whether we are drawing outlines around the chunks."""
        from napari.layers.image.experimental.octree_image import (
            _OctreeImageBase,
        )

        for layer in self.viewer.layers:
            if isinstance(layer, _OctreeImageBase):
                layer.display.show_grid = not layer.display.show_grid

    def toggle_console_visibility(self, event=None):
        """Toggle console visible and not visible.

        Imports the console the first time it is requested.
        """
        if in_ipython() or in_jupyter():
            return

        # force instantiation of console if not already instantiated
        _ = self.console

        viz = not self.dockConsole.isVisible()
        # modulate visibility at the dock widget level as console is dockable
        self.dockConsole.setVisible(viz)
        if self.dockConsole.isFloating():
            self.dockConsole.setFloating(True)

        if viz:
            self.dockConsole.raise_()
            self.dockConsole.setFocus()

        self.viewerButtons.consoleButton.setProperty(
            'expanded', self.dockConsole.isVisible()
        )
        self.viewerButtons.consoleButton.style().unpolish(
            self.viewerButtons.consoleButton
        )
        self.viewerButtons.consoleButton.style().polish(
            self.viewerButtons.consoleButton
        )

    def set_welcome_visible(self, visible):
        """Show welcome screen widget."""
        self._show_welcome_screen = visible
        self._welcome_widget.set_welcome_visible(visible)

    def keyPressEvent(self, event):
        """Called whenever a key is pressed.

        Parameters
        ----------
        event : qtpy.QtCore.QEvent
            Event from the Qt context.
        """
        self.canvas._scene_canvas._backend._keyEvent(
            self.canvas._scene_canvas.events.key_press, event
        )
        event.accept()

    def keyReleaseEvent(self, event):
        """Called whenever a key is released.

        Parameters
        ----------
        event : qtpy.QtCore.QEvent
            Event from the Qt context.
        """
        self.canvas._scene_canvas._backend._keyEvent(
            self.canvas._scene_canvas.events.key_release, event
        )
        event.accept()

    def dragEnterEvent(self, event):
        """Ignore event if not dragging & dropping a file or URL to open.

        Using event.ignore() here allows the event to pass through the
        parent widget to its child widget, otherwise the parent widget
        would catch the event and not pass it on to the child widget.

        Parameters
        ----------
        event : qtpy.QtCore.QDragEvent
            Event from the Qt context.
        """
        if event.mimeData().hasUrls():
            self._set_drag_status()
            event.accept()
        else:
            event.ignore()

    def _set_drag_status(self):
        """Set dedicated status message when dragging files into viewer"""
        self.viewer.status = trans._(
            'Hold <Alt> key to open plugin selection. Hold <Shift> to open files as stack.'
        )

    def dropEvent(self, event):
        """Add local files and web URLS with drag and drop.

        For each file, attempt to open with existing associated reader
        (if available). If no reader is associated or opening fails,
        and more than one reader is available, open dialog and ask
        user to choose among available readers. User can choose to persist
        this choice.

        Parameters
        ----------
        event : qtpy.QtCore.QDropEvent
            Event from the Qt context.
        """
        shift_down = (
            QGuiApplication.keyboardModifiers()
            & Qt.KeyboardModifier.ShiftModifier
        )
        alt_down = (
            QGuiApplication.keyboardModifiers()
            & Qt.KeyboardModifier.AltModifier
        )
        filenames = []
        for url in event.mimeData().urls():
            if url.isLocalFile():
                # directories get a trailing "/", Path conversion removes it
                filenames.append(str(Path(url.toLocalFile())))
            else:
                filenames.append(url.toString())

        self._qt_open(
            filenames,
            stack=bool(shift_down),
            choose_plugin=bool(alt_down),
        )

    def closeEvent(self, event):
        """Cleanup and close.

        Parameters
        ----------
        event : qtpy.QtCore.QCloseEvent
            Event from the Qt context.
        """
        self.layers.close()

        # if the viewer.QtDims object is playing an axis, we need to terminate
        # the AnimationThread before close, otherwise it will cause a segFault
        # or Abort trap. (calling stop() when no animation is occurring is also
        # not a problem)
        self.dims.stop()
        self.canvas.delete()
        if self._console is not None:
            self.console.close()
        self.dockConsole.deleteLater()
        event.accept()


if TYPE_CHECKING:
    from napari._qt.experimental.qt_poll import QtPoll
    from napari.components.experimental.remote import RemoteManager


def _create_qt_poll(parent: QObject, camera: Camera) -> Optional[QtPoll]:
    """Create and return a QtPoll instance, if needed.

    Create a QtPoll instance for octree or monitor.

    Octree needs QtPoll so VispyTiledImageLayer can finish in-progress
    loads even if the camera is not moving. Once loading is finish it will
    tell QtPoll it no longer needs to be polled.

    Monitor needs QtPoll to poll for incoming messages. This might be
    temporary until we can process incoming messages with a dedicated
    thread.

    Parameters
    ----------
    parent : QObject
        Parent Qt object.
    camera : Camera
        Camera that the QtPoll object will listen to.

    Returns
    -------
    Optional[QtPoll]
        The new QtPoll instance, if we need one.
    """
    if not config.async_octree and not config.monitor:
        return None

    from napari._qt.experimental.qt_poll import QtPoll

    qt_poll = QtPoll(parent)
    camera.events.connect(qt_poll.on_camera)
    return qt_poll


def _create_remote_manager(
    layers: LayerList, qt_poll
) -> Optional[RemoteManager]:
    """Create and return a RemoteManager instance, if we need one.

    Parameters
    ----------
    layers : LayersList
        The viewer's layers.
    qt_poll : QtPoll
        The viewer's QtPoll instance.
    """
    if not config.monitor:
        return None  # Not using the monitor at all

    from napari.components.experimental.monitor import monitor
    from napari.components.experimental.remote import RemoteManager

    # Start the monitor so we can access its events. The monitor has no
    # dependencies to napari except to utils.Event.
    started = monitor.start()

    if not started:
        return None  # Probably not >= Python 3.9, so no manager is needed.

    # Create the remote manager and have monitor call its process_command()
    # method to execute commands from clients.
    manager = RemoteManager(layers)

    # RemoteManager will process incoming command from the monitor.
    monitor.run_command_event.connect(manager.process_command)

    # QtPoll should pool the RemoteManager and the Monitor.
    qt_poll.events.poll.connect(manager.on_poll)
    qt_poll.events.poll.connect(monitor.on_poll)

    return manager<|MERGE_RESOLUTION|>--- conflicted
+++ resolved
@@ -5,13 +5,8 @@
 import typing
 import warnings
 from pathlib import Path
-<<<<<<< HEAD
-from typing import TYPE_CHECKING, List, Optional, Sequence, Tuple, Union
+from typing import TYPE_CHECKING, List, Optional, Sequence, Tuple, Type, Union
 from weakref import WeakSet, ref
-=======
-from typing import TYPE_CHECKING, List, Optional, Sequence, Tuple, Type, Union
-from weakref import WeakSet
->>>>>>> 49fee1d9
 
 from qtpy.QtCore import QCoreApplication, QObject, Qt
 from qtpy.QtGui import QGuiApplication
