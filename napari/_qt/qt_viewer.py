from __future__ import annotations

import logging
import traceback
import typing
import warnings
from pathlib import Path
from typing import TYPE_CHECKING, List, Optional, Sequence, Tuple, Type, Union
from weakref import WeakSet

from qtpy.QtCore import QCoreApplication, QObject, Qt
from qtpy.QtGui import QGuiApplication
from qtpy.QtWidgets import QFileDialog, QSplitter, QVBoxLayout, QWidget
from superqt import ensure_main_thread

from napari._qt.containers import QtLayerList
from napari._qt.dialogs.qt_reader_dialog import handle_gui_reading
from napari._qt.dialogs.screenshot_dialog import ScreenshotDialog
from napari._qt.perf.qt_performance import QtPerformance
from napari._qt.utils import QImg2array
from napari._qt.widgets.qt_dims import QtDims
from napari._qt.widgets.qt_viewer_buttons import (
    QtLayerButtons,
    QtViewerButtons,
)
from napari._qt.widgets.qt_viewer_dock_widget import QtViewerDockWidget
from napari._qt.widgets.qt_welcome import QtWidgetOverlay
from napari.components.camera import Camera
from napari.components.layerlist import LayerList
from napari.errors import MultipleReaderError, ReaderPluginError
from napari.layers.base.base import Layer
from napari.plugins import _npe2
from napari.settings import get_settings
from napari.settings._application import DaskSettings
from napari.utils import config, perf, resize_dask_cache
from napari.utils.action_manager import action_manager
from napari.utils.history import (
    get_open_history,
    get_save_history,
    update_open_history,
    update_save_history,
)
from napari.utils.io import imsave
from napari.utils.key_bindings import KeymapHandler
from napari.utils.misc import in_ipython, in_jupyter
from napari.utils.translations import trans
from napari_builtins.io import imsave_extensions

from napari._vispy import VispyCanvas, create_vispy_layer  # isort:skip

if TYPE_CHECKING:
    from npe2.manifest.contributions import WriterContribution

    from napari._qt.layer_controls import QtLayerControlsContainer
    from napari.components import ViewerModel
    from napari.utils.events import Event


def _npe2_decode_selected_filter(
    ext_str: str, selected_filter: str, writers: Sequence[WriterContribution]
) -> Optional[WriterContribution]:
    """Determine the writer that should be invoked to save data.

    When npe2 can be imported, resolves a selected file extension
    string into a specific writer. Otherwise, returns None.
    """
    # When npe2 is not present, `writers` is expected to be an empty list,
    # `[]`. This function will return None.

    for entry, writer in zip(
        ext_str.split(";;"),
        writers,
    ):
        if entry.startswith(selected_filter):
            return writer
    return None


def _extension_string_for_layers(
    layers: Sequence[Layer],
) -> Tuple[str, List[WriterContribution]]:
    """Return an extension string and the list of corresponding writers.

    The extension string is a ";;" delimeted string of entries. Each entry
    has a brief description of the file type and a list of extensions.

    The writers, when provided, are the npe2.manifest.io.WriterContribution
    objects. There is one writer per entry in the extension string. If npe2
    is not importable, the list of writers will be empty.
    """
    # try to use npe2
    ext_str, writers = _npe2.file_extensions_string_for_layers(layers)
    if ext_str:
        return ext_str, writers

    # fallback to old behavior

    if len(layers) == 1:
        selected_layer = layers[0]
        # single selected layer.
        if selected_layer._type_string == 'image':
            ext = imsave_extensions()

            ext_list = [f"*{val}" for val in ext]
            ext_str = ';;'.join(ext_list)

            ext_str = trans._(
                "All Files (*);; Image file types:;;{ext_str}",
                ext_str=ext_str,
            )

        elif selected_layer._type_string == 'points':
            ext_str = trans._("All Files (*);; *.csv;;")

        else:
            # layer other than image or points
            ext_str = trans._("All Files (*);;")

    else:
        # multiple layers.
        ext_str = trans._("All Files (*);;")
    return ext_str, []


class QtViewer(QSplitter):
    """Qt view for the napari Viewer model.

    Parameters
    ----------
    viewer : napari.components.ViewerModel
        Napari viewer containing the rendered scene, layers, and controls.
    show_welcome_screen : bool, optional
        Flag to show a welcome message when no layers are present in the
        canvas. Default is `False`.
    canvas_class : napari._vispy.canvas.VispyCanvas
        The VispyCanvas class providing the Vispy SceneCanvas. Users can also
        have a custom canvas here.

    Attributes
    ----------
    canvas : napari._vispy.canvas.VispyCanvas
        The VispyCanvas class providing the Vispy SceneCanvas. Users can also
        have a custom canvas here.
    dims : napari.qt_dims.QtDims
        Dimension sliders; Qt View for Dims model.
    show_welcome_screen : bool
        Boolean indicating whether to show the welcome screen.
    viewer : napari.components.ViewerModel
        Napari viewer containing the rendered scene, layers, and controls.
    _console : napari_console.QtConsole
        IPython console terminal integrated into the napari GUI.
    _controls : napari._qt.layer_controls.QtLayerControlsContainer
        Qt view for GUI controls.
    _dockConsole : napari._qt.widgets.qt_viewer_dock_widget.QtViewerDockWidget
        QWidget wrapped in a QDockWidget with forwarded viewer events.
    _dockLayerControls : napari._qt.widgets.qt_viewer_dock_widget.QtViewerDockWidget
        QWidget wrapped in a QDockWidget with forwarded viewer events.
    _dockLayerList : napari._qt.widgets.qt_viewer_dock_widget.QtViewerDockWidget
        QWidget wrapped in a QDockWidget with forwarded viewer events.
    _key_map_handler : napari.utils.key_bindings.KeymapHandler
        KeymapHandler handling the calling functionality when keys are pressed that have a callback function mapped.
    _layerButtons : napari._qt.widgets.qt_viewer_buttons.QtLayerButtons
        Button controls for napari layers.
    _layers : napari._qt.containers.QtLayerList
        Qt view for LayerList controls.
    _qt_poll : Optional[napari._qt.experimental.qt_poll.QtPoll]
        A QtPoll object required for octree or monitor.
    _remote_manager : napari.components.experimental.remote.RemoteManager
        A remote manager processing commands from remote clients and sending out messages when polled.
    _viewerButtons : napari._qt.widgets.qt_viewer_buttons.QtViewerButtons
        Button controls for the napari viewer.
    _welcome_widget : napari._qt.widgets.qt_welcome.QtWidgetOverlay
        QtWidgetOverlay providing the stacked widgets for the welcome page.
    """

    _instances = WeakSet()

    def __init__(
        self,
        viewer: ViewerModel,
        show_welcome_screen: bool = False,
        canvas_class: Type[VispyCanvas] = VispyCanvas,
    ) -> None:
        super().__init__()
        self._instances.add(self)
        self.setAttribute(Qt.WidgetAttribute.WA_DeleteOnClose)

        self._show_welcome_screen = show_welcome_screen

        QCoreApplication.setAttribute(
            Qt.AA_UseStyleSheetPropagationInWidgetStyles, True
        )

        self.viewer = viewer
        self.dims = QtDims(self.viewer.dims)
        self._controls = None
        self._layers = None
        self._layersButtons = None
        self._viewerButtons = None
        self._key_map_handler = KeymapHandler()
        self._key_map_handler.keymap_providers = [self.viewer]
        self._console = None

        self._dockLayerList = None
        self._dockLayerControls = None
        self._dockConsole = None
        self._dockPerformance = None

        # This dictionary holds the corresponding vispy visual for each layer
        self.canvas = canvas_class(
            viewer=viewer,
            parent=self,
            key_map_handler=self._key_map_handler,
            size=self.viewer._canvas_size,
        )

        # Stacked widget to provide a welcome page
        self._welcome_widget = QtWidgetOverlay(self, self.canvas.native)
        self._welcome_widget.set_welcome_visible(show_welcome_screen)
        self._welcome_widget.sig_dropped.connect(self.dropEvent)
        self._welcome_widget.leave.connect(self._leave_canvas)
        self._welcome_widget.enter.connect(self._enter_canvas)

        main_widget = QWidget()
        main_layout = QVBoxLayout()
        main_layout.setContentsMargins(0, 2, 0, 2)
        main_layout.addWidget(self._welcome_widget)
        main_layout.addWidget(self.dims)
        main_layout.setSpacing(0)
        main_widget.setLayout(main_layout)

        self.setOrientation(Qt.Orientation.Vertical)
        self.addWidget(main_widget)

        self.viewer._layer_slicer.events.ready.connect(self._on_slice_ready)

        self._on_active_change()
        self.viewer.layers.events.inserted.connect(self._update_welcome_screen)
        self.viewer.layers.events.removed.connect(self._update_welcome_screen)
        self.viewer.layers.selection.events.active.connect(
            self._on_active_change
        )
<<<<<<< HEAD
=======
        self.viewer.cursor.events.style.connect(self._on_cursor)
        self.viewer.cursor.events.size.connect(self._on_cursor)
        self.viewer.camera.events.zoom.connect(self._on_cursor)
        self.viewer.layers.events.reordered.connect(self._reorder_layers)
>>>>>>> d603dda1
        self.viewer.layers.events.inserted.connect(self._on_add_layer_change)

        self.setAcceptDrops(True)

        # Create the experimental QtPool for octree and/or monitor.
        self._qt_poll = _create_qt_poll(self, self.viewer.camera)

        # Create the experimental RemoteManager for the monitor.
        self._remote_manager = _create_remote_manager(
            self.viewer.layers, self._qt_poll
        )

        # moved from the old layerlist... still feels misplaced.
        # can you help me move this elsewhere?
        if config.async_loading:
            from napari._qt.experimental.qt_chunk_receiver import (
                QtChunkReceiver,
            )

            # The QtChunkReceiver object allows the ChunkLoader to pass newly
            # loaded chunks to the layers that requested them.
            self.chunk_receiver = QtChunkReceiver(self.layers)
        else:
            self.chunk_receiver = None

        # bind shortcuts stored in settings last.
        self._bind_shortcuts()

        settings = get_settings()
        self._update_dask_cache_settings(settings.application.dask)

        settings.application.events.dask.connect(
            self._update_dask_cache_settings
        )

        for layer in self.viewer.layers:
            self._add_layer(layer)

    @property
    def view(self):
        """
        Rectangular  vispy viewbox widget in which a subscene is rendered. Access directly within the QtViewer will
        become deprecated.
        """
        warnings.warn(
            trans._(
                "Access to QtViewer.view is deprecated since 0.5.0 and will be removed in the napari 0.6.0. Change to QtViewer.canvas.view instead."
            ),
            FutureWarning,
            stacklevel=2,
        )
        return self.canvas.view

    @property
    def camera(self):
        """
        The Vispy camera class which contains both the 2d and 3d camera used to describe the perspective by which a
        scene is viewed and interacted with. Access directly within the QtViewer will become deprecated.
        """
        warnings.warn(
            trans._(
                "Access to QtViewer.camera will become deprecated in the 0.6.0. Change to QtViewer.canvas.camera instead."
            ),
            FutureWarning,
            stacklevel=2,
        )
        return self.canvas.camera

    @staticmethod
    def _update_dask_cache_settings(
        dask_setting: Union[DaskSettings, Event] = None
    ):
        """Update dask cache to match settings."""
        if not dask_setting:
            return
        if not isinstance(dask_setting, DaskSettings):
            dask_setting = dask_setting.value

        enabled = dask_setting.enabled
        size = dask_setting.cache
        resize_dask_cache(int(int(enabled) * size * 1e9))

    @property
    def controls(self) -> QtLayerControlsContainer:
        if self._controls is None:
            # Avoid circular import.
            from napari._qt.layer_controls import QtLayerControlsContainer

            self._controls = QtLayerControlsContainer(self.viewer)
        return self._controls

    @property
    def layers(self) -> QtLayerList:
        if self._layers is None:
            self._layers = QtLayerList(self.viewer.layers)
        return self._layers

    @property
    def layerButtons(self) -> QtLayerButtons:
        if self._layersButtons is None:
            self._layersButtons = QtLayerButtons(self.viewer)
        return self._layersButtons

    @property
    def viewerButtons(self) -> QtViewerButtons:
        if self._viewerButtons is None:
            self._viewerButtons = QtViewerButtons(self.viewer)
        return self._viewerButtons

    @property
    def dockLayerList(self) -> QtViewerDockWidget:
        if self._dockLayerList is None:
            layerList = QWidget()
            layerList.setObjectName('layerList')
            layerListLayout = QVBoxLayout()
            layerListLayout.addWidget(self.layerButtons)
            layerListLayout.addWidget(self.layers)
            layerListLayout.addWidget(self.viewerButtons)
            layerListLayout.setContentsMargins(8, 4, 8, 6)
            layerList.setLayout(layerListLayout)
            self._dockLayerList = QtViewerDockWidget(
                self,
                layerList,
                name=trans._('layer list'),
                area='left',
                allowed_areas=['left', 'right'],
                object_name='layer list',
                close_btn=False,
            )
        return self._dockLayerList

    @property
    def dockLayerControls(self) -> QtViewerDockWidget:
        if self._dockLayerControls is None:
            self._dockLayerControls = QtViewerDockWidget(
                self,
                self.controls,
                name=trans._('layer controls'),
                area='left',
                allowed_areas=['left', 'right'],
                object_name='layer controls',
                close_btn=False,
            )
        return self._dockLayerControls

    @property
    def dockConsole(self) -> QtViewerDockWidget:
        if self._dockConsole is None:
            self._dockConsole = QtViewerDockWidget(
                self,
                QWidget(),
                name=trans._('console'),
                area='bottom',
                allowed_areas=['top', 'bottom'],
                object_name='console',
                close_btn=False,
            )
            self._dockConsole.setVisible(False)
            self._dockConsole.visibilityChanged.connect(self._ensure_connect)
        return self._dockConsole

    @property
    def dockPerformance(self) -> QtViewerDockWidget:
        if self._dockPerformance is None:
            self._dockPerformance = self._create_performance_dock_widget()
        return self._dockPerformance

    @property
    def layer_to_visual(self):
        """Mapping of Napari layer to Vispy layer. Added for backward compatibility"""
        return self.canvas.layer_to_visual

    def _leave_canvas(self):
        """disable status on canvas leave"""
        self.viewer.status = ""
        self.viewer.mouse_over_canvas = False

    def _enter_canvas(self):
        """enable status on canvas enter"""
        self.viewer.status = "Ready"
        self.viewer.mouse_over_canvas = True

    def _ensure_connect(self):
        # lazy load console
        id(self.console)

    def _bind_shortcuts(self):
        """Bind shortcuts stored in SETTINGS to actions."""
        for action, shortcuts in get_settings().shortcuts.shortcuts.items():
            action_manager.unbind_shortcut(action)
            for shortcut in shortcuts:
                action_manager.bind_shortcut(action, shortcut)

    def _create_performance_dock_widget(self):
        """Create the dock widget that shows performance metrics."""
        if perf.USE_PERFMON:
            return QtViewerDockWidget(
                self,
                QtPerformance(),
                name=trans._('performance'),
                area='bottom',
            )
        return None

    @property
    def console(self):
        """QtConsole: iPython console terminal integrated into the napari GUI."""
        if self._console is None:
            try:
                from napari_console import QtConsole

                import napari

                with warnings.catch_warnings():
                    warnings.filterwarnings("ignore")
                    self.console = QtConsole(self.viewer)
                    self.console.push(
                        {'napari': napari, 'action_manager': action_manager}
                    )
            except ModuleNotFoundError:
                warnings.warn(
                    trans._(
                        'napari-console not found. It can be installed with'
                        ' "pip install napari_console"'
                    ),
                    stacklevel=1,
                )
                self._console = None
            except ImportError:
                traceback.print_exc()
                warnings.warn(
                    trans._(
                        'error importing napari-console. See console for full error.'
                    ),
                    stacklevel=1,
                )
                self._console = None
        return self._console

    @console.setter
    def console(self, console):
        self._console = console
        if console is not None:
            self.dockConsole.setWidget(console)
            console.setParent(self.dockConsole)

    @ensure_main_thread
    def _on_slice_ready(self, event):
        responses = event.value
        for layer, response in responses.items():
            # Update the layer slice state to temporarily support behavior
            # that depends on it.
            layer._update_slice_response(response)
            # The rest of `Layer.refresh` after `set_view_slice`, where `set_data`
            # notifies the corresponding vispy layer of the new slice.
            layer.events.set_data()
            layer._update_thumbnail()
            layer._set_highlight(force=True)

    def _on_active_change(self):
        """When active layer changes change keymap handler."""
        self._key_map_handler.keymap_providers = (
            [self.viewer]
            if self.viewer.layers.selection.active is None
            else [self.viewer.layers.selection.active, self.viewer]
        )

    def _on_add_layer_change(self, event):
        """When a layer is added, set its parent and order.

        Parameters
        ----------
        event : napari.utils.event.Event
            The napari event that triggered this method.
        """
        layer = event.value
        self._add_layer(layer)

    def _add_layer(self, layer):
        """When a layer is added, set its parent and order.

        Parameters
        ----------
        layer : napari.layers.Layer
            Layer to be added.
        """
        vispy_layer = create_vispy_layer(layer)

        # QtPoll is experimental.
        if self._qt_poll is not None:
            # QtPoll will call VipyBaseImage._on_poll() when the camera
            # moves or the timer goes off.
            self._qt_poll.events.poll.connect(vispy_layer._on_poll)

            # In the other direction, some visuals need to tell QtPoll to
            # start polling. When they receive new data they need to be
            # polled to load it, even if the camera is not moving.
            if vispy_layer.events is not None:
                vispy_layer.events.loaded.connect(self._qt_poll.wake_up)

        self.canvas.add_layer_visual_mapping(layer, vispy_layer)

    def _save_layers_dialog(self, selected=False):
        """Save layers (all or selected) to disk, using ``LayerList.save()``.

        Parameters
        ----------
        selected : bool
            If True, only layers that are selected in the viewer will be saved.
            By default, all layers are saved.
        """
        msg = ''
        if not len(self.viewer.layers):
            msg = trans._("There are no layers in the viewer to save")
        elif selected and not len(self.viewer.layers.selection):
            msg = trans._(
                'Please select one or more layers to save,'
                '\nor use "Save all layers..."'
            )
        if msg:
            raise OSError(trans._("Nothing to save"))

        # prepare list of extensions for drop down menu.
        ext_str, writers = _extension_string_for_layers(
            list(self.viewer.layers.selection)
            if selected
            else self.viewer.layers
        )

        msg = trans._("selected") if selected else trans._("all")
        dlg = QFileDialog()
        hist = get_save_history()
        dlg.setHistory(hist)

        filename, selected_filter = dlg.getSaveFileName(
            parent=self,
            caption=trans._('Save {msg} layers', msg=msg),
            directory=hist[0],  # home dir by default,
            filter=ext_str,
            options=(
                QFileDialog.DontUseNativeDialog
                if in_ipython()
                else QFileDialog.Options()
            ),
        )
        logging.debug(
            trans._(
                'QFileDialog - filename: {filename} '
                'selected_filter: {selected_filter}',
                filename=filename or None,
                selected_filter=selected_filter or None,
            )
        )

        if filename:
            writer = _npe2_decode_selected_filter(
                ext_str, selected_filter, writers
            )
            with warnings.catch_warnings(record=True) as wa:
                saved = self.viewer.layers.save(
                    filename, selected=selected, _writer=writer
                )
                logging.debug('Saved %s', saved)
                error_messages = "\n".join(str(x.message.args[0]) for x in wa)

            if not saved:
                raise OSError(
                    trans._(
                        "File {filename} save failed.\n{error_messages}",
                        deferred=True,
                        filename=filename,
                        error_messages=error_messages,
                    )
                )

            update_save_history(saved[0])

    def _update_welcome_screen(self):
        """Update welcome screen display based on layer count."""
        if self._show_welcome_screen:
            self._welcome_widget.set_welcome_visible(not self.viewer.layers)

    def _screenshot(self, flash=True):
        """Capture a screenshot of the Vispy canvas.

        Parameters
        ----------
        flash : bool
            Flag to indicate whether flash animation should be shown after
            the screenshot was captured.
        """
        # CAN REMOVE THIS AFTER DEPRECATION IS DONE, see self.screenshot.
        img = self.canvas.screenshot()
        if flash:
            from napari._qt.utils import add_flash_animation

            # Here we are actually applying the effect to the `_welcome_widget`
            # and not # the `native` widget because it does not work on the
            # `native` widget. It's probably because the widget is in a stack
            # with the `QtWelcomeWidget`.
            add_flash_animation(self._welcome_widget)
        return img

    def screenshot(self, path=None, flash=True):
        """Take currently displayed screen and convert to an image array.

        Parameters
        ----------
        path : str
            Filename for saving screenshot image.
        flash : bool
            Flag to indicate whether flash animation should be shown after
            the screenshot was captured.

        Returns
        -------
        image : array
            Numpy array of type ubyte and shape (h, w, 4). Index [0, 0] is the
            upper-left corner of the rendered region.
        """

        img = QImg2array(self._screenshot(flash))
        if path is not None:
            imsave(path, img)  # scikit-image imsave method
        return img

    def clipboard(self, flash=True):
        """Take a screenshot of the currently displayed screen and copy the
        image to the clipboard.

        Parameters
        ----------
        flash : bool
            Flag to indicate whether flash animation should be shown after
            the screenshot was captured.
        """
        cb = QGuiApplication.clipboard()
        cb.setImage(self._screenshot(flash))

    def _screenshot_dialog(self):
        """Save screenshot of current display, default .png"""
        hist = get_save_history()
        dial = ScreenshotDialog(self.screenshot, self, hist[0], hist)
        if dial.exec_():
            update_save_history(dial.selectedFiles()[0])

    def _open_file_dialog_uni(self, caption: str) -> typing.List[str]:
        """
        Open dialog to get list of files from user
        """
        dlg = QFileDialog()
        hist = get_open_history()
        dlg.setHistory(hist)

        open_kwargs = {
            "parent": self,
            "caption": caption,
        }
        if "pyside" in QFileDialog.__module__.lower():
            # PySide6
            open_kwargs["dir"] = hist[0]
        else:
            open_kwargs["directory"] = hist[0]

        if in_ipython():
            open_kwargs["options"] = QFileDialog.DontUseNativeDialog

        return dlg.getOpenFileNames(**open_kwargs)[0]

    def _open_files_dialog(self, choose_plugin=False):
        """Add files from the menubar."""
        filenames = self._open_file_dialog_uni(trans._('Select file(s)...'))

        if (filenames != []) and (filenames is not None):
            for filename in filenames:
                self._qt_open(
                    [filename], stack=False, choose_plugin=choose_plugin
                )
            update_open_history(filenames[0])

    def _open_files_dialog_as_stack_dialog(self, choose_plugin=False):
        """Add files as a stack, from the menubar."""

        filenames = self._open_file_dialog_uni(trans._('Select files...'))

        if (filenames != []) and (filenames is not None):
            self._qt_open(filenames, stack=True, choose_plugin=choose_plugin)
            update_open_history(filenames[0])

    def _open_folder_dialog(self, choose_plugin=False):
        """Add a folder of files from the menubar."""
        dlg = QFileDialog()
        hist = get_open_history()
        dlg.setHistory(hist)

        folder = dlg.getExistingDirectory(
            self,
            trans._('Select folder...'),
            hist[0],  # home dir by default
            (
                QFileDialog.DontUseNativeDialog
                if in_ipython()
                else QFileDialog.Options()
            ),
        )

        if folder not in {'', None}:
            self._qt_open([folder], stack=False, choose_plugin=choose_plugin)
            update_open_history(folder)

    def _qt_open(
        self,
        filenames: List[str],
        stack: Union[bool, List[List[str]]],
        choose_plugin: bool = False,
        plugin: str = None,
        layer_type: str = None,
        **kwargs,
    ):
        """Open files, potentially popping reader dialog for plugin selection.

        Call ViewerModel.open and catch errors that could
        be fixed by user making a plugin choice.

        Parameters
        ----------
        filenames : List[str]
            paths to open
        choose_plugin : bool
            True if user wants to explicitly choose the plugin else False
        stack : bool or list[list[str]]
            whether to stack files or not. Can also be a list containing
            files to stack.
        plugin : str
            plugin to use for reading
        layer_type : str
            layer type for opened layers
        """
        if choose_plugin:
            handle_gui_reading(
                filenames, self, stack, plugin_override=choose_plugin, **kwargs
            )
            return

        try:
            self.viewer.open(
                filenames,
                stack=stack,
                plugin=plugin,
                layer_type=layer_type,
                **kwargs,
            )
        except ReaderPluginError as e:
            handle_gui_reading(
                filenames,
                self,
                stack,
                e.reader_plugin,
                e,
                layer_type=layer_type,
                **kwargs,
            )
        except MultipleReaderError:
            handle_gui_reading(filenames, self, stack, **kwargs)

    def _toggle_chunk_outlines(self):
        """Toggle whether we are drawing outlines around the chunks."""
        from napari.layers.image.experimental.octree_image import (
            _OctreeImageBase,
        )

        for layer in self.viewer.layers:
            if isinstance(layer, _OctreeImageBase):
                layer.display.show_grid = not layer.display.show_grid

<<<<<<< HEAD
=======
    def _on_cursor(self):
        """Set the appearance of the mouse cursor."""

        cursor = self.viewer.cursor.style
        if cursor in {'square', 'circle'}:
            # Scale size by zoom if needed
            size = self.viewer.cursor.size
            if self.viewer.cursor.scaled:
                size *= self.viewer.camera.zoom

            size = int(size)

            # make sure the square fits within the current canvas
            if size < 8 or size > (min(*self.canvas.size) - 4):
                q_cursor = self._cursors['cross']
            elif cursor == 'circle':
                q_cursor = QCursor(circle_pixmap(size))
            else:
                q_cursor = QCursor(square_pixmap(size))
        elif cursor == 'crosshair':
            q_cursor = QCursor(crosshair_pixmap())
        else:
            q_cursor = self._cursors[cursor]

        self.canvas.native.setCursor(q_cursor)

>>>>>>> d603dda1
    def toggle_console_visibility(self, event=None):
        """Toggle console visible and not visible.

        Imports the console the first time it is requested.
        """
        if in_ipython() or in_jupyter():
            return

        # force instantiation of console if not already instantiated
        _ = self.console

        viz = not self.dockConsole.isVisible()
        # modulate visibility at the dock widget level as console is dockable
        self.dockConsole.setVisible(viz)
        if self.dockConsole.isFloating():
            self.dockConsole.setFloating(True)

        if viz:
            self.dockConsole.raise_()
            self.dockConsole.setFocus()

        self.viewerButtons.consoleButton.setProperty(
            'expanded', self.dockConsole.isVisible()
        )
        self.viewerButtons.consoleButton.style().unpolish(
            self.viewerButtons.consoleButton
        )
        self.viewerButtons.consoleButton.style().polish(
            self.viewerButtons.consoleButton
        )

    def set_welcome_visible(self, visible):
        """Show welcome screen widget."""
        self._show_welcome_screen = visible
        self._welcome_widget.set_welcome_visible(visible)

    def keyPressEvent(self, event):
        """Called whenever a key is pressed.

        Parameters
        ----------
        event : qtpy.QtCore.QEvent
            Event from the Qt context.
        """
        self.canvas._scene_canvas._backend._keyEvent(
            self.canvas._scene_canvas.events.key_press, event
        )
        event.accept()

    def keyReleaseEvent(self, event):
        """Called whenever a key is released.

        Parameters
        ----------
        event : qtpy.QtCore.QEvent
            Event from the Qt context.
        """
        self.canvas._scene_canvas._backend._keyEvent(
            self.canvas._scene_canvas.events.key_release, event
        )
        event.accept()

    def dragEnterEvent(self, event):
        """Ignore event if not dragging & dropping a file or URL to open.

        Using event.ignore() here allows the event to pass through the
        parent widget to its child widget, otherwise the parent widget
        would catch the event and not pass it on to the child widget.

        Parameters
        ----------
        event : qtpy.QtCore.QDragEvent
            Event from the Qt context.
        """
        if event.mimeData().hasUrls():
            self._set_drag_status()
            event.accept()
        else:
            event.ignore()

    def _set_drag_status(self):
        """Set dedicated status message when dragging files into viewer"""
        self.viewer.status = trans._(
            'Hold <Alt> key to open plugin selection. Hold <Shift> to open files as stack.'
        )

    def dropEvent(self, event):
        """Add local files and web URLS with drag and drop.

        For each file, attempt to open with existing associated reader
        (if available). If no reader is associated or opening fails,
        and more than one reader is available, open dialog and ask
        user to choose among available readers. User can choose to persist
        this choice.

        Parameters
        ----------
        event : qtpy.QtCore.QDropEvent
            Event from the Qt context.
        """
        shift_down = (
            QGuiApplication.keyboardModifiers()
            & Qt.KeyboardModifier.ShiftModifier
        )
        alt_down = (
            QGuiApplication.keyboardModifiers()
            & Qt.KeyboardModifier.AltModifier
        )
        filenames = []
        for url in event.mimeData().urls():
            if url.isLocalFile():
                # directories get a trailing "/", Path conversion removes it
                filenames.append(str(Path(url.toLocalFile())))
            else:
                filenames.append(url.toString())

        self._qt_open(
            filenames,
            stack=bool(shift_down),
            choose_plugin=bool(alt_down),
        )

    def closeEvent(self, event):
        """Cleanup and close.

        Parameters
        ----------
        event : qtpy.QtCore.QCloseEvent
            Event from the Qt context.
        """
        self.layers.close()

        # if the viewer.QtDims object is playing an axis, we need to terminate
        # the AnimationThread before close, otherwise it will cause a segFault
        # or Abort trap. (calling stop() when no animation is occurring is also
        # not a problem)
        self.dims.stop()
        self.canvas.delete()
        if self._console is not None:
            self.console.close()
        self.dockConsole.deleteLater()
        event.accept()


if TYPE_CHECKING:
    from napari._qt.experimental.qt_poll import QtPoll
    from napari.components.experimental.remote import RemoteManager


def _create_qt_poll(parent: QObject, camera: Camera) -> Optional[QtPoll]:
    """Create and return a QtPoll instance, if needed.

    Create a QtPoll instance for octree or monitor.

    Octree needs QtPoll so VispyTiledImageLayer can finish in-progress
    loads even if the camera is not moving. Once loading is finish it will
    tell QtPoll it no longer needs to be polled.

    Monitor needs QtPoll to poll for incoming messages. This might be
    temporary until we can process incoming messages with a dedicated
    thread.

    Parameters
    ----------
    parent : QObject
        Parent Qt object.
    camera : Camera
        Camera that the QtPoll object will listen to.

    Returns
    -------
    Optional[QtPoll]
        The new QtPoll instance, if we need one.
    """
    if not config.async_octree and not config.monitor:
        return None

    from napari._qt.experimental.qt_poll import QtPoll

    qt_poll = QtPoll(parent)
    camera.events.connect(qt_poll.on_camera)
    return qt_poll


def _create_remote_manager(
    layers: LayerList, qt_poll
) -> Optional[RemoteManager]:
    """Create and return a RemoteManager instance, if we need one.

    Parameters
    ----------
    layers : LayersList
        The viewer's layers.
    qt_poll : QtPoll
        The viewer's QtPoll instance.
    """
    if not config.monitor:
        return None  # Not using the monitor at all

    from napari.components.experimental.monitor import monitor
    from napari.components.experimental.remote import RemoteManager

    # Start the monitor so we can access its events. The monitor has no
    # dependencies to napari except to utils.Event.
    started = monitor.start()

    if not started:
        return None  # Probably not >= Python 3.9, so no manager is needed.

    # Create the remote manager and have monitor call its process_command()
    # method to execute commands from clients.
    manager = RemoteManager(layers)

    # RemoteManager will process incoming command from the monitor.
    monitor.run_command_event.connect(manager.process_command)

    # QtPoll should pool the RemoteManager and the Monitor.
    qt_poll.events.poll.connect(manager.on_poll)
    qt_poll.events.poll.connect(monitor.on_poll)

    return manager<|MERGE_RESOLUTION|>--- conflicted
+++ resolved
@@ -240,13 +240,7 @@
         self.viewer.layers.selection.events.active.connect(
             self._on_active_change
         )
-<<<<<<< HEAD
-=======
-        self.viewer.cursor.events.style.connect(self._on_cursor)
-        self.viewer.cursor.events.size.connect(self._on_cursor)
-        self.viewer.camera.events.zoom.connect(self._on_cursor)
-        self.viewer.layers.events.reordered.connect(self._reorder_layers)
->>>>>>> d603dda1
+
         self.viewer.layers.events.inserted.connect(self._on_add_layer_change)
 
         self.setAcceptDrops(True)
@@ -822,35 +816,6 @@
             if isinstance(layer, _OctreeImageBase):
                 layer.display.show_grid = not layer.display.show_grid
 
-<<<<<<< HEAD
-=======
-    def _on_cursor(self):
-        """Set the appearance of the mouse cursor."""
-
-        cursor = self.viewer.cursor.style
-        if cursor in {'square', 'circle'}:
-            # Scale size by zoom if needed
-            size = self.viewer.cursor.size
-            if self.viewer.cursor.scaled:
-                size *= self.viewer.camera.zoom
-
-            size = int(size)
-
-            # make sure the square fits within the current canvas
-            if size < 8 or size > (min(*self.canvas.size) - 4):
-                q_cursor = self._cursors['cross']
-            elif cursor == 'circle':
-                q_cursor = QCursor(circle_pixmap(size))
-            else:
-                q_cursor = QCursor(square_pixmap(size))
-        elif cursor == 'crosshair':
-            q_cursor = QCursor(crosshair_pixmap())
-        else:
-            q_cursor = self._cursors[cursor]
-
-        self.canvas.native.setCursor(q_cursor)
-
->>>>>>> d603dda1
     def toggle_console_visibility(self, event=None):
         """Toggle console visible and not visible.
 
