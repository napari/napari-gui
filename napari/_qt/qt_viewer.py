from __future__ import annotations

import logging
import traceback
import typing
import warnings
from pathlib import Path
from typing import TYPE_CHECKING, List, Optional, Sequence, Tuple, Type, Union
from weakref import WeakSet

from qtpy.QtCore import QCoreApplication, QObject, Qt
from qtpy.QtGui import QGuiApplication
from qtpy.QtWidgets import QFileDialog, QSplitter, QVBoxLayout, QWidget
from superqt import ensure_main_thread

from napari._qt.containers import QtLayerList
from napari._qt.dialogs.qt_reader_dialog import handle_gui_reading
from napari._qt.dialogs.screenshot_dialog import ScreenshotDialog
from napari._qt.perf.qt_performance import QtPerformance
from napari._qt.utils import QImg2array
from napari._qt.widgets.qt_dims import QtDims
from napari._qt.widgets.qt_viewer_buttons import (
    QtLayerButtons,
    QtViewerButtons,
)
from napari._qt.widgets.qt_viewer_dock_widget import QtViewerDockWidget
from napari._qt.widgets.qt_welcome import QtWidgetOverlay
from napari.components.camera import Camera
from napari.components.layerlist import LayerList
from napari.errors import MultipleReaderError, ReaderPluginError
from napari.layers.base.base import Layer
from napari.plugins import _npe2
from napari.settings import get_settings
<<<<<<< HEAD
from napari.utils import config, perf
=======
from napari.settings._application import DaskSettings
from napari.utils import config, perf, resize_dask_cache
from napari.utils._proxies import ReadOnlyWrapper
>>>>>>> 44608557
from napari.utils.action_manager import action_manager
from napari.utils.history import (
    get_open_history,
    get_save_history,
    update_open_history,
    update_save_history,
)
from napari.utils.io import imsave
from napari.utils.key_bindings import KeymapHandler
from napari.utils.misc import in_ipython, in_jupyter
from napari.utils.translations import trans
from napari_builtins.io import imsave_extensions

from napari._vispy import VispyCanvas, create_vispy_layer  # isort:skip

if TYPE_CHECKING:
    from npe2.manifest.contributions import WriterContribution

    from napari._qt.layer_controls import QtLayerControlsContainer
    from napari.components import ViewerModel
    from napari.utils.events import Event


def _npe2_decode_selected_filter(
    ext_str: str, selected_filter: str, writers: Sequence[WriterContribution]
) -> Optional[WriterContribution]:
    """Determine the writer that should be invoked to save data.

    When npe2 can be imported, resolves a selected file extension
    string into a specific writer. Otherwise, returns None.
    """
    # When npe2 is not present, `writers` is expected to be an empty list,
    # `[]`. This function will return None.

    for entry, writer in zip(
        ext_str.split(";;"),
        writers,
    ):
        if entry.startswith(selected_filter):
            return writer
    return None


def _extension_string_for_layers(
    layers: Sequence[Layer],
) -> Tuple[str, List[WriterContribution]]:
    """Return an extension string and the list of corresponding writers.

    The extension string is a ";;" delimeted string of entries. Each entry
    has a brief description of the file type and a list of extensions.

    The writers, when provided, are the npe2.manifest.io.WriterContribution
    objects. There is one writer per entry in the extension string. If npe2
    is not importable, the list of writers will be empty.
    """
    # try to use npe2
    ext_str, writers = _npe2.file_extensions_string_for_layers(layers)
    if ext_str:
        return ext_str, writers

    # fallback to old behavior

    if len(layers) == 1:
        selected_layer = layers[0]
        # single selected layer.
        if selected_layer._type_string == 'image':
            ext = imsave_extensions()

            ext_list = [f"*{val}" for val in ext]
            ext_str = ';;'.join(ext_list)

            ext_str = trans._(
                "All Files (*);; Image file types:;;{ext_str}",
                ext_str=ext_str,
            )

        elif selected_layer._type_string == 'points':
            ext_str = trans._("All Files (*);; *.csv;;")

        else:
            # layer other than image or points
            ext_str = trans._("All Files (*);;")

    else:
        # multiple layers.
        ext_str = trans._("All Files (*);;")
    return ext_str, []


class QtViewer(QSplitter):
    """Qt view for the napari Viewer model.

    Parameters
    ----------
    viewer : napari.components.ViewerModel
        Napari viewer containing the rendered scene, layers, and controls.
    show_welcome_screen : bool, optional
        Flag to show a welcome message when no layers are present in the
        canvas. Default is `False`.

    Attributes
    ----------
    canvas : napari._vispy.canvas.VispyCanvas
        The VispyCanvas class providing the Vispy SceneCanvas.
    console : QtConsole
        IPython console terminal integrated into the napari GUI.
    controls : QtLayerControlsContainer
        Qt view for GUI controls.
    dims : napari.qt_dims.QtDims
        Dimension sliders; Qt View for Dims model.
    dockConsole : QtViewerDockWidget
        QWidget wrapped in a QDockWidget with forwarded viewer events.
    dockLayerControls : QtViewerDockWidget
        QWidget wrapped in a QDockWidget with forwarded viewer events.
    dockLayerList : QtViewerDockWidget
        QWidget wrapped in a QDockWidget with forwarded viewer events.
    layerButtons : QtLayerButtons
        Button controls for napari layers.
    layers : QtLayerList
        Qt view for LayerList controls.
    viewer : napari.components.ViewerModel
        Napari viewer containing the rendered scene, layers, and controls.
    viewerButtons : QtViewerButtons
        Button controls for the napari viewer.
    """

    _instances = WeakSet()

    def __init__(
        self,
        viewer: ViewerModel,
        show_welcome_screen: bool = False,
        canvas_class: Type[VispyCanvas] = VispyCanvas,
    ) -> None:
        super().__init__()
        self._instances.add(self)
        self.setAttribute(Qt.WidgetAttribute.WA_DeleteOnClose)

        self._show_welcome_screen = show_welcome_screen

        QCoreApplication.setAttribute(
            Qt.AA_UseStyleSheetPropagationInWidgetStyles, True
        )

        self.viewer = viewer
        self.dims = QtDims(self.viewer.dims)
        self._controls = None
        self._layers = None
        self._layersButtons = None
        self._viewerButtons = None
        self._key_map_handler = KeymapHandler()
        self._key_map_handler.keymap_providers = [self.viewer]
        self._console = None

        self._dockLayerList = None
        self._dockLayerControls = None
        self._dockConsole = None
        self._dockPerformance = None

        # This dictionary holds the corresponding vispy visual for each layer
        self.canvas = canvas_class(
            viewer=viewer,
            parent=self,
            size=self.viewer._canvas_size,
        )

        # TODO: temporary but needs to be moved to VispyCanvas
        self.canvas._scene_canvas.events.key_press.connect(
            self._key_map_handler.on_key_press
        )
        self.canvas._scene_canvas.events.key_release.connect(
            self._key_map_handler.on_key_release
        )

        # Stacked widget to provide a welcome page
        self._welcome_widget = QtWidgetOverlay(self, self.canvas.native)
        self._welcome_widget.set_welcome_visible(show_welcome_screen)
        self._welcome_widget.sig_dropped.connect(self.dropEvent)
        self._welcome_widget.leave.connect(self._leave_canvas)
        self._welcome_widget.enter.connect(self._enter_canvas)

        main_widget = QWidget()
        main_layout = QVBoxLayout()
        main_layout.setContentsMargins(0, 2, 0, 2)
        main_layout.addWidget(self._welcome_widget)
        main_layout.addWidget(self.dims)
        main_layout.setSpacing(0)
        main_widget.setLayout(main_layout)

        self.setOrientation(Qt.Orientation.Vertical)
        self.addWidget(main_widget)

<<<<<<< HEAD
=======
        self._cursors = {
            'cross': Qt.CursorShape.CrossCursor,
            'forbidden': Qt.CursorShape.ForbiddenCursor,
            'pointing': Qt.CursorShape.PointingHandCursor,
            'standard': Qt.CursorShape.ArrowCursor,
        }

        self.viewer._layer_slicer.events.ready.connect(self._on_slice_ready)

>>>>>>> 44608557
        self._on_active_change()
        self.viewer.layers.events.inserted.connect(self._update_welcome_screen)
        self.viewer.layers.events.removed.connect(self._update_welcome_screen)
        self.viewer.layers.selection.events.active.connect(
            self._on_active_change
        )
        self.viewer.layers.events.inserted.connect(self._on_add_layer_change)

        self.setAcceptDrops(True)

        # Create the experimental QtPool for octree and/or monitor.
        self._qt_poll = _create_qt_poll(self, self.viewer.camera)

        # Create the experimental RemoteManager for the monitor.
        self._remote_manager = _create_remote_manager(
            self.viewer.layers, self._qt_poll
        )

        # moved from the old layerlist... still feels misplaced.
        # can you help me move this elsewhere?
        if config.async_loading:
            from napari._qt.experimental.qt_chunk_receiver import (
                QtChunkReceiver,
            )

            # The QtChunkReceiver object allows the ChunkLoader to pass newly
            # loaded chunks to the layers that requested them.
            self.chunk_receiver = QtChunkReceiver(self.layers)
        else:
            self.chunk_receiver = None

        # bind shortcuts stored in settings last.
        self._bind_shortcuts()

        settings = get_settings()
        self._update_dask_cache_settings(settings.application.dask)

        settings.application.events.dask.connect(
            self._update_dask_cache_settings
        )

        for layer in self.viewer.layers:
            self._add_layer(layer)

    @property
    def view(self):
        """
        Rectangular  vispy viewbox widget in which a subscene is rendered. Access directly within the QtViewer will
        become deprecated.
        """
        warnings.warn(
            trans._(
                "Access to napari.qt.qt_viewer.view will become deprecated in the future. Change to napari.qt.qt_viewer.canvas.view instead."
            ),
            FutureWarning,
            stacklevel=2,
        )
        return self.canvas.view

    @property
    def camera(self):
        """
        The Vispy camera class which contains both the 2d and 3d camera used to describe the perspective by which a
        scene is viewed and interacted with. Access directly within the QtViewer will become deprecated.
        """
        warnings.warn(
            trans._(
                "Access to napari.qt.qt_viewer.camera will become deprecated in the future. Change to napari.qt.qt_viewer.canvas.camera instead."
            ),
            FutureWarning,
            stacklevel=2,
        )
        return self.canvas.vispy_camera

    @staticmethod
    def _update_dask_cache_settings(
        dask_setting: Union[DaskSettings, Event] = None
    ):
        """Update dask cache to match settings."""
        if not dask_setting:
            return
        if not isinstance(dask_setting, DaskSettings):
            dask_setting = dask_setting.value

        enabled = dask_setting.enabled
        size = dask_setting.cache
        resize_dask_cache(int(int(enabled) * size * 1e9))

    @property
    def controls(self) -> QtLayerControlsContainer:
        if self._controls is None:
            # Avoid circular import.
            from napari._qt.layer_controls import QtLayerControlsContainer

            self._controls = QtLayerControlsContainer(self.viewer)
        return self._controls

    @property
    def layers(self) -> QtLayerList:
        if self._layers is None:
            self._layers = QtLayerList(self.viewer.layers)
        return self._layers

    @property
    def layerButtons(self) -> QtLayerButtons:
        if self._layersButtons is None:
            self._layersButtons = QtLayerButtons(self.viewer)
        return self._layersButtons

    @property
    def viewerButtons(self) -> QtViewerButtons:
        if self._viewerButtons is None:
            self._viewerButtons = QtViewerButtons(self.viewer)
        return self._viewerButtons

    @property
    def dockLayerList(self) -> QtViewerDockWidget:
        if self._dockLayerList is None:
            layerList = QWidget()
            layerList.setObjectName('layerList')
            layerListLayout = QVBoxLayout()
            layerListLayout.addWidget(self.layerButtons)
            layerListLayout.addWidget(self.layers)
            layerListLayout.addWidget(self.viewerButtons)
            layerListLayout.setContentsMargins(8, 4, 8, 6)
            layerList.setLayout(layerListLayout)
            self._dockLayerList = QtViewerDockWidget(
                self,
                layerList,
                name=trans._('layer list'),
                area='left',
                allowed_areas=['left', 'right'],
                object_name='layer list',
                close_btn=False,
            )
        return self._dockLayerList

    @property
    def dockLayerControls(self) -> QtViewerDockWidget:
        if self._dockLayerControls is None:
            self._dockLayerControls = QtViewerDockWidget(
                self,
                self.controls,
                name=trans._('layer controls'),
                area='left',
                allowed_areas=['left', 'right'],
                object_name='layer controls',
                close_btn=False,
            )
        return self._dockLayerControls

    @property
    def dockConsole(self) -> QtViewerDockWidget:
        if self._dockConsole is None:
            self._dockConsole = QtViewerDockWidget(
                self,
                QWidget(),
                name=trans._('console'),
                area='bottom',
                allowed_areas=['top', 'bottom'],
                object_name='console',
                close_btn=False,
            )
            self._dockConsole.setVisible(False)
            self._dockConsole.visibilityChanged.connect(self._ensure_connect)
        return self._dockConsole

    @property
    def dockPerformance(self) -> QtViewerDockWidget:
        if self._dockPerformance is None:
            self._dockPerformance = self._create_performance_dock_widget()
        return self._dockPerformance

    @property
    def layer_to_visual(self):
        """Mapping of Napari layer to Vispy layer. Added for backward compatibility"""
        return self.canvas.layer_to_visual

    def _leave_canvas(self):
        """disable status on canvas leave"""
        self.viewer.status = ""
        self.viewer.mouse_over_canvas = False

    def _enter_canvas(self):
        """enable status on canvas enter"""
        self.viewer.status = "Ready"
        self.viewer.mouse_over_canvas = True

    def _ensure_connect(self):
        # lazy load console
        id(self.console)

    def _bind_shortcuts(self):
        """Bind shortcuts stored in SETTINGS to actions."""
        for action, shortcuts in get_settings().shortcuts.shortcuts.items():
            action_manager.unbind_shortcut(action)
            for shortcut in shortcuts:
                action_manager.bind_shortcut(action, shortcut)

    def _create_performance_dock_widget(self):
        """Create the dock widget that shows performance metrics."""
        if perf.USE_PERFMON:
            return QtViewerDockWidget(
                self,
                QtPerformance(),
                name=trans._('performance'),
                area='bottom',
            )
        return None

    @property
    def console(self):
        """QtConsole: iPython console terminal integrated into the napari GUI."""
        if self._console is None:
            try:
                from napari_console import QtConsole

                import napari

                with warnings.catch_warnings():
                    warnings.filterwarnings("ignore")
                    self.console = QtConsole(self.viewer)
                    self.console.push(
                        {'napari': napari, 'action_manager': action_manager}
                    )
            except ModuleNotFoundError:
                warnings.warn(
                    trans._(
                        'napari-console not found. It can be installed with'
                        ' "pip install napari_console"'
                    )
                )
                self._console = None
            except ImportError:
                traceback.print_exc()
                warnings.warn(
                    trans._(
                        'error importing napari-console. See console for full error.'
                    )
                )
                self._console = None
        return self._console

    @console.setter
    def console(self, console):
        self._console = console
        if console is not None:
            self.dockConsole.setWidget(console)
            console.setParent(self.dockConsole)

    @ensure_main_thread
    def _on_slice_ready(self, event):
        responses = event.value
        for layer, response in responses.items():
            # Update the layer slice state to temporarily support behavior
            # that depends on it.
            layer._update_slice_response(response)
            # The rest of `Layer.refresh` after `set_view_slice`, where `set_data`
            # notifies the corresponding vispy layer of the new slice.
            layer.events.set_data()
            layer._update_thumbnail()
            layer._set_highlight(force=True)

    def _on_active_change(self):
        """When active layer changes change keymap handler."""
        self._key_map_handler.keymap_providers = (
            [self.viewer]
            if self.viewer.layers.selection.active is None
            else [self.viewer.layers.selection.active, self.viewer]
        )

    def _on_add_layer_change(self, event):
        """When a layer is added, set its parent and order.

        Parameters
        ----------
        event : napari.utils.event.Event
            The napari event that triggered this method.
        """
        layer = event.value
        self._add_layer(layer)

    def _add_layer(self, layer):
        """When a layer is added, set its parent and order.

        Parameters
        ----------
        layer : napari.layers.Layer
            Layer to be added.
        """
        vispy_layer = create_vispy_layer(layer)

        # QtPoll is experimental.
        if self._qt_poll is not None:
            # QtPoll will call VipyBaseImage._on_poll() when the camera
            # moves or the timer goes off.
            self._qt_poll.events.poll.connect(vispy_layer._on_poll)

            # In the other direction, some visuals need to tell QtPoll to
            # start polling. When they receive new data they need to be
            # polled to load it, even if the camera is not moving.
            if vispy_layer.events is not None:
                vispy_layer.events.loaded.connect(self._qt_poll.wake_up)

<<<<<<< HEAD
        self.canvas.add_layer_to_visual(layer, vispy_layer)
=======
        vispy_layer.node.parent = self.view.scene
        self.layer_to_visual[layer] = vispy_layer

        # ensure correct canvas blending
        layer.events.visible.connect(self._reorder_layers)

        self._reorder_layers()

    def _remove_layer(self, event):
        """When a layer is removed, remove its parent.

        Parameters
        ----------
        event : napari.utils.event.Event
            The napari event that triggered this method.
        """
        layer = event.value
        layer.events.visible.disconnect(self._reorder_layers)
        vispy_layer = self.layer_to_visual[layer]
        vispy_layer.close()
        del vispy_layer
        del self.layer_to_visual[layer]
        self._reorder_layers()

    def _reorder_layers(self):
        """When the list is reordered, propagate changes to draw order."""
        first_visible_found = False
        for i, layer in enumerate(self.viewer.layers):
            vispy_layer = self.layer_to_visual[layer]
            vispy_layer.order = i

            # the bottommost visible layer needs special treatment for blending
            if layer.visible and not first_visible_found:
                vispy_layer.first_visible = True
                first_visible_found = True
            else:
                vispy_layer.first_visible = False
            vispy_layer._on_blending_change()

        self.canvas._draw_order.clear()
        self.canvas.update()
>>>>>>> 44608557

    def _save_layers_dialog(self, selected=False):
        """Save layers (all or selected) to disk, using ``LayerList.save()``.

        Parameters
        ----------
        selected : bool
            If True, only layers that are selected in the viewer will be saved.
            By default, all layers are saved.
        """
        msg = ''
        if not len(self.viewer.layers):
            msg = trans._("There are no layers in the viewer to save")
        elif selected and not len(self.viewer.layers.selection):
            msg = trans._(
                'Please select one or more layers to save,'
                '\nor use "Save all layers..."'
            )
        if msg:
            raise OSError(trans._("Nothing to save"))

        # prepare list of extensions for drop down menu.
        ext_str, writers = _extension_string_for_layers(
            list(self.viewer.layers.selection)
            if selected
            else self.viewer.layers
        )

        msg = trans._("selected") if selected else trans._("all")
        dlg = QFileDialog()
        hist = get_save_history()
        dlg.setHistory(hist)

        filename, selected_filter = dlg.getSaveFileName(
            parent=self,
            caption=trans._('Save {msg} layers', msg=msg),
            directory=hist[0],  # home dir by default,
            filter=ext_str,
            options=(
                QFileDialog.DontUseNativeDialog
                if in_ipython()
                else QFileDialog.Options()
            ),
        )
        logging.debug(
            trans._(
                'QFileDialog - filename: {filename} '
                'selected_filter: {selected_filter}',
                filename=filename or None,
                selected_filter=selected_filter or None,
            )
        )

        if filename:
            writer = _npe2_decode_selected_filter(
                ext_str, selected_filter, writers
            )
            with warnings.catch_warnings(record=True) as wa:
                saved = self.viewer.layers.save(
                    filename, selected=selected, _writer=writer
                )
                logging.debug('Saved %s', saved)
                error_messages = "\n".join(str(x.message.args[0]) for x in wa)

            if not saved:
                raise OSError(
                    trans._(
                        "File {filename} save failed.\n{error_messages}",
                        deferred=True,
                        filename=filename,
                        error_messages=error_messages,
                    )
                )
            else:
                update_save_history(saved[0])

    def _update_welcome_screen(self):
        """Update welcome screen display based on layer count."""
        if self._show_welcome_screen:
            self._welcome_widget.set_welcome_visible(not self.viewer.layers)

    def _screenshot(self, flash=True):
        """Capture a screenshot of the Vispy canvas.

        Parameters
        ----------
        flash : bool
            Flag to indicate whether flash animation should be shown after
            the screenshot was captured.
        """
        # CAN REMOVE THIS AFTER DEPRECATION IS DONE, see self.screenshot.
        img = self.canvas.screenshot()
        if flash:
            from napari._qt.utils import add_flash_animation

            # Here we are actually applying the effect to the `_welcome_widget`
            # and not # the `native` widget because it does not work on the
            # `native` widget. It's probably because the widget is in a stack
            # with the `QtWelcomeWidget`.
            add_flash_animation(self._welcome_widget)
        return img

    def screenshot(self, path=None, flash=True):
        """Take currently displayed screen and convert to an image array.

        Parameters
        ----------
        path : str
            Filename for saving screenshot image.
        flash : bool
            Flag to indicate whether flash animation should be shown after
            the screenshot was captured.

        Returns
        -------
        image : array
            Numpy array of type ubyte and shape (h, w, 4). Index [0, 0] is the
            upper-left corner of the rendered region.
        """

        img = QImg2array(self._screenshot(flash))
        if path is not None:
            imsave(path, img)  # scikit-image imsave method
        return img

    def clipboard(self, flash=True):
        """Take a screenshot of the currently displayed screen and copy the
        image to the clipboard.

        Parameters
        ----------
        flash : bool
            Flag to indicate whether flash animation should be shown after
            the screenshot was captured.
        """
        cb = QGuiApplication.clipboard()
        cb.setImage(self._screenshot(flash))

    def _screenshot_dialog(self):
        """Save screenshot of current display, default .png"""
        hist = get_save_history()
        dial = ScreenshotDialog(self.screenshot, self, hist[0], hist)
        if dial.exec_():
            update_save_history(dial.selectedFiles()[0])

    def _open_file_dialog_uni(self, caption: str) -> typing.List[str]:
        """
        Open dialog to get list of files from user
        """
        dlg = QFileDialog()
        hist = get_open_history()
        dlg.setHistory(hist)

        open_kwargs = {
            "parent": self,
            "caption": caption,
        }
        if "pyside" in QFileDialog.__module__.lower():
            # PySide6
            open_kwargs["dir"] = hist[0]
        else:
            open_kwargs["directory"] = hist[0]

        if in_ipython():
            open_kwargs["options"] = QFileDialog.DontUseNativeDialog

        return dlg.getOpenFileNames(**open_kwargs)[0]

    def _open_files_dialog(self, choose_plugin=False):
        """Add files from the menubar."""
        filenames = self._open_file_dialog_uni(trans._('Select file(s)...'))

        if (filenames != []) and (filenames is not None):
            for filename in filenames:
                self._qt_open(
                    [filename], stack=False, choose_plugin=choose_plugin
                )
            update_open_history(filenames[0])

    def _open_files_dialog_as_stack_dialog(self, choose_plugin=False):
        """Add files as a stack, from the menubar."""

        filenames = self._open_file_dialog_uni(trans._('Select files...'))

        if (filenames != []) and (filenames is not None):
            self._qt_open(filenames, stack=True, choose_plugin=choose_plugin)
            update_open_history(filenames[0])

    def _open_folder_dialog(self, choose_plugin=False):
        """Add a folder of files from the menubar."""
        dlg = QFileDialog()
        hist = get_open_history()
        dlg.setHistory(hist)

        folder = dlg.getExistingDirectory(
            self,
            trans._('Select folder...'),
            hist[0],  # home dir by default
            (
                QFileDialog.DontUseNativeDialog
                if in_ipython()
                else QFileDialog.Options()
            ),
        )

        if folder not in {'', None}:
            self._qt_open([folder], stack=False, choose_plugin=choose_plugin)
            update_open_history(folder)

    def _qt_open(
        self,
        filenames: List[str],
        stack: Union[bool, List[List[str]]],
        choose_plugin: bool = False,
        plugin: str = None,
        layer_type: str = None,
        **kwargs,
    ):
        """Open files, potentially popping reader dialog for plugin selection.

        Call ViewerModel.open and catch errors that could
        be fixed by user making a plugin choice.

        Parameters
        ----------
        filenames : List[str]
            paths to open
        choose_plugin : bool
            True if user wants to explicitly choose the plugin else False
        stack : bool or list[list[str]]
            whether to stack files or not. Can also be a list containing
            files to stack.
        plugin : str
            plugin to use for reading
        layer_type : str
            layer type for opened layers
        """
        if choose_plugin:
            handle_gui_reading(
                filenames, self, stack, plugin_override=choose_plugin, **kwargs
            )
            return

        try:
            self.viewer.open(
                filenames,
                stack=stack,
                plugin=plugin,
                layer_type=layer_type,
                **kwargs,
            )
        except ReaderPluginError as e:
            handle_gui_reading(
                filenames,
                self,
                stack,
                e.reader_plugin,
                e,
                layer_type=layer_type,
                **kwargs,
            )
        except MultipleReaderError:
            handle_gui_reading(filenames, self, stack, **kwargs)

    def _toggle_chunk_outlines(self):
        """Toggle whether we are drawing outlines around the chunks."""
        from napari.layers.image.experimental.octree_image import (
            _OctreeImageBase,
        )

        for layer in self.viewer.layers:
            if isinstance(layer, _OctreeImageBase):
                layer.display.show_grid = not layer.display.show_grid

<<<<<<< HEAD
=======
    def _on_interactive(self):
        """Link interactive attributes of view and viewer."""
        self.view.interactive = self.viewer.camera.interactive

    def _on_cursor(self):
        """Set the appearance of the mouse cursor."""

        cursor = self.viewer.cursor.style
        if cursor in {'square', 'circle'}:
            # Scale size by zoom if needed
            size = self.viewer.cursor.size
            if self.viewer.cursor.scaled:
                size *= self.viewer.camera.zoom

            size = int(size)

            # make sure the square fits within the current canvas
            if size < 8 or size > (min(*self.canvas.size) - 4):
                q_cursor = self._cursors['cross']
            elif cursor == 'circle':
                q_cursor = QCursor(circle_pixmap(size))
            else:
                q_cursor = QCursor(square_pixmap(size))
        elif cursor == 'crosshair':
            q_cursor = QCursor(crosshair_pixmap())
        else:
            q_cursor = self._cursors[cursor]

        self.canvas.native.setCursor(q_cursor)

>>>>>>> 44608557
    def toggle_console_visibility(self, event=None):
        """Toggle console visible and not visible.

        Imports the console the first time it is requested.
        """
        if in_ipython() or in_jupyter():
            return

        # force instantiation of console if not already instantiated
        _ = self.console

        viz = not self.dockConsole.isVisible()
        # modulate visibility at the dock widget level as console is dockable
        self.dockConsole.setVisible(viz)
        if self.dockConsole.isFloating():
            self.dockConsole.setFloating(True)

        if viz:
            self.dockConsole.raise_()
            self.dockConsole.setFocus()

        self.viewerButtons.consoleButton.setProperty(
            'expanded', self.dockConsole.isVisible()
        )
        self.viewerButtons.consoleButton.style().unpolish(
            self.viewerButtons.consoleButton
        )
        self.viewerButtons.consoleButton.style().polish(
            self.viewerButtons.consoleButton
        )

    def set_welcome_visible(self, visible):
        """Show welcome screen widget."""
        self._show_welcome_screen = visible
        self._welcome_widget.set_welcome_visible(visible)

    def keyPressEvent(self, event):
        """Called whenever a key is pressed.

        Parameters
        ----------
        event : qtpy.QtCore.QEvent
            Event from the Qt context.
        """
        self.canvas._scene_canvas._backend._keyEvent(
            self.canvas._scene_canvas.events.key_press, event
        )
        event.accept()

    def keyReleaseEvent(self, event):
        """Called whenever a key is released.

        Parameters
        ----------
        event : qtpy.QtCore.QEvent
            Event from the Qt context.
        """
        self.canvas._scene_canvas._backend._keyEvent(
            self.canvas._scene_canvas.events.key_release, event
        )
        event.accept()

    def dragEnterEvent(self, event):
        """Ignore event if not dragging & dropping a file or URL to open.

        Using event.ignore() here allows the event to pass through the
        parent widget to its child widget, otherwise the parent widget
        would catch the event and not pass it on to the child widget.

        Parameters
        ----------
        event : qtpy.QtCore.QDragEvent
            Event from the Qt context.
        """
        if event.mimeData().hasUrls():
            self._set_drag_status()
            event.accept()
        else:
            event.ignore()

    def _set_drag_status(self):
        """Set dedicated status message when dragging files into viewer"""
        self.viewer.status = trans._(
            'Hold <Alt> key to open plugin selection. Hold <Shift> to open files as stack.'
        )

    def dropEvent(self, event):
        """Add local files and web URLS with drag and drop.

        For each file, attempt to open with existing associated reader
        (if available). If no reader is associated or opening fails,
        and more than one reader is available, open dialog and ask
        user to choose among available readers. User can choose to persist
        this choice.

        Parameters
        ----------
        event : qtpy.QtCore.QDropEvent
            Event from the Qt context.
        """
        shift_down = (
            QGuiApplication.keyboardModifiers()
            & Qt.KeyboardModifier.ShiftModifier
        )
        alt_down = (
            QGuiApplication.keyboardModifiers()
            & Qt.KeyboardModifier.AltModifier
        )
        filenames = []
        for url in event.mimeData().urls():
            if url.isLocalFile():
                # directories get a trailing "/", Path conversion removes it
                filenames.append(str(Path(url.toLocalFile())))
            else:
                filenames.append(url.toString())

        self._qt_open(
            filenames,
            stack=bool(shift_down),
            choose_plugin=bool(alt_down),
        )

    def closeEvent(self, event):
        """Cleanup and close.

        Parameters
        ----------
        event : qtpy.QtCore.QCloseEvent
            Event from the Qt context.
        """
        self.layers.close()

        # if the viewer.QtDims object is playing an axis, we need to terminate
        # the AnimationThread before close, otherwise it will cause a segFault
        # or Abort trap. (calling stop() when no animation is occurring is also
        # not a problem)
        self.dims.stop()
        self.canvas.delete()
        if self._console is not None:
            self.console.close()
        self.dockConsole.deleteLater()
        event.accept()


if TYPE_CHECKING:
    from napari._qt.experimental.qt_poll import QtPoll
    from napari.components.experimental.remote import RemoteManager


def _create_qt_poll(parent: QObject, camera: Camera) -> Optional[QtPoll]:
    """Create and return a QtPoll instance, if needed.

    Create a QtPoll instance for octree or monitor.

    Octree needs QtPoll so VispyTiledImageLayer can finish in-progress
    loads even if the camera is not moving. Once loading is finish it will
    tell QtPoll it no longer needs to be polled.

    Monitor needs QtPoll to poll for incoming messages. This might be
    temporary until we can process incoming messages with a dedicated
    thread.

    Parameters
    ----------
    parent : QObject
        Parent Qt object.
    camera : Camera
        Camera that the QtPoll object will listen to.

    Returns
    -------
    Optional[QtPoll]
        The new QtPoll instance, if we need one.
    """
    if not config.async_octree and not config.monitor:
        return None

    from napari._qt.experimental.qt_poll import QtPoll

    qt_poll = QtPoll(parent)
    camera.events.connect(qt_poll.on_camera)
    return qt_poll


def _create_remote_manager(
    layers: LayerList, qt_poll
) -> Optional[RemoteManager]:
    """Create and return a RemoteManager instance, if we need one.

    Parameters
    ----------
    layers : LayersList
        The viewer's layers.
    qt_poll : QtPoll
        The viewer's QtPoll instance.
    """
    if not config.monitor:
        return None  # Not using the monitor at all

    from napari.components.experimental.monitor import monitor
    from napari.components.experimental.remote import RemoteManager

    # Start the monitor so we can access its events. The monitor has no
    # dependencies to napari except to utils.Event.
    started = monitor.start()

    if not started:
        return None  # Probably not >= Python 3.9, so no manager is needed.

    # Create the remote manager and have monitor call its process_command()
    # method to execute commands from clients.
    manager = RemoteManager(layers)

    # RemoteManager will process incoming command from the monitor.
    monitor.run_command_event.connect(manager.process_command)

    # QtPoll should pool the RemoteManager and the Monitor.
    qt_poll.events.poll.connect(manager.on_poll)
    qt_poll.events.poll.connect(monitor.on_poll)

    return manager<|MERGE_RESOLUTION|>--- conflicted
+++ resolved
@@ -31,13 +31,8 @@
 from napari.layers.base.base import Layer
 from napari.plugins import _npe2
 from napari.settings import get_settings
-<<<<<<< HEAD
-from napari.utils import config, perf
-=======
 from napari.settings._application import DaskSettings
 from napari.utils import config, perf, resize_dask_cache
-from napari.utils._proxies import ReadOnlyWrapper
->>>>>>> 44608557
 from napari.utils.action_manager import action_manager
 from napari.utils.history import (
     get_open_history,
@@ -141,7 +136,8 @@
     Attributes
     ----------
     canvas : napari._vispy.canvas.VispyCanvas
-        The VispyCanvas class providing the Vispy SceneCanvas.
+        The VispyCanvas class providing the Vispy SceneCanvas. Users can also
+        have a custom canvas here.
     console : QtConsole
         IPython console terminal integrated into the napari GUI.
     controls : QtLayerControlsContainer
@@ -230,18 +226,8 @@
         self.setOrientation(Qt.Orientation.Vertical)
         self.addWidget(main_widget)
 
-<<<<<<< HEAD
-=======
-        self._cursors = {
-            'cross': Qt.CursorShape.CrossCursor,
-            'forbidden': Qt.CursorShape.ForbiddenCursor,
-            'pointing': Qt.CursorShape.PointingHandCursor,
-            'standard': Qt.CursorShape.ArrowCursor,
-        }
-
         self.viewer._layer_slicer.events.ready.connect(self._on_slice_ready)
 
->>>>>>> 44608557
         self._on_active_change()
         self.viewer.layers.events.inserted.connect(self._update_welcome_screen)
         self.viewer.layers.events.removed.connect(self._update_welcome_screen)
@@ -546,51 +532,7 @@
             if vispy_layer.events is not None:
                 vispy_layer.events.loaded.connect(self._qt_poll.wake_up)
 
-<<<<<<< HEAD
         self.canvas.add_layer_to_visual(layer, vispy_layer)
-=======
-        vispy_layer.node.parent = self.view.scene
-        self.layer_to_visual[layer] = vispy_layer
-
-        # ensure correct canvas blending
-        layer.events.visible.connect(self._reorder_layers)
-
-        self._reorder_layers()
-
-    def _remove_layer(self, event):
-        """When a layer is removed, remove its parent.
-
-        Parameters
-        ----------
-        event : napari.utils.event.Event
-            The napari event that triggered this method.
-        """
-        layer = event.value
-        layer.events.visible.disconnect(self._reorder_layers)
-        vispy_layer = self.layer_to_visual[layer]
-        vispy_layer.close()
-        del vispy_layer
-        del self.layer_to_visual[layer]
-        self._reorder_layers()
-
-    def _reorder_layers(self):
-        """When the list is reordered, propagate changes to draw order."""
-        first_visible_found = False
-        for i, layer in enumerate(self.viewer.layers):
-            vispy_layer = self.layer_to_visual[layer]
-            vispy_layer.order = i
-
-            # the bottommost visible layer needs special treatment for blending
-            if layer.visible and not first_visible_found:
-                vispy_layer.first_visible = True
-                first_visible_found = True
-            else:
-                vispy_layer.first_visible = False
-            vispy_layer._on_blending_change()
-
-        self.canvas._draw_order.clear()
-        self.canvas.update()
->>>>>>> 44608557
 
     def _save_layers_dialog(self, selected=False):
         """Save layers (all or selected) to disk, using ``LayerList.save()``.
@@ -865,39 +807,6 @@
             if isinstance(layer, _OctreeImageBase):
                 layer.display.show_grid = not layer.display.show_grid
 
-<<<<<<< HEAD
-=======
-    def _on_interactive(self):
-        """Link interactive attributes of view and viewer."""
-        self.view.interactive = self.viewer.camera.interactive
-
-    def _on_cursor(self):
-        """Set the appearance of the mouse cursor."""
-
-        cursor = self.viewer.cursor.style
-        if cursor in {'square', 'circle'}:
-            # Scale size by zoom if needed
-            size = self.viewer.cursor.size
-            if self.viewer.cursor.scaled:
-                size *= self.viewer.camera.zoom
-
-            size = int(size)
-
-            # make sure the square fits within the current canvas
-            if size < 8 or size > (min(*self.canvas.size) - 4):
-                q_cursor = self._cursors['cross']
-            elif cursor == 'circle':
-                q_cursor = QCursor(circle_pixmap(size))
-            else:
-                q_cursor = QCursor(square_pixmap(size))
-        elif cursor == 'crosshair':
-            q_cursor = QCursor(crosshair_pixmap())
-        else:
-            q_cursor = self._cursors[cursor]
-
-        self.canvas.native.setCursor(q_cursor)
-
->>>>>>> 44608557
     def toggle_console_visibility(self, event=None):
         """Toggle console visible and not visible.
 
