from __future__ import annotations

import logging
import os
import warnings
<<<<<<< HEAD
from typing import TYPE_CHECKING, Dict, List, Optional, Sequence, Tuple
=======
from typing import TYPE_CHECKING, List, Optional, Sequence, Tuple
from weakref import WeakSet
>>>>>>> dbf4158e

import numpy as np
from qtpy.QtCore import QCoreApplication, QObject, Qt
from qtpy.QtGui import QCursor, QGuiApplication
from qtpy.QtWidgets import QFileDialog, QSplitter, QVBoxLayout, QWidget

from ..components._interaction_box_mouse_bindings import (
    InteractionBoxMouseBindings,
)
from ..components.camera import Camera
from ..components.layerlist import LayerList
from ..layers.base.base import Layer
from ..plugins import _npe2
from ..plugins.utils import get_potential_readers
from ..utils import config, perf
from ..utils._proxies import ReadOnlyWrapper
from ..utils.action_manager import action_manager
from ..utils.colormaps.standardize_color import transform_color
from ..utils.history import (
    get_open_history,
    get_save_history,
    update_open_history,
    update_save_history,
)
from ..utils.interactions import (
    mouse_double_click_callbacks,
    mouse_move_callbacks,
    mouse_press_callbacks,
    mouse_release_callbacks,
    mouse_wheel_callbacks,
)
from ..utils.io import imsave
from ..utils.key_bindings import KeymapHandler
from ..utils.misc import in_ipython
from ..utils.theme import get_theme
from ..utils.translations import trans
from .containers import QtLayerList
from .dialogs.qt_reader_dialog import QtReaderDialog
from .dialogs.screenshot_dialog import ScreenshotDialog
from .perf.qt_performance import QtPerformance
from .utils import QImg2array, circle_pixmap, crosshair_pixmap, square_pixmap
from .widgets.qt_dims import QtDims
from .widgets.qt_viewer_buttons import QtLayerButtons, QtViewerButtons
from .widgets.qt_viewer_dock_widget import QtViewerDockWidget
from .widgets.qt_welcome import QtWidgetOverlay

from .._vispy import (  # isort:skip
    VispyAxesOverlay,
    VispyCamera,
    VispyCanvas,
    VispyScaleBarOverlay,
    VispyInteractionBox,
    VispyTextOverlay,
    create_vispy_visual,
)


if TYPE_CHECKING:
    from ..components import ViewerModel
    from npe2.manifest.contributions import WriterContribution
    from typing import Any

from ..settings import get_settings
from ..utils.io import imsave_extensions


def _npe2_decode_selected_filter(
    ext_str: str, selected_filter: str, writers: Sequence[WriterContribution]
) -> Optional[WriterContribution]:
    """Determine the writer that should be invoked to save data.

    When npe2 can be imported, resolves a selected file extension
    string into a specific writer. Otherwise, returns None.
    """
    # When npe2 is not present, `writers` is expected to be an empty list,
    # `[]`. This function will return None.

    for entry, writer in zip(
        ext_str.split(";;"),
        writers,
    ):
        if entry.startswith(selected_filter):
            return writer
    return None


def _extension_string_for_layers(
    layers: Sequence[Layer],
) -> Tuple[str, List[WriterContribution]]:
    """Return an extension string and the list of corresponding writers.

    The extension string is a ";;" delimeted string of entries. Each entry
    has a brief description of the file type and a list of extensions.

    The writers, when provided, are the npe2.manifest.io.WriterContribution
    objects. There is one writer per entry in the extension string. If npe2
    is not importable, the list of writers will be empty.
    """
    # try to use npe2
    ext_str, writers = _npe2.file_extensions_string_for_layers(layers)
    if ext_str:
        return ext_str, writers

    # fallback to old behavior

    if len(layers) == 1:
        selected_layer = layers[0]
        # single selected layer.
        if selected_layer._type_string == 'image':

            ext = imsave_extensions()

            ext_list = [f"*{val}" for val in ext]
            ext_str = ';;'.join(ext_list)

            ext_str = trans._(
                "All Files (*);; Image file types:;;{ext_str}",
                ext_str=ext_str,
            )

        elif selected_layer._type_string == 'points':

            ext_str = trans._("All Files (*);; *.csv;;")

        else:
            # layer other than image or points
            ext_str = trans._("All Files (*);;")

    else:
        # multiple layers.
        ext_str = trans._("All Files (*);;")
    return ext_str, []


class QtViewer(QSplitter):
    """Qt view for the napari Viewer model.

    Parameters
    ----------
    viewer : napari.components.ViewerModel
        Napari viewer containing the rendered scene, layers, and controls.
    show_welcome_screen : bool, optional
        Flag to show a welcome message when no layers are present in the
        canvas. Default is `False`.

    Attributes
    ----------
    canvas : vispy.scene.SceneCanvas
        Canvas for rendering the current view.
    console : QtConsole
        IPython console terminal integrated into the napari GUI.
    controls : QtLayerControlsContainer
        Qt view for GUI controls.
    dims : napari.qt_dims.QtDims
        Dimension sliders; Qt View for Dims model.
    dockConsole : QtViewerDockWidget
        QWidget wrapped in a QDockWidget with forwarded viewer events.
    aboutKeybindings : QtAboutKeybindings
        Key bindings for the 'About' Qt dialog.
    dockLayerControls : QtViewerDockWidget
        QWidget wrapped in a QDockWidget with forwarded viewer events.
    dockLayerList : QtViewerDockWidget
        QWidget wrapped in a QDockWidget with forwarded viewer events.
    layerButtons : QtLayerButtons
        Button controls for napari layers.
    layers : QtLayerList
        Qt view for LayerList controls.
    layer_to_visual : dict
        Dictionary mapping napari layers with their corresponding vispy_layers.
    view : vispy scene widget
        View displayed by vispy canvas. Adds a vispy ViewBox as a child widget.
    viewer : napari.components.ViewerModel
        Napari viewer containing the rendered scene, layers, and controls.
    viewerButtons : QtViewerButtons
        Button controls for the napari viewer.
    """

    _instances = WeakSet()

    def __init__(self, viewer: ViewerModel, show_welcome_screen: bool = False):
        # Avoid circular import.
        from .layer_controls import QtLayerControlsContainer

        super().__init__()
        self._instances.add(self)
        self.setAttribute(Qt.WA_DeleteOnClose)

        self._show_welcome_screen = show_welcome_screen

        QCoreApplication.setAttribute(
            Qt.AA_UseStyleSheetPropagationInWidgetStyles, True
        )

        self.viewer = viewer
        self.dims = QtDims(self.viewer.dims)
        self.controls = QtLayerControlsContainer(self.viewer)
        self.layers = QtLayerList(self.viewer.layers)
        self.layerButtons = QtLayerButtons(self.viewer)
        self.viewerButtons = QtViewerButtons(self.viewer)
        self._key_map_handler = KeymapHandler()
        self._key_map_handler.keymap_providers = [self.viewer]
        self._console = None

        layerList = QWidget()
        layerList.setObjectName('layerList')
        layerListLayout = QVBoxLayout()
        layerListLayout.addWidget(self.layerButtons)
        layerListLayout.addWidget(self.layers)
        layerListLayout.addWidget(self.viewerButtons)
        layerListLayout.setContentsMargins(8, 4, 8, 6)
        layerList.setLayout(layerListLayout)

        self.dockLayerList = QtViewerDockWidget(
            self,
            layerList,
            name=trans._('layer list'),
            area='left',
            allowed_areas=['left', 'right'],
            object_name='layer list',
        )
        self.dockLayerControls = QtViewerDockWidget(
            self,
            self.controls,
            name=trans._('layer controls'),
            area='left',
            allowed_areas=['left', 'right'],
            object_name='layer controls',
        )
        self.dockConsole = QtViewerDockWidget(
            self,
            QWidget(),
            name=trans._('console'),
            area='bottom',
            allowed_areas=['top', 'bottom'],
            object_name='console',
        )
        self.dockConsole.setVisible(False)
        # because the console is loaded lazily in the @getter, this line just
        # gets (or creates) the console when the dock console is made visible.
        self.dockConsole.visibilityChanged.connect(self._ensure_connect)
        self.dockLayerControls.visibilityChanged.connect(self._constrain_width)
        self.dockLayerList.setMaximumWidth(258)
        self.dockLayerList.setMinimumWidth(258)

        # Only created if using perfmon.
        self.dockPerformance = self._create_performance_dock_widget()

        # This dictionary holds the corresponding vispy visual for each layer
        self.layer_to_visual = {}

        self._create_canvas()

        # Stacked widget to provide a welcome page
        self._canvas_overlay = QtWidgetOverlay(self, self.canvas.native)
        self._canvas_overlay.set_welcome_visible(show_welcome_screen)
        self._canvas_overlay.sig_dropped.connect(self.dropEvent)

        main_widget = QWidget()
        main_layout = QVBoxLayout()
        main_layout.setContentsMargins(10, 22, 10, 2)
        main_layout.addWidget(self._canvas_overlay)
        main_layout.addWidget(self.dims)
        main_layout.setSpacing(10)
        main_widget.setLayout(main_layout)

        self.setOrientation(Qt.Vertical)
        self.addWidget(main_widget)

        self._cursors = {
            'cross': Qt.CrossCursor,
            'forbidden': Qt.ForbiddenCursor,
            'pointing': Qt.PointingHandCursor,
            'standard': QCursor(),
        }

        self._on_active_change()
        self.viewer.layers.events.inserted.connect(self._update_welcome_screen)
        self.viewer.layers.events.removed.connect(self._update_welcome_screen)
        self.viewer.layers.selection.events.active.connect(
            self._on_active_change
        )
        self.viewer.camera.events.interactive.connect(self._on_interactive)
        self.viewer.cursor.events.style.connect(self._on_cursor)
        self.viewer.cursor.events.size.connect(self._on_cursor)
        self.viewer.layers.events.reordered.connect(self._reorder_layers)
        self.viewer.layers.events.inserted.connect(self._on_add_layer_change)
        self.viewer.layers.events.removed.connect(self._remove_layer)

        self.setAcceptDrops(True)

        for layer in self.viewer.layers:
            self._add_layer(layer)

        self.view = self.canvas.central_widget.add_view(border_width=0)
        self.camera = VispyCamera(
            self.view, self.viewer.camera, self.viewer.dims
        )
        self.canvas.events.draw.connect(self.camera.on_draw)

        # Add axes, scale bar
        self._add_visuals()

        # Create the experimental QtPool for octree and/or monitor.
        self._qt_poll = _create_qt_poll(self, self.viewer.camera)

        # Create the experimental RemoteManager for the monitor.
        self._remote_manager = _create_remote_manager(
            self.viewer.layers, self._qt_poll
        )

        # moved from the old layerlist... still feels misplaced.
        # can you help me move this elsewhere?
        if config.async_loading:
            from .experimental.qt_chunk_receiver import QtChunkReceiver

            # The QtChunkReceiver object allows the ChunkLoader to pass newly
            # loaded chunks to the layers that requested them.
            self.chunk_receiver = QtChunkReceiver(self.layers)
        else:
            self.chunk_receiver = None

        # bind shortcuts stored in settings last.
        self._bind_shortcuts()

    def _ensure_connect(self):
        # lazy load console
        id(self.console)

    def _bind_shortcuts(self):
        """Bind shortcuts stored in SETTINGS to actions."""
        for action, shortcuts in get_settings().shortcuts.shortcuts.items():
            action_manager.unbind_shortcut(action)
            for shortcut in shortcuts:
                action_manager.bind_shortcut(action, shortcut)

    def _create_canvas(self) -> None:
        """Create the canvas and hook up events."""
        self.canvas = VispyCanvas(
            keys=None,
            vsync=True,
            parent=self,
            size=self.viewer._canvas_size[::-1],
        )
        self.canvas.events.draw.connect(self.dims.enable_play)

        self.canvas.events.mouse_double_click.connect(
            self.on_mouse_double_click
        )
        self.canvas.events.mouse_move.connect(self.on_mouse_move)
        self.canvas.events.mouse_press.connect(self.on_mouse_press)
        self.canvas.events.mouse_release.connect(self.on_mouse_release)
        self.canvas.events.key_press.connect(
            self._key_map_handler.on_key_press
        )
        self.canvas.events.key_release.connect(
            self._key_map_handler.on_key_release
        )
        self.canvas.events.mouse_wheel.connect(self.on_mouse_wheel)
        self.canvas.events.draw.connect(self.on_draw)
        self.canvas.events.resize.connect(self.on_resize)
        self.canvas.bgcolor = transform_color(
            get_theme(self.viewer.theme, False).canvas.as_hex()
        )[0]
        theme = self.viewer.events.theme

        on_theme_change = self.canvas._on_theme_change
        theme.connect(on_theme_change)

        self.canvas.destroyed.connect(self._diconnect_theme)

    def _diconnect_theme(self):
        self.viewer.events.theme.disconnect(self.canvas._on_theme_change)

    def _add_visuals(self) -> None:
        """Add visuals for axes, scale bar, and welcome text."""

        self.axes = VispyAxesOverlay(
            self.viewer,
            parent=self.view.scene,
            order=1e6,
        )
        self.scale_bar = VispyScaleBarOverlay(
            self.viewer,
            parent=self.view,
            order=1e6 + 1,
        )
        self.canvas.events.resize.connect(self.scale_bar._on_position_change)
        self.text_overlay = VispyTextOverlay(
            self.viewer,
            parent=self.view,
            order=1e6 + 2,
        )
        self.canvas.events.resize.connect(
            self.text_overlay._on_position_change
        )
        self.interaction_box_visual = VispyInteractionBox(
            self.viewer, parent=self.view.scene, order=1e6 + 3
        )
        self.interaction_box_mousebindings = InteractionBoxMouseBindings(
            self.viewer, self.interaction_box_visual
        )

    def _create_performance_dock_widget(self):
        """Create the dock widget that shows performance metrics."""
        if perf.USE_PERFMON:
            return QtViewerDockWidget(
                self,
                QtPerformance(),
                name=trans._('performance'),
                area='bottom',
            )
        return None

    @property
    def console(self):
        """QtConsole: iPython console terminal integrated into the napari GUI."""
        if self._console is None:
            try:
                from napari_console import QtConsole

                import napari

                with warnings.catch_warnings():
                    warnings.filterwarnings("ignore")
                    self.console = QtConsole(self.viewer)
                    self.console.push(
                        {'napari': napari, 'action_manager': action_manager}
                    )
            except ImportError:
                warnings.warn(
                    trans._(
                        'napari-console not found. It can be installed with'
                        ' "pip install napari_console"'
                    )
                )
                self._console = None
        return self._console

    @console.setter
    def console(self, console):
        self._console = console
        if console is not None:
            self.dockConsole.setWidget(console)
            console.setParent(self.dockConsole)

    def _constrain_width(self, event):
        """Allow the layer controls to be wider, only if floated.

        Parameters
        ----------
        event : napari.utils.event.Event
            The napari event that triggered this method.
        """
        if self.dockLayerControls.isFloating():
            self.controls.setMaximumWidth(700)
        else:
            self.controls.setMaximumWidth(220)

    def _on_active_change(self):
        """When active layer changes change keymap handler."""
        self._key_map_handler.keymap_providers = (
            [self.viewer]
            if self.viewer.layers.selection.active is None
            else [self.viewer.layers.selection.active, self.viewer]
        )

    def _on_add_layer_change(self, event):
        """When a layer is added, set its parent and order.

        Parameters
        ----------
        event : napari.utils.event.Event
            The napari event that triggered this method.
        """
        layer = event.value
        self._add_layer(layer)

    def _add_layer(self, layer):
        """When a layer is added, set its parent and order.

        Parameters
        ----------
        layer : napari.layers.Layer
            Layer to be added.
        """
        vispy_layer = create_vispy_visual(layer)

        # QtPoll is experimental.
        if self._qt_poll is not None:
            # QtPoll will call VipyBaseImage._on_poll() when the camera
            # moves or the timer goes off.
            self._qt_poll.events.poll.connect(vispy_layer._on_poll)

            # In the other direction, some visuals need to tell QtPoll to
            # start polling. When they receive new data they need to be
            # polled to load it, even if the camera is not moving.
            if vispy_layer.events is not None:
                vispy_layer.events.loaded.connect(self._qt_poll.wake_up)

        vispy_layer.node.parent = self.view.scene
        vispy_layer.order = len(self.viewer.layers) - 1
        self.layer_to_visual[layer] = vispy_layer

    def _remove_layer(self, event):
        """When a layer is removed, remove its parent.

        Parameters
        ----------
        event : napari.utils.event.Event
            The napari event that triggered this method.
        """
        layer = event.value
        vispy_layer = self.layer_to_visual[layer]
        vispy_layer.close()
        del vispy_layer
        del self.layer_to_visual[layer]
        self._reorder_layers()

    def _reorder_layers(self):
        """When the list is reordered, propagate changes to draw order."""
        for i, layer in enumerate(self.viewer.layers):
            vispy_layer = self.layer_to_visual[layer]
            vispy_layer.order = i
        self.canvas._draw_order.clear()
        self.canvas.update()

    def _save_layers_dialog(self, selected=False):
        """Save layers (all or selected) to disk, using ``LayerList.save()``.

        Parameters
        ----------
        selected : bool
            If True, only layers that are selected in the viewer will be saved.
            By default, all layers are saved.
        """
        msg = ''
        if not len(self.viewer.layers):
            msg = trans._("There are no layers in the viewer to save")
        elif selected and not len(self.viewer.layers.selection):
            msg = trans._(
                'Please select one or more layers to save,'
                '\nor use "Save all layers..."'
            )
        if msg:
            raise OSError(trans._("Nothing to save"))

        # prepare list of extensions for drop down menu.
        ext_str, writers = _extension_string_for_layers(
            list(self.viewer.layers.selection)
            if selected
            else self.viewer.layers
        )

        msg = trans._("selected") if selected else trans._("all")
        dlg = QFileDialog()
        hist = get_save_history()
        dlg.setHistory(hist)

        filename, selected_filter = dlg.getSaveFileName(
            parent=self,
            caption=trans._('Save {msg} layers', msg=msg),
            directory=hist[0],  # home dir by default,
            filter=ext_str,
            options=(
                QFileDialog.DontUseNativeDialog
                if in_ipython()
                else QFileDialog.Options()
            ),
        )
        logging.debug(
            f'QFileDialog - filename: {filename or None} '
            f'selected_filter: {selected_filter or None}'
        )

        if filename:
            writer = _npe2_decode_selected_filter(
                ext_str, selected_filter, writers
            )
            with warnings.catch_warnings(record=True) as wa:
                saved = self.viewer.layers.save(
                    filename, selected=selected, _writer=writer
                )
                logging.debug(f'Saved {saved}')
                error_messages = "\n".join(str(x.message.args[0]) for x in wa)

            if not saved:
                raise OSError(
                    trans._(
                        "File {filename} save failed.\n{error_messages}",
                        deferred=True,
                        filename=filename,
                        error_messages=error_messages,
                    )
                )
            else:
                update_save_history(saved[0])

    def _update_welcome_screen(self):
        """Update welcome screen display based on layer count."""
        if self._show_welcome_screen:
            self._canvas_overlay.set_welcome_visible(not self.viewer.layers)

    def _screenshot(self, flash=True):
        """Capture a screenshot of the Vispy canvas.

        Parameters
        ----------
        flash : bool
            Flag to indicate whether flash animation should be shown after
            the screenshot was captured.
        """
        # CAN REMOVE THIS AFTER DEPRECATION IS DONE, see self.screenshot.
        img = self.canvas.native.grabFramebuffer()
        if flash:
            from .utils import add_flash_animation

            # Here we are actually applying the effect to the `_canvas_overlay`
            # and not # the `native` widget because it does not work on the
            # `native` widget. It's probably because the widget is in a stack
            # with the `QtWelcomeWidget`.
            add_flash_animation(self._canvas_overlay)
        return img

    def screenshot(self, path=None, flash=True):
        """Take currently displayed screen and convert to an image array.

        Parameters
        ----------
        path : str
            Filename for saving screenshot image.
        flash : bool
            Flag to indicate whether flash animation should be shown after
            the screenshot was captured.

        Returns
        -------
        image : array
            Numpy array of type ubyte and shape (h, w, 4). Index [0, 0] is the
            upper-left corner of the rendered region.
        """
        import warnings

        warnings.warn(
            trans._(
                "'window.qt_viewer.screenshot' is deprecated and will be removed in v0.4.14.  Please use 'window.screenshot(canvas_only=True)' instead"
            ),
            FutureWarning,
            stacklevel=2,
        )

        img = QImg2array(self._screenshot(flash))
        if path is not None:
            imsave(path, img)  # scikit-image imsave method
        return img

    def clipboard(self, flash=True):
        """Take a screenshot of the currently displayed screen and copy the
        image to the clipboard.

        Parameters
        ----------
        flash : bool
            Flag to indicate whether flash animation should be shown after
            the screenshot was captured.
        """
        import warnings

        warnings.warn(
            trans._(
                "'window.qt_viewer.screenshot' is deprecated and will be removed in v0.4.14.  Please use 'window.screenshot(canvas_only=True)' instead"
            ),
            FutureWarning,
            stacklevel=2,
        )
        cb = QGuiApplication.clipboard()
        cb.setImage(self._screenshot(flash))

    def _screenshot_dialog(self):
        """Save screenshot of current display, default .png"""
        hist = get_save_history()
        dial = ScreenshotDialog(self.screenshot, self, hist[0], hist)
        if dial.exec_():
            update_save_history(dial.selectedFiles()[0])

    def _open_files_dialog(self):
        """Add files from the menubar."""
        dlg = QFileDialog()
        hist = get_open_history()
        dlg.setHistory(hist)

        filenames, _ = dlg.getOpenFileNames(
            parent=self,
            caption=trans._('Select file(s)...'),
            directory=hist[0],
            options=(
                QFileDialog.DontUseNativeDialog
                if in_ipython()
                else QFileDialog.Options()
            ),
        )

        if (filenames != []) and (filenames is not None):
            self.viewer.open(filenames)
            update_open_history(filenames[0])

    def _open_files_dialog_as_stack_dialog(self):
        """Add files as a stack, from the menubar."""
        dlg = QFileDialog()
        hist = get_open_history()
        dlg.setHistory(hist)

        filenames, _ = dlg.getOpenFileNames(
            parent=self,
            caption=trans._('Select files...'),
            directory=hist[0],  # home dir by default
            options=(
                QFileDialog.DontUseNativeDialog
                if in_ipython()
                else QFileDialog.Options()
            ),
        )

        if (filenames != []) and (filenames is not None):
            self.viewer.open(filenames, stack=True)
            update_open_history(filenames[0])

    def _open_folder_dialog(self):
        """Add a folder of files from the menubar."""
        dlg = QFileDialog()
        hist = get_open_history()
        dlg.setHistory(hist)

        folder = dlg.getExistingDirectory(
            parent=self,
            caption=trans._('Select folder...'),
            directory=hist[0],  # home dir by default
            options=(
                QFileDialog.DontUseNativeDialog
                if in_ipython()
                else QFileDialog.Options()
            ),
        )

        if folder not in {'', None}:
            self.viewer.open([folder])
            update_open_history(folder)

    def _toggle_chunk_outlines(self):
        """Toggle whether we are drawing outlines around the chunks."""
        from ..layers.image.experimental.octree_image import _OctreeImageBase

        for layer in self.viewer.layers:
            if isinstance(layer, _OctreeImageBase):
                layer.display.show_grid = not layer.display.show_grid

    def _on_interactive(self):
        """Link interactive attributes of view and viewer."""
        self.view.interactive = self.viewer.camera.interactive

    def _on_cursor(self):
        """Set the appearance of the mouse cursor."""
        cursor = self.viewer.cursor.style
        # Scale size by zoom if needed
        if self.viewer.cursor.scaled:
            size = self.viewer.cursor.size * self.viewer.camera.zoom
        else:
            size = self.viewer.cursor.size

        if cursor == 'square':
            # make sure the square fits within the current canvas
            if size < 8 or size > (
                min(*self.viewer.window._qt_viewer.canvas.size) - 4
            ):
                q_cursor = self._cursors['cross']
            else:
                q_cursor = QCursor(square_pixmap(size))
        elif cursor == 'circle':
            q_cursor = QCursor(circle_pixmap(size))
        elif cursor == 'crosshair':
            q_cursor = QCursor(crosshair_pixmap())
        else:
            q_cursor = self._cursors[cursor]

        self.canvas.native.setCursor(q_cursor)

    def toggle_console_visibility(self, event=None):
        """Toggle console visible and not visible.

        Imports the console the first time it is requested.
        """
        # force instantiation of console if not already instantiated
        _ = self.console

        viz = not self.dockConsole.isVisible()
        # modulate visibility at the dock widget level as console is dockable
        self.dockConsole.setVisible(viz)
        if self.dockConsole.isFloating():
            self.dockConsole.setFloating(True)

        if viz:
            self.dockConsole.raise_()

        self.viewerButtons.consoleButton.setProperty(
            'expanded', self.dockConsole.isVisible()
        )
        self.viewerButtons.consoleButton.style().unpolish(
            self.viewerButtons.consoleButton
        )
        self.viewerButtons.consoleButton.style().polish(
            self.viewerButtons.consoleButton
        )

    def _map_canvas2world(self, position):
        """Map position from canvas pixels into world coordinates.

        Parameters
        ----------
        position : 2-tuple
            Position in canvas (x, y).

        Returns
        -------
        coords : tuple
            Position in world coordinates, matches the total dimensionality
            of the viewer.
        """
        nd = self.viewer.dims.ndisplay
        transform = self.view.scene.transform
        mapped_position = transform.imap(list(position))[:nd]
        position_world_slice = mapped_position[::-1]

        position_world = list(self.viewer.dims.point)
        for i, d in enumerate(self.viewer.dims.displayed):
            position_world[d] = position_world_slice[i]

        return tuple(position_world)

    @property
    def _canvas_corners_in_world(self):
        """Location of the corners of canvas in world coordinates.

        Returns
        -------
        corners : 2-tuple
            Coordinates of top left and bottom right canvas pixel in the world.
        """
        # Find corners of canvas in world coordinates
        top_left = self._map_canvas2world([0, 0])
        bottom_right = self._map_canvas2world(self.canvas.size)
        return np.array([top_left, bottom_right])

    def on_resize(self, event):
        """Called whenever canvas is resized.

        event : vispy.util.event.Event
            The vispy event that triggered this method.
        """
        self.viewer._canvas_size = tuple(self.canvas.size[::-1])

    def _process_mouse_event(self, mouse_callbacks, event):
        """Add properties to the mouse event before passing the event to the
        napari events system. Called whenever the mouse moves or is clicked.
        As such, care should be taken to reduce the overhead in this function.
        In future work, we should consider limiting the frequency at which
        it is called.

        This method adds following:
            position: the position of the click in world coordinates.
            view_direction: a unit vector giving the direction of the camera in
                world coordinates.
            up_direction: a unit vector giving the direction of the camera that is
                up in world coordinates.
            dims_displayed: a list of the dimensions currently being displayed
                in the viewer. This comes from viewer.dims.displayed.
            dims_point: the indices for the data in view in world coordinates.
                This comes from viewer.dims.point

        Parameters
        ----------
        mouse_callbacks : function
            Mouse callbacks function.
        event : vispy.event.Event
            The vispy event that triggered this method.
        """
        if event.pos is None:
            return

        # Add the view ray to the event
        event.view_direction = self.viewer.camera.calculate_nd_view_direction(
            self.viewer.dims.ndim, self.viewer.dims.displayed
        )
        event.up_direction = self.viewer.camera.calculate_nd_up_direction(
            self.viewer.dims.ndim, self.viewer.dims.displayed
        )

        # Update the cursor position
        self.viewer.cursor._view_direction = event.view_direction
        self.viewer.cursor.position = self._map_canvas2world(list(event.pos))

        # Add the cursor position to the event
        event.position = self.viewer.cursor.position

        # Add the displayed dimensions to the event
        event.dims_displayed = list(self.viewer.dims.displayed)

        # Add the current dims indices
        event.dims_point = list(self.viewer.dims.point)

        # Put a read only wrapper on the event
        event = ReadOnlyWrapper(event)
        mouse_callbacks(self.viewer, event)

        layer = self.viewer.layers.selection.active
        if layer is not None:
            mouse_callbacks(layer, event)

    def on_mouse_wheel(self, event):
        """Called whenever mouse wheel activated in canvas.

        Parameters
        ----------
        event : vispy.event.Event
            The vispy event that triggered this method.
        """
        self._process_mouse_event(mouse_wheel_callbacks, event)

    def on_mouse_double_click(self, event):
        """Called whenever a mouse double-click happen on the canvas

        Parameters
        ----------
        event : vispy.event.Event
            The vispy event that triggered this method. The `event.type` will always be `mouse_double_click`

        Notes
        -----

        Note that this triggers in addition to the usual mouse press and mouse release.
        Therefore a double click from the user will likely triggers the following event in sequence:

             - mouse_press
             - mouse_release
             - mouse_double_click
             - mouse_release
        """
        self._process_mouse_event(mouse_double_click_callbacks, event)

    def on_mouse_press(self, event):
        """Called whenever mouse pressed in canvas.

        Parameters
        ----------
        event : vispy.event.Event
            The vispy event that triggered this method.
        """
        self._process_mouse_event(mouse_press_callbacks, event)

    def on_mouse_move(self, event):
        """Called whenever mouse moves over canvas.

        Parameters
        ----------
        event : vispy.event.Event
            The vispy event that triggered this method.
        """
        self._process_mouse_event(mouse_move_callbacks, event)

    def on_mouse_release(self, event):
        """Called whenever mouse released in canvas.

        Parameters
        ----------
        event : vispy.event.Event
            The vispy event that triggered this method.
        """
        self._process_mouse_event(mouse_release_callbacks, event)

    def on_draw(self, event):
        """Called whenever the canvas is drawn.

        This is triggered from vispy whenever new data is sent to the canvas or
        the camera is moved and is connected in the `QtViewer`.
        """
        for layer in self.viewer.layers:
            if layer.ndim <= self.viewer.dims.ndim:
                nd = len(layer._displayed_axes)
                if nd > self.viewer.dims.ndisplay:
                    displayed_axes = layer._displayed_axes
                else:
                    displayed_axes = self.viewer.dims.displayed[-nd:]
                layer._update_draw(
                    scale_factor=1 / self.viewer.camera.zoom,
                    corner_pixels_displayed=self._canvas_corners_in_world[
                        :, displayed_axes
                    ],
                    shape_threshold=self.canvas.size,
                )

    def set_welcome_visible(self, visible):
        """Show welcome screen widget."""
        self._show_welcome_screen = visible
        self._canvas_overlay.set_welcome_visible(visible)

    def keyPressEvent(self, event):
        """Called whenever a key is pressed.

        Parameters
        ----------
        event : qtpy.QtCore.QEvent
            Event from the Qt context.
        """
        self.canvas._backend._keyEvent(self.canvas.events.key_press, event)
        event.accept()

    def keyReleaseEvent(self, event):
        """Called whenever a key is released.

        Parameters
        ----------
        event : qtpy.QtCore.QEvent
            Event from the Qt context.
        """
        self.canvas._backend._keyEvent(self.canvas.events.key_release, event)
        event.accept()

    def dragEnterEvent(self, event):
        """Ignore event if not dragging & dropping a file or URL to open.

        Using event.ignore() here allows the event to pass through the
        parent widget to its child widget, otherwise the parent widget
        would catch the event and not pass it on to the child widget.

        Parameters
        ----------
        event : qtpy.QtCore.QEvent
            Event from the Qt context.
        """
        if event.mimeData().hasUrls():
            event.accept()
        else:
            event.ignore()

    def dropEvent(self, event):
        """Add local files and web URLS with drag and drop.

        For each file, attempt to open with existing associated reader
        (if available). If no reader is associated or opening fails,
        and more than one reader is available, open dialog and ask
        user to choose among available readers. User can choose to persist
        this choice.

        Parameters
        ----------
        event : qtpy.QtCore.QEvent
            Event from the Qt context.
        """
        shift_down = QGuiApplication.keyboardModifiers() & Qt.ShiftModifier
        filenames = []
        for url in event.mimeData().urls():
            if url.isLocalFile():
                filenames.append(url.toLocalFile())
            else:
                filenames.append(url.toString())

        # if trying to open as a stack, open with any available reader
        if shift_down:
            self.viewer.open(filenames, stack=bool(shift_down))
            return

        for filename in filenames:
            # get available readers for this file from all registered plugins
            readers = get_potential_readers(filename)
            if not readers:
                raise ValueError(
                    trans._(
                        'No plugin found capable of reading {filename}.',
                        deferred=True,
                        filename=filename,
                    )
                )

            _, extension = os.path.splitext(filename)
            reader_associations = get_settings().plugins.extension2reader
            error_message = ''
            # if we have an existing setting for this extension
            if extension and extension in reader_associations:
                display_name = reader_associations[extension]
                # if this plugin is currently registered
                if display_name in readers:
                    try:
                        # try to open using the associated plugin
                        self.viewer.open(
                            filename,
                            plugin=readers[display_name],
                        )
                        # we've opened file successfully, so move on to next file
                        return
                    except Exception:
                        error_message = f"Tried to open file with {display_name}, but reading failed.\n"
                else:
                    error_message = f"Can't find {display_name} plugin associated with {extension} files.\n"

            readerDialog = QtReaderDialog(
                parent=self,
                pth=filename,
                error_message=error_message,
                readers=readers,
            )
            # get plugin choice from user
            # choice is None if file was opened or user chose cancel
            choice = _get_reader_choice_for_file(
                readerDialog, readers, error_message
            )
            if choice:
                display_name, persist_choice = choice
                plugin_name = readers[display_name]
                self.viewer.open(
                    filename,
                    plugin=plugin_name,
                )
                # do we have settings to save?
                if persist_choice:
                    # need explicit reassignment of object for persistence
                    get_settings().plugins.extension2reader = {
                        **reader_associations,
                        extension: display_name,
                    }

    def closeEvent(self, event):
        """Cleanup and close.

        Parameters
        ----------
        event : qtpy.QtCore.QEvent
            Event from the Qt context.
        """
        self.layers.close()

        # if the viewer.QtDims object is playing an axis, we need to terminate
        # the AnimationThread before close, otherwise it will cauyse a segFault
        # or Abort trap. (calling stop() when no animation is occurring is also
        # not a problem)
        self.dims.stop()
        self.canvas.native.deleteLater()
        if self._console is not None:
            self.console.close()
        self.dockConsole.deleteLater()
        event.accept()


if TYPE_CHECKING:
    from ..components.experimental.remote import RemoteManager
    from .experimental.qt_poll import QtPoll


def _create_qt_poll(parent: QObject, camera: Camera) -> Optional[QtPoll]:
    """Create and return a QtPoll instance, if needed.

    Create a QtPoll instance for octree or monitor.

    Octree needs QtPoll so VispyTiledImageLayer can finish in-progress
    loads even if the camera is not moving. Once loading is finish it will
    tell QtPoll it no longer needs to be polled.

    Monitor needs QtPoll to poll for incoming messages. This might be
    temporary until we can process incoming messages with a dedicated
    thread.

    Parameters
    ----------
    parent : QObject
        Parent Qt object.
    camera : Camera
        Camera that the QtPoll object will listen to.

    Returns
    -------
    Optional[QtPoll]
        The new QtPoll instance, if we need one.
    """
    if not config.async_octree and not config.monitor:
        return None

    from .experimental.qt_poll import QtPoll

    qt_poll = QtPoll(parent)
    camera.events.connect(qt_poll.on_camera)
    return qt_poll


def _create_remote_manager(
    layers: LayerList, qt_poll
) -> Optional[RemoteManager]:
    """Create and return a RemoteManager instance, if we need one.

    Parameters
    ----------
    layers : LayersList
        The viewer's layers.
    qt_poll : QtPoll
        The viewer's QtPoll instance.
    """
    if not config.monitor:
        return None  # Not using the monitor at all

    from ..components.experimental.monitor import monitor
    from ..components.experimental.remote import RemoteManager

    # Start the monitor so we can access its events. The monitor has no
    # dependencies to napari except to utils.Event.
    started = monitor.start()

    if not started:
        return None  # Probably not >= Python 3.9, so no manager is needed.

    # Create the remote manager and have monitor call its process_command()
    # method to execute commands from clients.
    manager = RemoteManager(layers)

    # RemoteManager will process incoming command from the monitor.
    monitor.run_command_event.connect(manager.process_command)

    # QtPoll should pool the RemoteManager and the Monitor.
    qt_poll.events.poll.connect(manager.on_poll)
    qt_poll.events.poll.connect(monitor.on_poll)

    return manager


def _get_reader_choice_for_file(
    readerDialog: Any, readers: Dict[str, str], has_errored: bool
) -> Optional(Tuple(str, bool)):
    """Gets choice of reader from user for the given filename.

    If there is just one reader and no error message, dialog
    is not shown. Otherwise, launch dialog and ask user for
    plugin choice and whether setting is persisted.

    Returns None if user cancels on dialog.

    Parameters
    ----------
    readerDialog : QtReaderDialog or MockQtReaderDialog
        reader dialog to use for choices from the user
    readers: str
        Dictionary of display-name:plugin-name of potential readers for file

    Returns
    -------
    display_name: str
        Display name of the chosen plugin
    persist_choice: bool
        Whether to persist the chosen plugin choice or not
    has_errored: bool
        True when we've tried to read this file and failed, otherwise False
    """
    display_name = ''
    persist_choice = False

    # if we have just one reader and no errors from existing settings
    if len(readers) == 1 and not has_errored:
        # no need to open the dialog, just get the reader choice
        display_name = next(iter(readers.keys()))
        return display_name, persist_choice

    # either we have more reader options or there was an error
    res = readerDialog.get_user_choices()
    # user pressed cancel, return None
    if not res:
        return
    display_name, persist_choice = res
    return display_name, persist_choice<|MERGE_RESOLUTION|>--- conflicted
+++ resolved
@@ -3,12 +3,8 @@
 import logging
 import os
 import warnings
-<<<<<<< HEAD
 from typing import TYPE_CHECKING, Dict, List, Optional, Sequence, Tuple
-=======
-from typing import TYPE_CHECKING, List, Optional, Sequence, Tuple
 from weakref import WeakSet
->>>>>>> dbf4158e
 
 import numpy as np
 from qtpy.QtCore import QCoreApplication, QObject, Qt
