from __future__ import annotations

import logging
import traceback
import typing
import warnings
from pathlib import Path
from typing import TYPE_CHECKING, List, Optional, Sequence, Tuple, Type, Union
from weakref import WeakSet

from qtpy.QtCore import QCoreApplication, QObject, Qt
from qtpy.QtGui import QGuiApplication
from qtpy.QtWidgets import QFileDialog, QSplitter, QVBoxLayout, QWidget
from superqt import ensure_main_thread

from napari._qt.containers import QtLayerList
from napari._qt.dialogs.qt_reader_dialog import handle_gui_reading
from napari._qt.dialogs.screenshot_dialog import ScreenshotDialog
from napari._qt.perf.qt_performance import QtPerformance
<<<<<<< HEAD
from napari._qt.utils import (
    QImg2array,
    crosshair_pixmap,
    square_pixmap,
)
=======
from napari._qt.utils import QImg2array
>>>>>>> 1da03500
from napari._qt.widgets.qt_dims import QtDims
from napari._qt.widgets.qt_viewer_buttons import (
    QtLayerButtons,
    QtViewerButtons,
)
from napari._qt.widgets.qt_viewer_dock_widget import QtViewerDockWidget
from napari._qt.widgets.qt_welcome import QtWidgetOverlay
from napari.components.camera import Camera
from napari.components.layerlist import LayerList
from napari.errors import MultipleReaderError, ReaderPluginError
from napari.layers.base.base import Layer
from napari.plugins import _npe2
from napari.settings import get_settings
from napari.settings._application import DaskSettings
from napari.utils import config, perf, resize_dask_cache
from napari.utils.action_manager import action_manager
from napari.utils.history import (
    get_open_history,
    get_save_history,
    update_open_history,
    update_save_history,
)
from napari.utils.io import imsave
from napari.utils.key_bindings import KeymapHandler
from napari.utils.misc import in_ipython, in_jupyter
from napari.utils.translations import trans
from napari_builtins.io import imsave_extensions

from napari._vispy import VispyCanvas, create_vispy_layer  # isort:skip

if TYPE_CHECKING:
    from npe2.manifest.contributions import WriterContribution

    from napari._qt.layer_controls import QtLayerControlsContainer
    from napari.components import ViewerModel
    from napari.utils.events import Event


def _npe2_decode_selected_filter(
    ext_str: str, selected_filter: str, writers: Sequence[WriterContribution]
) -> Optional[WriterContribution]:
    """Determine the writer that should be invoked to save data.

    When npe2 can be imported, resolves a selected file extension
    string into a specific writer. Otherwise, returns None.
    """
    # When npe2 is not present, `writers` is expected to be an empty list,
    # `[]`. This function will return None.

    for entry, writer in zip(
        ext_str.split(";;"),
        writers,
    ):
        if entry.startswith(selected_filter):
            return writer
    return None


def _extension_string_for_layers(
    layers: Sequence[Layer],
) -> Tuple[str, List[WriterContribution]]:
    """Return an extension string and the list of corresponding writers.

    The extension string is a ";;" delimeted string of entries. Each entry
    has a brief description of the file type and a list of extensions.

    The writers, when provided, are the npe2.manifest.io.WriterContribution
    objects. There is one writer per entry in the extension string. If npe2
    is not importable, the list of writers will be empty.
    """
    # try to use npe2
    ext_str, writers = _npe2.file_extensions_string_for_layers(layers)
    if ext_str:
        return ext_str, writers

    # fallback to old behavior

    if len(layers) == 1:
        selected_layer = layers[0]
        # single selected layer.
        if selected_layer._type_string == 'image':
            ext = imsave_extensions()

            ext_list = [f"*{val}" for val in ext]
            ext_str = ';;'.join(ext_list)

            ext_str = trans._(
                "All Files (*);; Image file types:;;{ext_str}",
                ext_str=ext_str,
            )

        elif selected_layer._type_string == 'points':
            ext_str = trans._("All Files (*);; *.csv;;")

        else:
            # layer other than image or points
            ext_str = trans._("All Files (*);;")

    else:
        # multiple layers.
        ext_str = trans._("All Files (*);;")
    return ext_str, []


class QtViewer(QSplitter):
    """Qt view for the napari Viewer model.

    Parameters
    ----------
    viewer : napari.components.ViewerModel
        Napari viewer containing the rendered scene, layers, and controls.
    show_welcome_screen : bool, optional
        Flag to show a welcome message when no layers are present in the
        canvas. Default is `False`.
    canvas_class : napari._vispy.canvas.VispyCanvas
        The VispyCanvas class providing the Vispy SceneCanvas. Users can also
        have a custom canvas here.

    Attributes
    ----------
    canvas : napari._vispy.canvas.VispyCanvas
        The VispyCanvas class providing the Vispy SceneCanvas. Users can also
        have a custom canvas here.
    dims : napari.qt_dims.QtDims
        Dimension sliders; Qt View for Dims model.
    show_welcome_screen : bool
        Boolean indicating whether to show the welcome screen.
    viewer : napari.components.ViewerModel
        Napari viewer containing the rendered scene, layers, and controls.
    _key_map_handler : napari.utils.key_bindings.KeymapHandler
        KeymapHandler handling the calling functionality when keys are pressed that have a callback function mapped
    _qt_poll : Optional[napari._qt.experimental.qt_poll.QtPoll]
        A QtPoll object required for octree or monitor.
    _remote_manager : napari.components.experimental.remote.RemoteManager
        A remote manager processing commands from remote clients and sending out messages when polled.
    _welcome_widget : napari._qt.widgets.qt_welcome.QtWidgetOverlay
        QtWidgetOverlay providing the stacked widgets for the welcome page.
    """

    _instances = WeakSet()

    def __init__(
        self,
        viewer: ViewerModel,
        show_welcome_screen: bool = False,
        canvas_class: Type[VispyCanvas] = VispyCanvas,
    ) -> None:
        super().__init__()
        self._instances.add(self)
        self.setAttribute(Qt.WidgetAttribute.WA_DeleteOnClose)

        self._show_welcome_screen = show_welcome_screen

        QCoreApplication.setAttribute(
            Qt.AA_UseStyleSheetPropagationInWidgetStyles, True
        )

        self.viewer = viewer
        self.dims = QtDims(self.viewer.dims)
        self._controls = None
        self._layers = None
        self._layersButtons = None
        self._viewerButtons = None
        self._key_map_handler = KeymapHandler()
        self._key_map_handler.keymap_providers = [self.viewer]
        self._console = None

        self._dockLayerList = None
        self._dockLayerControls = None
        self._dockConsole = None
        self._dockPerformance = None

        # This dictionary holds the corresponding vispy visual for each layer
        self.canvas = canvas_class(
            viewer=viewer,
            parent=self,
            key_map_handler=self._key_map_handler,
            size=self.viewer._canvas_size,
            autoswap=get_settings().experimental.autoswap_buffers,  # see #5734
        )

        # Stacked widget to provide a welcome page
        self._welcome_widget = QtWidgetOverlay(self, self.canvas.native)
        self._welcome_widget.set_welcome_visible(show_welcome_screen)
        self._welcome_widget.sig_dropped.connect(self.dropEvent)
        self._welcome_widget.leave.connect(self._leave_canvas)
        self._welcome_widget.enter.connect(self._enter_canvas)

        main_widget = QWidget()
        main_layout = QVBoxLayout()
        main_layout.setContentsMargins(0, 2, 0, 2)
        main_layout.addWidget(self._welcome_widget)
        main_layout.addWidget(self.dims)
        main_layout.setSpacing(0)
        main_widget.setLayout(main_layout)

        self.setOrientation(Qt.Orientation.Vertical)
        self.addWidget(main_widget)

        self.viewer._layer_slicer.events.ready.connect(self._on_slice_ready)

        self._on_active_change()
        self.viewer.layers.events.inserted.connect(self._update_welcome_screen)
        self.viewer.layers.events.removed.connect(self._update_welcome_screen)
        self.viewer.layers.selection.events.active.connect(
            self._on_active_change
        )

        self.viewer.layers.events.inserted.connect(self._on_add_layer_change)

        self.setAcceptDrops(True)

        # Create the experimental QtPool for octree and/or monitor.
        self._qt_poll = _create_qt_poll(self, self.viewer.camera)

        # Create the experimental RemoteManager for the monitor.
        self._remote_manager = _create_remote_manager(
            self.viewer.layers, self._qt_poll
        )

        # moved from the old layerlist... still feels misplaced.
        # can you help me move this elsewhere?
        if config.async_loading:
            from napari._qt.experimental.qt_chunk_receiver import (
                QtChunkReceiver,
            )

            # The QtChunkReceiver object allows the ChunkLoader to pass newly
            # loaded chunks to the layers that requested them.
            self.chunk_receiver = QtChunkReceiver(self.layers)
        else:
            self.chunk_receiver = None

        # bind shortcuts stored in settings last.
        self._bind_shortcuts()

        settings = get_settings()
        self._update_dask_cache_settings(settings.application.dask)

        settings.application.events.dask.connect(
            self._update_dask_cache_settings
        )

        for layer in self.viewer.layers:
            self._add_layer(layer)

    @property
    def view(self):
        """
        Rectangular  vispy viewbox widget in which a subscene is rendered. Access directly within the QtViewer will
        become deprecated.
        """
        warnings.warn(
            trans._(
                "Access to QtViewer.view is deprecated since 0.5.0 and will be removed in the napari 0.6.0. Change to QtViewer.canvas.view instead."
            ),
            FutureWarning,
            stacklevel=2,
        )
        return self.canvas.view

    @property
    def camera(self):
        """
        The Vispy camera class which contains both the 2d and 3d camera used to describe the perspective by which a
        scene is viewed and interacted with. Access directly within the QtViewer will become deprecated.
        """
        warnings.warn(
            trans._(
                "Access to QtViewer.camera will become deprecated in the 0.6.0. Change to QtViewer.canvas.camera instead."
            ),
            FutureWarning,
            stacklevel=2,
        )
        return self.canvas.camera

    @staticmethod
    def _update_dask_cache_settings(
        dask_setting: Union[DaskSettings, Event] = None
    ):
        """Update dask cache to match settings."""
        if not dask_setting:
            return
        if not isinstance(dask_setting, DaskSettings):
            dask_setting = dask_setting.value

        enabled = dask_setting.enabled
        size = dask_setting.cache
        resize_dask_cache(int(int(enabled) * size * 1e9))

    @property
    def controls(self) -> QtLayerControlsContainer:
        """Qt view for GUI controls."""
        if self._controls is None:
            # Avoid circular import.
            from napari._qt.layer_controls import QtLayerControlsContainer

            self._controls = QtLayerControlsContainer(self.viewer)
        return self._controls

    @property
    def layers(self) -> QtLayerList:
        """Qt view for LayerList controls."""
        if self._layers is None:
            self._layers = QtLayerList(self.viewer.layers)
        return self._layers

    @property
    def layerButtons(self) -> QtLayerButtons:
        """Button controls for napari layers."""
        if self._layersButtons is None:
            self._layersButtons = QtLayerButtons(self.viewer)
        return self._layersButtons

    @property
    def viewerButtons(self) -> QtViewerButtons:
        """Button controls for the napari viewer."""
        if self._viewerButtons is None:
            self._viewerButtons = QtViewerButtons(self.viewer)
        return self._viewerButtons

    @property
    def dockLayerList(self) -> QtViewerDockWidget:
        """QWidget wrapped in a QDockWidget with forwarded viewer events."""
        if self._dockLayerList is None:
            layerList = QWidget()
            layerList.setObjectName('layerList')
            layerListLayout = QVBoxLayout()
            layerListLayout.addWidget(self.layerButtons)
            layerListLayout.addWidget(self.layers)
            layerListLayout.addWidget(self.viewerButtons)
            layerListLayout.setContentsMargins(8, 4, 8, 6)
            layerList.setLayout(layerListLayout)
            self._dockLayerList = QtViewerDockWidget(
                self,
                layerList,
                name=trans._('layer list'),
                area='left',
                allowed_areas=['left', 'right'],
                object_name='layer list',
                close_btn=False,
            )
        return self._dockLayerList

    @property
    def dockLayerControls(self) -> QtViewerDockWidget:
        """QWidget wrapped in a QDockWidget with forwarded viewer events."""
        if self._dockLayerControls is None:
            self._dockLayerControls = QtViewerDockWidget(
                self,
                self.controls,
                name=trans._('layer controls'),
                area='left',
                allowed_areas=['left', 'right'],
                object_name='layer controls',
                close_btn=False,
            )
        return self._dockLayerControls

    @property
    def dockConsole(self) -> QtViewerDockWidget:
        """QWidget wrapped in a QDockWidget with forwarded viewer events."""
        if self._dockConsole is None:
            self._dockConsole = QtViewerDockWidget(
                self,
                QWidget(),
                name=trans._('console'),
                area='bottom',
                allowed_areas=['top', 'bottom'],
                object_name='console',
                close_btn=False,
            )
            self._dockConsole.setVisible(False)
            self._dockConsole.visibilityChanged.connect(self._ensure_connect)
        return self._dockConsole

    @property
    def dockPerformance(self) -> QtViewerDockWidget:
        if self._dockPerformance is None:
            self._dockPerformance = self._create_performance_dock_widget()
        return self._dockPerformance

    @property
    def layer_to_visual(self):
        """Mapping of Napari layer to Vispy layer. Added for backward compatibility"""
        return self.canvas.layer_to_visual

    def _leave_canvas(self):
        """disable status on canvas leave"""
        self.viewer.status = ""
        self.viewer.mouse_over_canvas = False

    def _enter_canvas(self):
        """enable status on canvas enter"""
        self.viewer.status = "Ready"
        self.viewer.mouse_over_canvas = True

    def _ensure_connect(self):
        # lazy load console
        id(self.console)

    def _bind_shortcuts(self):
        """Bind shortcuts stored in SETTINGS to actions."""
        for action, shortcuts in get_settings().shortcuts.shortcuts.items():
            action_manager.unbind_shortcut(action)
            for shortcut in shortcuts:
                action_manager.bind_shortcut(action, shortcut)

    def _create_performance_dock_widget(self):
        """Create the dock widget that shows performance metrics."""
        if perf.USE_PERFMON:
            return QtViewerDockWidget(
                self,
                QtPerformance(),
                name=trans._('performance'),
                area='bottom',
            )
        return None

    @property
    def console(self):
        """QtConsole: iPython console terminal integrated into the napari GUI."""
        if self._console is None:
            try:
                from napari_console import QtConsole

                import napari

                with warnings.catch_warnings():
                    warnings.filterwarnings("ignore")
                    self.console = QtConsole(self.viewer)
                    self.console.push(
                        {'napari': napari, 'action_manager': action_manager}
                    )
            except ModuleNotFoundError:
                warnings.warn(
                    trans._(
                        'napari-console not found. It can be installed with'
                        ' "pip install napari_console"'
                    ),
                    stacklevel=1,
                )
                self._console = None
            except ImportError:
                traceback.print_exc()
                warnings.warn(
                    trans._(
                        'error importing napari-console. See console for full error.'
                    ),
                    stacklevel=1,
                )
                self._console = None
        return self._console

    @console.setter
    def console(self, console):
        self._console = console
        if console is not None:
            self.dockConsole.setWidget(console)
            console.setParent(self.dockConsole)

    @ensure_main_thread
    def _on_slice_ready(self, event):
        responses = event.value
        for layer, response in responses.items():
            # Update the layer slice state to temporarily support behavior
            # that depends on it.
            layer._update_slice_response(response)
            # The rest of `Layer.refresh` after `set_view_slice`, where `set_data`
            # notifies the corresponding vispy layer of the new slice.
            layer.events.set_data()
            layer._update_thumbnail()
            layer._set_highlight(force=True)

    def _on_active_change(self):
        """When active layer changes change keymap handler."""
        self._key_map_handler.keymap_providers = (
            [self.viewer]
            if self.viewer.layers.selection.active is None
            else [self.viewer.layers.selection.active, self.viewer]
        )

    def _on_add_layer_change(self, event):
        """When a layer is added, set its parent and order.

        Parameters
        ----------
        event : napari.utils.event.Event
            The napari event that triggered this method.
        """
        layer = event.value
        self._add_layer(layer)

    def _add_layer(self, layer):
        """When a layer is added, set its parent and order.

        Parameters
        ----------
        layer : napari.layers.Layer
            Layer to be added.
        """
        vispy_layer = create_vispy_layer(layer)

        # QtPoll is experimental.
        if self._qt_poll is not None:
            # QtPoll will call VipyBaseImage._on_poll() when the camera
            # moves or the timer goes off.
            self._qt_poll.events.poll.connect(vispy_layer._on_poll)

            # In the other direction, some visuals need to tell QtPoll to
            # start polling. When they receive new data they need to be
            # polled to load it, even if the camera is not moving.
            if vispy_layer.events is not None:
                vispy_layer.events.loaded.connect(self._qt_poll.wake_up)

        self.canvas.add_layer_visual_mapping(layer, vispy_layer)

    def _save_layers_dialog(self, selected=False):
        """Save layers (all or selected) to disk, using ``LayerList.save()``.

        Parameters
        ----------
        selected : bool
            If True, only layers that are selected in the viewer will be saved.
            By default, all layers are saved.
        """
        msg = ''
        if not len(self.viewer.layers):
            msg = trans._("There are no layers in the viewer to save")
        elif selected and not len(self.viewer.layers.selection):
            msg = trans._(
                'Please select one or more layers to save,'
                '\nor use "Save all layers..."'
            )
        if msg:
            raise OSError(trans._("Nothing to save"))

        # prepare list of extensions for drop down menu.
        ext_str, writers = _extension_string_for_layers(
            list(self.viewer.layers.selection)
            if selected
            else self.viewer.layers
        )

        msg = trans._("selected") if selected else trans._("all")
        dlg = QFileDialog()
        hist = get_save_history()
        dlg.setHistory(hist)

        filename, selected_filter = dlg.getSaveFileName(
            parent=self,
            caption=trans._('Save {msg} layers', msg=msg),
            directory=hist[0],  # home dir by default,
            filter=ext_str,
            options=(
                QFileDialog.DontUseNativeDialog
                if in_ipython()
                else QFileDialog.Options()
            ),
        )
        logging.debug(
            trans._(
                'QFileDialog - filename: {filename} '
                'selected_filter: {selected_filter}',
                filename=filename or None,
                selected_filter=selected_filter or None,
            )
        )

        if filename:
            writer = _npe2_decode_selected_filter(
                ext_str, selected_filter, writers
            )
            with warnings.catch_warnings(record=True) as wa:
                saved = self.viewer.layers.save(
                    filename, selected=selected, _writer=writer
                )
                logging.debug('Saved %s', saved)
                error_messages = "\n".join(str(x.message.args[0]) for x in wa)

            if not saved:
                raise OSError(
                    trans._(
                        "File {filename} save failed.\n{error_messages}",
                        deferred=True,
                        filename=filename,
                        error_messages=error_messages,
                    )
                )

            update_save_history(saved[0])

    def _update_welcome_screen(self):
        """Update welcome screen display based on layer count."""
        if self._show_welcome_screen:
            self._welcome_widget.set_welcome_visible(not self.viewer.layers)

    def _screenshot(self, flash=True):
        """Capture a screenshot of the Vispy canvas.

        Parameters
        ----------
        flash : bool
            Flag to indicate whether flash animation should be shown after
            the screenshot was captured.
        """
        # CAN REMOVE THIS AFTER DEPRECATION IS DONE, see self.screenshot.
        img = self.canvas.screenshot()
        if flash:
            from napari._qt.utils import add_flash_animation

            # Here we are actually applying the effect to the `_welcome_widget`
            # and not # the `native` widget because it does not work on the
            # `native` widget. It's probably because the widget is in a stack
            # with the `QtWelcomeWidget`.
            add_flash_animation(self._welcome_widget)
        return img

    def screenshot(self, path=None, flash=True):
        """Take currently displayed screen and convert to an image array.

        Parameters
        ----------
        path : str
            Filename for saving screenshot image.
        flash : bool
            Flag to indicate whether flash animation should be shown after
            the screenshot was captured.

        Returns
        -------
        image : array
            Numpy array of type ubyte and shape (h, w, 4). Index [0, 0] is the
            upper-left corner of the rendered region.
        """

        img = QImg2array(self._screenshot(flash))
        if path is not None:
            imsave(path, img)  # scikit-image imsave method
        return img

    def clipboard(self, flash=True):
        """Take a screenshot of the currently displayed screen and copy the
        image to the clipboard.

        Parameters
        ----------
        flash : bool
            Flag to indicate whether flash animation should be shown after
            the screenshot was captured.
        """
        cb = QGuiApplication.clipboard()
        cb.setImage(self._screenshot(flash))

    def _screenshot_dialog(self):
        """Save screenshot of current display, default .png"""
        hist = get_save_history()
        dial = ScreenshotDialog(self.screenshot, self, hist[0], hist)
        if dial.exec_():
            update_save_history(dial.selectedFiles()[0])

    def _open_file_dialog_uni(self, caption: str) -> typing.List[str]:
        """
        Open dialog to get list of files from user
        """
        dlg = QFileDialog()
        hist = get_open_history()
        dlg.setHistory(hist)

        open_kwargs = {
            "parent": self,
            "caption": caption,
        }
        if "pyside" in QFileDialog.__module__.lower():
            # PySide6
            open_kwargs["dir"] = hist[0]
        else:
            open_kwargs["directory"] = hist[0]

        if in_ipython():
            open_kwargs["options"] = QFileDialog.DontUseNativeDialog

        return dlg.getOpenFileNames(**open_kwargs)[0]

    def _open_files_dialog(self, choose_plugin=False):
        """Add files from the menubar."""
        filenames = self._open_file_dialog_uni(trans._('Select file(s)...'))

        if (filenames != []) and (filenames is not None):
            for filename in filenames:
                self._qt_open(
                    [filename], stack=False, choose_plugin=choose_plugin
                )
            update_open_history(filenames[0])

    def _open_files_dialog_as_stack_dialog(self, choose_plugin=False):
        """Add files as a stack, from the menubar."""

        filenames = self._open_file_dialog_uni(trans._('Select files...'))

        if (filenames != []) and (filenames is not None):
            self._qt_open(filenames, stack=True, choose_plugin=choose_plugin)
            update_open_history(filenames[0])

    def _open_folder_dialog(self, choose_plugin=False):
        """Add a folder of files from the menubar."""
        dlg = QFileDialog()
        hist = get_open_history()
        dlg.setHistory(hist)

        folder = dlg.getExistingDirectory(
            self,
            trans._('Select folder...'),
            hist[0],  # home dir by default
            (
                QFileDialog.DontUseNativeDialog
                if in_ipython()
                else QFileDialog.Options()
            ),
        )

        if folder not in {'', None}:
            self._qt_open([folder], stack=False, choose_plugin=choose_plugin)
            update_open_history(folder)

    def _qt_open(
        self,
        filenames: List[str],
        stack: Union[bool, List[List[str]]],
        choose_plugin: bool = False,
        plugin: str = None,
        layer_type: str = None,
        **kwargs,
    ):
        """Open files, potentially popping reader dialog for plugin selection.

        Call ViewerModel.open and catch errors that could
        be fixed by user making a plugin choice.

        Parameters
        ----------
        filenames : List[str]
            paths to open
        choose_plugin : bool
            True if user wants to explicitly choose the plugin else False
        stack : bool or list[list[str]]
            whether to stack files or not. Can also be a list containing
            files to stack.
        plugin : str
            plugin to use for reading
        layer_type : str
            layer type for opened layers
        """
        if choose_plugin:
            handle_gui_reading(
                filenames, self, stack, plugin_override=choose_plugin, **kwargs
            )
            return

        try:
            self.viewer.open(
                filenames,
                stack=stack,
                plugin=plugin,
                layer_type=layer_type,
                **kwargs,
            )
        except ReaderPluginError as e:
            handle_gui_reading(
                filenames,
                self,
                stack,
                e.reader_plugin,
                e,
                layer_type=layer_type,
                **kwargs,
            )
        except MultipleReaderError:
            handle_gui_reading(filenames, self, stack, **kwargs)

    def _toggle_chunk_outlines(self):
        """Toggle whether we are drawing outlines around the chunks."""
        from napari.layers.image.experimental.octree_image import (
            _OctreeImageBase,
        )

        for layer in self.viewer.layers:
            if isinstance(layer, _OctreeImageBase):
                layer.display.show_grid = not layer.display.show_grid

<<<<<<< HEAD
    def _on_cursor(self):
        """Set the appearance of the mouse cursor."""

        cursor = self.viewer.cursor.style

        circle_cursor = False
        if cursor in {'square', 'circle'}:
            # Scale size by zoom if needed
            size = self.viewer.cursor.size
            if self.viewer.cursor.scaled:
                size *= self.viewer.camera.zoom

            # make sure the square fits within the current canvas
            if size < 8 or size > (min(*self.canvas.size) - 4):
                q_cursor = self._cursors['cross']
            elif cursor == 'circle':
                circle_cursor = True
                self.viewer.brush_circle_overlay.size = size
                q_cursor = QCursor(Qt.BlankCursor)
            else:
                q_cursor = QCursor(square_pixmap(int(size)))
        elif cursor == 'crosshair':
            q_cursor = QCursor(crosshair_pixmap())
        else:
            q_cursor = self._cursors[cursor]

        self.viewer.brush_circle_overlay.visible = circle_cursor
        self.canvas.native.setCursor(q_cursor)

=======
>>>>>>> 1da03500
    def toggle_console_visibility(self, event=None):
        """Toggle console visible and not visible.

        Imports the console the first time it is requested.
        """
        if in_ipython() or in_jupyter():
            return

        # force instantiation of console if not already instantiated
        _ = self.console

        viz = not self.dockConsole.isVisible()
        # modulate visibility at the dock widget level as console is dockable
        self.dockConsole.setVisible(viz)
        if self.dockConsole.isFloating():
            self.dockConsole.setFloating(True)

        if viz:
            self.dockConsole.raise_()
            self.dockConsole.setFocus()

        self.viewerButtons.consoleButton.setProperty(
            'expanded', self.dockConsole.isVisible()
        )
        self.viewerButtons.consoleButton.style().unpolish(
            self.viewerButtons.consoleButton
        )
        self.viewerButtons.consoleButton.style().polish(
            self.viewerButtons.consoleButton
        )

    def set_welcome_visible(self, visible):
        """Show welcome screen widget."""
        self._show_welcome_screen = visible
        self._welcome_widget.set_welcome_visible(visible)

    def keyPressEvent(self, event):
        """Called whenever a key is pressed.

        Parameters
        ----------
        event : qtpy.QtCore.QEvent
            Event from the Qt context.
        """
        self.canvas._scene_canvas._backend._keyEvent(
            self.canvas._scene_canvas.events.key_press, event
        )
        event.accept()

    def keyReleaseEvent(self, event):
        """Called whenever a key is released.

        Parameters
        ----------
        event : qtpy.QtCore.QEvent
            Event from the Qt context.
        """
        self.canvas._scene_canvas._backend._keyEvent(
            self.canvas._scene_canvas.events.key_release, event
        )
        event.accept()

    def dragEnterEvent(self, event):
        """Ignore event if not dragging & dropping a file or URL to open.

        Using event.ignore() here allows the event to pass through the
        parent widget to its child widget, otherwise the parent widget
        would catch the event and not pass it on to the child widget.

        Parameters
        ----------
        event : qtpy.QtCore.QDragEvent
            Event from the Qt context.
        """
        if event.mimeData().hasUrls():
            self._set_drag_status()
            event.accept()
        else:
            event.ignore()

    def _set_drag_status(self):
        """Set dedicated status message when dragging files into viewer"""
        self.viewer.status = trans._(
            'Hold <Alt> key to open plugin selection. Hold <Shift> to open files as stack.'
        )

    def dropEvent(self, event):
        """Add local files and web URLS with drag and drop.

        For each file, attempt to open with existing associated reader
        (if available). If no reader is associated or opening fails,
        and more than one reader is available, open dialog and ask
        user to choose among available readers. User can choose to persist
        this choice.

        Parameters
        ----------
        event : qtpy.QtCore.QDropEvent
            Event from the Qt context.
        """
        shift_down = (
            QGuiApplication.keyboardModifiers()
            & Qt.KeyboardModifier.ShiftModifier
        )
        alt_down = (
            QGuiApplication.keyboardModifiers()
            & Qt.KeyboardModifier.AltModifier
        )
        filenames = []
        for url in event.mimeData().urls():
            if url.isLocalFile():
                # directories get a trailing "/", Path conversion removes it
                filenames.append(str(Path(url.toLocalFile())))
            else:
                filenames.append(url.toString())

        self._qt_open(
            filenames,
            stack=bool(shift_down),
            choose_plugin=bool(alt_down),
        )

    def closeEvent(self, event):
        """Cleanup and close.

        Parameters
        ----------
        event : qtpy.QtCore.QCloseEvent
            Event from the Qt context.
        """
        self.layers.close()

        # if the viewer.QtDims object is playing an axis, we need to terminate
        # the AnimationThread before close, otherwise it will cause a segFault
        # or Abort trap. (calling stop() when no animation is occurring is also
        # not a problem)
        self.dims.stop()
        self.canvas.delete()
        if self._console is not None:
            self.console.close()
        self.dockConsole.deleteLater()
        event.accept()


if TYPE_CHECKING:
    from napari._qt.experimental.qt_poll import QtPoll
    from napari.components.experimental.remote import RemoteManager


def _create_qt_poll(parent: QObject, camera: Camera) -> Optional[QtPoll]:
    """Create and return a QtPoll instance, if needed.

    Create a QtPoll instance for octree or monitor.

    Octree needs QtPoll so VispyTiledImageLayer can finish in-progress
    loads even if the camera is not moving. Once loading is finish it will
    tell QtPoll it no longer needs to be polled.

    Monitor needs QtPoll to poll for incoming messages. This might be
    temporary until we can process incoming messages with a dedicated
    thread.

    Parameters
    ----------
    parent : QObject
        Parent Qt object.
    camera : Camera
        Camera that the QtPoll object will listen to.

    Returns
    -------
    Optional[QtPoll]
        The new QtPoll instance, if we need one.
    """
    if not config.async_octree and not config.monitor:
        return None

    from napari._qt.experimental.qt_poll import QtPoll

    qt_poll = QtPoll(parent)
    camera.events.connect(qt_poll.on_camera)
    return qt_poll


def _create_remote_manager(
    layers: LayerList, qt_poll
) -> Optional[RemoteManager]:
    """Create and return a RemoteManager instance, if we need one.

    Parameters
    ----------
    layers : LayersList
        The viewer's layers.
    qt_poll : QtPoll
        The viewer's QtPoll instance.
    """
    if not config.monitor:
        return None  # Not using the monitor at all

    from napari.components.experimental.monitor import monitor
    from napari.components.experimental.remote import RemoteManager

    # Start the monitor so we can access its events. The monitor has no
    # dependencies to napari except to utils.Event.
    started = monitor.start()

    if not started:
        return None  # Probably not >= Python 3.9, so no manager is needed.

    # Create the remote manager and have monitor call its process_command()
    # method to execute commands from clients.
    manager = RemoteManager(layers)

    # RemoteManager will process incoming command from the monitor.
    monitor.run_command_event.connect(manager.process_command)

    # QtPoll should pool the RemoteManager and the Monitor.
    qt_poll.events.poll.connect(manager.on_poll)
    qt_poll.events.poll.connect(monitor.on_poll)

    return manager<|MERGE_RESOLUTION|>--- conflicted
+++ resolved
@@ -17,15 +17,7 @@
 from napari._qt.dialogs.qt_reader_dialog import handle_gui_reading
 from napari._qt.dialogs.screenshot_dialog import ScreenshotDialog
 from napari._qt.perf.qt_performance import QtPerformance
-<<<<<<< HEAD
-from napari._qt.utils import (
-    QImg2array,
-    crosshair_pixmap,
-    square_pixmap,
-)
-=======
 from napari._qt.utils import QImg2array
->>>>>>> 1da03500
 from napari._qt.widgets.qt_dims import QtDims
 from napari._qt.widgets.qt_viewer_buttons import (
     QtLayerButtons,
@@ -816,38 +808,6 @@
             if isinstance(layer, _OctreeImageBase):
                 layer.display.show_grid = not layer.display.show_grid
 
-<<<<<<< HEAD
-    def _on_cursor(self):
-        """Set the appearance of the mouse cursor."""
-
-        cursor = self.viewer.cursor.style
-
-        circle_cursor = False
-        if cursor in {'square', 'circle'}:
-            # Scale size by zoom if needed
-            size = self.viewer.cursor.size
-            if self.viewer.cursor.scaled:
-                size *= self.viewer.camera.zoom
-
-            # make sure the square fits within the current canvas
-            if size < 8 or size > (min(*self.canvas.size) - 4):
-                q_cursor = self._cursors['cross']
-            elif cursor == 'circle':
-                circle_cursor = True
-                self.viewer.brush_circle_overlay.size = size
-                q_cursor = QCursor(Qt.BlankCursor)
-            else:
-                q_cursor = QCursor(square_pixmap(int(size)))
-        elif cursor == 'crosshair':
-            q_cursor = QCursor(crosshair_pixmap())
-        else:
-            q_cursor = self._cursors[cursor]
-
-        self.viewer.brush_circle_overlay.visible = circle_cursor
-        self.canvas.native.setCursor(q_cursor)
-
-=======
->>>>>>> 1da03500
     def toggle_console_visibility(self, event=None):
         """Toggle console visible and not visible.
 
