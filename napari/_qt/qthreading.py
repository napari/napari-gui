--- conflicted
+++ resolved
@@ -500,11 +500,7 @@
     *args,
     _start_thread: Optional[bool] = None,
     _connect: Optional[Dict[str, Union[Callable, Sequence[Callable]]]] = None,
-<<<<<<< HEAD
-    _progress: Optional[Dict[str, Union[int, bool, str]]] = None,
-=======
     _progress: Optional[Union[bool, Dict[str, Union[int, bool, str]]]] = None,
->>>>>>> ef717a32
     _worker_class: Optional[Type[WorkerBase]] = None,
     _ignore_errors: bool = False,
     **kwargs,
@@ -527,16 +523,6 @@
         A mapping of ``"signal_name"`` -> ``callable`` or list of ``callable``:
         callback functions to connect to the various signals offered by the
         worker class. by default None
-<<<<<<< HEAD
-    _progress : Dict[str, Union[int, bool, str]], optional
-        Requires mapping of 'total' to number of expected yields. If total is
-        not provided, progress bar will be indeterminate. Will connect
-        progress bar update to yields and display this progress in the viewer.
-        Can also take a mapping of 'desc' to the progress bar description.
-        If 'may_exceed_total' is True, will turn progress bar into an
-        indeterminate one when number of yields exceeds 'total'.By default
-        None.
-=======
     _progress : Union[bool, Dict[str, Union[int, bool, str]]], optional
         Can be True, to provide indeterminate progress bar, or dictionary.
         If dict, requires mapping of 'total' to number of expected yields.
@@ -545,7 +531,6 @@
         Can also take a mapping of 'desc' to the progress bar description.
         Progress bar will become indeterminate when number of yields exceeds 'total'.
         By default None.
->>>>>>> ef717a32
     _worker_class : Type[WorkerBase], optional
         The :class`WorkerBase` to instantiate, by default
         :class:`FunctionWorker` will be used if ``func`` is a regular function,
@@ -629,26 +614,6 @@
                     )
                 getattr(worker, key).connect(v)
 
-<<<<<<< HEAD
-    if _progress is not None:
-        if not isinstance(worker, GeneratorWorker):
-            raise TypeError(
-                trans._(
-                    "_progress argument was passed but worker is not GeneratorWorker",
-                    deferred=True,
-                )
-            )
-
-        desc = _progress.get('desc', None)
-        total = _progress.get('total', 0)
-        pbar = progress(total=total, desc=desc)
-        indeterminate = _progress.get('may_exceed_total', False)
-        if indeterminate:
-            worker.yielded.connect(pbar.increment_with_overflow)
-        else:
-            worker.yielded.connect(pbar.increment)
-        worker.finished.connect(pbar.close)
-=======
     # either True or a non-empty dictionary
     if _progress:
         if isinstance(_progress, bool):
@@ -672,7 +637,6 @@
         if total != 0 and isinstance(worker, GeneratorWorker):
             worker.yielded.connect(pbar.increment_with_overflow)
 
->>>>>>> ef717a32
         worker.pbar = pbar
 
     # if the user has not provided a default connection for the "errored"
@@ -695,11 +659,7 @@
     function: Callable,
     start_thread: Optional[bool] = None,
     connect: Optional[Dict[str, Union[Callable, Sequence[Callable]]]] = None,
-<<<<<<< HEAD
-    progress: Optional[Dict[str, Union[int, bool, str]]] = None,
-=======
     progress: Optional[Union[bool, Dict[str, Union[int, bool, str]]]] = None,
->>>>>>> ef717a32
     worker_class: Optional[Type[WorkerBase]] = None,
     ignore_errors: bool = False,
 ) -> Callable:
@@ -748,16 +708,6 @@
         A mapping of ``"signal_name"`` -> ``callable`` or list of ``callable``:
         callback functions to connect to the various signals offered by the
         worker class. by default None
-<<<<<<< HEAD
-    progress : Dict[str, Union[int, bool, str]], optional
-        Requires mapping of 'total' to number of expected yields. If total is
-        not provided, progress bar will be indeterminate. Will connect
-        progress bar update to yields and display this progress in the viewer.
-        Can also take a mapping of 'desc' to the progress bar description.
-        If 'may_exceed_total' is True, will turn progress bar into an
-        indeterminate one when number of `yields` exceeds 'total'. By default
-        None. Must be used in conjunction with a generator function.
-=======
     progress : Union[bool, Dict[str, Union[int, bool, str]]], optional
         Can be True, to provide indeterminate progress bar, or dictionary.
         If dict, requires mapping of 'total' to number of expected yields.
@@ -766,7 +716,6 @@
         Can also take a mapping of 'desc' to the progress bar description.
         Progress bar will become indeterminate when number of yields exceeds 'total'.
         By default None. Must be used in conjunction with a generator function.
->>>>>>> ef717a32
     worker_class : Type[WorkerBase], optional
         The :class`WorkerBase` to instantiate, by default
         :class:`FunctionWorker` will be used if ``func`` is a regular function,
