import inspect
from contextvars import ContextVar
from typing import Iterable, Optional
from weakref import ref

from tqdm import tqdm

<<<<<<< HEAD
CURRENT_GROUP = ContextVar('CURRENT_GROUP', default=None)
=======
from ..utils.translations import trans
>>>>>>> fbf24112

_tqdm_kwargs = {
    p.name
    for p in inspect.signature(tqdm.__init__).parameters.values()
    if p.kind is not inspect.Parameter.VAR_KEYWORD and p.name != "self"
}


class progress(tqdm):
    """This class inherits from tqdm and provides an interface for
    progress bars in the napari viewer. Progress bars can be created
    directly by wrapping an iterable or by providing a total number
    of expected updates.

    See tqdm.tqdm API for valid args and kwargs:
    https://tqdm.github.io/docs/tqdm/

    Also, any keyword arguments to the :class:`ProgressBar` `QWidget`
    are also accepted and will be passed to the ``ProgressBar``.

    Examples
    --------

    >>> def long_running(steps=10, delay=0.1):
    ...     for i in progress(range(steps)):
    ...         sleep(delay)

    it can also be used as a context manager:

    >>> def long_running(steps=10, repeats=4, delay=0.1):
    ...     with progress(range(steps)) as pbr:
    ...         for i in pbr:
    ...             sleep(delay)

    or equivalently, using the `progrange` shorthand
    ...     with progrange(steps) as pbr:
    ...         for i in pbr:
    ...             sleep(delay)

    For manual updates:

    >>> def manual_updates(total):
    ...     pbr = progress(total=total)
    ...     sleep(10)
    ...     pbr.set_description("Step 1 Complete")
    ...     pbr.update(1)
    ...     # must call pbr.close() when using outside for loop
    ...     # or context manager
    ...     pbr.close()

    """

    def __init__(
        self,
        iterable: Optional[Iterable] = None,
        desc: Optional[str] = None,
        total: Optional[int] = None,
        *args,
        **kwargs,
    ) -> None:
        kwargs = kwargs.copy()
        pbar_kwargs = {k: kwargs.pop(k) for k in set(kwargs) - _tqdm_kwargs}
        self._group_token = None

        # get progress bar added to viewer
        try:
            from .widgets.qt_progress_bar import get_pbar  # noqa

            pbar = get_pbar(CURRENT_GROUP.get(), **pbar_kwargs)
        except ImportError:
            pbar = None

        self.has_viewer = pbar is not None
        if self.has_viewer:
            kwargs['gui'] = True

        super().__init__(iterable, desc, total, *args, **kwargs)
        if not self.has_viewer:
            return

        self._pbar = pbar
        if self.total is not None:
            self._pbar.setRange(self.n, self.total)
            self._pbar._set_value(self.n)
        else:
            self._pbar.setRange(0, 0)
            self.total = 0

        if desc:
            self.set_description(desc)
        else:
            self.set_description(trans._("progress"))

        self.show()

    def __enter__(self):
        if self.has_viewer:
            group_ref = ref(self._pbar.parentWidget())
            self._group_token = CURRENT_GROUP.set(group_ref)
        return super().__enter__()

    def __exit__(self, exc_type, exc_value, traceback):
        if self.has_viewer:
            CURRENT_GROUP.reset(self._group_token)
            self._pbar.parentWidget().close()
        return super().__exit__(exc_type, exc_value, traceback)

    def display(self, msg: str = None, pos: int = None) -> None:
        """Update the display."""
        if not self.has_viewer:
            return super().display(msg=msg, pos=pos)

        if self.total != 0:
            etas = str(self).split('|')[-1]
            self._pbar._set_value(self.n)
            self._pbar._set_eta(etas)

    def set_description(self, desc):
        """Update progress bar description"""
        super().set_description(desc, refresh=True)
        if self.has_viewer:
            self._pbar._set_description(self.desc)

    def hide(self):
        """Hide the progress bar"""
        if self.has_viewer:
            self._pbar.hide()

    def show(self):
        """Show the progress bar"""
        if self.has_viewer:
            self._pbar.show()

    def close(self):
        """Closes and deletes the progress bar widget"""
        if self.disable:
            return
        if self.has_viewer:
            # still need to close groups of pbars outside context
            if not CURRENT_GROUP.get():
                self._pbar.parentWidget().close()
            # otherwise we just close the current progress bar
            self._pbar.close()
        super().close()


def progrange(*args, **kwargs):
    """Shorthand for `progress(range(*args), **kwargs)`.

    Adds tqdm based progress bar to napari viewer, if it
    exists, and returns the wrapped range object.

    Returns
    -------
    progress
        wrapped range object
    """
    return progress(range(*args), **kwargs)<|MERGE_RESOLUTION|>--- conflicted
+++ resolved
@@ -5,11 +5,8 @@
 
 from tqdm import tqdm
 
-<<<<<<< HEAD
 CURRENT_GROUP = ContextVar('CURRENT_GROUP', default=None)
-=======
 from ..utils.translations import trans
->>>>>>> fbf24112
 
 _tqdm_kwargs = {
     p.name
