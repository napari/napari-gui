--- conflicted
+++ resolved
@@ -1,7 +1,6 @@
 from pathlib import Path
 from typing import List, Optional
 
-<<<<<<< HEAD
 from ...settings import get_settings
 from ._icons import (
     _register_napari_resources,
@@ -9,8 +8,6 @@
     compile_qt_svgs,
     register_napari_themes,
 )
-=======
->>>>>>> 165f4508
 from ._svg import QColoredSVGIcon
 
 __all__ = ['get_stylesheet', 'QColoredSVGIcon']
