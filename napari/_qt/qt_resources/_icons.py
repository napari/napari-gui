"""Helper functions to turn SVGs into compiled Qt resources.

The primary *internal* function is :func:`_register_napari_resources`, which:

1.  Checks to see if there is a pre-existing & current `_qt_resources*.py` file
    in ``napari/_qt/qt_resources``.  The file name contains the Qt backend that
    was used to compile the resources, and a hash of the content of the icons
    folder.  If either are stale, a new file is generated following the steps
    below (unless the `NAPARI_REBUILD_RESOURCES` environment flag is set),
    otherwise the pre-existing file is imported.
2.  Colorizes all of the icons in the resources/icons folder, using all of the
    colors in the available themes, by adding a ``<style>`` element to the raw
    SVG XML. (see :func:`generate_colorized_svgs`)
3.  Builds a temporary .qrc file pointing to the colored icons, following the
    format described at https://doc.qt.io/qt-5/resources.html (see
    :func:`_temporary_qrc_file`)
4.  Compiles that .qrc file using the `resource compiler (rcc)
    <https://doc.qt.io/qt-5/rcc.html>`_ from the currently active Qt backend.
    The output is raw ``bytes``. (see :func:`compile_qrc`)
5.  The ``bytes`` from :func:`compile_qrc` are saved for later reloading (see
    first step), and are immediately executed with ``exec``, which has the
    effect of registering the resources.

The primary *external* function is :func:`compile_qt_svgs`.  It provides a
convenience wrapper around :func:`generate_colorized_svgs`,
:func:`_temporary_qrc_file`, and :func:`compile_qrc`, and performs a sequence of
steps to similar those described above, using arbitrary SVGs and colors as
inputs.
"""

import os
from contextlib import contextmanager
from itertools import product
from pathlib import Path
from tempfile import NamedTemporaryFile, TemporaryDirectory
from typing import Callable, Dict, Iterable, Iterator, Optional, Tuple, Union

import qtpy

from ...utils.translations import trans

__all__ = [
    '_register_napari_resources',
    'compile_qt_svgs',
    'compile_qrc',
    'generate_colorized_svgs',
]

QRC_TEMPLATE = """
<!DOCTYPE RCC><RCC version="1.0">
<qresource prefix="{}">
{}
</qresource>
</RCC>
"""
ALIAS_T = '{color}/{svg_stem}{opacity}.svg'
FILE_T = "<file alias='{alias}'>{path}</file>"

# This variable is updated by either `_register_napari_resources`
# and turned into a function which removes existing resources from the app.
_clear_resources: Optional[Callable] = None


@contextmanager
def _temporary_qrc_file(
    xmls: Iterable[Tuple[str, str]], prefix: str = ''
) -> Iterator[str]:
    """Create a temporary directory with icons and .qrc file

    This constructs a temporary directory and builds a .qrc file as described
    in https://doc.qt.io/qt-5/resources.html

    Parameters
    ----------
    xmls : Iterable[Tuple[str, str]]
        An iterable of ``(alias, xml)`` pairs, where `alias` is the name that
        you want to use to access the icon in the Qt Resource system (such as
        QSS), and `xml` is the *raw* SVG text (as read from a file, perhaps
        pre-colored using one of the below functions).
        The output of :func:`generate_colorized_svgs` is a suitable input for
        `xmls`.
    prefix : str, optional
        A prefix to use when accessing these resources.  For instance, if
        ``prefix='theme'``, and one of the aliases in `xmls` is
        `"my_icon.svg"`, then you could access the compiled resources at
        `:/theme/my_icon.svg`. by default ''

    Yields
    ------
    Iterator[str]
        Yields the *name* of the temporary generated .qrc file, which can be
        used as input to :func:`compile_qrc`.
    """
    with TemporaryDirectory() as tdir_name:
        tmp_dir = Path(tdir_name)

        # create the colorized SVGs
        files = []
        for alias, xml in xmls:
            path = alias.replace("/", "_")
            (tmp_dir / path).write_text(xml)
            files.append(FILE_T.format(alias=alias, path=path))

        # write the QRC file
        res_file = tmp_dir / 'res.qrc'
        res_file.write_text(QRC_TEMPLATE.format(prefix, '\n'.join(files)))
        yield str(res_file)


def generate_colorized_svgs(
    svg_paths: Iterable[Union[str, Path]],
    colors: Iterable[Union[str, Tuple[str, str]]],
    opacities: Iterable[float] = (1.0,),
    theme_override: Optional[Dict[str, str]] = None,
    svg_stems: Optional[Iterable[str]] = None,
) -> Iterator[Tuple[str, str]]:
    """Helper function to generate colorized SVGs.

    This is a generator that yields tuples of ``(alias, icon_xml)`` for every
    combination (cartesian product) of `svg_path`, `color`, and `opacity`
    provided. It can be used as input to :func:`_temporary_qrc_file`.

    Parameters
    ----------
    svg_paths : Iterable[Union[str, Path]]
        An iterable of paths to svg files
    colors : Iterable[Union[str, Tuple[str, str]]]
        An iterable of colors.  Every icon will be generated in every color. If
        a `color` item is a string, it should be valid svg color style. Items
        may also be a 2-tuple of strings, in which case the first item should
        be an available theme name
        (:func:`~napari.utils.theme.available_themes`), and the second item
        should be a key in the theme (:func:`~napari.utils.theme.get_theme`),
    opacities : Iterable[float], optional
        An iterable of opacities to generate, by default (1.0,) Opacities less
        than one can be accessed in qss with the opacity as a percentage
        suffix, e.g.: ``my_svg_50.svg`` for opacity 0.5.
    theme_override : Optional[Dict[str, str]], optional
        When one of the `colors` is a theme ``(name, key)`` tuple,
        `theme_override` may be used to override the `key` for a specific icon
        name in `svg_paths`.  For example ``{'exclamation': 'warning'}``, would
        use the theme "warning" color for any icon named "exclamation.svg" by
        default `None`
    svg_stems : Optional[Iterable[str]], optional
        An iterable of icon stems to be used when generating icon alias. By default,
        icon name is generated by extracting the filename stem from the path and
        then combining it with the theme name and opacity. Providing the stems
        directly, can be beneficial to enable addition of namespaces by e.g. plugins.

    Yields
    ------
    (alias, xml) : Iterator[Tuple[str, str]]
        `alias` is the name that will used to access the icon in the Qt
        Resource system (such as QSS), and `xml` is the *raw* colorized SVG
        text (as read from a file, perhaps pre-colored using one of the below
        functions).
    """
    from ...resources._icons import get_colorized_svg
    from ...utils.theme import get_theme

    if svg_stems is None:
        svg_stems = [""] * len(svg_paths)
    if len(svg_paths) != len(svg_stems):
        raise ValueError(
            "Incorrect number of svg stems was provided. Expected exactly the same number"
            " as the number svg paths."
        )

    # mapping of svg_stem to theme_key
    theme_override = theme_override or dict()

    for color, (svg_stem, path), op in product(
        colors, zip(svg_stems, svg_paths), opacities
    ):
        clrkey = color
        if svg_stem == "":
            svg_stem = Path(path).stem
        if isinstance(color, tuple):
            clrkey, theme_key = color
            theme_key = theme_override.get(svg_stem, theme_key)
            color = getattr(get_theme(clrkey, False), theme_key)

        op_key = "" if op == 1 else f"_{op * 100:.0f}"
        alias = ALIAS_T.format(color=clrkey, svg_stem=svg_stem, opacity=op_key)
        yield alias, get_colorized_svg(path, color, op)


def _compile_qrc_pyqt5(qrc) -> bytes:
    """Compile qrc file using the PyQt5 method.

    PyQt5 compiles qrc files using a direct function from the shared library
    PyQt5.pyrcc.  They provide access via a helper function in `pyrcc_main`.
    """
    from PyQt5.pyrcc_main import processResourceFile

    # could not capture stdout no matter what I tried, so using a temp file.
    # need to do it this way instead of context manager because of windows'
    # handling of "shared" temporary files.
    tf = NamedTemporaryFile(suffix='.py', delete=False)
    try:
        tf.close()
        processResourceFile([qrc], tf.name, False)
        out = Path(tf.name).read_bytes()
    finally:
        os.unlink(tf.name)
    return out


def _compile_qrc_pyside2(qrc) -> bytes:
    """Compile qrc file using the PySide2 method.

    PySide compiles qrc files using the rcc binary in the root directory, (same
    path as PySide2.__init__)
    """
    from subprocess import CalledProcessError, run

    import PySide2

    pyside_root = Path(PySide2.__file__).parent

    if os.name == 'nt':
        look_for = ('rcc.exe', 'pyside2-rcc.exe')
    else:
        look_for = ('rcc', 'pyside2-rcc')

    for bin in look_for:
        if (pyside_root / bin).exists():
            cmd = [str(pyside_root / bin)]
            if 'pyside2' not in bin:
                # the newer pure rcc version requires this for python
                cmd.extend(['-g', 'python'])
            break
    else:
        raise RuntimeError(f"PySide2 rcc binary not found in {pyside_root}")

    try:
        return run(cmd + [qrc], check=True, capture_output=True).stdout
    except CalledProcessError as e:
        raise RuntimeError(f"Failed to build PySide2 resources {e}")


def compile_qrc(qrc) -> bytes:
    """Compile a qrc file into a resources.py bytes"""
    if qtpy.API_NAME == 'PyQt5':
        return _compile_qrc_pyqt5(qrc).replace(b'PyQt5', b'qtpy')
    elif qtpy.API_NAME == 'PySide2':
        return _compile_qrc_pyside2(qrc).replace(b'PySide2', b'qtpy')
    else:
        raise RuntimeError(
            f"Cannot compile QRC. Unexpected qtpy API name: {qtpy.API_NAME}"
        )


def compile_qt_svgs(
    svg_paths: Iterable[Union[str, Path]],
    colors: Iterable[Union[str, Tuple[str, str]]],
    opacities: Iterable[float] = (1.0,),
    theme_override: Optional[Dict[str, str]] = None,
    prefix='',
    save_path: Optional[str] = None,
    register: bool = False,
) -> str:
    """Return compiled qt resources for all combinations of `svgs` and `colors`.

    This function is a convenience wrapper around
    :func:`generate_colorized_svgs`, :func:`_temporary_qrc_file`, and
    :func:`compile_qrc`.  It generates styled XML from SVG paths, organizes
    a `.qrc file <https://doc.qt.io/qt-5/resources.html>`_, compiles that file,
    and returns the text of the compiled python file (optionally saving it to
    `save_path` and/or immediately registering/importing it with `register`.)

    Parameters
    ----------
    svg_paths : Iterable[Union[str, Path]]
        An iterable of paths to svg files
    colors : Iterable[Union[str, Tuple[str, str]]]
        An iterable of colors.  Every icon will be generated in every color. If
        a `color` item is a string, it should be valid svg color style. Items
        may also be a 2-tuple of strings, in which case the first item should
        be an available theme name
        (:func:`~napari.utils.theme.available_themes`), and the second item
        should be a key in the theme (:func:`~napari.utils.theme.get_theme`),
    opacities : Iterable[float], optional
        An iterable of opacities to generate, by default (1.0,) Opacities less
        than one can be accessed in qss with the opacity as a percentage
        suffix, e.g.: ``my_svg_50.svg`` for opacity 0.5.
    theme_override : dict, optional
        When one of the `colors` is a theme ``(name, key)`` tuple,
        `theme_override` may be used to override the `key` for a specific icon
        name in `svg_paths`.  For example `{'exclamation': 'warning'}`, would
        use the theme "warning" color for any icon named "exclamation.svg" by
        default None
    prefix : str, optional
        A prefix to use when accessing these resources.  For instance, if
        ``prefix='theme'``, and one of the aliases in `xmls` is
        `"my_icon.svg"`, then you could access the compiled resources at
        `:/theme/my_icon.svg`. by default ''
    save_path : str, optional
        An optional output path for the compiled py resources, by default None
    register : bool, optional
        If `True`, immediately execute (import) the compiled resources.
        By default `False`

    Returns
    -------
    resources : str
        compiled resources as resources.py file
    """

    svgs = generate_colorized_svgs(
        svg_paths, colors, opacities, theme_override
    )

    with _temporary_qrc_file(svgs, prefix=prefix) as qrc:
        output = compile_qrc(qrc)
        if save_path:
            Path(save_path).write_bytes(output)
        if register:
            from ..qt_event_loop import get_app

            get_app()  # make sure app is created before we do this
            exec(output, globals())
        return output.decode()


def _compile_napari_resources(
    save_path: Optional[Union[str, Path]] = None
) -> str:
    """Internal function to compile all napari icons for all themes."""
    from ...resources._icons import ICONS
    from ...utils.theme import _themes

    svgs = generate_colorized_svgs(
        svg_paths=ICONS.values(),
        colors=[(k, 'icon') for k in _themes],
        opacities=(0.5, 1),
        theme_override={'warning': 'warning', 'logo_silhouette': 'background'},
        svg_stems=ICONS.keys(),
    )

    with _temporary_qrc_file(svgs, prefix='themes') as qrc:
        output = compile_qrc(qrc)
        if save_path:
            try:
                Path(save_path).write_bytes(output)
            except OSError as e:
                import warnings

                msg = trans._(
                    "Unable to save qt-resources: {err}",
                    err=str(e),
                    deferred=True,
                )
                warnings.warn(msg)

        return output.decode()


def _get_resources_path() -> Tuple[str, Path]:
<<<<<<< HEAD
    from ...resources._icons import ICON_PATH
    from ...utils.misc import dir_hash

    icon_hash = dir_hash(ICON_PATH)  # get hash of icons folder contents
=======
    from ...resources._icons import ICONS
    from ...utils.misc import paths_hash

    icon_hash = paths_hash(ICONS.values())
>>>>>>> ca2595dd
    key = f'_qt_resources_{qtpy.API_NAME}_{qtpy.QT_VERSION}_{icon_hash}'
    key = key.replace(".", "_")
    save_path = Path(__file__).parent / f"{key}.py"
    return key, save_path


def _register_napari_resources(persist=True, force_rebuild=False):
    """Build, save, and register napari Qt icon resources.

    If a _qt_resources*.py file exists that matches the qt version and hash of
    the icons directory, this function will simply import that file.
    Otherwise, this function will create themed versions of the icons in the
    resources/icons folder, create a .qrc file, and compile it, and import it.
    If `persist` is `True`, the compiled resources will be saved for next run.

    Parameters
    ----------
    persist : bool, optional
        Whether to save newly compiled resources, by default True
    force_rebuild : bool, optional
        If true, resources will be recompiled and resaved, even if they already
        exist.  Rebuild may also be forced using the environment variable
        "NAPARI_REBUILD_RESOURCES".
    """
<<<<<<< HEAD
=======
    # I hate to do this, but if we want to be able to dynamically change color
    # of e.g. icons, we must unregister old resources using the `qCleanupResources`
    # method which can be found in the `_qt_resources*.py` module.
    # If the resources are not cleared, it's 100% going to segfault which
    # is not desired. See: https://github.com/napari/napari/pull/2900
    global _clear_resources

>>>>>>> ca2595dd
    key, save_path = _get_resources_path()
    force = force_rebuild or os.environ.get('NAPARI_REBUILD_RESOURCES')

    if not force and save_path.exists():
        from importlib import import_module

        modname = f'napari._qt.qt_resources.{key}'
        mod = import_module(modname)
        _clear_resources = getattr(mod, "qCleanupResources")
    else:
        resources = _compile_napari_resources(save_path=persist and save_path)
        exec(resources, globals())
        _clear_resources = globals()["qCleanupResources"]


def _unregister_napari_resources():
    """Unregister resources."""
    global _clear_resources
    if _clear_resources is not None:
        _clear_resources()
        # since we've just unregistered resources, reference to this method should be
        # removed
        _clear_resources = None
    else:
        from importlib import import_module

        key, save_path = _get_resources_path()
        if save_path.exists():
            modname = f'napari._qt.qt_resources.{key}'
            mod = import_module(modname)
            qCleanupResources = getattr(mod, "qCleanupResources")
            qCleanupResources()  # try cleaning up resources


def register_napari_themes(event=None):
    """Register theme.

    This function takes care of unregistering existing resources and
    registering new or updated resources. This is necessary in order to
    add new icon(s) or update icon color.

    Not unregistering resources can lead to segfaults which is not desirable...
    """
    _unregister_napari_resources()
    _register_napari_resources(False, force_rebuild=True)<|MERGE_RESOLUTION|>--- conflicted
+++ resolved
@@ -357,17 +357,10 @@
 
 
 def _get_resources_path() -> Tuple[str, Path]:
-<<<<<<< HEAD
-    from ...resources._icons import ICON_PATH
-    from ...utils.misc import dir_hash
-
-    icon_hash = dir_hash(ICON_PATH)  # get hash of icons folder contents
-=======
     from ...resources._icons import ICONS
     from ...utils.misc import paths_hash
 
     icon_hash = paths_hash(ICONS.values())
->>>>>>> ca2595dd
     key = f'_qt_resources_{qtpy.API_NAME}_{qtpy.QT_VERSION}_{icon_hash}'
     key = key.replace(".", "_")
     save_path = Path(__file__).parent / f"{key}.py"
@@ -392,8 +385,6 @@
         exist.  Rebuild may also be forced using the environment variable
         "NAPARI_REBUILD_RESOURCES".
     """
-<<<<<<< HEAD
-=======
     # I hate to do this, but if we want to be able to dynamically change color
     # of e.g. icons, we must unregister old resources using the `qCleanupResources`
     # method which can be found in the `_qt_resources*.py` module.
@@ -401,7 +392,6 @@
     # is not desired. See: https://github.com/napari/napari/pull/2900
     global _clear_resources
 
->>>>>>> ca2595dd
     key, save_path = _get_resources_path()
     force = force_rebuild or os.environ.get('NAPARI_REBUILD_RESOURCES')
 
