"""Helper functions to turn SVGs into compiled Qt resources.

The primary *internal* function is :func:`_register_napari_resources`, which:

1.  Checks to see if there is a pre-existing & current `_qt_resources*.py` file
    in ``napari/_qt/qt_resources``.  The file name contains the Qt backend that
    was used to compile the resources, and a hash of the content of the icons
    folder.  If either are stale, a new file is generated following the steps
    below (unless the `NAPARI_REBUILD_RESOURCES` environment flag is set),
    otherwise the pre-existing file is imported.
2.  Colorizes all of the icons in the resources/icons folder, using all of the
    colors in the available themes, by adding a ``<style>`` element to the raw
    SVG XML. (see :func:`generate_colorized_svgs`)
3.  Builds a temporary .qrc file pointing to the colored icons, following the
    format described at https://doc.qt.io/qt-5/resources.html (see
    :func:`_temporary_qrc_file`)
4.  Compiles that .qrc file using the `resource compiler (rcc)
    <https://doc.qt.io/qt-5/rcc.html>`_ from the currently active Qt backend.
    The output is raw ``bytes``. (see :func:`compile_qrc`)
5.  The ``bytes`` from :func:`compile_qrc` are saved for later reloading (see
    first step), and are immediately executed with ``exec``, which has the
    effect of registering the resources.

The primary *external* function is :func:`compile_qt_svgs`.  It provides a
convenience wrapper around :func:`generate_colorized_svgs`,
:func:`_temporary_qrc_file`, and :func:`compile_qrc`, and performs a sequence of
steps to similar those described above, using arbitrary SVGs and colors as
inputs.
"""

import os
from contextlib import contextmanager
from itertools import product
from pathlib import Path
from tempfile import NamedTemporaryFile, TemporaryDirectory
from typing import Callable, Dict, Iterable, Iterator, Optional, Tuple, Union

from superqt import qtcompat

from ...utils.translations import trans

__all__ = [
    '_register_napari_resources',
    'compile_qt_svgs',
    'compile_qrc',
    'generate_colorized_svgs',
]

QRC_TEMPLATE = """
<!DOCTYPE RCC><RCC version="1.0">
<qresource prefix="{}">
{}
</qresource>
</RCC>
"""
ALIAS_T = '{color}/{svg_stem}{opacity}.svg'
FILE_T = "<file alias='{alias}'>{path}</file>"

# This variable is updated by either `_register_napari_resources`
# and turned into a function which removes existing resources from the app.
_clear_resources: Optional[Callable] = None


@contextmanager
def _temporary_qrc_file(
    xmls: Iterable[Tuple[str, str]], prefix: str = ''
) -> Iterator[str]:
    """Create a temporary directory with icons and .qrc file

    This constructs a temporary directory and builds a .qrc file as described
    in https://doc.qt.io/qt-5/resources.html

    Parameters
    ----------
    xmls : Iterable[Tuple[str, str]]
        An iterable of ``(alias, xml)`` pairs, where `alias` is the name that
        you want to use to access the icon in the Qt Resource system (such as
        QSS), and `xml` is the *raw* SVG text (as read from a file, perhaps
        pre-colored using one of the below functions).
        The output of :func:`generate_colorized_svgs` is a suitable input for
        `xmls`.
    prefix : str, optional
        A prefix to use when accessing these resources.  For instance, if
        ``prefix='theme'``, and one of the aliases in `xmls` is
        `"my_icon.svg"`, then you could access the compiled resources at
        `:/theme/my_icon.svg`. by default ''

    Yields
    ------
    Iterator[str]
        Yields the *name* of the temporary generated .qrc file, which can be
        used as input to :func:`compile_qrc`.
    """
    with TemporaryDirectory() as tdir_name:
        tmp_dir = Path(tdir_name)

        # create the colorized SVGs
        files = []
        for alias, xml in xmls:
            path = alias.replace("/", "_")
            (tmp_dir / path).write_text(xml)
            files.append(FILE_T.format(alias=alias, path=path))

        # write the QRC file
        res_file = tmp_dir / 'res.qrc'
        res_file.write_text(QRC_TEMPLATE.format(prefix, '\n'.join(files)))
        yield str(res_file)


def generate_colorized_svgs(
    svg_paths: Iterable[Union[str, Path]],
    colors: Iterable[Union[str, Tuple[str, str]]],
    opacities: Iterable[float] = (1.0,),
    theme_override: Optional[Dict[str, str]] = None,
) -> Iterator[Tuple[str, str]]:
    """Helper function to generate colorized SVGs.

    This is a generator that yields tuples of ``(alias, icon_xml)`` for every
    combination (cartesian product) of `svg_path`, `color`, and `opacity`
    provided. It can be used as input to :func:`_temporary_qrc_file`.

    Parameters
    ----------
    svg_paths : Iterable[Union[str, Path]]
        An iterable of paths to svg files
    colors : Iterable[Union[str, Tuple[str, str]]]
        An iterable of colors.  Every icon will be generated in every color. If
        a `color` item is a string, it should be valid svg color style. Items
        may also be a 2-tuple of strings, in which case the first item should
        be an available theme name
        (:func:`~napari.utils.theme.available_themes`), and the second item
        should be a key in the theme (:func:`~napari.utils.theme.get_theme`),
    opacities : Iterable[float], optional
        An iterable of opacities to generate, by default (1.0,) Opacities less
        than one can be accessed in qss with the opacity as a percentage
        suffix, e.g.: ``my_svg_50.svg`` for opacity 0.5.
    theme_override : Optional[Dict[str, str]], optional
        When one of the `colors` is a theme ``(name, key)`` tuple,
        `theme_override` may be used to override the `key` for a specific icon
        name in `svg_paths`.  For example ``{'exclamation': 'warning'}``, would
        use the theme "warning" color for any icon named "exclamation.svg" by
        default `None`

    Yields
    ------
    (alias, xml) : Iterator[Tuple[str, str]]
        `alias` is the name that will used to access the icon in the Qt
        Resource system (such as QSS), and `xml` is the *raw* colorzied SVG
        text (as read from a file, perhaps pre-colored using one of the below
        functions).
    """
    from ...resources._icons import get_colorized_svg

    # mapping of svg_stem to theme_key
    theme_override = theme_override or dict()

    for color, path, op in product(colors, svg_paths, opacities):
        clrkey = color
        svg_stem = Path(path).stem
        if isinstance(color, tuple):
            from ...utils.theme import get_theme

            clrkey, theme_key = color
            theme_key = theme_override.get(svg_stem, theme_key)
            color = getattr(get_theme(clrkey, False), theme_key)

        op_key = "" if op == 1 else f"_{op * 100:.0f}"
        alias = ALIAS_T.format(color=clrkey, svg_stem=svg_stem, opacity=op_key)
        yield (alias, get_colorized_svg(path, color, op))


def _compile_qrc_pyqt5(qrc) -> bytes:
    """Compile qrc file using the PyQt5 method.

    PyQt5 compiles qrc files using a direct function from the shared library
    PyQt5.pyrcc.  They provide access via a helper function in `pyrcc_main`.
    """
    from PyQt5.pyrcc_main import processResourceFile

    # could not capture stdout no matter what I tried, so using a temp file.
    # need to do it this way instead of context manager because of windows'
    # handling of "shared" temporary files.
    tf = NamedTemporaryFile(suffix='.py', delete=False)
    try:
        tf.close()
        processResourceFile([qrc], tf.name, False)
        out = Path(tf.name).read_bytes()
    finally:
        os.unlink(tf.name)
    return out


def _compile_qrc_pyside2(qrc) -> bytes:
    """Compile qrc file using the PySide2 method.

    PySide compiles qrc files using the rcc binary in the root directory, (same
    path as PySide2.__init__)
    """
    from subprocess import CalledProcessError, run

    import PySide2

    pyside_root = Path(PySide2.__file__).parent

    if os.name == 'nt':
        look_for = ('rcc.exe', 'pyside2-rcc.exe')
    else:
        look_for = ('rcc', 'pyside2-rcc')

    for bin in look_for:
        if (pyside_root / bin).exists():
            cmd = [str(pyside_root / bin)]
            if 'pyside2' not in bin:
                # the newer pure rcc version requires this for python
                cmd.extend(['-g', 'python'])
            break
    else:
        raise RuntimeError(f"PySide2 rcc binary not found in {pyside_root}")

    try:
        return run(cmd + [qrc], check=True, capture_output=True).stdout
    except CalledProcessError as e:
        raise RuntimeError(f"Failed to build PySide2 resources {e}")


def compile_qrc(qrc) -> bytes:
    """Compile a qrc file into a resources.py bytes"""
    if qtcompat.API_NAME == 'PyQt5':
        return _compile_qrc_pyqt5(qrc).replace(b'PyQt5', b'superqt.qtcompat')
    elif qtcompat.API_NAME == 'PySide2':
        return _compile_qrc_pyside2(qrc).replace(
            b'PySide2', b'superqt.qtcompat'
        )
    else:
        raise RuntimeError(
            f"Cannot compile QRC. Unexpected API name: {qtcompat.API_NAME}"
        )


def compile_qt_svgs(
    svg_paths: Iterable[Union[str, Path]],
    colors: Iterable[Union[str, Tuple[str, str]]],
    opacities: Iterable[float] = (1.0,),
    theme_override: Optional[Dict[str, str]] = None,
    prefix='',
    save_path: Optional[str] = None,
    register: bool = False,
) -> str:
    """Return compiled qt resources for all combinations of `svgs` and `colors`.

    This function is a convenience wrapper around
    :func:`generate_colorized_svgs`, :func:`_temporary_qrc_file`, and
    :func:`compile_qrc`.  It generates styled XML from SVG paths, organizes
    a `.qrc file <https://doc.qt.io/qt-5/resources.html>`_, compiles that file,
    and returns the text of the compiled python file (optionally saving it to
    `save_path` and/or immediately registering/importing it with `register`.)

    Parameters
    ----------
    svg_paths : Iterable[Union[str, Path]]
        An iterable of paths to svg files
    colors : Iterable[Union[str, Tuple[str, str]]]
        An iterable of colors.  Every icon will be generated in every color. If
        a `color` item is a string, it should be valid svg color style. Items
        may also be a 2-tuple of strings, in which case the first item should
        be an available theme name
        (:func:`~napari.utils.theme.available_themes`), and the second item
        should be a key in the theme (:func:`~napari.utils.theme.get_theme`),
    opacities : Iterable[float], optional
        An iterable of opacities to generate, by default (1.0,) Opacities less
        than one can be accessed in qss with the opacity as a percentage
        suffix, e.g.: ``my_svg_50.svg`` for opacity 0.5.
    theme_override : dict, optional
        When one of the `colors` is a theme ``(name, key)`` tuple,
        `theme_override` may be used to override the `key` for a specific icon
        name in `svg_paths`.  For example `{'exclamation': 'warning'}`, would
        use the theme "warning" color for any icon named "exclamation.svg" by
        default None
    prefix : str, optional
        A prefix to use when accessing these resources.  For instance, if
        ``prefix='theme'``, and one of the aliases in `xmls` is
        `"my_icon.svg"`, then you could access the compiled resources at
        `:/theme/my_icon.svg`. by default ''
    save_path : str, optional
        An optional output path for the compiled py resources, by default None
    register : bool, optional
        If `True`, immediately execute (import) the compiled resources.
        By default `False`

    Returns
    -------
    resources : str
        compiled resources as resources.py file
    """

    svgs = generate_colorized_svgs(
        svg_paths, colors, opacities, theme_override
    )

    with _temporary_qrc_file(svgs, prefix=prefix) as qrc:
        output = compile_qrc(qrc)
        if save_path:
            Path(save_path).write_bytes(output)
        if register:
            from ..qt_event_loop import get_app

            get_app()  # make sure app is created before we do this
            exec(output, globals())
        return output.decode()


def _compile_napari_resources(
    save_path: Optional[Union[str, Path]] = None
) -> str:
    """Internal function to compile all napari icons for all themes."""
    from ...resources._icons import ICONS
    from ...utils.theme import _themes

    svgs = generate_colorized_svgs(
        svg_paths=ICONS.values(),
        colors=[(k, 'icon') for k in _themes],
        opacities=(0.5, 1),
        theme_override={'warning': 'warning', 'logo_silhouette': 'background'},
    )

    with _temporary_qrc_file(svgs, prefix='themes') as qrc:
        output = compile_qrc(qrc)
        if save_path:
            try:
                Path(save_path).write_bytes(output)
            except OSError as e:
                import warnings

                msg = trans._(
                    "Unable to save qt-resources: {err}",
                    err=str(e),
                    deferred=True,
                )
                warnings.warn(msg)

        return output.decode()


def _get_resources_path() -> Tuple[str, Path]:
    from ...resources._icons import ICONS
    from ...utils.misc import paths_hash

    icon_hash = paths_hash(ICONS.values())
    key = f'_qt_resources_{qtpy.API_NAME}_{qtpy.QT_VERSION}_{icon_hash}'
    key = key.replace(".", "_")
    save_path = Path(__file__).parent / f"{key}.py"
    return key, save_path


def _register_napari_resources(persist=True, force_rebuild=False):
    """Build, save, and register napari Qt icon resources.

    If a _qt_resources*.py file exists that matches the qt version and hash of
    the icons directory, this function will simply import that file.
    Otherwise, this function will create themed versions of the icons in the
    resources/icons folder, create a .qrc file, and compile it, and import it.
    If `persist` is `True`, the compiled resources will be saved for next run.

    Parameters
    ----------
    persist : bool, optional
        Whether to save newly compiled resources, by default True
    force_rebuild : bool, optional
        If true, resources will be recompiled and resaved, even if they already
        exist.  Rebuild may also be forced using the environment variable
        "NAPARI_REBUILD_RESOURCES".
    """
<<<<<<< HEAD
    from ...resources._icons import ICON_PATH
    from ...utils.misc import dir_hash

    icon_hash = dir_hash(ICON_PATH)  # get hash of icons folder contents
    key = (
        f'_qt_resources_{qtcompat.API_NAME}_{qtcompat.QT_VERSION}_{icon_hash}'
    )
    key = key.replace(".", "_")
    save_path = Path(__file__).parent / f"{key}.py"

=======
    # I hate to do this, but if we want to be able to dynamically change color
    # of e.g. icons, we must unregister old resources using the `qCleanupResources`
    # method which can be found in the `_qt_resources*.py` module.
    # If the resources are not cleared, it's 100% going to segfault which
    # is not desired. See: https://github.com/napari/napari/pull/2900
    global _clear_resources

    key, save_path = _get_resources_path()
>>>>>>> 1287e618
    force = force_rebuild or os.environ.get('NAPARI_REBUILD_RESOURCES')

    if not force and save_path.exists():
        from importlib import import_module

        modname = f'napari._qt.qt_resources.{key}'
        mod = import_module(modname)
        _clear_resources = getattr(mod, "qCleanupResources")
    else:
        resources = _compile_napari_resources(save_path=persist and save_path)
        exec(resources, globals())
        _clear_resources = globals()["qCleanupResources"]


def _unregister_napari_resources():
    """Unregister resources."""
    global _clear_resources
    if _clear_resources is not None:
        _clear_resources()
        # since we've just unregistered resources, reference to this method should be
        # removed
        _clear_resources = None
    else:
        from importlib import import_module

        key, save_path = _get_resources_path()
        if save_path.exists():
            modname = f'napari._qt.qt_resources.{key}'
            mod = import_module(modname)
            qCleanupResources = getattr(mod, "qCleanupResources")
            qCleanupResources()  # try cleaning up resources


def register_napari_themes(event=None):
    """Register theme.

    This function takes care of unregistering existing resources and
    registering new or updated resources. This is necessary in order to
    add new icon(s) or update icon color.

    Not unregistering resources can lead to segfaults which is not desirable...
    """
    _unregister_napari_resources()
    _register_napari_resources(False, force_rebuild=True)<|MERGE_RESOLUTION|>--- conflicted
+++ resolved
@@ -346,7 +346,9 @@
     from ...utils.misc import paths_hash
 
     icon_hash = paths_hash(ICONS.values())
-    key = f'_qt_resources_{qtpy.API_NAME}_{qtpy.QT_VERSION}_{icon_hash}'
+    key = (
+        f'_qt_resources_{qtcompat.API_NAME}_{qtcompat.QT_VERSION}_{icon_hash}'
+    )
     key = key.replace(".", "_")
     save_path = Path(__file__).parent / f"{key}.py"
     return key, save_path
@@ -370,18 +372,6 @@
         exist.  Rebuild may also be forced using the environment variable
         "NAPARI_REBUILD_RESOURCES".
     """
-<<<<<<< HEAD
-    from ...resources._icons import ICON_PATH
-    from ...utils.misc import dir_hash
-
-    icon_hash = dir_hash(ICON_PATH)  # get hash of icons folder contents
-    key = (
-        f'_qt_resources_{qtcompat.API_NAME}_{qtcompat.QT_VERSION}_{icon_hash}'
-    )
-    key = key.replace(".", "_")
-    save_path = Path(__file__).parent / f"{key}.py"
-
-=======
     # I hate to do this, but if we want to be able to dynamically change color
     # of e.g. icons, we must unregister old resources using the `qCleanupResources`
     # method which can be found in the `_qt_resources*.py` module.
@@ -390,7 +380,6 @@
     global _clear_resources
 
     key, save_path = _get_resources_path()
->>>>>>> 1287e618
     force = force_rebuild or os.environ.get('NAPARI_REBUILD_RESOURCES')
 
     if not force and save_path.exists():
