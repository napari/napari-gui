QLabel#h1 {
  font-size: 28px;
}

QLabel#h2 {
  font-size: 22px;
  color: {{ secondary }};
}

QLabel#h3 {
  font-size: 18px;
  color: {{ secondary }};
}

QtViewer {
   padding-top: 0px;
}

QtLayerButtons, QtViewerButtons, QtLayerList {
  min-width: 242px;
}

/* ------------- QMainWindow --------- */
/* QDockWidgets will use the MainWindow styles
as long as they are docked (though they use the
style of QDockWidget when undocked) */

QStatusBar { 
  background: {{ background }};
  color: {{ text }};
}

/* ------------- Window separator --------- */

QMainWindow::separator {
  width: 4px;
  height: 4px;
  border: none;
  background-color: {{ background }};
}

QMainWindow::separator:hover {
  background: {{ foreground }};
}

QMainWindow::separator:horizontal {
  image: url("theme_{{ name }}:/horizontal_separator.svg");
}

QMainWindow::separator:vertical {
  image: url("theme_{{ name }}:/vertical_separator.svg");
}

/* ------------- DockWidgets --------- */

#QtCustomTitleBar {
  padding-top:3px;
  background-color: {{ background }};
}

#QtCustomTitleBar:hover {
  background-color: {{ darken(background, 10) }};
}

#QtCustomTitleBarLine {
  background-color: {{ foreground }};
}

#QtCustomTitleBar > QPushButton {
  background-color: none;
  max-width: 12px;
  max-height: 12px;
}

#QtCustomTitleBar > QPushButton:hover {
  background-color: {{ foreground }};
}

#QtCustomTitleBar > QLabel {
  color: {{ primary }};
  font-size: 11pt;
}

#QTitleBarCloseButton{
    width: 12px;
    height: 12px;
    padding: 0;
    image: url("theme_{{ name }}:/delete_shape.svg");
}


#QTitleBarFloatButton{
    image: url("theme_{{ name }}:/pop_out.svg");
    width: 10px;
    height: 8px;
    padding: 2 1 2 1;
}

#QTitleBarHideButton{
    image: url("theme_{{ name }}:/visibility_off.svg");
    width: 10px;
    height: 8px;
    padding: 2 1 2 1;
}

/* ----------------- Console ------------------ */

QtConsole {
  min-height: 100px;
}

QtConsole > QTextEdit {
  background-color: {{ console }};
  background-clip: padding;
  color: {{ text }};
  selection-background-color: {{ highlight }};
  margin: 10px;
}
.inverted {
  background-color: {{ background }};
  color: {{ foreground }};
}
.error { color: #b72121; }
.in-prompt-number { font-weight: bold; }
.out-prompt-number { font-weight: bold; }
.in-prompt { color: #6ab825; }
.out-prompt { color: #b72121; }


/* controls the area around the canvas */
QSplitter {
  spacing: 0px;
  padding: 0px;
  margin: 0px;
}

QtDivider {
  spacing: 0px;
  padding: 0px;
  border: 0px;
  margin: 0px 3px 0px 3px;
  min-width: 214px;
  min-height: 1px;
  max-height: 1px;
}

QtDivider[selected=true] {
  background-color: {{ text }};
}

QtDivider[selected=false] {
  background-color: {{ background }};
}


/* --------------- QtLayerWidget -------------------- */

QtLayerWidget {
  padding: 0px;
  background-color: {{ foreground }};
  border-radius: 2px;
  min-height: 32px;
  max-height: 32px;
  min-width: 228px;
}

QtLayerWidget[selected="true"] {
  background-color: {{ current }};
}


QtLayerWidget > QLabel {
  background-color: transparent;
  padding: 0px;
  qproperty-alignment: AlignCenter;
}


/* The name of the layer*/
QtLayerWidget > QLineEdit {
  background-color: transparent;
  border: none;
  border-radius: 2px;
  padding: 2px;
  font-size: 14px;
  qproperty-alignment: right;
}

QtLayerWidget > QLineEdit:disabled {
  background-color: transparent;
  border-color: transparent;
  border-radius: 3px;
}

QtLayerWidget > QLineEdit:focus {
  background-color: {{ darken(current, 20) }};
  selection-background-color: {{ lighten(current, 20) }};
}

QtLayerWidget QCheckBox::indicator {
  background-color: transparent;
}

QtLayerWidget QCheckBox::indicator:hover {
  background-color:  transparent;
}

QtLayerWidget > QCheckBox#visibility {
  spacing: 0px;
  margin: 0px 0px 0px 4px;
}

QtLayerWidget > QCheckBox#visibility::indicator{
  width: 18px;
  height: 18px;
}

QtLayerWidget > QCheckBox#visibility::indicator:unchecked {
  image: url("theme_{{ name }}:/visibility_off_50.svg");
}

QtLayerWidget > QCheckBox#visibility::indicator:checked {
  image: url("theme_{{ name }}:/visibility.svg");
}


QLabel[layer_type_label="true"] {
  max-width: 20px;
  min-width: 20px;
  min-height: 20px;
  max-height: 20px;
  margin-right: 4px;
}

QLabel#Shapes {
  image: url("theme_{{ name }}:/new_shapes.svg");
}

QLabel#Points {
  image: url("theme_{{ name }}:/new_points.svg");
}

QLabel#Labels {
  image: url("theme_{{ name }}:/new_labels.svg");
}

QLabel#Image {
  image: url("theme_{{ name }}:/new_image.svg");
}

QLabel#Multiscale {
  image: url("theme_{{ name }}:/new_image.svg");
}

QLabel#Surface {
  image: url("theme_{{ name }}:/new_surface.svg");
}

QLabel#Vectors {
  image: url("theme_{{ name }}:/new_vectors.svg");
}

QLabel#logo_silhouette {
  image: url("theme_{{ name }}:/logo_silhouette.svg");
}


/* ------------------------------------------------------ */

QtLayerControlsContainer {
    border-radius: 2px;
    padding: 0px;
    margin: 10px;
    min-height: 295px;
    min-width: 240px;
    margin-left: 10px;
    margin-right: 8px;
    margin-bottom: 4px;
}

QtLayerControlsContainer > QFrame {
  padding: 5px;
  padding-right: 8px;
  border-radius: 2px;
}

/* the box that shows the current Label color */
QtColorBox {
  padding: 0px;
  border: 0px;
  margin: -1px 0 0 -1px;
  border-radius: 2px;
  min-height: 20px;
  max-height: 20px;
  min-width: 20px;
  max-width: 20px;
}

/* ----------------- QtLayerControls -------------------- */

QtLayerControls > QLabel, QtLayerControls, QtPlaneControls > QLabeledSlider > QAbstractSpinBox {
  font-size: 11pt;
  color: {{ text }};
}

QLabeledRangeSlider > QAbstractSpinBox {
  font-size: 12pt;
  color: {{ secondary }};
}

AutoScaleButtons QPushButton {
  font-size: 9pt;
  padding: 4;
}

PlaneNormalButtons QPushButton {
    font-size: 9pt;
    padding: 4;
}
/* ------------- DimsSliders --------- */

QtDimSliderWidget > QScrollBar::handle[last_used=false]:horizontal {
    background: {{ highlight }};
}

QtDimSliderWidget > QScrollBar::handle[last_used=true]:horizontal {
    background: {{ secondary }};
}

QtDimSliderWidget > QScrollBar:left-arrow:horizontal {
    image: url("theme_{{ name }}:/step_left.svg");
}

QtDimSliderWidget > QScrollBar::right-arrow:horizontal {
    image: url("theme_{{ name }}:/step_right.svg");
}

QtDimSliderWidget > QLineEdit {
  background-color: {{ background }};
}


#QtModalPopup {
  /* required for rounded corners to not have background color */
  background: transparent;
}

#QtPopupFrame {
  border: 1px solid {{ secondary }};
  border-radius: 5px;
}

#QtPopupFrame > QLabel {
  color: {{ darken(text, 35) }};
  font-size: 12px;
}

#playDirectionCheckBox::indicator {
   image: url("theme_{{ name }}:/long_right_arrow.svg");
   width: 22px;
   height: 22px;
   padding: 0 6px;
   border: 0px;
}

#fpsSpinBox {
  min-width: 60px;
}

#playDirectionCheckBox::indicator:checked {
   image: url("theme_{{ name }}:/long_left_arrow.svg");
}

#playDirectionCheckBox::indicator:pressed {
   background-color: {{ highlight }};
}


#colorSwatch {
   border-radius: 1px;
   min-height: 22px;
   max-height: 22px;
   min-width: 22px;
   max-width: 22px;
}

#QtColorPopup{
  background-color: transparent;
}

#CustomColorDialog QPushButton {
  padding: 4px 10px;
}

#CustomColorDialog QLabel {
  background-color: {{ background }};
  color: {{ secondary }};
}


/* editable slice label and axis name */
QtDimSliderWidget > QLineEdit {
  padding: 0 0 1px 2px;
  max-height: 14px;
  min-height: 12px;
  min-width: 16px;
  color: {{ text }};
}

#slice_label {
  font-size: 11pt;
  color: {{ secondary }};
  background: transparent;
}

#slice_label_sep{
  background-color: {{ background }};
  border: 1px solid {{ primary }};
}


/* ------------ Special Dialogs ------------ */

QtAboutKeybindings {
  min-width: 600px;
  min-height: 605px;
}

QtAbout > QTextEdit{
  margin: 0px;
  border: 0px;
  padding: 2px;
}

/* ------------ Shortcut Editor ------------ */

ShortcutEditor QHeaderView::section {
  padding: 2px;
  border: None;
}


/* ------------ Plugin Sorter ------------ */

ImplementationListItem {
  background-color: {{ background }};
  border-radius: 2px;
}

QtHookImplementationListWidget::item {
  background: transparent;
}

QtHookImplementationListWidget {
  background-color: {{ console }};
}

/* for the error reporter */
#pluginInfo {
  color: text;
}

QtPluginErrReporter > QTextEdit {
  background-color: {{ console }};
  background-clip: padding;
  color: {{ text }};
  selection-background-color: {{ highlight }};
  margin: 10px;
}

/* ------------ Notifications ------------ */

NapariQtNotification > QWidget {
  background: none;
}

NapariQtNotification::hover{
  background: {{ lighten(background, 5) }};
}


NapariQtNotification #expand_button {
  background: none;
  padding: 0px;
  margin: 0px;
  max-width: 20px;
}

NapariQtNotification[expanded="false"] #expand_button {
  image: url("theme_{{ name }}:/chevron_up.svg");
}

NapariQtNotification[expanded="true"] #expand_button {
  image: url("theme_{{ name }}:/chevron_down.svg");
}


NapariQtNotification #close_button {
  background: none;
  image: url("theme_{{ name }}:/delete_shape.svg");
  padding: 0px;
  margin: 0px;
  max-width: 20px;
}

NapariQtNotification #source_label {
  color: {{ primary }};
  font-size: 11px;
}

NapariQtNotification #severity_icon {
  padding: 0;
  margin: 0 0 -3px 0;
  min-width: 20px;
  min-height: 18px;
  font-size: 15px;
  color: {{ icon }};
}

/* ------------ Activity Dock ------------ */

#QtCustomTitleLabel {
  color: {{ primary }};
  font-size: 11pt;  
}

#QtActivityButton:hover {
  background-color: {{ lighten(background, 10) }};
}

/* ------------ Plugin Dialog ------------ */

QPluginList {
  background: {{ console }};
}

PluginListItem {
  background: {{ darken(foreground, 20) }};
  padding: 0;
  margin: 2px 4px;
  border-radius: 3px;
}

PluginListItem#unavailable {
  background: {{ lighten(foreground, 20) }};
  padding: 0;
  margin: 2px 4px;
  border-radius: 3px;
}

PluginListItem QCheckBox::indicator:disabled {
  background-color: {{ opacity(foreground, 127) }};
  image: url("theme_{{ name }}:/check_50.svg");
}

QPushButton#install_button {
  background-color: {{ current }}
}

QPushButton#install_button:hover {
  background-color: {{ lighten(current, 10) }}
}

QPushButton#install_button:pressed {
  background-color: {{ darken(current, 10) }}
}

QPushButton#install_button:disabled {
  background-color: {{ lighten(current, 20) }}
}

QPushButton#remove_button {
  background-color: {{ warning }}
}

QPushButton#remove_button:hover {
  background-color: {{ lighten(warning, 10) }}
}

QPushButton#remove_button:pressed {
  background-color: {{ darken(warning, 10) }}
}

QPushButton#busy_button:pressed {
  background-color: {{ darken(secondary, 10) }}
}

QPushButton#busy_button {
  background-color: {{ secondary }}
}

QPushButton#busy_button:hover {
  background-color: {{ lighten(secondary, 10) }}
}

QPushButton#busy_button:pressed {
  background-color: {{ darken(secondary, 10) }}
}

QPushButton#close_button:disabled {
  background-color: {{ lighten(secondary, 10) }}
}


#small_text {
  color: {{ opacity(text, 150) }};
  font-size: 10px;
}

#small_italic_text {
  color: {{ opacity(text, 150) }};
  font-size: 12px;
  font-style: italic;
}

#pip_install_status{
  background: {{ background }};
  color: {{ opacity(text, 200) }};
}

#info_icon {
  image: url("theme_{{ name }}:/info.svg");
  min-width: 18px;
  min-height: 18px;
  margin: 2px;
}

#warning_icon {
  image: url("theme_{{ name }}:/warning.svg");
  max-width: 14px;
  max-height: 14px;
  min-width: 14px;
  min-height: 14px;
  margin: 0px;
  margin-left: 1px;
  padding: 2px;
  background: darken(foreground, 20);
}

#warning_icon:hover{
  background: {{ foreground }};
}

#warning_icon:pressed{
  background: {{ primary }};
}

#error_label {
  image: url("theme_{{ name }}:/warning.svg");
  max-width: 18px;
  max-height: 18px;
  min-width: 18px;
  min-height: 18px;
  margin: 0px;
  margin-left: 1px;
  padding: 2px;
}

#help_label {
  image: url("theme_{{ name }}:/help.svg");
  max-width: 18px;
  max-height: 18px;
  min-width: 18px;
  min-height: 18px;
  margin: 0px;
  margin-left: 1px;
  padding: 2px;
}


QtPluginDialog QSplitter{
  padding-right: 2;
}


QtPluginSorter {
  padding: 20px;
}


QtFontSizePreview {
  border: 1px solid {{ foreground }};
  border-radius: 5px;
}

QListWidget#Preferences {
 background: {{ background }};
}


QtWelcomeWidget, QtWelcomeWidget[drag=false] {
  background: {{ canvas }};
}

QtWelcomeWidget[drag=true] {
  background: {{ highlight }};
}

QtWelcomeLabel {
 color: {{ foreground }};
 font-size: 20px;
}

QtShortcutLabel {
 color: {{ foreground }};
 font-size: 16px;
}


/* ------------- Narrow scrollbar for qtlayer list --------- */

QtListView {
  background: {{ background }};
}

QtListView QScrollBar:vertical {
  max-width: 8px;
}

QtListView QScrollBar::add-line:vertical,
QtListView QScrollBar::sub-line:vertical  {
  height: 10px;
  width: 8px;
  margin-top: 2px;
  margin-bottom: 2px;
}

QtListView QScrollBar:up-arrow,
QtListView QScrollBar:down-arrow {
  min-height: 6px;
  min-width: 6px;
  max-height: 6px;
  max-width: 6px;
}

QtListView::item {
  padding: 4px;
  margin: 2px 2px 2px 2px;
  background-color: {{ foreground }};
  border: 1px solid {{ foreground }};
}

QtListView::item:hover {
  background-color: {{ lighten(foreground, 3) }};
}

/* in the QSS context "active" means the window is active */
/* (as opposed to focused on another application) */
QtListView::item:selected:active{
  background: qlineargradient(x1: 0, y1: 0, x2: 0, y2: 1, stop: 0 {{ current }}, stop: 1 {{ darken(current, 15) }});
}


QtListView::item:selected:!active {
  background: qlineargradient(x1: 0, y1: 0, x2: 0, y2: 1, stop: 0 {{ darken(current, 10) }}, stop: 1 {{ darken(current, 25) }});
}


QtListView QLineEdit {
  background-color: {{ darken(current, 20) }};
  selection-background-color: {{ lighten(current, 20) }};
  font-size: 12px;
}

QtLayerList::item {
  margin: 2px 2px 2px 28px;
  border-top-right-radius: 2px;
  border-bottom-right-radius: 2px;
  border: 0;
}

/* the first one is the "partially checked" state */
QtLayerList::indicator {
  width: 16px;
  height: 16px;
  position: absolute;
  left: 0px;
  image: url("theme_{{ name }}:/visibility_off.svg");
}

QtLayerList::indicator:unchecked {
  image: url("theme_{{ name }}:/visibility_off_50.svg");
  
}

QtLayerList::indicator:checked {
<<<<<<< HEAD
  image: url(":/themes/{{ name }}/visibility.svg");
}


#warning_icon_btn {
  qproperty-icon: url(":/themes/{{ name }}/warning.svg");
}

#warning_icon_element {
  image: url(":/themes/{{ name }}/warning.svg");
  min-height: 36px;
  min-width: 36px;
}

#error_icon_element {
  image: url(":/themes/{{ name }}/error.svg");
  min-height: 36px;
  min-width: 36px;
=======
  image: url("theme_{{ name }}:/visibility.svg");
>>>>>>> bd02260c
}<|MERGE_RESOLUTION|>--- conflicted
+++ resolved
@@ -784,8 +784,7 @@
 }
 
 QtLayerList::indicator:checked {
-<<<<<<< HEAD
-  image: url(":/themes/{{ name }}/visibility.svg");
+  image: url("theme_{{ name }}:/visibility.svg");
 }
 
 
@@ -803,7 +802,4 @@
   image: url(":/themes/{{ name }}/error.svg");
   min-height: 36px;
   min-width: 36px;
-=======
-  image: url("theme_{{ name }}:/visibility.svg");
->>>>>>> bd02260c
 }