--- conflicted
+++ resolved
@@ -42,7 +42,6 @@
     return window._qt_window._activity_dialog.isVisible()
 
 
-<<<<<<< HEAD
 def _tooltip_visibility_toggle() -> None:
     settings = get_settings().appearance
     settings.layer_tooltip_visibility = not settings.layer_tooltip_visibility
@@ -52,10 +51,7 @@
     return get_settings().appearance.layer_tooltip_visibility
 
 
-Q_VIEW_ACTIONS: List[Action] = [
-=======
 Q_VIEW_ACTIONS: list[Action] = [
->>>>>>> f327d1f5
     Action(
         id=CommandId.TOGGLE_FULLSCREEN,
         title=CommandId.TOGGLE_FULLSCREEN.command_title,
