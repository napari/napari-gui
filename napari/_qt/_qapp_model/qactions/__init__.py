from __future__ import annotations

from functools import lru_cache
from itertools import chain

from napari._qt._qapp_model.injection._qprocessors import QPROCESSORS
from napari._qt._qapp_model.injection._qproviders import QPROVIDERS

# Submodules should be able to import from most modules, so to
# avoid circular imports, don't import submodules at the top level here,
# import them inside the init_qactions function.


@lru_cache  # only call once
def init_qactions() -> None:
    """Initialize all Qt-based Actions with app-model

    This function will be called in _QtMainWindow.__init__().  It should only
    be called once (hence the lru_cache decorator).

    It is responsible for:
    - injecting Qt-specific names into the application injection_store namespace
      (this is what allows functions to be declared with annotations like
      `def foo(window: Window)` or `def foo(qt_viewer: QtViewer)`)
    - registering provider functions for the names added to the namespace
    - registering Qt-dependent actions with app-model (i.e. Q_*_ACTIONS actions).
    """
    from napari._app_model import get_app
<<<<<<< HEAD
    from napari._qt._qapp_model.qactions._debug import (
        DEBUG_SUBMENUS,
        Q_DEBUG_ACTIONS,
    )
    from napari._qt._qapp_model.qactions._file import Q_FILE_ACTIONS
=======
    from napari._qt._qapp_model.qactions._file import (
        FILE_SUBMENUS,
        Q_FILE_ACTIONS,
    )
>>>>>>> 07dbc0a8
    from napari._qt._qapp_model.qactions._help import Q_HELP_ACTIONS
    from napari._qt._qapp_model.qactions._layer import Q_LAYER_ACTIONS
    from napari._qt._qapp_model.qactions._plugins import Q_PLUGINS_ACTIONS
    from napari._qt._qapp_model.qactions._view import (
        Q_VIEW_ACTIONS,
        VIEW_SUBMENUS,
    )
    from napari._qt.qt_main_window import Window
    from napari._qt.qt_viewer import QtViewer

    # update the namespace with the Qt-specific types/providers/processors
    app = get_app()
    store = app.injection_store
    store.namespace = {
        **store.namespace,
        'Window': Window,
        'QtViewer': QtViewer,
    }

    # Qt-specific providers/processors
    app.injection_store.register(
        processors=QPROCESSORS,
        providers=QPROVIDERS,
    )

    # register menubar actions
    app.register_actions(
        chain(
            Q_DEBUG_ACTIONS,
            Q_FILE_ACTIONS,
            Q_HELP_ACTIONS,
            Q_PLUGINS_ACTIONS,
            Q_VIEW_ACTIONS,
            Q_LAYER_ACTIONS,
        )
    )

<<<<<<< HEAD
    app.menus.append_menu_items(DEBUG_SUBMENUS)
=======
    # register menubar submenus
    app.menus.append_menu_items(chain(FILE_SUBMENUS, VIEW_SUBMENUS))
>>>>>>> 07dbc0a8
<|MERGE_RESOLUTION|>--- conflicted
+++ resolved
@@ -26,18 +26,14 @@
     - registering Qt-dependent actions with app-model (i.e. Q_*_ACTIONS actions).
     """
     from napari._app_model import get_app
-<<<<<<< HEAD
     from napari._qt._qapp_model.qactions._debug import (
         DEBUG_SUBMENUS,
         Q_DEBUG_ACTIONS,
     )
-    from napari._qt._qapp_model.qactions._file import Q_FILE_ACTIONS
-=======
     from napari._qt._qapp_model.qactions._file import (
         FILE_SUBMENUS,
         Q_FILE_ACTIONS,
     )
->>>>>>> 07dbc0a8
     from napari._qt._qapp_model.qactions._help import Q_HELP_ACTIONS
     from napari._qt._qapp_model.qactions._layer import Q_LAYER_ACTIONS
     from napari._qt._qapp_model.qactions._plugins import Q_PLUGINS_ACTIONS
@@ -75,9 +71,7 @@
         )
     )
 
-<<<<<<< HEAD
-    app.menus.append_menu_items(DEBUG_SUBMENUS)
-=======
     # register menubar submenus
-    app.menus.append_menu_items(chain(FILE_SUBMENUS, VIEW_SUBMENUS))
->>>>>>> 07dbc0a8
+    app.menus.append_menu_items(
+        chain(FILE_SUBMENUS, VIEW_SUBMENUS, DEBUG_SUBMENUS)
+    )