--- conflicted
+++ resolved
@@ -22,19 +22,12 @@
     - registering Qt-dependent actions with app-model (i.e. Q_*_ACTIONS actions).
     """
 
-<<<<<<< HEAD
-    from ...._app_model import get_app
-    from ...qt_main_window import Window, _QtMainWindow
-    from ...qt_viewer import QtViewer
-    from ._file import Q_FILE_ACTIONS
-    from ._view import Q_VIEW_ACTIONS
-=======
     from napari._app_model import get_app
+    from napari._qt._qapp_model.qactions._file import Q_FILE_ACTIONS
     from napari._qt._qapp_model.qactions._help import Q_HELP_ACTIONS
     from napari._qt._qapp_model.qactions._view import Q_VIEW_ACTIONS
     from napari._qt.qt_main_window import Window, _QtMainWindow
     from napari._qt.qt_viewer import QtViewer
->>>>>>> bd69fd21
 
     # update the namespace with the Qt-specific types/providers/processors
     app = get_app()
@@ -59,9 +52,5 @@
         return None
 
     # register actions
-<<<<<<< HEAD
-    for action in chain(Q_FILE_ACTIONS, Q_VIEW_ACTIONS):
-=======
-    for action in chain(Q_VIEW_ACTIONS, Q_HELP_ACTIONS):
->>>>>>> bd69fd21
+    for action in chain(Q_FILE_ACTIONS, Q_HELP_ACTIONS, Q_VIEW_ACTIONS):
         app.register_action(action)