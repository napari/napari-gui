--- conflicted
+++ resolved
@@ -269,37 +269,23 @@
     assert screenshot.ndim == 3
 
 
-<<<<<<< HEAD
-def test_screenshot_fit_to_data_extent(make_napari_viewer):
-=======
 def test_export_figure(make_napari_viewer, tmp_path):
->>>>>>> fcb31c14
     viewer = make_napari_viewer()
 
     np.random.seed(0)
     # Add image
     data = np.random.randint(150, 250, size=(250, 250))
-<<<<<<< HEAD
-    viewer.add_image(data)
-
-    camera_center = viewer.camera.center
-    camera_zoom = viewer.camera.zoom
-    img = viewer.export_figure(flash=False)
-=======
     layer = viewer.add_image(data)
 
     camera_center = viewer.camera.center
     camera_zoom = viewer.camera.zoom
     img = viewer.export_figure(flash=False, path=str(tmp_path / 'img.png'))
->>>>>>> fcb31c14
 
     assert viewer.camera.center == camera_center
     assert viewer.camera.zoom == camera_zoom
     assert img.shape == (250, 250, 4)
     assert np.all(img != np.array([0, 0, 0, 0]))
 
-<<<<<<< HEAD
-=======
     assert (tmp_path / 'img.png').exists()
 
     layer.scale = [0.12, 0.24]
@@ -312,7 +298,6 @@
     img = viewer.export_figure(flash=False)
     assert img.shape == (250, 250, 4)
 
->>>>>>> fcb31c14
     viewer.camera.center = [100, 100]
     camera_center = viewer.camera.center
     camera_zoom = viewer.camera.zoom
@@ -382,7 +367,6 @@
     np.testing.assert_equal(response.indices, [0])
 
 
-@pytest.mark.slow
 @skip_on_win_ci
 def test_qt_viewer_clipboard_with_flash(make_napari_viewer, qtbot):
     viewer = make_napari_viewer()
