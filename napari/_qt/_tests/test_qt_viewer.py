import os
from unittest import mock

import numpy as np
import pytest
from qtpy.QtWidgets import QMessageBox

from napari._tests.utils import (
    add_layer_by_type,
    check_viewer_functioning,
    layer_test_data,
)
from napari.utils.io import imread


def test_qt_viewer(make_test_viewer):
    """Test instantiating viewer."""
    viewer = make_test_viewer()
    view = viewer.window.qt_viewer

    assert viewer.title == 'napari'
    assert view.viewer == viewer
    # Check no console is present before it is requested
    assert view._console is None

    assert len(viewer.layers) == 0
    assert view.layers.vbox_layout.count() == 2

    assert viewer.dims.ndim == 2
    assert view.dims.nsliders == viewer.dims.ndim
    assert np.sum(view.dims._displayed_sliders) == 0


def test_qt_viewer_with_console(make_test_viewer):
    """Test instantiating console from viewer."""
    viewer = make_test_viewer()
    view = viewer.window.qt_viewer
    # Check no console is present before it is requested
    assert view._console is None
    # Check console is created when requested
    assert view.console is not None
    assert view.dockConsole.widget == view.console


def test_qt_viewer_toggle_console(make_test_viewer):
    """Test instantiating console from viewer."""
    viewer = make_test_viewer()
    view = viewer.window.qt_viewer
    # Check no console is present before it is requested
    assert view._console is None
    # Check console has been created when it is supposed to be shown
    view.toggle_console_visibility(None)
    assert view._console is not None
    assert view.dockConsole.widget == view.console


@pytest.mark.parametrize('layer_class, data, ndim', layer_test_data)
def test_add_layer(make_test_viewer, layer_class, data, ndim):
    viewer = make_test_viewer(ndisplay=int(np.clip(ndim, 2, 3)))
    view = viewer.window.qt_viewer

    add_layer_by_type(viewer, layer_class, data)
    check_viewer_functioning(viewer, view, data, ndim)


def test_new_labels(make_test_viewer):
    """Test adding new labels layer."""
    # Add labels to empty viewer
    viewer = make_test_viewer()
    view = viewer.window.qt_viewer

    viewer._new_labels()
    assert np.max(viewer.layers[0].data) == 0
    assert len(viewer.layers) == 1
    assert view.layers.vbox_layout.count() == 2 * len(viewer.layers) + 2

    assert viewer.dims.ndim == 2
    assert view.dims.nsliders == viewer.dims.ndim
    assert np.sum(view.dims._displayed_sliders) == 0

    # Add labels with image already present
    viewer = make_test_viewer()
    view = viewer.window.qt_viewer

    np.random.seed(0)
    data = np.random.random((10, 15))
    viewer.add_image(data)
    viewer._new_labels()
    assert np.max(viewer.layers[1].data) == 0
    assert len(viewer.layers) == 2
    assert view.layers.vbox_layout.count() == 2 * len(viewer.layers) + 2

    assert viewer.dims.ndim == 2
    assert view.dims.nsliders == viewer.dims.ndim
    assert np.sum(view.dims._displayed_sliders) == 0


def test_new_points(make_test_viewer):
    """Test adding new points layer."""
    # Add labels to empty viewer
    viewer = make_test_viewer()
    view = viewer.window.qt_viewer

    viewer.add_points()
    assert len(viewer.layers[0].data) == 0
    assert len(viewer.layers) == 1
    assert view.layers.vbox_layout.count() == 2 * len(viewer.layers) + 2

    assert viewer.dims.ndim == 2
    assert view.dims.nsliders == viewer.dims.ndim
    assert np.sum(view.dims._displayed_sliders) == 0

    # Add points with image already present
    viewer = make_test_viewer()
    view = viewer.window.qt_viewer

    np.random.seed(0)
    data = np.random.random((10, 15))
    viewer.add_image(data)
    viewer.add_points()
    assert len(viewer.layers[1].data) == 0
    assert len(viewer.layers) == 2
    assert view.layers.vbox_layout.count() == 2 * len(viewer.layers) + 2

    assert viewer.dims.ndim == 2
    assert view.dims.nsliders == viewer.dims.ndim
    assert np.sum(view.dims._displayed_sliders) == 0


def test_new_shapes_empty_viewer(make_test_viewer):
    """Test adding new shapes layer."""
    # Add labels to empty viewer
    viewer = make_test_viewer()
    view = viewer.window.qt_viewer

    viewer.add_shapes()
    assert len(viewer.layers[0].data) == 0
    assert len(viewer.layers) == 1
    assert view.layers.vbox_layout.count() == 2 * len(viewer.layers) + 2

    assert viewer.dims.ndim == 2
    assert view.dims.nsliders == viewer.dims.ndim
    assert np.sum(view.dims._displayed_sliders) == 0

    # Add points with image already present
    viewer = make_test_viewer()
    view = viewer.window.qt_viewer

    np.random.seed(0)
    data = np.random.random((10, 15))
    viewer.add_image(data)
    viewer.add_shapes()
    assert len(viewer.layers[1].data) == 0
    assert len(viewer.layers) == 2
    assert view.layers.vbox_layout.count() == 2 * len(viewer.layers) + 2

    assert viewer.dims.ndim == 2
    assert view.dims.nsliders == viewer.dims.ndim
    assert np.sum(view.dims._displayed_sliders) == 0


def test_z_order_adding_removing_images(make_test_viewer):
    """Test z order is correct after adding/ removing images."""
    data = np.ones((10, 10))

    viewer = make_test_viewer()
    vis = viewer.window.qt_viewer.layer_to_visual
    viewer.add_image(data, colormap='red', name='red')
    viewer.add_image(data, colormap='green', name='green')
    viewer.add_image(data, colormap='blue', name='blue')
    order = [vis[x].order for x in viewer.layers]
    np.testing.assert_almost_equal(order, list(range(len(viewer.layers))))

    # Remove and re-add image
    viewer.layers.remove('red')
    order = [vis[x].order for x in viewer.layers]
    np.testing.assert_almost_equal(order, list(range(len(viewer.layers))))
    viewer.add_image(data, colormap='red', name='red')
    order = [vis[x].order for x in viewer.layers]
    np.testing.assert_almost_equal(order, list(range(len(viewer.layers))))

    # Remove two other images
    viewer.layers.remove('green')
    viewer.layers.remove('blue')
    order = [vis[x].order for x in viewer.layers]
    np.testing.assert_almost_equal(order, list(range(len(viewer.layers))))

    # Add two other layers back
    viewer.add_image(data, colormap='green', name='green')
    viewer.add_image(data, colormap='blue', name='blue')
    order = [vis[x].order for x in viewer.layers]
    np.testing.assert_almost_equal(order, list(range(len(viewer.layers))))


def test_screenshot(make_test_viewer):
    "Test taking a screenshot"
    viewer = make_test_viewer()

    np.random.seed(0)
    # Add image
    data = np.random.random((10, 15))
    viewer.add_image(data)

    # Add labels
    data = np.random.randint(20, size=(10, 15))
    viewer.add_labels(data)

    # Add points
    data = 20 * np.random.random((10, 2))
    viewer.add_points(data)

    # Add vectors
    data = 20 * np.random.random((10, 2, 2))
    viewer.add_vectors(data)

    # Add shapes
    data = 20 * np.random.random((10, 4, 2))
    viewer.add_shapes(data)

    # Take screenshot
    screenshot = viewer.window.qt_viewer.screenshot()
    assert screenshot.ndim == 3


@pytest.mark.skip("new approach")
def test_screenshot_dialog(make_test_viewer, tmpdir):
    """Test save screenshot functionality."""
    viewer = make_test_viewer()

    np.random.seed(0)
    # Add image
    data = np.random.random((10, 15))
    viewer.add_image(data)

    # Add labels
    data = np.random.randint(20, size=(10, 15))
    viewer.add_labels(data)

    # Add points
    data = 20 * np.random.random((10, 2))
    viewer.add_points(data)

    # Add vectors
    data = 20 * np.random.random((10, 2, 2))
    viewer.add_vectors(data)

    # Add shapes
    data = 20 * np.random.random((10, 4, 2))
    viewer.add_shapes(data)

    # Save screenshot
    input_filepath = os.path.join(tmpdir, 'test-save-screenshot')
    mock_return = (input_filepath, '')
    with mock.patch('napari._qt.qt_viewer.QFileDialog') as mocker, mock.patch(
        'napari._qt.qt_viewer.QMessageBox'
    ) as mocker2:
        mocker.getSaveFileName.return_value = mock_return
        mocker2.warning.return_value = QMessageBox.Yes
        viewer.window.qt_viewer._screenshot_dialog()
    # Assert behaviour is correct
    expected_filepath = input_filepath + '.png'  # add default file extension
    assert os.path.exists(expected_filepath)
    output_data = imread(expected_filepath)
    expected_data = viewer.window.qt_viewer.screenshot()
    assert np.allclose(output_data, expected_data)


@pytest.mark.parametrize(
    "dtype", ['int8', 'uint8', 'int16', 'uint16', 'float32']
)
def test_qt_viewer_data_integrity(make_test_viewer, dtype):
    """Test that the viewer doesn't change the underlying array."""

    image = np.random.rand(10, 32, 32)
    image *= 200 if dtype.endswith('8') else 2 ** 14
    image = image.astype(dtype)
    imean = image.mean()

    viewer = make_test_viewer()

    viewer.add_image(image.copy())
    datamean = viewer.layers[0].data.mean()
    assert datamean == imean
    # toggle dimensions
    viewer.dims.ndisplay = 3
    datamean = viewer.layers[0].data.mean()
    assert datamean == imean
    # back to 2D
    viewer.dims.ndisplay = 2
    datamean = viewer.layers[0].data.mean()
    assert datamean == imean


<<<<<<< HEAD
def test_slice_labels(make_test_viewer):
    viewer = make_test_viewer()
    np.random.seed(0)
    data = np.random.random((20, 10, 10))
    viewer.add_image(data)
    view = viewer.window.qt_viewer

    # make sure the totslice_label is showing the correct number
    assert int(view.dims.slider_widgets[0].totslice_label.text()) == 19

    # make sure setting the dims.point updates the slice label
    label_edit = view.dims.slider_widgets[0].curslice_label
    viewer.dims.set_point(0, 15)
    assert int(label_edit.text()) == 15

    # make sure setting the current slice label updates the model
    label_edit.setText(str(8))
    label_edit.editingFinished.emit()
    assert viewer.dims.point[0] == 8
=======
def test_points_layer_display_correct_slice_on_scale(make_test_viewer):
    viewer = make_test_viewer()
    data = np.zeros((60, 60, 60))
    viewer.add_image(data, scale=[0.29, 0.26, 0.26])
    pts = viewer.add_points(name='test', size=1, ndim=3)
    pts.add((8.7, 0, 0))
    viewer.dims.set_point(0, 30 * 0.29)  # middle plane
    layer = viewer.layers[1]
    indices, scale = layer._slice_data(layer._slice_indices)
    np.testing.assert_equal(indices, [0])
>>>>>>> cc3ed866
<|MERGE_RESOLUTION|>--- conflicted
+++ resolved
@@ -291,7 +291,6 @@
     assert datamean == imean
 
 
-<<<<<<< HEAD
 def test_slice_labels(make_test_viewer):
     viewer = make_test_viewer()
     np.random.seed(0)
@@ -311,7 +310,8 @@
     label_edit.setText(str(8))
     label_edit.editingFinished.emit()
     assert viewer.dims.point[0] == 8
-=======
+
+
 def test_points_layer_display_correct_slice_on_scale(make_test_viewer):
     viewer = make_test_viewer()
     data = np.zeros((60, 60, 60))
@@ -321,5 +321,4 @@
     viewer.dims.set_point(0, 30 * 0.29)  # middle plane
     layer = viewer.layers[1]
     indices, scale = layer._slice_data(layer._slice_indices)
-    np.testing.assert_equal(indices, [0])
->>>>>>> cc3ed866
+    np.testing.assert_equal(indices, [0])