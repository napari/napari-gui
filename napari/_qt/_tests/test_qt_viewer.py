import gc
import os
import weakref
from dataclasses import dataclass
from itertools import takewhile
from typing import List, Tuple
from unittest import mock

import numpy as np
import numpy.testing as npt
import pytest
from imageio import imread
from pytestqt.qtbot import QtBot
<<<<<<< HEAD
from qtpy.QtCore import QEvent, Qt
from qtpy.QtGui import QGuiApplication, QKeyEvent
from qtpy.QtWidgets import QMessageBox
=======
from qtpy.QtGui import QGuiApplication
from qtpy.QtWidgets import QApplication, QMessageBox
>>>>>>> bb25bda7
from scipy import ndimage as ndi

from napari._qt.qt_viewer import QtViewer
from napari._tests.utils import (
    add_layer_by_type,
    check_viewer_functioning,
    layer_test_data,
    skip_local_popups,
    skip_on_win_ci,
)
from napari._vispy._tests.utils import vispy_image_scene_size
from napari.components.viewer_model import ViewerModel
from napari.layers import Labels, Points
from napari.settings import get_settings
from napari.utils.interactions import mouse_press_callbacks
from napari.utils.theme import available_themes

BUILTINS_DISP = 'napari'
BUILTINS_NAME = 'builtins'


def test_qt_viewer(make_napari_viewer):
    """Test instantiating viewer."""
    viewer = make_napari_viewer()
    view = viewer.window._qt_viewer

    assert viewer.title == 'napari'
    assert view.viewer == viewer

    assert len(viewer.layers) == 0
    assert view.layers.model().rowCount() == 0

    assert viewer.dims.ndim == 2
    assert view.dims.nsliders == viewer.dims.ndim
    assert np.sum(view.dims._displayed_sliders) == 0


def test_qt_viewer_with_console(make_napari_viewer):
    """Test instantiating console from viewer."""
    viewer = make_napari_viewer()
    view = viewer.window._qt_viewer
    # Check console is created when requested
    assert view.console is not None
    assert view.dockConsole.widget() is view.console


def test_qt_viewer_toggle_console(make_napari_viewer):
    """Test instantiating console from viewer."""
    viewer = make_napari_viewer()
    view = viewer.window._qt_viewer
    # Check console has been created when it is supposed to be shown
    view.toggle_console_visibility(None)
    assert view._console is not None
    assert view.dockConsole.widget() is view.console


@skip_local_popups
@pytest.mark.skipif(os.environ.get("MIN_REQ", "0") == "1", reason="min req")
def test_qt_viewer_console_focus(qtbot, make_napari_viewer):
    """Test console has focus when instantiating from viewer."""
    viewer = make_napari_viewer(show=True)
    view = viewer.window._qt_viewer
    assert not view.console.hasFocus(), "console has focus before being shown"

    view.toggle_console_visibility(None)

    def console_has_focus():
        assert (
            view.console.hasFocus()
        ), "console does not have focus when shown"

    qtbot.waitUntil(console_has_focus)


@pytest.mark.parametrize('layer_class, data, ndim', layer_test_data)
def test_add_layer(make_napari_viewer, layer_class, data, ndim):
    viewer = make_napari_viewer(ndisplay=int(np.clip(ndim, 2, 3)))
    view = viewer.window._qt_viewer

    add_layer_by_type(viewer, layer_class, data)
    check_viewer_functioning(viewer, view, data, ndim)


def test_new_labels(make_napari_viewer):
    """Test adding new labels layer."""
    # Add labels to empty viewer
    viewer = make_napari_viewer()
    view = viewer.window._qt_viewer

    viewer._new_labels()
    assert np.max(viewer.layers[0].data) == 0
    assert len(viewer.layers) == 1
    assert view.layers.model().rowCount() == len(viewer.layers)

    assert viewer.dims.ndim == 2
    assert view.dims.nsliders == viewer.dims.ndim
    assert np.sum(view.dims._displayed_sliders) == 0

    # Add labels with image already present
    viewer = make_napari_viewer()
    view = viewer.window._qt_viewer

    np.random.seed(0)
    data = np.random.random((10, 15))
    viewer.add_image(data)
    viewer._new_labels()
    assert np.max(viewer.layers[1].data) == 0
    assert len(viewer.layers) == 2
    assert view.layers.model().rowCount() == len(viewer.layers)

    assert viewer.dims.ndim == 2
    assert view.dims.nsliders == viewer.dims.ndim
    assert np.sum(view.dims._displayed_sliders) == 0


def test_new_points(make_napari_viewer):
    """Test adding new points layer."""
    # Add labels to empty viewer
    viewer = make_napari_viewer()
    view = viewer.window._qt_viewer

    viewer.add_points()
    assert len(viewer.layers[0].data) == 0
    assert len(viewer.layers) == 1
    assert view.layers.model().rowCount() == len(viewer.layers)

    assert viewer.dims.ndim == 2
    assert view.dims.nsliders == viewer.dims.ndim
    assert np.sum(view.dims._displayed_sliders) == 0

    # Add points with image already present
    viewer = make_napari_viewer()
    view = viewer.window._qt_viewer

    np.random.seed(0)
    data = np.random.random((10, 15))
    viewer.add_image(data)
    viewer.add_points()
    assert len(viewer.layers[1].data) == 0
    assert len(viewer.layers) == 2
    assert view.layers.model().rowCount() == len(viewer.layers)

    assert viewer.dims.ndim == 2
    assert view.dims.nsliders == viewer.dims.ndim
    assert np.sum(view.dims._displayed_sliders) == 0


def test_new_shapes_empty_viewer(make_napari_viewer):
    """Test adding new shapes layer."""
    # Add labels to empty viewer
    viewer = make_napari_viewer()
    view = viewer.window._qt_viewer

    viewer.add_shapes()
    assert len(viewer.layers[0].data) == 0
    assert len(viewer.layers) == 1
    assert view.layers.model().rowCount() == len(viewer.layers)

    assert viewer.dims.ndim == 2
    assert view.dims.nsliders == viewer.dims.ndim
    assert np.sum(view.dims._displayed_sliders) == 0

    # Add points with image already present
    viewer = make_napari_viewer()
    view = viewer.window._qt_viewer

    np.random.seed(0)
    data = np.random.random((10, 15))
    viewer.add_image(data)
    viewer.add_shapes()
    assert len(viewer.layers[1].data) == 0
    assert len(viewer.layers) == 2
    assert view.layers.model().rowCount() == len(viewer.layers)

    assert viewer.dims.ndim == 2
    assert view.dims.nsliders == viewer.dims.ndim
    assert np.sum(view.dims._displayed_sliders) == 0


def test_z_order_adding_removing_images(make_napari_viewer):
    """Test z order is correct after adding/ removing images."""
    data = np.ones((10, 10))

    viewer = make_napari_viewer()
    vis = viewer.window._qt_viewer.canvas.layer_to_visual
    viewer.add_image(data, colormap='red', name='red')
    viewer.add_image(data, colormap='green', name='green')
    viewer.add_image(data, colormap='blue', name='blue')
    order = [vis[x].order for x in viewer.layers]
    np.testing.assert_almost_equal(order, list(range(len(viewer.layers))))

    # Remove and re-add image
    viewer.layers.remove('red')
    order = [vis[x].order for x in viewer.layers]
    np.testing.assert_almost_equal(order, list(range(len(viewer.layers))))
    viewer.add_image(data, colormap='red', name='red')
    order = [vis[x].order for x in viewer.layers]
    np.testing.assert_almost_equal(order, list(range(len(viewer.layers))))

    # Remove two other images
    viewer.layers.remove('green')
    viewer.layers.remove('blue')
    order = [vis[x].order for x in viewer.layers]
    np.testing.assert_almost_equal(order, list(range(len(viewer.layers))))

    # Add two other layers back
    viewer.add_image(data, colormap='green', name='green')
    viewer.add_image(data, colormap='blue', name='blue')
    order = [vis[x].order for x in viewer.layers]
    np.testing.assert_almost_equal(order, list(range(len(viewer.layers))))


@skip_on_win_ci
def test_screenshot(make_napari_viewer):
    "Test taking a screenshot"
    viewer = make_napari_viewer()

    np.random.seed(0)
    # Add image
    data = np.random.random((10, 15))
    viewer.add_image(data)

    # Add labels
    data = np.random.randint(20, size=(10, 15))
    viewer.add_labels(data)

    # Add points
    data = 20 * np.random.random((10, 2))
    viewer.add_points(data)

    # Add vectors
    data = 20 * np.random.random((10, 2, 2))
    viewer.add_vectors(data)

    # Add shapes
    data = 20 * np.random.random((10, 4, 2))
    viewer.add_shapes(data)

    # Take screenshot
    with pytest.warns(FutureWarning):
        screenshot = viewer.window.qt_viewer.screenshot(flash=False)
    screenshot = viewer.window.screenshot(flash=False, canvas_only=True)
    assert screenshot.ndim == 3


@pytest.mark.skip("new approach")
def test_screenshot_dialog(make_napari_viewer, tmpdir):
    """Test save screenshot functionality."""
    viewer = make_napari_viewer()

    np.random.seed(0)
    # Add image
    data = np.random.random((10, 15))
    viewer.add_image(data)

    # Add labels
    data = np.random.randint(20, size=(10, 15))
    viewer.add_labels(data)

    # Add points
    data = 20 * np.random.random((10, 2))
    viewer.add_points(data)

    # Add vectors
    data = 20 * np.random.random((10, 2, 2))
    viewer.add_vectors(data)

    # Add shapes
    data = 20 * np.random.random((10, 4, 2))
    viewer.add_shapes(data)

    # Save screenshot
    input_filepath = os.path.join(tmpdir, 'test-save-screenshot')
    mock_return = (input_filepath, '')
    with mock.patch('napari._qt._qt_viewer.QFileDialog') as mocker, mock.patch(
        'napari._qt._qt_viewer.QMessageBox'
    ) as mocker2:
        mocker.getSaveFileName.return_value = mock_return
        mocker2.warning.return_value = QMessageBox.Yes
        viewer.window._qt_viewer._screenshot_dialog()
    # Assert behaviour is correct
    expected_filepath = input_filepath + '.png'  # add default file extension
    assert os.path.exists(expected_filepath)
    output_data = imread(expected_filepath)
    expected_data = viewer.window._qt_viewer.screenshot(flash=False)
    assert np.allclose(output_data, expected_data)


def test_points_layer_display_correct_slice_on_scale(make_napari_viewer):
    viewer = make_napari_viewer()
    data = np.zeros((60, 60, 60))
    viewer.add_image(data, scale=[0.29, 0.26, 0.26])
    pts = viewer.add_points(name='test', size=1, ndim=3)
    pts.add((8.7, 0, 0))
    viewer.dims.set_point(0, 30 * 0.29)  # middle plane

    request = pts._make_slice_request(viewer.dims)
    response = request()
    np.testing.assert_equal(response.indices, [0])


@skip_on_win_ci
def test_qt_viewer_clipboard_with_flash(make_napari_viewer, qtbot):
    viewer = make_napari_viewer()
    # make sure clipboard is empty
    QGuiApplication.clipboard().clear()
    clipboard_image = QGuiApplication.clipboard().image()
    assert clipboard_image.isNull()

    # capture screenshot
    with pytest.warns(FutureWarning):
        viewer.window.qt_viewer.clipboard(flash=True)

    viewer.window.clipboard(flash=False, canvas_only=True)

    clipboard_image = QGuiApplication.clipboard().image()
    assert not clipboard_image.isNull()

    # ensure the flash effect is applied
    assert (
        viewer.window._qt_viewer._welcome_widget.graphicsEffect() is not None
    )
    assert hasattr(
        viewer.window._qt_viewer._welcome_widget, "_flash_animation"
    )
    qtbot.wait(500)  # wait for the animation to finish
    assert viewer.window._qt_viewer._welcome_widget.graphicsEffect() is None
    assert not hasattr(
        viewer.window._qt_viewer._welcome_widget, "_flash_animation"
    )

    # clear clipboard and grab image from application view
    QGuiApplication.clipboard().clear()
    clipboard_image = QGuiApplication.clipboard().image()
    assert clipboard_image.isNull()

    # capture screenshot of the entire window
    viewer.window.clipboard(flash=True)
    clipboard_image = QGuiApplication.clipboard().image()
    assert not clipboard_image.isNull()

    # ensure the flash effect is applied
    assert viewer.window._qt_window.graphicsEffect() is not None
    assert hasattr(viewer.window._qt_window, "_flash_animation")
    qtbot.wait(500)  # wait for the animation to finish
    assert viewer.window._qt_window.graphicsEffect() is None
    assert not hasattr(viewer.window._qt_window, "_flash_animation")


@skip_on_win_ci
def test_qt_viewer_clipboard_without_flash(make_napari_viewer):
    viewer = make_napari_viewer()
    # make sure clipboard is empty
    QGuiApplication.clipboard().clear()
    clipboard_image = QGuiApplication.clipboard().image()
    assert clipboard_image.isNull()

    # capture screenshot
    with pytest.warns(FutureWarning):
        viewer.window.qt_viewer.clipboard(flash=False)

    viewer.window.clipboard(flash=False, canvas_only=True)

    clipboard_image = QGuiApplication.clipboard().image()
    assert not clipboard_image.isNull()

    # ensure the flash effect is not applied
    assert viewer.window._qt_viewer._welcome_widget.graphicsEffect() is None
    assert not hasattr(
        viewer.window._qt_viewer._welcome_widget, "_flash_animation"
    )

    # clear clipboard and grab image from application view
    QGuiApplication.clipboard().clear()
    clipboard_image = QGuiApplication.clipboard().image()
    assert clipboard_image.isNull()

    # capture screenshot of the entire window
    viewer.window.clipboard(flash=False)
    clipboard_image = QGuiApplication.clipboard().image()
    assert not clipboard_image.isNull()

    # ensure the flash effect is not applied
    assert viewer.window._qt_window.graphicsEffect() is None
    assert not hasattr(viewer.window._qt_window, "_flash_animation")


def test_active_keybindings(make_napari_viewer):
    """Test instantiating viewer."""
    viewer = make_napari_viewer()
    view = viewer.window._qt_viewer

    # Check only keybinding is Viewer
    assert len(view._key_map_handler.keymap_providers) == 1
    assert view._key_map_handler.keymap_providers[0] == viewer

    # Add a layer and check it is keybindings are active
    data = np.random.random((10, 15))
    layer_image = viewer.add_image(data)
    assert viewer.layers.selection.active == layer_image
    assert len(view._key_map_handler.keymap_providers) == 2
    assert view._key_map_handler.keymap_providers[0] == layer_image

    # Add a layer and check it is keybindings become active
    layer_image_2 = viewer.add_image(data)
    assert viewer.layers.selection.active == layer_image_2
    assert len(view._key_map_handler.keymap_providers) == 2
    assert view._key_map_handler.keymap_providers[0] == layer_image_2

    # Change active layer and check it is keybindings become active
    viewer.layers.selection.active = layer_image
    assert viewer.layers.selection.active == layer_image
    assert len(view._key_map_handler.keymap_providers) == 2
    assert view._key_map_handler.keymap_providers[0] == layer_image


@dataclass
class MouseEvent:
    # mock mouse event class
    pos: List[int]


def test_process_mouse_event(make_napari_viewer):
    """Test that the correct properties are added to the
    MouseEvent by _process_mouse_events.
    """
    # make a mock mouse event
    new_pos = [25, 25]
    mouse_event = MouseEvent(
        pos=new_pos,
    )
    data = np.zeros((5, 20, 20, 20), dtype=int)
    data[1, 0:10, 0:10, 0:10] = 1

    viewer = make_napari_viewer()
    view = viewer.window._qt_viewer
    labels = viewer.add_labels(data, scale=(1, 2, 1, 1), translate=(5, 5, 5))

    @labels.mouse_drag_callbacks.append
    def on_click(layer, event):
        np.testing.assert_almost_equal(event.view_direction, [0, 1, 0, 0])
        np.testing.assert_array_equal(event.dims_displayed, [1, 2, 3])
        assert event.dims_point[0] == data.shape[0] // 2

        expected_position = view.canvas._map_canvas2world(new_pos)
        np.testing.assert_almost_equal(expected_position, list(event.position))

    viewer.dims.ndisplay = 3
    view.canvas._process_mouse_event(mouse_press_callbacks, mouse_event)


@skip_local_popups
def test_memory_leaking(qtbot, make_napari_viewer):
    data = np.zeros((5, 20, 20, 20), dtype=int)
    data[1, 0:10, 0:10, 0:10] = 1
    viewer = make_napari_viewer()
    image = weakref.ref(viewer.add_image(data))
    labels = weakref.ref(viewer.add_labels(data))
    del viewer.layers[0]
    del viewer.layers[0]
    qtbot.wait(100)
    gc.collect()
    gc.collect()
    assert image() is None
    assert labels() is None


@skip_on_win_ci
@skip_local_popups
def test_leaks_image(qtbot, make_napari_viewer):
    viewer = make_napari_viewer(show=True)
    lr = weakref.ref(viewer.add_image(np.random.rand(10, 10)))
    dr = weakref.ref(lr().data)

    viewer.layers.clear()
    qtbot.wait(100)
    gc.collect()
    gc.collect()
    assert not lr()
    assert not dr()


@skip_on_win_ci
@skip_local_popups
def test_leaks_labels(qtbot, make_napari_viewer):
    viewer = make_napari_viewer(show=True)
    lr = weakref.ref(
        viewer.add_labels((np.random.rand(10, 10) * 10).astype(np.uint8))
    )
    dr = weakref.ref(lr().data)
    viewer.layers.clear()
    qtbot.wait(100)
    gc.collect()
    gc.collect()
    assert not lr()
    assert not dr()


@pytest.mark.parametrize("theme", available_themes())
def test_canvas_color(make_napari_viewer, theme):
    """Test instantiating viewer with different themes.

    See: https://github.com/napari/napari/issues/3278
    """
    # This test is to make sure the application starts with
    # with different themes
    get_settings().appearance.theme = theme
    viewer = make_napari_viewer()
    assert viewer.theme == theme


def test_remove_points(make_napari_viewer):
    viewer = make_napari_viewer()
    viewer.add_points([(1, 2), (2, 3)])
    del viewer.layers[0]
    viewer.add_points([(1, 2), (2, 3)])


def test_remove_image(make_napari_viewer):
    viewer = make_napari_viewer()
    viewer.add_image(np.random.rand(10, 10))
    del viewer.layers[0]
    viewer.add_image(np.random.rand(10, 10))


def test_remove_labels(make_napari_viewer):
    viewer = make_napari_viewer()
    viewer.add_labels((np.random.rand(10, 10) * 10).astype(np.uint8))
    del viewer.layers[0]
    viewer.add_labels((np.random.rand(10, 10) * 10).astype(np.uint8))


@pytest.mark.parametrize('multiscale', [False, True])
def test_mixed_2d_and_3d_layers(make_napari_viewer, multiscale):
    """Test bug in setting corner_pixels from qt_viewer.on_draw"""
    viewer = make_napari_viewer()

    img = np.ones((512, 256))
    # canvas size must be large enough that img fits in the canvas
    canvas_size = tuple(3 * s for s in img.shape)
    expected_corner_pixels = np.asarray([[0, 0], [s - 1 for s in img.shape]])

    vol = np.stack([img] * 8, axis=0)
    if multiscale:
        img = [img[::s, ::s] for s in (1, 2, 4)]
    viewer.add_image(img)
    img_multi_layer = viewer.layers[0]
    viewer.add_image(vol)

    viewer.dims.order = (0, 1, 2)
    viewer.window._qt_viewer.canvas.size = canvas_size
    viewer.window._qt_viewer.canvas.on_draw(None)
    np.testing.assert_array_equal(
        img_multi_layer.corner_pixels, expected_corner_pixels
    )

    viewer.dims.order = (2, 0, 1)
    viewer.window._qt_viewer.canvas.on_draw(None)
    np.testing.assert_array_equal(
        img_multi_layer.corner_pixels, expected_corner_pixels
    )

    viewer.dims.order = (1, 2, 0)
    viewer.window._qt_viewer.canvas.on_draw(None)
    np.testing.assert_array_equal(
        img_multi_layer.corner_pixels, expected_corner_pixels
    )


def test_remove_add_image_3D(make_napari_viewer):
    """
    Test that adding, removing and readding an image layer in 3D does not cause issues
    due to the vispy node change. See https://github.com/napari/napari/pull/3670
    """
    viewer = make_napari_viewer(ndisplay=3)
    img = np.ones((10, 10, 10))

    layer = viewer.add_image(img)
    viewer.layers.remove(layer)
    viewer.layers.append(layer)


@skip_on_win_ci
@skip_local_popups
def test_qt_viewer_multscale_image_out_of_view(make_napari_viewer):
    """Test out-of-view multiscale image viewing fix.

    Just verifies that no RuntimeError is raised in this scenario.

    see: https://github.com/napari/napari/issues/3863.
    """
    # show=True required to test fix for OpenGL error
    viewer = make_napari_viewer(ndisplay=2, show=True)
    viewer.add_shapes(
        data=[
            np.array(
                [[1500, 4500], [4500, 4500], [4500, 1500], [1500, 1500]],
                dtype=float,
            )
        ],
        shape_type=['polygon'],
    )
    viewer.add_image([np.eye(1024), np.eye(512), np.eye(256)])


def test_surface_mixed_dim(make_napari_viewer):
    """Test that adding a layer that changes the world ndim
    when ndisplay=3 before the mouse cursor has been updated
    doesn't raise an error.

    See PR: https://github.com/napari/napari/pull/3881
    """
    viewer = make_napari_viewer(ndisplay=3)

    verts = np.array([[0, 0, 0], [0, 20, 10], [10, 0, -10], [10, 10, -10]])
    faces = np.array([[0, 1, 2], [1, 2, 3]])
    values = np.linspace(0, 1, len(verts))
    data = (verts, faces, values)
    viewer.add_surface(data)

    timeseries_values = np.vstack([values, values])
    timeseries_data = (verts, faces, timeseries_values)
    viewer.add_surface(timeseries_data)


def test_insert_layer_ordering(make_napari_viewer):
    """make sure layer ordering is correct in vispy when inserting layers"""
    viewer = make_napari_viewer()
    pl1 = Points()
    pl2 = Points()

    viewer.layers.append(pl1)
    viewer.layers.insert(0, pl2)

    pl1_vispy = viewer.window._qt_viewer.canvas.layer_to_visual[pl1].node
    pl2_vispy = viewer.window._qt_viewer.canvas.layer_to_visual[pl2].node
    assert pl1_vispy.order == 1
    assert pl2_vispy.order == 0


def test_create_non_empty_viewer_model(qtbot):
    viewer_model = ViewerModel()
    viewer_model.add_points([(1, 2), (2, 3)])

    viewer = QtViewer(viewer=viewer_model)

    viewer.close()
    viewer.deleteLater()
    # try to del local reference for gc.
    del viewer_model
    del viewer
    qtbot.wait(50)
    gc.collect()


def _update_data(
    layer: Labels,
    label: int,
    qtbot: QtBot,
    qt_viewer: QtViewer,
    dtype=np.uint64,
) -> Tuple[np.ndarray, np.ndarray]:
    """Change layer data and return color of label and middle pixel of screenshot."""
    layer.data = np.full((2, 2), label, dtype=dtype)
    layer.selected_label = label

    qtbot.wait(50)  # wait for .update() to be called on QtColorBox from Qt

    color_box_color = qt_viewer.controls.widgets[layer].colorBox.color
    screenshot = qt_viewer.screenshot(flash=False)
    shape = np.array(screenshot.shape[:2])
    middle_pixel = screenshot[tuple(shape // 2)]

    return color_box_color, middle_pixel


@pytest.fixture()
def qt_viewer_with_controls(qtbot):
    qt_viewer = QtViewer(viewer=ViewerModel())
    qt_viewer.show()
    qt_viewer.controls.show()
    yield qt_viewer
    qt_viewer.controls.hide()
    qt_viewer.controls.close()
    qt_viewer.hide()
    qt_viewer.close()
    qt_viewer._instances.clear()
    qtbot.wait(50)


@skip_local_popups
@skip_on_win_ci
@pytest.mark.parametrize(
    "use_selection", [True, False], ids=["selected", "all"]
)
@pytest.mark.parametrize("dtype", [np.int8, np.int16, np.int64])
def test_label_colors_matching_widget_auto(
    qtbot, qt_viewer_with_controls, use_selection, dtype
):
    """Make sure the rendered label colors match the QtColorBox widget."""

    # XXX TODO: this unstable! Seed = 0 fails, for example. This is due to numerical
    #           imprecision in random colormap on gpu vs cpu
    np.random.seed(1)
    data = np.ones((2, 2), dtype=dtype)
    layer = qt_viewer_with_controls.viewer.add_labels(data)
    layer.show_selected_label = use_selection
    layer.opacity = 1.0  # QtColorBox & single layer are blending differently
    n_c = layer.num_colors

    test_colors = np.concatenate(
        (
            np.arange(1, 10, dtype=dtype),
            [n_c - 1, n_c, n_c + 1],
            np.random.randint(
                1, min(2**20, np.iinfo(dtype).max), size=20, dtype=dtype
            ),
            [-1, -2, -10],
        )
    )

    for label in test_colors:
        # Change color & selected color to the same label
        color_box_color, middle_pixel = _update_data(
            layer, label, qtbot, qt_viewer_with_controls, dtype
        )

        npt.assert_allclose(
            color_box_color, middle_pixel, atol=1, err_msg=f"label {label}"
        )
        # there is a difference of rounding between the QtColorBox and the screenshot


@skip_local_popups
@skip_on_win_ci
@pytest.mark.parametrize("use_selection", [True, False])
def test_label_colors_matching_widget_direct(
    qtbot, qt_viewer_with_controls, use_selection
):
    """Make sure the rendered label colors match the QtColorBox widget."""
    data = np.ones((2, 2), dtype=np.uint64)
    layer = qt_viewer_with_controls.viewer.add_labels(data)
    layer.show_selected_label = use_selection
    layer.opacity = 1.0  # QtColorBox & single layer are blending differently
    layer.color = {
        0: "transparent",
        1: "yellow",
        3: "blue",
        8: "red",
        1000: "green",
        None: "white",
    }

    test_colors = (1, 2, 3, 8, 1000, 50)

    color_box_color, middle_pixel = _update_data(
        layer, 0, qtbot, qt_viewer_with_controls
    )
    assert np.allclose([0, 0, 0, 255], middle_pixel)

    for label in test_colors:
        # Change color & selected color to the same label
        color_box_color, middle_pixel = _update_data(
            layer, label, qtbot, qt_viewer_with_controls
        )
        assert np.allclose(color_box_color, middle_pixel, atol=1), label


def test_axes_labels(make_napari_viewer):
    viewer = make_napari_viewer(ndisplay=3)
    layer = viewer.add_image(np.zeros((2, 2, 2)), scale=(1, 2, 4))

    layer_visual = viewer._window._qt_viewer.layer_to_visual[layer]
    axes_visual = viewer._window._qt_viewer.canvas._overlay_to_visual[
        viewer._overlays['axes']
    ]

    layer_visual_size = vispy_image_scene_size(layer_visual)
    assert tuple(layer_visual_size) == (8, 4, 2)
    assert tuple(axes_visual.node.text.text) == ('2', '1', '0')


@pytest.fixture()
def qt_viewer(qtbot):
    qt_viewer = QtViewer(ViewerModel())
    qt_viewer.show()
    qt_viewer.resize(460, 460)
    QApplication.processEvents()
    yield qt_viewer
    qt_viewer.close()
    qt_viewer._instances.clear()
    del qt_viewer


def _find_margin(data: np.ndarray, additional_margin: int) -> Tuple[int, int]:
    """
    helper function to determine margins in test_thumbnail_labels
    """

    mid_x, mid_y = data.shape[0] // 2, data.shape[1] // 2
    x_margin = len(
        list(takewhile(lambda x: np.all(x == 0), data[:, mid_y, :3][::-1]))
    )
    y_margin = len(
        list(takewhile(lambda x: np.all(x == 0), data[mid_x, :, :3][::-1]))
    )
    return x_margin + additional_margin, y_margin + additional_margin


# @pytest.mark.xfail(reason="Fails on CI, but not locally")
@skip_local_popups
@pytest.mark.parametrize('direct', [True, False], ids=["direct", "auto"])
def test_thumbnail_labels(qtbot, direct, qt_viewer: QtViewer, tmp_path):
    # Add labels to empty viewer
    layer = qt_viewer.viewer.add_labels(
        np.array([[0, 1], [2, 3]]), opacity=1.0
    )
    if direct:
        layer.color = {0: 'red', 1: 'green', 2: 'blue', 3: 'yellow'}
    else:
        layer.num_colors = 49
    qt_viewer.viewer.reset_view()
    qt_viewer.canvas.native.paintGL()
    QApplication.processEvents()
    qtbot.wait(50)

    canvas_screenshot_ = qt_viewer.screenshot(flash=False)

    import imageio

    imageio.imwrite(tmp_path / "canvas_screenshot_.png", canvas_screenshot_)
    np.savez(tmp_path / "canvas_screenshot_.npz", canvas_screenshot_)

    # cut off black border
    margin1, margin2 = _find_margin(canvas_screenshot_, 10)
    canvas_screenshot = canvas_screenshot_[margin1:-margin1, margin2:-margin2]
    assert (
        canvas_screenshot.size > 0
    ), f"{canvas_screenshot_.shape}, {margin1=}, {margin2=}"

    thumbnail = layer.thumbnail
    scaled_thumbnail = ndi.zoom(
        thumbnail,
        np.array(canvas_screenshot.shape) / np.array(thumbnail.shape),
        order=0,
        mode="nearest",
    )
<<<<<<< HEAD

    numpy.testing.assert_almost_equal(
        canvas_screenshot, scaled_thumbnail, decimal=1
    )


def test_shortcut_passing(make_napari_viewer):
    viewer = make_napari_viewer(ndisplay=3)
    layer = viewer.add_labels(
        np.zeros((2, 2, 2), dtype=np.uint8), scale=(1, 2, 4)
    )
    layer.mode = "fill"

    qt_window = viewer.window._qt_window

    qt_window.keyPressEvent(
        QKeyEvent(
            QEvent.Type.KeyPress, Qt.Key.Key_1, Qt.KeyboardModifier.NoModifier
        )
    )
    qt_window.keyReleaseEvent(
        QKeyEvent(
            QEvent.Type.KeyPress, Qt.Key.Key_1, Qt.KeyboardModifier.NoModifier
        )
    )
    assert layer.mode == "erase"
=======
    close = np.isclose(canvas_screenshot, scaled_thumbnail)
    problematic_pixels_count = np.sum(~close)
    assert problematic_pixels_count < 0.01 * canvas_screenshot.size


@pytest.mark.parametrize("dtype", [np.int8, np.int16, np.int32])
def test_background_color(qtbot, qt_viewer: QtViewer, dtype):
    data = np.zeros((10, 10), dtype=dtype)
    data[5:] = 10
    layer = qt_viewer.viewer.add_labels(data, opacity=1)
    color = layer.colormap.map(10)[0] * 255

    backgrounds = (0, 2, -2)

    for background in backgrounds:
        layer._background_label = background
        data[:5] = background
        layer.data = data
        layer.num_colors = 49
        qtbot.wait(50)
        canvas_screenshot = qt_viewer.screenshot(flash=False)
        shape = np.array(canvas_screenshot.shape[:2])
        background_pixel = canvas_screenshot[tuple((shape * 0.25).astype(int))]
        color_pixel = canvas_screenshot[tuple((shape * 0.75).astype(int))]
        npt.assert_array_equal(
            background_pixel,
            [0, 0, 0, 255],
            err_msg=f"background {background}",
        )
        npt.assert_array_equal(
            color_pixel, color, err_msg=f"background {background}"
        )
>>>>>>> bb25bda7
<|MERGE_RESOLUTION|>--- conflicted
+++ resolved
@@ -11,14 +11,9 @@
 import pytest
 from imageio import imread
 from pytestqt.qtbot import QtBot
-<<<<<<< HEAD
 from qtpy.QtCore import QEvent, Qt
 from qtpy.QtGui import QGuiApplication, QKeyEvent
-from qtpy.QtWidgets import QMessageBox
-=======
-from qtpy.QtGui import QGuiApplication
 from qtpy.QtWidgets import QApplication, QMessageBox
->>>>>>> bb25bda7
 from scipy import ndimage as ndi
 
 from napari._qt.qt_viewer import QtViewer
@@ -866,34 +861,6 @@
         order=0,
         mode="nearest",
     )
-<<<<<<< HEAD
-
-    numpy.testing.assert_almost_equal(
-        canvas_screenshot, scaled_thumbnail, decimal=1
-    )
-
-
-def test_shortcut_passing(make_napari_viewer):
-    viewer = make_napari_viewer(ndisplay=3)
-    layer = viewer.add_labels(
-        np.zeros((2, 2, 2), dtype=np.uint8), scale=(1, 2, 4)
-    )
-    layer.mode = "fill"
-
-    qt_window = viewer.window._qt_window
-
-    qt_window.keyPressEvent(
-        QKeyEvent(
-            QEvent.Type.KeyPress, Qt.Key.Key_1, Qt.KeyboardModifier.NoModifier
-        )
-    )
-    qt_window.keyReleaseEvent(
-        QKeyEvent(
-            QEvent.Type.KeyPress, Qt.Key.Key_1, Qt.KeyboardModifier.NoModifier
-        )
-    )
-    assert layer.mode == "erase"
-=======
     close = np.isclose(canvas_screenshot, scaled_thumbnail)
     problematic_pixels_count = np.sum(~close)
     assert problematic_pixels_count < 0.01 * canvas_screenshot.size
@@ -926,4 +893,25 @@
         npt.assert_array_equal(
             color_pixel, color, err_msg=f"background {background}"
         )
->>>>>>> bb25bda7
+
+
+def test_shortcut_passing(make_napari_viewer):
+    viewer = make_napari_viewer(ndisplay=3)
+    layer = viewer.add_labels(
+        np.zeros((2, 2, 2), dtype=np.uint8), scale=(1, 2, 4)
+    )
+    layer.mode = "fill"
+
+    qt_window = viewer.window._qt_window
+
+    qt_window.keyPressEvent(
+        QKeyEvent(
+            QEvent.Type.KeyPress, Qt.Key.Key_1, Qt.KeyboardModifier.NoModifier
+        )
+    )
+    qt_window.keyReleaseEvent(
+        QKeyEvent(
+            QEvent.Type.KeyPress, Qt.Key.Key_1, Qt.KeyboardModifier.NoModifier
+        )
+    )
+    assert layer.mode == "erase"