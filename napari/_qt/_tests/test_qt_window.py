--- conflicted
+++ resolved
@@ -48,9 +48,6 @@
     assert _QtMainWindow.current() is None
 
 
-<<<<<<< HEAD
-@patch.object(Window, "_update_theme_no_event")
-=======
 def test_set_geometry(make_napari_viewer):
     viewer = make_napari_viewer()
     values = (70, 70, 1000, 700)
@@ -58,8 +55,7 @@
     assert viewer.window.geometry() == values
 
 
-@patch.object(Window, "_theme_icon_changed")
->>>>>>> 08899606
+@patch.object(Window, "_update_theme_no_event")
 @patch.object(Window, "_remove_theme")
 @patch.object(Window, "_add_theme")
 def test_update_theme(
