--- conflicted
+++ resolved
@@ -6,13 +6,8 @@
 
 pytest.importorskip('qtpy', reason='Cannot test progress without qtpy.')
 
-<<<<<<< HEAD
-from napari._qt.progress import progrange, progress  # noqa
 from napari._qt.widgets.qt_progress_bar import ProgressBarGroup  # noqa
-=======
-from napari._qt.widgets.qt_progress_bar import ProgressBar  # noqa
-from napari.qt import progrange, progress  # noqa
->>>>>>> 59524ad1
+from napari.qt.progress import progrange, progress  # noqa
 
 
 def get_progress_groups(viewer):
