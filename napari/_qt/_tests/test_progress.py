--- conflicted
+++ resolved
@@ -1,9 +1,6 @@
 import contextvars
-<<<<<<< HEAD
-=======
 import os
 import sys
->>>>>>> 5a066931
 from contextlib import contextmanager
 
 import numpy as np
@@ -15,10 +12,6 @@
 from napari.qt import progrange, progress  # noqa
 
 SHOW = bool(sys.platform == 'linux' or os.getenv("CI"))
-
-
-def get_progress_groups(qt_viewer):
-    return qt_viewer.activityDock.findChildren(ProgressBarGroup)
 
 
 def get_progress_groups(qt_viewer):
@@ -113,20 +106,6 @@
 
 
 def test_progress_nested_context(make_napari_viewer):
-<<<<<<< HEAD
-    make_napari_viewer()
-    with progress(range(2)) as pbr:
-        assert isinstance(pbr._group_token, contextvars.Token)
-        assert pbr._group_token.var.get()
-
-    pbr2 = progress(range(2))
-    assert pbr2._group_token is None
-    pbr2.close()
-
-
-def test_progress_update(make_napari_viewer):
-=======
->>>>>>> 5a066931
     make_napari_viewer()
     with progress(range(2)) as pbr:
         assert isinstance(pbr._group_token, contextvars.Token)
