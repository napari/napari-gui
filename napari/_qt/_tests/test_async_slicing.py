import numpy as np
import pytest
from vispy.visuals import VolumeVisual

from napari import Viewer
from napari._vispy.layers.image import VispyImageLayer
from napari.layers import Image, Layer, Points
from napari.utils.events import Event

# The tests in this module for the new style of async slicing in napari:
# https://napari.org/dev/naps/4-async-slicing.html
# They are marked with sync_only because that denotes that the old experimental
# async should not run as we don't explicitly wait for its threads to finish.


@pytest.fixture()
def rng() -> np.random.Generator:
    return np.random.default_rng(0)


@pytest.mark.sync_only
def test_async_slice_image_on_current_step_change(
    make_napari_viewer, qtbot, rng
):
    viewer = make_napari_viewer()
    data = rng.random((3, 4, 5))
    image = Image(data)
    vispy_image = setup_viewer_for_async_slicing(viewer, image)
    assert viewer.dims.current_step != (2, 0, 0)

    viewer.dims.current_step = (2, 0, 0)

    wait_until_vispy_image_data_equal(qtbot, vispy_image, data[2, :, :])


@pytest.mark.sync_only
def test_async_slice_image_on_order_change(make_napari_viewer, qtbot, rng):
    viewer = make_napari_viewer()
<<<<<<< HEAD
    data = rng.random((3, 5, 7))
    vispy_image = setup_viewer_for_async_slice_image(viewer, data)
    assert viewer.dims.current_step[1] == 2
=======
    data = rng.random((3, 4, 5))
    image = Image(data)
    vispy_image = setup_viewer_for_async_slicing(viewer, image)
>>>>>>> 903cbb29
    assert viewer.dims.order != (1, 0, 2)

    viewer.dims.order = (1, 0, 2)

    wait_until_vispy_image_data_equal(qtbot, vispy_image, data[:, 2, :])


@pytest.mark.sync_only
def test_async_slice_image_on_ndisplay_change(make_napari_viewer, qtbot, rng):
    viewer = make_napari_viewer()
    data = rng.random((3, 4, 5))
    image = Image(data)
    vispy_image = setup_viewer_for_async_slicing(viewer, image)
    assert viewer.dims.ndisplay != 3

    viewer.dims.ndisplay = 3

    wait_until_vispy_image_data_equal(qtbot, vispy_image, data)


@pytest.mark.sync_only
def test_async_slice_multiscale_image_on_pan(make_napari_viewer, qtbot, rng):
    viewer = make_napari_viewer()
    data = [rng.random((4, 8, 10)), rng.random((2, 4, 5))]
    image = Image(data)
    vispy_image = setup_viewer_for_async_slicing(viewer, image)

    # Check that we're initially slicing the middle of the first dimension
    # over the whole of lowest resolution image.
    assert viewer.dims.not_displayed == (0,)
<<<<<<< HEAD
    assert viewer.dims.current_step[0] == 1
    image = vispy_image.layer
=======
    assert viewer.dims.current_step[0] == 2
>>>>>>> 903cbb29
    assert image._data_level == 1
    np.testing.assert_equal(image.corner_pixels, [[0, 0, 0], [0, 3, 4]])

    # Simulate panning to the left by changing the corner pixels in the last
    # dimension, which corresponds to x/columns, then triggering a reload.
    image.corner_pixels = np.array([[0, 0, 0], [0, 3, 2]])
    image.events.reload(Event('reload', layer=image))

    wait_until_vispy_image_data_equal(qtbot, vispy_image, data[1][0, 0:4, 0:3])


@pytest.mark.sync_only
def test_async_slice_multiscale_image_on_zoom(qtbot, make_napari_viewer, rng):
    viewer = make_napari_viewer()
    data = [rng.random((4, 8, 10)), rng.random((2, 4, 5))]
    image = Image(data)
    vispy_image = setup_viewer_for_async_slicing(viewer, image)

    # Check that we're initially slicing the middle of the first dimension
    # over the whole of lowest resolution image.
    assert viewer.dims.not_displayed == (0,)
<<<<<<< HEAD
    assert viewer.dims.current_step[0] == 1
    image = vispy_image.layer
=======
    assert viewer.dims.current_step[0] == 2
>>>>>>> 903cbb29
    assert image._data_level == 1
    np.testing.assert_equal(image.corner_pixels, [[0, 0, 0], [0, 3, 4]])

    # Simulate zooming into the middle of the higher resolution image.
    image._data_level = 0
    image.corner_pixels = np.array([[0, 2, 3], [0, 5, 6]])
    image.events.reload(Event('reload', layer=image))

    wait_until_vispy_image_data_equal(qtbot, vispy_image, data[0][1, 2:6, 3:7])


def test_async_slice_points_on_current_step_change(make_napari_viewer, qtbot):
    viewer = make_napari_viewer()
    data = np.array(
        [
            [0, 2, 3],
            [1, 3, 4],
            [2, 4, 5],
            [3, 5, 6],
            [4, 6, 7],
        ]
    )
    points = Points(data)
    vispy_points = setup_viewer_for_async_slicing(viewer, points)
    assert viewer.dims.current_step != (3, 0, 0)

    viewer.dims.current_step = (3, 0, 0)

    wait_until_vispy_points_data_equal(qtbot, vispy_points, np.array([[5, 6]]))


def test_async_slice_points_on_point_change(make_napari_viewer, qtbot):
    viewer = make_napari_viewer()
    # Define data so that slicing at 1.6 in the first dimension should match the
    # second point, but won't if that index is prematurely rounded as for other
    # layers.
    data = np.array(
        [
            [0, 2, 3],
            [1.4, 3, 4],
            [2.4, 4, 5],
            [3.4, 5, 6],
            [4, 6, 7],
        ]
    )
    points = Points(data)
    vispy_points = setup_viewer_for_async_slicing(viewer, points)
    assert viewer.dims.point != (1.6, 0, 0)

    viewer.dims.point = (1.6, 0, 0)

    wait_until_vispy_points_data_equal(qtbot, vispy_points, np.array([[3, 4]]))


def setup_viewer_for_async_slicing(
    viewer: Viewer,
    layer: Layer,
) -> VispyImageLayer:
    # Initially force synchronous slicing so any slicing caused
    # by adding the layer finishes before any other slicing starts.
    viewer._layer_slicer._force_sync = True
    # Add the image and get the corresponding vispy image.
    layer = viewer.add_layer(layer)
    vispy_layer = viewer.window._qt_viewer.layer_to_visual[layer]
    # Then allow asynchronous slicing for testing.
    viewer._layer_slicer._force_sync = False
    return vispy_layer


def wait_until_vispy_image_data_equal(
    qtbot, vispy_layer: VispyImageLayer, expected_data: np.ndarray
) -> None:
    def assert_vispy_image_data_equal() -> None:
        node = vispy_layer.node
        data = (
            node._last_data if isinstance(node, VolumeVisual) else node._data
        )
        # Vispy node data may have been post-processed (e.g. through a colormap),
        # so check that values are close rather than exactly equal.
        np.testing.assert_allclose(data, expected_data)

    qtbot.waitUntil(assert_vispy_image_data_equal)


def wait_until_vispy_points_data_equal(
    qtbot, vispy_layer: VispyImageLayer, expected_data: np.ndarray
) -> None:
    def assert_vispy_points_data_equal() -> None:
        positions = vispy_layer.node._subvisuals[0]._data['a_position']
        # Flip the coordinates because vispy uses xy instead of rc ordering.
        # Also only take the number of dimensions expected since vispy points
        # are always 3D even when displaying 2D slices.
        data = positions[:, -expected_data.shape[1] :: -1]
        np.testing.assert_array_equal(data, expected_data)

    qtbot.waitUntil(assert_vispy_points_data_equal)<|MERGE_RESOLUTION|>--- conflicted
+++ resolved
@@ -36,15 +36,9 @@
 @pytest.mark.sync_only
 def test_async_slice_image_on_order_change(make_napari_viewer, qtbot, rng):
     viewer = make_napari_viewer()
-<<<<<<< HEAD
     data = rng.random((3, 5, 7))
-    vispy_image = setup_viewer_for_async_slice_image(viewer, data)
-    assert viewer.dims.current_step[1] == 2
-=======
-    data = rng.random((3, 4, 5))
     image = Image(data)
     vispy_image = setup_viewer_for_async_slicing(viewer, image)
->>>>>>> 903cbb29
     assert viewer.dims.order != (1, 0, 2)
 
     viewer.dims.order = (1, 0, 2)
@@ -75,12 +69,7 @@
     # Check that we're initially slicing the middle of the first dimension
     # over the whole of lowest resolution image.
     assert viewer.dims.not_displayed == (0,)
-<<<<<<< HEAD
     assert viewer.dims.current_step[0] == 1
-    image = vispy_image.layer
-=======
-    assert viewer.dims.current_step[0] == 2
->>>>>>> 903cbb29
     assert image._data_level == 1
     np.testing.assert_equal(image.corner_pixels, [[0, 0, 0], [0, 3, 4]])
 
@@ -102,12 +91,7 @@
     # Check that we're initially slicing the middle of the first dimension
     # over the whole of lowest resolution image.
     assert viewer.dims.not_displayed == (0,)
-<<<<<<< HEAD
     assert viewer.dims.current_step[0] == 1
-    image = vispy_image.layer
-=======
-    assert viewer.dims.current_step[0] == 2
->>>>>>> 903cbb29
     assert image._data_level == 1
     np.testing.assert_equal(image.corner_pixels, [[0, 0, 0], [0, 3, 4]])
 
