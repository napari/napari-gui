import logging

import pytest

from napari._qt.exceptions import ExceptionHandler


# caplog fixture comes from pytest
# https://docs.pytest.org/en/stable/logging.html#caplog-fixture
<<<<<<< HEAD
def test_exception_handler(qtbot, caplog, capsys):
=======
def test_exception_handler_interactive(qtbot, caplog):
>>>>>>> 80ac6203
    """Test exception handler logs to console and emits a signal."""
    handler = ExceptionHandler(gui_exceptions=False)
    with qtbot.waitSignal(handler.error, timeout=1000):
        with caplog.at_level(logging.ERROR):
            handler.handle(ValueError, ValueError("whoops"), None)
    assert len(caplog.records) == 1
    record = caplog.records[0]
    assert record.levelname == 'ERROR'
    assert 'Unhandled exception' in record.message
    assert 'ValueError: whoops' in record.message


<<<<<<< HEAD
def test_keyboard_interupt_handler(qtbot, capsys):
    handler = ExceptionHandler()
    with pytest.raises(SystemExit):
        handler.handle(KeyboardInterrupt, KeyboardInterrupt(), None)
    assert capsys.readouterr().err == "Closed by KeyboardInterrupt\n"
=======
def test_exception_handler_gui(qtbot, make_test_viewer):
    """Test exception handler can create a NapariNotification"""
    viewer = make_test_viewer()
    handler = ExceptionHandler(gui_exceptions=True)
    with qtbot.waitSignal(handler.error, timeout=1000):
        handler.handle(ValueError, ValueError("whoops"), None)
    assert handler.message in viewer.window.qt_viewer.canvas.native.children()
    handler.message.toggle_expansion()
    assert handler.message.property('expanded') is True
    handler.message.toggle_expansion()
    assert handler.message.property('expanded') is False
    handler.message.close()
>>>>>>> 80ac6203
<|MERGE_RESOLUTION|>--- conflicted
+++ resolved
@@ -7,11 +7,7 @@
 
 # caplog fixture comes from pytest
 # https://docs.pytest.org/en/stable/logging.html#caplog-fixture
-<<<<<<< HEAD
-def test_exception_handler(qtbot, caplog, capsys):
-=======
 def test_exception_handler_interactive(qtbot, caplog):
->>>>>>> 80ac6203
     """Test exception handler logs to console and emits a signal."""
     handler = ExceptionHandler(gui_exceptions=False)
     with qtbot.waitSignal(handler.error, timeout=1000):
@@ -24,13 +20,15 @@
     assert 'ValueError: whoops' in record.message
 
 
-<<<<<<< HEAD
+# caplog fixture comes from pytest
+# https://docs.pytest.org/en/stable/logging.html#caplog-fixture
 def test_keyboard_interupt_handler(qtbot, capsys):
     handler = ExceptionHandler()
     with pytest.raises(SystemExit):
         handler.handle(KeyboardInterrupt, KeyboardInterrupt(), None)
     assert capsys.readouterr().err == "Closed by KeyboardInterrupt\n"
-=======
+
+    
 def test_exception_handler_gui(qtbot, make_test_viewer):
     """Test exception handler can create a NapariNotification"""
     viewer = make_test_viewer()
@@ -42,5 +40,4 @@
     assert handler.message.property('expanded') is True
     handler.message.toggle_expansion()
     assert handler.message.property('expanded') is False
-    handler.message.close()
->>>>>>> 80ac6203
+    handler.message.close()