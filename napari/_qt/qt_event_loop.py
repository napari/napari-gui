--- conflicted
+++ resolved
@@ -24,15 +24,10 @@
 from ..utils.translations import trans
 from .dialogs.qt_notification import NapariQtNotification
 from .qt_event_filters import QtToolTipEventFilter
-<<<<<<< HEAD
-from .qt_resources import _register_napari_resources
 from .qthreading import (
     _register_threadworker_processors,
     wait_for_workers_to_quit,
 )
-=======
-from .qthreading import wait_for_workers_to_quit
->>>>>>> c3c7b19d
 from .utils import _maybe_allow_interrupt
 
 if TYPE_CHECKING:
