from __future__ import annotations

import os
import sys
from contextlib import contextmanager
from typing import TYPE_CHECKING
from warnings import warn

from superqt.qtcompat.QtCore import Qt
from superqt.qtcompat.QtGui import QIcon
from superqt.qtcompat.QtWidgets import QApplication

from .. import __version__
from ..settings import get_settings
from ..utils import config, perf
from ..utils.notifications import (
    notification_manager,
    show_console_notification,
)
from ..utils.perf import perf_config
from ..utils.translations import trans
from .dialogs.qt_notification import (
    NapariQtNotification,
    NotificationDispatcher,
)
<<<<<<< HEAD

# from .qt_resources import _register_napari_resources  # TODO
=======
from .qt_event_filters import QtToolTipEventFilter
from .qt_resources import _register_napari_resources
>>>>>>> 1287e618
from .qthreading import wait_for_workers_to_quit
from .utils import _maybe_allow_interrupt

if TYPE_CHECKING:
    from IPython import InteractiveShell

NAPARI_ICON_PATH = os.path.join(
    os.path.dirname(__file__), '..', 'resources', 'logo.png'
)
NAPARI_APP_ID = f'napari.napari.viewer.{__version__}'


def set_app_id(app_id):
    if os.name == "nt" and app_id and not getattr(sys, 'frozen', False):
        import ctypes

        ctypes.windll.shell32.SetCurrentProcessExplicitAppUserModelID(app_id)


_defaults = {
    'app_name': 'napari',
    'app_version': __version__,
    'icon': NAPARI_ICON_PATH,
    'org_name': 'napari',
    'org_domain': 'napari.org',
    'app_id': NAPARI_APP_ID,
}


# store reference to QApplication to prevent garbage collection
_app_ref = None
_IPYTHON_WAS_HERE_FIRST = "IPython" in sys.modules


def get_app(
    *,
    app_name: str = None,
    app_version: str = None,
    icon: str = None,
    org_name: str = None,
    org_domain: str = None,
    app_id: str = None,
    ipy_interactive: bool = None,
) -> QApplication:
    """Get or create the Qt QApplication.

    There is only one global QApplication instance, which can be retrieved by
    calling get_app again, (or by using QApplication.instance())

    Parameters
    ----------
    app_name : str, optional
        Set app name (if creating for the first time), by default 'napari'
    app_version : str, optional
        Set app version (if creating for the first time), by default __version__
    icon : str, optional
        Set app icon (if creating for the first time), by default
        NAPARI_ICON_PATH
    org_name : str, optional
        Set organization name (if creating for the first time), by default
        'napari'
    org_domain : str, optional
        Set organization domain (if creating for the first time), by default
        'napari.org'
    app_id : str, optional
        Set organization domain (if creating for the first time).  Will be
        passed to set_app_id (which may also be called independently), by
        default NAPARI_APP_ID
    ipy_interactive : bool, optional
        Use the IPython Qt event loop ('%gui qt' magic) if running in an
        interactive IPython terminal.

    Returns
    -------
    QApplication
        [description]

    Notes
    -----
    Substitutes QApplicationWithTracing when the NAPARI_PERFMON env variable
    is set.

    """
    # napari defaults are all-or nothing.  If any of the keywords are used
    # then they are all used.
    set_values = {k for k, v in locals().items() if v}
    kwargs = locals() if set_values else _defaults
    global _app_ref

    app = QApplication.instance()
    if app:
        set_values.discard("ipy_interactive")
        if set_values:

            warn(
                trans._(
                    "QApplication already existed, these arguments to to 'get_app' were ignored: {args}",
                    deferred=True,
                    args=set_values,
                )
            )
        if perf_config and perf_config.trace_qt_events:
            warn(
                trans._(
                    "Using NAPARI_PERFMON with an already-running QtApp (--gui qt?) is not supported.",
                    deferred=True,
                )
            )

    else:
        # automatically determine monitor DPI.
        # Note: this MUST be set before the QApplication is instantiated
        try:
            QApplication.setAttribute(Qt.AA_EnableHighDpiScaling)
        except AttributeError:
            pass

        if perf_config and perf_config.trace_qt_events:
            from .perf.qt_event_tracing import QApplicationWithTracing

            app = QApplicationWithTracing(sys.argv)
        else:
            app = QApplication(sys.argv)

        # if this is the first time the Qt app is being instantiated, we set
        # the name and metadata
        app.setApplicationName(kwargs.get('app_name'))
        app.setApplicationVersion(kwargs.get('app_version'))
        app.setOrganizationName(kwargs.get('org_name'))
        app.setOrganizationDomain(kwargs.get('org_domain'))
        set_app_id(kwargs.get('app_id'))

        # Intercept tooltip events in order to convert all text to rich text
        # to allow for text wrapping of tooltips
        app.installEventFilter(QtToolTipEventFilter(app))

    if not _ipython_has_eventloop():
        notification_manager.notification_ready.connect(
            NapariQtNotification.show_notification
        )
        notification_manager.notification_ready.connect(
            show_console_notification
        )

    if app.windowIcon().isNull():
        app.setWindowIcon(QIcon(kwargs.get('icon')))

    if ipy_interactive is None:
        ipy_interactive = get_settings().application.ipy_interactive
    if _IPYTHON_WAS_HERE_FIRST:
        _try_enable_ipython_gui('qt' if ipy_interactive else None)

    if perf_config and not perf_config.patched:
        # Will patch based on config file.
        perf_config.patch_callables()

    if not _app_ref:  # running get_app for the first time
        # see docstring of `wait_for_workers_to_quit` for caveats on killing
        # workers at shutdown.
        app.aboutToQuit.connect(wait_for_workers_to_quit)

        # this will register all of our resources (icons) with Qt, so that they
        # can be used in qss files and elsewhere.
        # _register_napari_resources()

    _app_ref = app  # prevent garbage collection

    # Add the dispatcher attribute to the application to be able to dispatch
    # notifications coming from threads
    dispatcher = getattr(app, "_dispatcher", None)
    if dispatcher is None:
        app._dispatcher = NotificationDispatcher()

    return app


def quit_app():
    """Close all windows and quit the QApplication if napari started it."""
    QApplication.closeAllWindows()
    # if we started the application then the app will be named 'napari'.
    if (
        QApplication.applicationName() == 'napari'
        and not _ipython_has_eventloop()
    ):
        QApplication.quit()

    # otherwise, something else created the QApp before us (such as
    # %gui qt IPython magic).  If we quit the app in this case, then
    # *later* attempts to instantiate a napari viewer won't work until
    # the event loop is restarted with app.exec_().  So rather than
    # quit just close all the windows (and clear our app icon).
    else:
        QApplication.setWindowIcon(QIcon())

    if perf.USE_PERFMON:
        # Write trace file before exit, if we were writing one.
        # Is there a better place to make sure this is done on exit?
        perf.timers.stop_trace_file()

    if config.monitor:
        # Stop the monitor service if we were using it
        from ..components.experimental.monitor import monitor

        monitor.stop()

    if config.async_loading:
        # Shutdown the chunkloader
        from ..components.experimental.chunk import chunk_loader

        chunk_loader.shutdown()


@contextmanager
def gui_qt(*, startup_logo=False, gui_exceptions=False, force=False):
    """Start a Qt event loop in which to run the application.

    NOTE: This context manager is deprecated!. Prefer using :func:`napari.run`.

    Parameters
    ----------
    startup_logo : bool, optional
        Show a splash screen with the napari logo during startup.
    gui_exceptions : bool, optional
        Whether to show uncaught exceptions in the GUI, by default they will be
        shown in the console that launched the event loop.
    force : bool, optional
        Force the application event_loop to start, even if there are no top
        level widgets to show.

    Notes
    -----
    This context manager is not needed if running napari within an interactive
    IPython session. In this case, use the ``%gui qt`` magic command, or start
    IPython with the Qt GUI event loop enabled by default by using
    ``ipython --gui=qt``.
    """
    warn(
        trans._(
            "\nThe 'gui_qt()' context manager is deprecated.\nIf you are running napari from a script, please use 'napari.run()' as follows:\n\n    import napari\n\n    viewer = napari.Viewer()  # no prior setup needed\n    # other code using the viewer...\n    napari.run()\n\nIn IPython or Jupyter, 'napari.run()' is not necessary. napari will automatically\nstart an interactive event loop for you: \n\n    import napari\n    viewer = napari.Viewer()  # that's it!\n",
            deferred=True,
        ),
        FutureWarning,
    )

    app = get_app()
    splash = None
    if startup_logo and app.applicationName() == 'napari':
        from .widgets.qt_splash_screen import NapariSplashScreen

        splash = NapariSplashScreen()
        splash.close()
    try:
        yield app
    except Exception:
        notification_manager.receive_error(*sys.exc_info())
    run(force=force, gui_exceptions=gui_exceptions, _func_name='gui_qt')


def _ipython_has_eventloop() -> bool:
    """Return True if IPython %gui qt is active.

    Using this is better than checking ``QApp.thread().loopLevel() > 0``,
    because IPython starts and stops the event loop continuously to accept code
    at the prompt.  So it will likely "appear" like there is no event loop
    running, but we still don't need to start one.
    """
    ipy_module = sys.modules.get("IPython")
    if not ipy_module:
        return False

    shell: InteractiveShell = ipy_module.get_ipython()  # type: ignore
    if not shell:
        return False

    return shell.active_eventloop == 'qt'


def _pycharm_has_eventloop(app: QApplication) -> bool:
    """Return true if running in PyCharm and eventloop is active.

    Explicit checking is necessary because PyCharm runs a custom interactive
    shell which overrides `InteractiveShell.enable_gui()`, breaking some
    superclass behaviour.
    """
    in_pycharm = 'PYCHARM_HOSTED' in os.environ
    in_event_loop = getattr(app, '_in_event_loop', False)
    return in_pycharm and in_event_loop


def _try_enable_ipython_gui(gui='qt'):
    """Start %gui qt the eventloop."""
    ipy_module = sys.modules.get("IPython")
    if not ipy_module:
        return

    shell: InteractiveShell = ipy_module.get_ipython()  # type: ignore
    if not shell:
        return
    if shell.active_eventloop != gui:
        shell.enable_gui(gui)


def run(
    *, force=False, gui_exceptions=False, max_loop_level=1, _func_name='run'
):
    """Start the Qt Event Loop

    Parameters
    ----------
    force : bool, optional
        Force the application event_loop to start, even if there are no top
        level widgets to show.
    gui_exceptions : bool, optional
        Whether to show uncaught exceptions in the GUI. By default they will be
        shown in the console that launched the event loop.
    max_loop_level : int, optional
        The maximum allowable "loop level" for the execution thread.  Every
        time `QApplication.exec_()` is called, Qt enters the event loop,
        increments app.thread().loopLevel(), and waits until exit() is called.
        This function will prevent calling `exec_()` if the application already
        has at least ``max_loop_level`` event loops running.  By default, 1.
    _func_name : str, optional
        name of calling function, by default 'run'.  This is only here to
        provide functions like `gui_qt` a way to inject their name into the
        warning message.

    Raises
    ------
    RuntimeError
        (To avoid confusion) if no widgets would be shown upon starting the
        event loop.
    """
    if _ipython_has_eventloop():
        # If %gui qt is active, we don't need to block again.
        return

    app = QApplication.instance()
    if _pycharm_has_eventloop(app):
        # explicit check for PyCharm pydev console
        return

    if not app:
        raise RuntimeError(
            trans._(
                'No Qt app has been created. One can be created by calling `get_app()` or `QtWidgets.QApplication([])`',
                deferred=True,
            )
        )
    if not app.topLevelWidgets() and not force:
        warn(
            trans._(
                "Refusing to run a QApplication with no topLevelWidgets. To run the app anyway, use `{_func_name}(force=True)`",
                deferred=True,
                _func_name=_func_name,
            )
        )
        return

    if app.thread().loopLevel() >= max_loop_level:
        loops = app.thread().loopLevel()
        warn(
            trans._n(
                "A QApplication is already running with 1 event loop. To enter *another* event loop, use `{_func_name}(max_loop_level={max_loop_level})`",
                "A QApplication is already running with {n} event loops. To enter *another* event loop, use `{_func_name}(max_loop_level={max_loop_level})`",
                n=loops,
                deferred=True,
                _func_name=_func_name,
                max_loop_level=loops + 1,
            )
        )
        return
    with notification_manager, _maybe_allow_interrupt(app):
        app.exec_()<|MERGE_RESOLUTION|>--- conflicted
+++ resolved
@@ -23,13 +23,8 @@
     NapariQtNotification,
     NotificationDispatcher,
 )
-<<<<<<< HEAD
-
-# from .qt_resources import _register_napari_resources  # TODO
-=======
 from .qt_event_filters import QtToolTipEventFilter
 from .qt_resources import _register_napari_resources
->>>>>>> 1287e618
 from .qthreading import wait_for_workers_to_quit
 from .utils import _maybe_allow_interrupt
 
@@ -142,10 +137,7 @@
     else:
         # automatically determine monitor DPI.
         # Note: this MUST be set before the QApplication is instantiated
-        try:
-            QApplication.setAttribute(Qt.AA_EnableHighDpiScaling)
-        except AttributeError:
-            pass
+        QApplication.setAttribute(Qt.AA_EnableHighDpiScaling)
 
         if perf_config and perf_config.trace_qt_events:
             from .perf.qt_event_tracing import QApplicationWithTracing
@@ -193,7 +185,7 @@
 
         # this will register all of our resources (icons) with Qt, so that they
         # can be used in qss files and elsewhere.
-        # _register_napari_resources()
+        _register_napari_resources()
 
     _app_ref = app  # prevent garbage collection
 
@@ -374,7 +366,7 @@
     if not app:
         raise RuntimeError(
             trans._(
-                'No Qt app has been created. One can be created by calling `get_app()` or `QtWidgets.QApplication([])`',
+                'No Qt app has been created. One can be created by calling `get_app()` or `qtpy.QtWidgets.QApplication([])`',
                 deferred=True,
             )
         )
