from qtpy.QtGui import QPainter, QColor
from qtpy.QtWidgets import (
    QButtonGroup,
    QRadioButton,
    QWidget,
    QPushButton,
    QSlider,
    QCheckBox,
    QLabel,
    QSpinBox,
<<<<<<< HEAD
    QDoubleSpinBox,
=======
    QHBoxLayout,
>>>>>>> 5e97f43e
)
from qtpy.QtCore import Qt

import numpy as np
from .qt_base_layer import QtLayerControls, QtLayerDialog
from ...layers import Labels
from ...layers.labels._constants import Mode
from ..util import check_state_2_arg, arg_2_check_state


class QtLabelsControls(QtLayerControls):
    def __init__(self, layer):
        super().__init__(layer)

        self.layer.events.mode.connect(self._on_mode_change)
        self.layer.events.selected_label.connect(self._on_selection_change)
        self.layer.events.brush_size.connect(self._on_brush_size_change)
        self.layer.events.contiguous.connect(self._on_contig_change)
        self.layer.events.n_dimensional.connect(self._on_n_dim_change)
        self.layer.events.editable.connect(self._on_editable_change)

        # shuffle colormap button
        self.colormapUpdate = QPushButton('shuffle colors')
        self.colormapUpdate.setObjectName('shuffle')
        self.colormapUpdate.clicked.connect(self.changeColor)
        self.colormapUpdate.setFixedHeight(28)

        # selection spinbox
        self.selectionSpinBox = QSpinBox()
        self.selectionSpinBox.setKeyboardTracking(False)
        self.selectionSpinBox.setSingleStep(1)
        self.selectionSpinBox.setMinimum(0)
        self.selectionSpinBox.setMaximum(2147483647)
        self.selectionSpinBox.valueChanged.connect(self.changeSelection)
        self._on_selection_change(None)

        sld = QSlider(Qt.Horizontal)
        sld.setFocusPolicy(Qt.NoFocus)
        sld.setMinimum(1)
        sld.setMaximum(40)
        sld.setSingleStep(1)
        sld.valueChanged[int].connect(lambda value=sld: self.changeSize(value))
        self.brushSizeSlider = sld
        self._on_brush_size_change(None)

        contig_cb = QCheckBox()
        contig_cb.setToolTip('contiguous editing')
        contig_cb.stateChanged.connect(
            lambda state=contig_cb: self.change_contig(state)
        )
        self.contigCheckBox = contig_cb
        self._on_contig_change(None)

        ndim_cb = QCheckBox()
        ndim_cb.setToolTip('n-dimensional editing')
        ndim_cb.stateChanged.connect(
            lambda state=ndim_cb: self.change_ndim(state)
        )
        self.ndimCheckBox = ndim_cb
        self._on_n_dim_change(None)

        self.panzoom_button = QtModeButton(
            layer, 'zoom', Mode.PAN_ZOOM, 'Pan/zoom mode'
        )
        self.pick_button = QtModeButton(
            layer, 'picker', Mode.PICKER, 'Pick mode'
        )
        self.paint_button = QtModeButton(
            layer, 'paint', Mode.PAINT, 'Paint mode'
        )
        self.fill_button = QtModeButton(layer, 'fill', Mode.FILL, 'Fill mode')

        self.button_group = QButtonGroup(self)
        self.button_group.addButton(self.panzoom_button)
        self.button_group.addButton(self.paint_button)
        self.button_group.addButton(self.pick_button)
        self.button_group.addButton(self.fill_button)
        self.panzoom_button.setChecked(True)
        self._on_editable_change(None)

        button_row = QHBoxLayout()
        button_row.addWidget(self.pick_button)
        button_row.addWidget(self.fill_button)
        button_row.addWidget(self.paint_button)
        button_row.addWidget(self.panzoom_button)
        button_row.addStretch(1)
        button_row.setSpacing(4)

        # grid_layout created in QtLayerControls
        # addWidget(widget, row, column, [row_span, column_span])
        self.grid_layout.addLayout(button_row, 0, 1, 1, 2)
        self.grid_layout.addWidget(self.colormapUpdate, 0, 0)
        self.grid_layout.addWidget(QLabel('label:'), 1, 0)
        self.grid_layout.addWidget(self.selectionSpinBox, 1, 2)
        self.grid_layout.addWidget(QtColorBox(layer), 1, 1)
        self.grid_layout.addWidget(QLabel('opacity:'), 2, 0)
        self.grid_layout.addWidget(self.opacitySilder, 2, 1, 1, 2)
        self.grid_layout.addWidget(QLabel('brush size:'), 3, 0)
        self.grid_layout.addWidget(self.brushSizeSlider, 3, 1, 1, 2)
        self.grid_layout.addWidget(QLabel('blending:'), 4, 0)
        self.grid_layout.addWidget(self.blendComboBox, 4, 1, 1, 2)
        self.grid_layout.addWidget(QLabel('contiguous:'), 5, 0)
        self.grid_layout.addWidget(self.contigCheckBox, 5, 1)
        self.grid_layout.addWidget(QLabel('n-dim:'), 6, 0)
        self.grid_layout.addWidget(self.ndimCheckBox, 6, 1)
        self.grid_layout.setRowStretch(7, 1)
        self.grid_layout.setColumnStretch(1, 1)
        self.grid_layout.setSpacing(4)

    def mouseMoveEvent(self, event):
        self.layer.status = str(self.layer.mode)

    def _on_mode_change(self, event):
        mode = event.mode
        if mode == Mode.PAN_ZOOM:
            self.panzoom_button.setChecked(True)
        elif mode == Mode.PICKER:
            self.pick_button.setChecked(True)
        elif mode == Mode.PAINT:
            self.paint_button.setChecked(True)
        elif mode == Mode.FILL:
            self.fill_button.setChecked(True)
        else:
            raise ValueError("Mode not recongnized")

    def changeColor(self):
        self.layer.new_colormap()

    def changeSelection(self, value):
        self.layer.selected_label = value
        self.selectionSpinBox.clearFocus()
        self.setFocus()

    def changeSize(self, value):
        self.layer.brush_size = value

    def change_contig(self, state):
        if state == Qt.Checked:
            self.layer.contiguous = True
        else:
            self.layer.contiguous = False

    def change_ndim(self, state):
        if state == Qt.Checked:
            self.layer.n_dimensional = True
        else:
            self.layer.n_dimensional = False

    def _on_selection_change(self, event):
        with self.layer.events.selected_label.blocker():
            value = self.layer.selected_label
            self.selectionSpinBox.setValue(int(value))

    def _on_brush_size_change(self, event):
        with self.layer.events.brush_size.blocker():
            value = self.layer.brush_size
            value = np.clip(int(value), 1, 40)
            self.brushSizeSlider.setValue(value)

    def _on_n_dim_change(self, event):
        with self.layer.events.n_dimensional.blocker():
            self.ndimCheckBox.setChecked(self.layer.n_dimensional)

    def _on_contig_change(self, event):
        with self.layer.events.contiguous.blocker():
            self.contigCheckBox.setChecked(self.layer.contiguous)

    def _on_editable_change(self, event):
        self.pick_button.setEnabled(self.layer.editable)
        self.paint_button.setEnabled(self.layer.editable)
        self.fill_button.setEnabled(self.layer.editable)


class QtModeButton(QRadioButton):
    def __init__(self, layer, button_name, mode, tool_tip):
        super().__init__()

        self.mode = mode
        self.layer = layer
        self.setToolTip(tool_tip)
        self.setChecked(False)
        self.setProperty('mode', button_name)
        self.toggled.connect(lambda state=self: self._set_mode(state))
        self.setFixedWidth(28)

    def _set_mode(self, bool):
        with self.layer.events.mode.blocker(self._set_mode):
            if bool:
                self.layer.mode = self.mode


class QtColorBox(QWidget):
    def __init__(self, layer):
        super().__init__()

        self.layer = layer
        self._height = 24
        self.setFixedWidth(self._height)
        self.setFixedHeight(self._height)
        self.setToolTip('Selected label color')

        self.layer.events.selected_label.connect(self.update_color)

    def update_color(self, event):
        self.update()

    def paintEvent(self, event):
        """Paint the colorbox.

        Parameters
        ----------
        event : qtpy.QtCore.QEvent
            Event from the Qt context.
        """
        painter = QPainter(self)
        if self.layer._selected_color is None:
            for i in range(self._height // 6):
                for j in range(self._height // 6):
                    if (i % 2 == 0 and j % 2 == 0) or (
                        i % 2 == 1 and j % 2 == 1
                    ):
                        painter.setPen(QColor(230, 230, 230))
                        painter.setBrush(QColor(230, 230, 230))
                    else:
                        painter.setPen(QColor(25, 25, 25))
                        painter.setBrush(QColor(25, 25, 25))
                    painter.drawRect(i * 6, j * 6, 5, 5)
        else:
            color = 255 * self.layer._selected_color
            color = color.astype(int)
            painter.setPen(QColor(*list(color)))
            painter.setBrush(QColor(*list(color)))
            painter.drawRect(0, 0, self._height, self._height)


class QtLabelsDialog(QtLayerDialog):
    def __init__(self):
        super().__init__(Labels)

        self.pyramidCheckBox = QCheckBox(self)
        self.pyramidCheckBox.setToolTip('Is pyramid')
        self.pyramidCheckBox.setTristate(True)
        state = arg_2_check_state[self.parameters['is_pyramid'].default]
        self.pyramidCheckBox.setCheckState(state)

        self.seedSpinBox = QDoubleSpinBox()
        self.seedSpinBox.setToolTip('seed')
        self.seedSpinBox.setKeyboardTracking(False)
        self.seedSpinBox.setSingleStep(0.1)
        self.seedSpinBox.setMinimum(-2147483647)
        self.seedSpinBox.setMaximum(2147483647)
        seed = self.parameters['seed'].default
        self.seedSpinBox.setValue(seed)

        self.numColorsSpinBox = QSpinBox()
        self.numColorsSpinBox.setToolTip('Number of colors')
        self.numColorsSpinBox.setKeyboardTracking(False)
        self.numColorsSpinBox.setSingleStep(1)
        self.numColorsSpinBox.setMinimum(1)
        self.numColorsSpinBox.setMaximum(2147483647)
        num_colors = self.parameters['num_colors'].default
        self.numColorsSpinBox.setValue(num_colors)

        self.grid_layout.addWidget(QLabel('name:'), 0, 0)
        self.grid_layout.addWidget(self.nameTextBox, 0, 1, 1, 3)
        self.grid_layout.addWidget(QLabel('visible:'), 1, 0)
        self.grid_layout.addWidget(self.visibleCheckBox, 1, 1)
        self.grid_layout.addWidget(QLabel('is_pyramid:'), 2, 0)
        self.grid_layout.addWidget(self.pyramidCheckBox, 2, 1)
        self.grid_layout.addWidget(QLabel('num_colors:'), 3, 0)
        self.grid_layout.addWidget(self.numColorsSpinBox, 3, 1, 1, 3)
        self.grid_layout.addWidget(QLabel('seed:'), 4, 0)
        self.grid_layout.addWidget(self.seedSpinBox, 4, 1, 1, 3)
        self.grid_layout.addWidget(QLabel('blending:'), 5, 0)
        self.grid_layout.addWidget(self.blendingComboBox, 5, 1, 1, 3)
        self.grid_layout.addWidget(QLabel('opacity:'), 6, 0)
        self.grid_layout.addWidget(self.opacitySpinBox, 6, 1, 1, 3)
        self.grid_layout.addWidget(QLabel('scale:'), 7, 0)
        self.grid_layout.addWidget(self.scaleTextBox, 7, 1, 1, 3)
        self.grid_layout.addWidget(QLabel('translate:'), 8, 0)
        self.grid_layout.addWidget(self.translateTextBox, 8, 1, 1, 3)
        self.grid_layout.addWidget(QLabel('metadata:'), 9, 0)
        self.grid_layout.addWidget(self.metadataTextBox, 9, 1, 1, 3)
        self.grid_layout.setRowStretch(10, 1)

    def get_arguments(self):
        """Get keyword arguments for layer creation.

        Returns
        ---------
        arguments : dict
            Keyword arguments for layer creation.
        """
        base_arguments = self._base_arguments()
        is_pyramid = check_state_2_arg[self.pyramidCheckBox.checkState()]
        seed = self.seedSpinBox.value()
        num_colors = self.numColorsSpinBox.value()

        arguments = {
            'is_pyramid': is_pyramid,
            'seed': seed,
            'num_colors': num_colors,
        }
        arguments.update(base_arguments)

        return arguments<|MERGE_RESOLUTION|>--- conflicted
+++ resolved
@@ -8,11 +8,8 @@
     QCheckBox,
     QLabel,
     QSpinBox,
-<<<<<<< HEAD
     QDoubleSpinBox,
-=======
     QHBoxLayout,
->>>>>>> 5e97f43e
 )
 from qtpy.QtCore import Qt
 
