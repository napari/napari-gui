--- conflicted
+++ resolved
@@ -1,17 +1,13 @@
 from qtpy.QtCore import Qt
-<<<<<<< HEAD
 from qtpy.QtWidgets import (
     QLabel,
     QComboBox,
     QCheckBox,
     QSpinBox,
     QDoubleSpinBox,
+    QSlider,
 )
 from .qt_image_base_layer import QtBaseImageControls, QtBaseImageDialog
-=======
-from qtpy.QtWidgets import QLabel, QComboBox, QSlider
-from .qt_image_base_layer import QtBaseImageControls
->>>>>>> dd9dba50
 from ...layers.image._constants import Interpolation, Rendering
 
 
@@ -73,6 +69,7 @@
         )
         self.isoThesholdSilder = sld
         self.isoThesholdLabel = QLabel('iso threshold:')
+        self._on_ndisplay_change(None)
 
         # grid_layout created in QtLayerControls
         # addWidget(widget, row, column, [row_span, column_span])
@@ -124,7 +121,33 @@
                 self.layer.rendering, Qt.MatchFixedString
             )
             self.renderComboBox.setCurrentIndex(index)
-<<<<<<< HEAD
+            self._toggle_iso_threhold_visbility()
+
+    def _toggle_iso_threhold_visbility(self):
+        rendering = self.layer.rendering
+        if isinstance(rendering, str):
+            rendering = Rendering(rendering)
+        if rendering == Rendering.ISO:
+            self.isoThesholdSilder.show()
+            self.isoThesholdLabel.show()
+        else:
+            self.isoThesholdSilder.hide()
+            self.isoThesholdLabel.hide()
+
+    def _on_ndisplay_change(self, event):
+        if self.layer.dims.ndisplay == 2:
+            self.isoThesholdSilder.hide()
+            self.isoThesholdLabel.hide()
+            self.renderComboBox.hide()
+            self.renderLabel.hide()
+            self.interpComboBox.show()
+            self.interpLabel.show()
+        else:
+            self.renderComboBox.show()
+            self.renderLabel.show()
+            self.interpComboBox.hide()
+            self.interpLabel.hide()
+            self._toggle_iso_threhold_visbility()
 
 
 class QtImageDialog(QtBaseImageDialog):
@@ -249,33 +272,4 @@
         }
         arguments.update(base_arguments)
 
-        return arguments
-=======
-            self._toggle_iso_threhold_visbility()
-
-    def _toggle_iso_threhold_visbility(self):
-        rendering = self.layer.rendering
-        if isinstance(rendering, str):
-            rendering = Rendering(rendering)
-        if rendering == Rendering.ISO:
-            self.isoThesholdSilder.show()
-            self.isoThesholdLabel.show()
-        else:
-            self.isoThesholdSilder.hide()
-            self.isoThesholdLabel.hide()
-
-    def _on_ndisplay_change(self, event):
-        if self.layer.dims.ndisplay == 2:
-            self.isoThesholdSilder.hide()
-            self.isoThesholdLabel.hide()
-            self.renderComboBox.hide()
-            self.renderLabel.hide()
-            self.interpComboBox.show()
-            self.interpLabel.show()
-        else:
-            self.renderComboBox.show()
-            self.renderLabel.show()
-            self.interpComboBox.hide()
-            self.interpLabel.hide()
-            self._toggle_iso_threhold_visbility()
->>>>>>> dd9dba50
+        return arguments