--- conflicted
+++ resolved
@@ -375,7 +375,6 @@
             self.opacitySlider.setValue(self.layer.current_opacity * 100)
 
     def _on_editable_change(self, event=None):
-<<<<<<< HEAD
         """Receive layer model editable change event and enable/disable editing buttons.
 
         Parameters
@@ -383,19 +382,6 @@
         event : qtpy.QtCore.QEvent, optional.
             Event from the Qt context, by default None.
         """
-        self.select_button.setEnabled(self.layer.editable)
-        self.direct_button.setEnabled(self.layer.editable)
-        self.rectangle_button.setEnabled(self.layer.editable)
-        self.ellipse_button.setEnabled(self.layer.editable)
-        self.line_button.setEnabled(self.layer.editable)
-        self.path_button.setEnabled(self.layer.editable)
-        self.polygon_button.setEnabled(self.layer.editable)
-        self.vertex_remove_button.setEnabled(self.layer.editable)
-        self.vertex_insert_button.setEnabled(self.layer.editable)
-        self.delete_button.setEnabled(self.layer.editable)
-        self.move_back_button.setEnabled(self.layer.editable)
-        self.move_front_button.setEnabled(self.layer.editable)
-=======
         disable_with_opacity(
             self,
             [
@@ -414,4 +400,3 @@
             ],
             self.layer.editable,
         )
->>>>>>> 5a23897b
