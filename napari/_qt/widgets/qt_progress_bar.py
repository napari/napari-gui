from qtpy import QtCore
from qtpy.QtWidgets import (
    QApplication,
    QFrame,
    QHBoxLayout,
    QLabel,
    QProgressBar,
    QVBoxLayout,
    QWidget,
)


<<<<<<< HEAD
def get_pbar(current_group_ref, **kwargs):
    """Adds ProgressBar to viewer Activity Dock and returns it.

    Parameters
    ----------
    viewer_instance : qtViewer
        current napari qtViewer instance

    Returns
    -------
    ProgressBar
        progress bar to associate with current iterable
    """
    from ..qt_main_window import _QtMainWindow

    current_window = _QtMainWindow.current()
    if current_window is None:
        return
    pbar = ProgressBar(**kwargs)
    pbr_layout = (
        current_window.qt_viewer.window()._activity_dialog.activity_layout
    )

    if current_group_ref:
        group_widg = current_group_ref()
        group_layout = group_widg.layout()
        # insert before group separator
        group_layout.insertWidget(group_layout.count() - 1, pbar)
    else:
        pbr_group = ProgressBarGroup(pbar)
        pbr_layout.addWidget(pbr_group)

    return pbar


=======
>>>>>>> ef717a32
class ProgressBar(QWidget):
    def __init__(self, parent=None) -> None:
        super().__init__(parent)
        self.setAttribute(QtCore.Qt.WA_DeleteOnClose)
        self.pbar = QProgressBar()
        self.description_label = QLabel()
        self.eta_label = QLabel()
        base_layout = QVBoxLayout()

        pbar_layout = QHBoxLayout()
        pbar_layout.addWidget(self.description_label)
        pbar_layout.addWidget(self.pbar)
        pbar_layout.addWidget(self.eta_label)
        base_layout.addLayout(pbar_layout)

        line = QFrame(self)
        line.setObjectName("QtCustomTitleBarLine")
        line.setFixedHeight(1)
        base_layout.addWidget(line)

        self.setLayout(base_layout)

    def setRange(self, min, max):
        self.pbar.setRange(min, max)

    def _set_value(self, value):
        self.pbar.setValue(value)
        QApplication.processEvents()

    def _get_value(self):
        return self.pbar.value()

    def _set_description(self, desc):
        self.description_label.setText(desc)
        QApplication.processEvents()

    def _set_eta(self, eta):
        self.eta_label.setText(eta)


class ProgressBarGroup(QWidget):
    def __init__(self, pbar, parent=None) -> None:
        super().__init__(parent)
        self.setAttribute(QtCore.Qt.WA_DeleteOnClose)

        pbr_group_layout = QVBoxLayout()
        pbr_group_layout.addWidget(pbar)
<<<<<<< HEAD
=======
        pbr_group_layout.setContentsMargins(0, 0, 0, 0)
>>>>>>> ef717a32

        line = QFrame(self)
        line.setObjectName("QtCustomTitleBarLine")
        line.setFixedHeight(1)
        pbr_group_layout.addWidget(line)
<<<<<<< HEAD
        self.setLayout(pbr_group_layout)
=======

        self.setLayout(pbr_group_layout)


def get_pbar(nest_under=None, **kwargs):
    """Adds ProgressBar to viewer Activity Dock and returns it.
    If nest_under is valid ProgressBar, nests new bar underneath
    parent in a ProgressBarGroup

    Parameters
    ----------
    nest_under : Optional[ProgressBar]
        parent ProgressBar to nest under, by default None

    Returns
    -------
    ProgressBar
        progress bar to associate with iterable
    """
    from ..qt_main_window import _QtMainWindow

    current_window = _QtMainWindow.current()
    if current_window is None:
        return
    viewer_instance = current_window.qt_viewer
    pbar = ProgressBar(**kwargs)
    pbr_layout = viewer_instance.activityDock.widget().layout()

    if nest_under is None:
        pbr_layout.addWidget(pbar)
    else:
        # this is going to be nested, remove separators
        # as the group will have its own
        parent_pbar = nest_under._pbar
        current_pbars = [parent_pbar, pbar]
        remove_separators(current_pbars)

        parent_widg = parent_pbar.parent()
        if isinstance(parent_widg, ProgressBarGroup):
            nested_layout = parent_widg.layout()
        else:
            new_group = ProgressBarGroup(nest_under._pbar)
            nested_layout = new_group.layout()
            pbr_layout.addWidget(new_group)
        new_pbar_index = nested_layout.count() - 1
        nested_layout.insertWidget(new_pbar_index, pbar)

    return pbar


def remove_separators(current_pbars):
    """Remove any existing line separators from current_pbars
    as they will get a separator from the group

    Parameters
    ----------
    current_pbars : List[ProgressBar]
        parent and new progress bar to remove separators from
    """
    for current_pbar in current_pbars:
        line_widg = current_pbar.findChild(QFrame, "QtCustomTitleBarLine")
        if line_widg:
            current_pbar.layout().removeWidget(line_widg)
            line_widg.hide()
            line_widg.deleteLater()
>>>>>>> ef717a32
<|MERGE_RESOLUTION|>--- conflicted
+++ resolved
@@ -10,44 +10,6 @@
 )
 
 
-<<<<<<< HEAD
-def get_pbar(current_group_ref, **kwargs):
-    """Adds ProgressBar to viewer Activity Dock and returns it.
-
-    Parameters
-    ----------
-    viewer_instance : qtViewer
-        current napari qtViewer instance
-
-    Returns
-    -------
-    ProgressBar
-        progress bar to associate with current iterable
-    """
-    from ..qt_main_window import _QtMainWindow
-
-    current_window = _QtMainWindow.current()
-    if current_window is None:
-        return
-    pbar = ProgressBar(**kwargs)
-    pbr_layout = (
-        current_window.qt_viewer.window()._activity_dialog.activity_layout
-    )
-
-    if current_group_ref:
-        group_widg = current_group_ref()
-        group_layout = group_widg.layout()
-        # insert before group separator
-        group_layout.insertWidget(group_layout.count() - 1, pbar)
-    else:
-        pbr_group = ProgressBarGroup(pbar)
-        pbr_layout.addWidget(pbr_group)
-
-    return pbar
-
-
-=======
->>>>>>> ef717a32
 class ProgressBar(QWidget):
     def __init__(self, parent=None) -> None:
         super().__init__(parent)
@@ -95,18 +57,12 @@
 
         pbr_group_layout = QVBoxLayout()
         pbr_group_layout.addWidget(pbar)
-<<<<<<< HEAD
-=======
         pbr_group_layout.setContentsMargins(0, 0, 0, 0)
->>>>>>> ef717a32
 
         line = QFrame(self)
         line.setObjectName("QtCustomTitleBarLine")
         line.setFixedHeight(1)
         pbr_group_layout.addWidget(line)
-<<<<<<< HEAD
-        self.setLayout(pbr_group_layout)
-=======
 
         self.setLayout(pbr_group_layout)
 
@@ -171,5 +127,4 @@
         if line_widg:
             current_pbar.layout().removeWidget(line_widg)
             line_widg.hide()
-            line_widg.deleteLater()
->>>>>>> ef717a32
+            line_widg.deleteLater()