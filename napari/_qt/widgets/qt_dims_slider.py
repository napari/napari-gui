--- conflicted
+++ resolved
@@ -17,12 +17,7 @@
     QWidget,
 )
 
-<<<<<<< HEAD
-from ...utils.event import Event
-=======
-from ...components.dims_constants import DimsMode
 from ...utils.events import Event
->>>>>>> 67eb6908
 from .._constants import LoopMode
 from ..dialogs.qt_modal import QtPopup
 from ..qthreading import _new_worker_qthread
