--- conflicted
+++ resolved
@@ -443,14 +443,8 @@
             # get the current action name
             current_action = self._table.item(row, self._action_col).text()
 
-<<<<<<< HEAD
             # get the original shortcuts
             current_shortcuts = self._find_shortcuts(current_action)
-=======
-            # get the original shortcutS
-            current_shortcuts = list(
-                action_manager._shortcuts.get(current_action, [])
-            )
             for mod in {"Shift", "Ctrl", "Alt", "Cmd", "Super", 'Meta'}:
                 if new_shortcut.endswith('-' + mod):
                     self._show_bind_shortcut_error(
@@ -460,7 +454,6 @@
                         new_shortcut,
                     )
                     return
->>>>>>> d507dd64
 
             # FIXME change conflict detection method to match new system
             shortcut_str = kb2str(coerce_keybinding(new_shortcut))
