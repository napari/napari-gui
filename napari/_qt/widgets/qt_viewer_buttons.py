--- conflicted
+++ resolved
@@ -13,20 +13,12 @@
     QVBoxLayout,
 )
 
-<<<<<<< HEAD
 from napari._qt.dialogs.qt_modal import QtPopup
 from napari.utils.action_manager import action_manager
 from napari.utils.interactions import Shortcut
-from napari.utils.misc import in_ipython
+from napari.utils.misc import in_ipython, in_jupyter
 from napari.utils.translations import trans
 
-=======
-from ...utils.action_manager import action_manager
-from ...utils.interactions import Shortcut
-from ...utils.misc import in_ipython, in_jupyter
-from ...utils.translations import trans
-from ..dialogs.qt_modal import QtPopup
->>>>>>> 8a78b3cc
 from .qt_dims_sorter import QtDimsSorter
 from .qt_spinbox import QtSpinBox
 from .qt_tooltip import QtToolTipLabel
