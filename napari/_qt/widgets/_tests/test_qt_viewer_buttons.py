--- conflicted
+++ resolved
@@ -137,7 +137,6 @@
     )
 
 
-<<<<<<< HEAD
 def test_toggle_ndisplay(mock_app, qt_viewer_buttons, qtbot):
     """Check `toggle_ndisplay` works via `mouseClick`."""
     viewer, viewer_buttons = qt_viewer_buttons
@@ -153,7 +152,8 @@
     ):
         qtbot.mouseClick(viewer_buttons.ndisplayButton, Qt.LeftButton)
         assert viewer.dims.ndisplay == 3
-=======
+
+
 def test_transpose_rotate_button(monkeypatch, qt_viewer_buttons, qtbot):
     """
     Click should trigger `transpose_axes`. Alt/Option-click should trigger `rotate_layers.`
@@ -179,5 +179,4 @@
         'napari.utils.action_manager.ActionManager.trigger', trigger_mock
     )
     qtbot.mouseClick(viewer_buttons.transposeDimsButton, Qt.LeftButton)
-    trigger_mock.assert_called_with('napari:transpose_axes')
->>>>>>> 06ce4a3c
+    trigger_mock.assert_called_with('napari:transpose_axes')