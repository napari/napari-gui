--- conflicted
+++ resolved
@@ -1,35 +1,15 @@
-<<<<<<< HEAD
-FROM ubuntu:22.04
+FROM --platform=linux/amd64 ubuntu:22.04 AS napari
 
-
-# install python resources
-RUN apt-get update && apt-get install -qqy build-essential python3.9 python3-pip
-=======
-FROM --platform=linux/amd64 ubuntu:20.04 AS napari
->>>>>>> 165f4508
 
 # below env var required to install libglib2.0-0 non-interactively
 ENV TZ=America/Los_Angeles
 ARG DEBIAN_FRONTEND=noninteractive
 
-<<<<<<< HEAD
-# install graphical libraries used by qt and vispy
-RUN apt-get install -qqy mesa-utils libgl1-mesa-glx  libglib2.0-0 \
-    libfontconfig1 libxrender1 libdbus-1-3 libxkbcommon-x11-0 libxi6 \
-    libxcb-icccm4 libxcb-image0 libxcb-keysyms1 libxcb-randr0 libxcb-render-util0 \
-    libxcb-xinerama0 libxcb-xinput0 libxcb-xfixes0 libxcb-shape0 \
-    && apt-get clean
-
-# install napari release version
-RUN pip3 install napari[all] scikit-image && pip3 cache purge
-
-# copy examples
-=======
 # install python resources + graphical libraries used by qt and vispy
 RUN apt-get update && \
     apt-get install -qqy  \
         build-essential \
-        python3.8 \
+        python3.9 \
         python3-pip \
         git \
         mesa-utils \
@@ -48,11 +28,13 @@
         libxcb-xinerama0 \
         libxcb-xinput0 \
         libxcb-xfixes0 \
-        libxcb-shape0
+        libxcb-shape0 \
+        && apt-get clean
 
 # install napari release version
 RUN pip3 install napari[all]
->>>>>>> 165f4508
+
+# copy examples
 COPY examples /tmp/examples
 
 ENTRYPOINT ["python3", "-m", "napari"]
