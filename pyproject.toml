--- conflicted
+++ resolved
@@ -274,11 +274,8 @@
     "FA", # flake8-future-annotations
     "LOG", # flake8-logging
     "SLOT", # flake8-slots
-<<<<<<< HEAD
+    "PT", # flake8-pytest-style
     "T20", # flake8-print
-=======
-    "PT", # flake8-pytest-style
->>>>>>> 36bb0d33
 ]
 ignore = [
     "E501", "TCH001", "TCH002", "TCH003",
