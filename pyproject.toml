--- conflicted
+++ resolved
@@ -1,8 +1,5 @@
 [build-system]
-requires = [
-  "setuptools >= 69",
-  "setuptools_scm[toml]>=8"
-]
+requires = ["setuptools >= 69", "setuptools_scm[toml]>=8"]
 build-backend = "setuptools.build_meta"
 
 [project]
@@ -73,9 +70,7 @@
     "vispy>=0.14.1,<0.15",
     "wrapt>=1.11.1",
 ]
-dynamic = [
-    "version",
-]
+dynamic = ["version"]
 
 [project.license]
 text = "BSD 3-Clause"
@@ -95,33 +90,17 @@
 pyside2 = [
     "PySide2>=5.13.2,!=5.15.0 ; python_version < '3.11' and platform_machine != 'arm64'",
 ]
-pyside6_experimental = [
-    "PySide6 < 6.5 ; python_version < '3.12'"
-]
-pyqt6 = [
-    "PyQt6 > 6.5",
-    "PyQt6 != 6.6.1 ; platform_system == 'Darwin'"
-]
-pyside = [
-    "napari[pyside2]"
-]
-pyqt5 = [
-    "PyQt5>=5.13.2,!=5.15.0",
-]
-pyqt = [
-    "napari[pyqt5]"
-]
-qt = [
-    "napari[pyqt]"
-]
-all = [
-    "napari[pyqt,optional]",
-    "napari-plugin-manager >=0.1.3, <0.2.0",
-]
+pyside6_experimental = ["PySide6 < 6.5 ; python_version < '3.12'"]
+pyqt6 = ["PyQt6 > 6.5", "PyQt6 != 6.6.1 ; platform_system == 'Darwin'"]
+pyside = ["napari[pyside2]"]
+pyqt5 = ["PyQt5>=5.13.2,!=5.15.0"]
+pyqt = ["napari[pyqt5]"]
+qt = ["napari[pyqt]"]
+all = ["napari[pyqt,optional]", "napari-plugin-manager >=0.1.3, <0.2.0"]
 optional = [
     "triangle ; platform_machine != 'arm64'",
     "numba>=0.57.1",
-    "zarr>=2.12.0", # needed by `builtins` (dask.array.from_zarr) to open zarr
+    "zarr>=2.12.0",                           # needed by `builtins` (dask.array.from_zarr) to open zarr
 ]
 testing = [
     "babel>=2.9.0",
@@ -147,9 +126,7 @@
     "rich>=12.0.0",
     "napari-plugin-manager >=0.1.0a2, <0.2.0",
 ]
-testing_extra = [
-    "torch>=1.7",
-]
+testing_extra = ["torch>=1.7"]
 release = [
     "PyGithub>=1.44.1",
     "twine>=3.1.1",
@@ -164,10 +141,7 @@
     "python-dotenv",
     "napari[testing]",
 ]
-build = [
-    "ruff",
-    "pyqt5",
-]
+build = ["ruff", "pyqt5"]
 
 [project.entry-points.pytest11]
 napari = "napari.utils._testsupport"
@@ -181,20 +155,14 @@
 [tool.setuptools]
 zip-safe = false
 include-package-data = true
-license-files = [
-    "LICENSE",
-]
+license-files = ["LICENSE"]
 
 [tool.setuptools.packages.find]
 namespaces = false
 
 [tool.setuptools.package-data]
-"*" = [
-    "*.pyi",
-]
-napari_builtins = [
-    "builtins.yaml",
-]
+"*" = ["*.pyi"]
+napari_builtins = ["builtins.yaml"]
 
 
 [tool.setuptools_scm]
@@ -202,20 +170,20 @@
 
 [tool.check-manifest]
 ignore = [
-  ".cirrus.yml",
-  ".pre-commit-config.yaml",
-  "asv.conf.json",
-  "codecov.yml",
-  "Makefile",
-  "napari/_version.py",  # added during build by setuptools_scm
-  "tools/minreq.py",
-  "tox.ini",
-  "napari/_qt/qt_resources/_qt_resources_*.py",
-  "*.pyi",  # added by make typestubs
-  "binder/*",
-  ".env_sample",
-  ".devcontainer/*",
-  "napari/resources/icons/_themes/*/*.svg"
+    ".cirrus.yml",
+    ".pre-commit-config.yaml",
+    "asv.conf.json",
+    "codecov.yml",
+    "Makefile",
+    "napari/_version.py",                         # added during build by setuptools_scm
+    "tools/minreq.py",
+    "tox.ini",
+    "napari/_qt/qt_resources/_qt_resources_*.py",
+    "*.pyi",                                      # added by make typestubs
+    "binder/*",
+    ".env_sample",
+    ".devcontainer/*",
+    "napari/resources/icons/_themes/*/*.svg",
 ]
 
 [tool.ruff]
@@ -249,50 +217,60 @@
 
 [tool.ruff.lint]
 select = [
-    "E", "F", "W", #flake8
-    "UP", # pyupgrade
-    "I", # isort
-    "YTT", #flake8-2020
-    "TC", # flake8-type-checing
-    "BLE", # flake8-blind-exception
-    "B", # flake8-bugbear
-    "A", # flake8-builtins
-    "C4", # flake8-comprehensions
-    "ISC", # flake8-implicit-str-concat
-    "G", # flake8-logging-format
-    "PIE", # flake8-pie
-    "COM", # flake8-commas
-    "SIM", # flake8-simplify
-    "INP", # flake8-no-pep420
-    "PYI", # flake8-pyi
-    "Q", # flake8-quotes
-    "RSE", # flake8-raise
-    "RET", # flake8-return
-    "TID",  # flake8-tidy-imports # replace absolutify import
-    "TRY", # tryceratops
-    "ICN", # flake8-import-conventions
-    "RUF", # ruff specyfic rules
+    "E",
+    "F",
+    "W",      #flake8
+    "UP",     # pyupgrade
+    "I",      # isort
+    "YTT",    #flake8-2020
+    "TC",     # flake8-type-checing
+    "BLE",    # flake8-blind-exception
+    "B",      # flake8-bugbear
+    "A",      # flake8-builtins
+    "C4",     # flake8-comprehensions
+    "ISC",    # flake8-implicit-str-concat
+    "G",      # flake8-logging-format
+    "PIE",    # flake8-pie
+    "COM",    # flake8-commas
+    "SIM",    # flake8-simplify
+    "INP",    # flake8-no-pep420
+    "PYI",    # flake8-pyi
+    "Q",      # flake8-quotes
+    "RSE",    # flake8-raise
+    "RET",    # flake8-return
+    "TID",    # flake8-tidy-imports # replace absolutify import
+    "TRY",    # tryceratops
+    "ICN",    # flake8-import-conventions
+    "RUF",    # ruff specyfic rules
     "NPY201", # checks compatibility with numpy version 2.0
-    "ASYNC", # flake8-async
-    "EXE", # flake8-executable
-    "FA", # flake8-future-annotations
-    "LOG", # flake8-logging
-    "SLOT", # flake8-slots
-    "PT", # flake8-pytest-style
-    "T20", # flake8-print
+    "ASYNC",  # flake8-async
+    "EXE",    # flake8-executable
+    "FA",     # flake8-future-annotations
+    "LOG",    # flake8-logging
+    "SLOT",   # flake8-slots
+    "PT",     # flake8-pytest-style
+    "T20",    # flake8-print
 ]
 ignore = [
-    "E501", "TC001", "TC002", "TC003",
-    "A003", # flake8-builtins - we have class attributes violating these rule
+    "E501",
+    "TC001",
+    "TC002",
+    "TC003",
+    "A003",   # flake8-builtins - we have class attributes violating these rule
     "COM812", # flake8-commas - we don't like adding comma on single line of arguments
     "COM819", # conflicts with ruff-format
     "SIM117", # flake8-simplify - we some of merged with statements are not looking great with black, reanble after drop python 3.9
     "RET504", # not fixed yet https://github.com/charliermarsh/ruff/issues/2950
     "TRY003", # require implement multiple exception class
     "RUF005", # problem with numpy compatybility, see https://github.com/charliermarsh/ruff/issues/2142#issuecomment-1451038741
-    "B028", # need to be fixed
+    "B028",   # need to be fixed
     "PYI015", # it produces bad looking files (@jni opinion)
-    "W191", "Q000", "Q001", "Q002", "Q003", "ISC001", # https://docs.astral.sh/ruff/formatter/#conflicting-lint-rules
+    "W191",
+    "Q000",
+    "Q001",
+    "Q002",
+    "Q003",
+    "ISC001", # https://docs.astral.sh/ruff/formatter/#conflicting-lint-rules
 ]
 
 [tool.ruff.lint.per-file-ignores]
@@ -318,7 +296,7 @@
 ban-relative-imports = "all"
 
 [tool.ruff.lint.isort]
-known-first-party=['napari']
+known-first-party = ['napari']
 combine-as-imports = true
 
 [tool.ruff.lint.flake8-import-conventions]
@@ -330,7 +308,13 @@
 [tool.pytest.ini_options]
 # These follow standard library warnings filters syntax.  See more here:
 # https://docs.python.org/3/library/warnings.html#describing-warning-filters
-addopts = ["--maxfail=5",  "--durations=10",  "-ra", "--strict-markers", "--strict-config"]
+addopts = [
+    "--maxfail=5",
+    "--durations=10",
+    "-ra",
+    "--strict-markers",
+    "--strict-config",
+]
 console_output_style = "count"
 minversion = "8"
 # log_cli_level = "INFO"
@@ -343,29 +327,29 @@
 # instead... assert the warning with `pytest.warns()` in the relevant test,
 # That way we can clean them up when no longer necessary
 filterwarnings = [
-  "error:::napari", # turn warnings from napari into errors
-  "error:::test_.*", # turn warnings in our own tests into errors
-  "default:::napari.+vendored.+",  # just print warnings inside vendored modules
-  "ignore::DeprecationWarning:shibokensupport",
-  "ignore::DeprecationWarning:ipykernel",
-  "ignore::DeprecationWarning:tensorstore",
-  "ignore:Accessing zmq Socket:DeprecationWarning:jupyter_client",
-  "ignore:pythonw executable not found:UserWarning:",
-  "ignore:data shape .* exceeds GL_MAX_TEXTURE_SIZE:UserWarning",
-  "ignore:For best performance with Dask arrays in napari:UserWarning:",
-  "ignore:numpy.ufunc size changed:RuntimeWarning",
-  "ignore:Multiscale rendering is only supported in 2D. In 3D, only the lowest resolution scale is displayed",
-  "ignore:Alternative shading modes are only available in 3D, defaulting to none",
-  "ignore:distutils Version classes are deprecated::",
-  "ignore:There is no current event loop:DeprecationWarning:",
-  "ignore:(?s).*Pyarrow will become a required dependency of pandas:DeprecationWarning",  # pandas pyarrow (pandas<3.0),
-  # TODO: remove once xarray is updated to avoid this warning
-  # https://github.com/pydata/xarray/blame/b1f3fea467f9387ed35c221205a70524f4caa18b/pyproject.toml#L333-L334
-  # https://github.com/pydata/xarray/pull/8939
-  "ignore:__array__ implementation doesn't accept a copy keyword, so passing copy=False failed.",
-  "ignore:pkg_resources is deprecated",
-  "ignore:Deprecated call to `pkg_resources.declare_namespace",
-  "ignore:Use Group.create_array instead."
+    "error:::napari",                                                                                            # turn warnings from napari into errors
+    "error:::test_.*",                                                                                           # turn warnings in our own tests into errors
+    "default:::napari.+vendored.+",                                                                              # just print warnings inside vendored modules
+    "ignore::DeprecationWarning:shibokensupport",
+    "ignore::DeprecationWarning:ipykernel",
+    "ignore::DeprecationWarning:tensorstore",
+    "ignore:Accessing zmq Socket:DeprecationWarning:jupyter_client",
+    "ignore:pythonw executable not found:UserWarning:",
+    "ignore:data shape .* exceeds GL_MAX_TEXTURE_SIZE:UserWarning",
+    "ignore:For best performance with Dask arrays in napari:UserWarning:",
+    "ignore:numpy.ufunc size changed:RuntimeWarning",
+    "ignore:Multiscale rendering is only supported in 2D. In 3D, only the lowest resolution scale is displayed",
+    "ignore:Alternative shading modes are only available in 3D, defaulting to none",
+    "ignore:distutils Version classes are deprecated::",
+    "ignore:There is no current event loop:DeprecationWarning:",
+    "ignore:(?s).*Pyarrow will become a required dependency of pandas:DeprecationWarning",                       # pandas pyarrow (pandas<3.0),
+    # TODO: remove once xarray is updated to avoid this warning
+    # https://github.com/pydata/xarray/blame/b1f3fea467f9387ed35c221205a70524f4caa18b/pyproject.toml#L333-L334
+    # https://github.com/pydata/xarray/pull/8939
+    "ignore:__array__ implementation doesn't accept a copy keyword, so passing copy=False failed.",
+    "ignore:pkg_resources is deprecated",
+    "ignore:Deprecated call to `pkg_resources.declare_namespace",
+    "ignore:Use Group.create_array instead.",
 ]
 markers = [
     "examples: Test of examples",
@@ -384,7 +368,7 @@
 # This file triggers an internal mypy error, so exclude collection
 # TODO: fix this
 exclude = "napari/utils/events/_tests/test_evented_model\\.py"
-plugins =  "numpy.typing.mypy_plugin, pydantic.mypy"
+plugins = "numpy.typing.mypy_plugin, pydantic.mypy"
 ignore_missing_imports = true
 hide_error_codes = false
 warn_redundant_casts = true
@@ -395,29 +379,27 @@
 check_untyped_defs = true
 no_implicit_optional = true
 disable_error_code = [
-  # See discussion at https://github.com/python/mypy/issues/2427;
-  # mypy cannot run type checking on method assignment, but we use
-  # that in several places, so ignore the error
-  'method-assign'
+    # See discussion at https://github.com/python/mypy/issues/2427;
+    # mypy cannot run type checking on method assignment, but we use
+    # that in several places, so ignore the error
+    'method-assign',
 ]
 # see `$ qtpy mypy-args` and qtpy readme. This will be used by `tox -e mypy`
 # to properly infer with PyQt6 installed
-always_false=['PYSIDE6', 'PYSIDE2', 'PYQT5']
-always_true=['PYQT6']
+always_false = ['PYSIDE6', 'PYSIDE2', 'PYQT5']
+always_true = ['PYQT6']
 
 
 # gloabl ignore error
 [[tool.mypy.overrides]]
 module = [
-  '*._tests.*',
-  '*.experimental.*',
-  '*._vendor.*',
-  '*.benchmarks.*',
-  'napari_builtins.*'
+    '*._tests.*',
+    '*.experimental.*',
+    '*._vendor.*',
+    '*.benchmarks.*',
+    'napari_builtins.*',
 ]
 ignore_errors = true
-
-
 
 
 # individual ignore error
@@ -555,24 +537,14 @@
     "napari._vispy.visuals.clipping_planes_mixin",
     "napari._vispy.visuals.markers",
     "napari._vispy.visuals.surface",
-<<<<<<< HEAD
     "napari.layers._data_protocols",
-=======
-    "napari.layers.shapes._shapes_models.path",
-    "napari.layers.shapes._shapes_models.polygon",
-    "napari.layers.shapes._shapes_models._polygon_base",
-    "napari.layers.shapes._shapes_models.ellipse",
-    "napari.layers.shapes._shapes_models.line",
-    "napari.layers.shapes._shapes_models.rectangle",
-    "napari.layers.shapes._shapes_models.shape",
->>>>>>> 57217049
     "napari.resources._icons",
     "napari.utils.color",
     "napari.utils.events.containers._dict",
     "napari.utils.events.event_utils",
     "napari.utils.migrations",
     "napari.utils.validators",
-    "napari.window"
+    "napari.window",
 ]
 disallow_incomplete_defs = false
 disallow_untyped_defs = false
@@ -647,16 +619,13 @@
     "napari.utils.colormaps.vendored._cm",
     "napari.utils.colormaps.vendored.cm",
     "napari.utils.status_messages",
-    "napari.layers.shapes._shapes_utils"
+    "napari.layers.shapes._shapes_utils",
 ]
 disallow_untyped_calls = false
 disallow_untyped_defs = false
 
 [[tool.mypy.overrides]]
-module = [
-    "napari._app_model._app",
-    "napari.utils.theme",
-]
+module = ["napari._app_model._app", "napari.utils.theme"]
 disallow_incomplete_defs = false
 disallow_untyped_calls = false
 disallow_untyped_defs = false
@@ -665,7 +634,7 @@
 [[tool.mypy.overrides]]
 module = [
     "napari._app_model.context._context",
-    "napari._qt.containers._factory"
+    "napari._qt.containers._factory",
 ]
 disallow_incomplete_defs = false
 disallow_untyped_defs = false
@@ -707,9 +676,7 @@
 disallow_untyped_defs = false
 
 [[tool.mypy.overrides]]
-module = [
-    "napari.utils.events.containers._typed",
-]
+module = ["napari.utils.events.containers._typed"]
 check_untyped_defs = false
 disallow_incomplete_defs = false
 disallow_untyped_calls = false
@@ -732,15 +699,12 @@
     "napari._app_model.context._layerlist_context",
     "napari.components.overlays.labels_polygon",
     "napari.plugins.io",
-    "napari.utils.colormaps.vendored._cm_listed"
+    "napari.utils.colormaps.vendored._cm_listed",
 ]
 disallow_untyped_calls = false
 
 [[tool.mypy.overrides]]
-module = [
-    "napari._qt.containers.qt_layer_list",
-    "napari.layers.base.base"
-]
+module = ["napari._qt.containers.qt_layer_list", "napari.layers.base.base"]
 check_untyped_defs = false
 disallow_untyped_calls = false
 disallow_untyped_defs = false
@@ -756,9 +720,7 @@
 disallow_untyped_defs = false
 
 [[tool.mypy.overrides]]
-module = [
-    "napari._pydantic_compat",
-]
+module = ["napari._pydantic_compat"]
 ignore_errors = true
 
 
@@ -777,12 +739,9 @@
     "*/_version.py",
     "*/benchmarks/*",
     "napari/utils/indexing.py",
-    "**/add_layer.py_tmpl"
-]
-source = [
-    "napari",
-    "napari_builtins",
-]
+    "**/add_layer.py_tmpl",
+]
+source = ["napari", "napari_builtins"]
 
 [tool.coverage.paths]
 source = [
@@ -815,7 +774,7 @@
 [[tool.importlinter.contracts]]
 name = "Block import from qt module in napari.layers"
 type = "layers"
-layers = ["napari.qt","napari.layers"]
+layers = ["napari.qt", "napari.layers"]
 ignore_imports = [
     "napari.plugins._npe2 -> napari._qt._qplugins",
     # TODO: remove once npe1 deprecated
@@ -825,7 +784,7 @@
 [[tool.importlinter.contracts]]
 name = "Block import from qt module in napari.components"
 type = "layers"
-layers = ["napari.qt","napari.components"]
+layers = ["napari.qt", "napari.components"]
 ignore_imports = [
     "napari.plugins._npe2 -> napari._qt._qplugins",
     # TODO: remove once npe1 deprecated
