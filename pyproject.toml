[build-system]
requires = [
  "setuptools >= 69",
  "setuptools_scm[toml]>=8"
]
build-backend = "setuptools.build_meta"

[project]
name = "napari"
description = "n-dimensional array viewer in Python"
authors = [
    { name = "napari team", email = "napari-steering-council@googlegroups.com" },
]
classifiers = [
    "Development Status :: 3 - Alpha",
    "Environment :: X11 Applications :: Qt",
    "Intended Audience :: Education",
    "Intended Audience :: Science/Research",
    "License :: OSI Approved :: BSD License",
    "Programming Language :: C",
    "Programming Language :: Python",
    "Programming Language :: Python :: 3 :: Only",
    "Programming Language :: Python :: 3.9",
    "Programming Language :: Python :: 3.10",
    "Programming Language :: Python :: 3.11",
    "Programming Language :: Python :: 3.12",
    "Topic :: Scientific/Engineering",
    "Topic :: Scientific/Engineering :: Visualization",
    "Topic :: Scientific/Engineering :: Information Analysis",
    "Topic :: Scientific/Engineering :: Bio-Informatics",
    "Topic :: Utilities",
    "Operating System :: Microsoft :: Windows",
    "Operating System :: POSIX",
    "Operating System :: Unix",
    "Operating System :: MacOS",
]
requires-python = ">=3.9"
dependencies = [
    "appdirs>=1.4.4",
    "app-model>=0.2.5,<0.3.0",
    "cachey>=0.2.1",
    "certifi>=2018.1.18",
    "dask[array]>=2021.10.0",
    "imageio>=2.20,!=2.22.1",
    "jsonschema>=3.2.0",
    "lazy_loader>=0.2",
    "magicgui>=0.7.0",
    "napari-console>=0.0.9",
    "napari-plugin-engine>=0.1.9",
    "napari-svg>=0.1.8",
    "npe2>=0.7.4",
    "numpy>=1.22.2,<2",
    "numpydoc>=0.9.2",
    "pandas>=1.3.0",
    "Pillow>=9.0",
    "pint>=0.17",
    "psutil>=5.0",
    "psygnal>=0.5.0",
    "pydantic>=1.9.0",
    "pygments>=2.6.0",
    "PyOpenGL>=3.1.0",
    "PyYAML>=5.1",
    "qtpy>=1.10.0",
    "scikit-image[data]>=0.19.1",
    "scipy>=1.5.4",
    "superqt>=0.5.0",
    "tifffile>=2022.4.8",
    "toolz>=0.10.0",
    "tqdm>=4.56.0",
    "typing_extensions>=4.2.0",
    "vispy>=0.14.1,<0.15",
    "wrapt>=1.11.1",
]
dynamic = [
    "version",
]

[project.license]
text = "BSD 3-Clause"

[project.readme]
file = "README.md"
content-type = "text/markdown"

[project.urls]
Homepage = "https://napari.org"
Download = "https://github.com/napari/napari"
"Bug Tracker" = "https://github.com/napari/napari/issues"
Documentation = "https://napari.org"
"Source Code" = "https://github.com/napari/napari"

[project.optional-dependencies]
pyside2 = [
    "PySide2>=5.13.2,!=5.15.0 ; python_version < '3.11' and platform_machine != 'arm64'",
]
pyside6_experimental = [
    "PySide6 < 6.5 ; python_version < '3.12'"
]
pyqt6_experimental = [
    "PyQt6",
    "PyQt6 != 6.6.1 ; platform_system == 'Darwin'"
]
pyside = [
    "napari[pyside2]"
]
pyqt5 = [
    "PyQt5>=5.12.3,!=5.15.0",
]
pyqt = [
    "napari[pyqt5]"
]
qt = [
    "napari[pyqt]"
]
all = [
    "napari[pyqt,optional]",
    "napari-plugin-manager >=0.1.0a1, <0.2.0",
]
optional = [
    "triangle ; platform_machine != 'arm64'",
    "numba>=0.57.1",
    "zarr>=2.12.0", # needed by `builtins` (dask.array.from_zarr) to open zarr
]
testing = [
    "babel>=2.9.0",
    "fsspec>=2023.10.0",
    "hypothesis>=6.8.0",
    "lxml[html_clean]>5",
    "matplotlib >= 3.6.1",
    "numba>=0.57.1",
    "pooch>=1.6.0",
    "coverage>7",
    "docstring_parser>=0.15",
    "pretend>=1.0.9",
    "pyautogui>=0.9.54",
    "pytest-qt>=4.3.1",
    "pytest-pretty>=1.1.0",
    "pytest>=8.1.0",
    "tensorstore>=0.1.13",
    "virtualenv>=20.17",
    "xarray>=0.16.2",
    "zarr>=2.12.0",
    "IPython>=7.25.0",
    "qtconsole>=4.5.1",
    "rich>=12.0.0",
    "napari-plugin-manager >=0.1.0a2, <0.2.0",
]
testing_extra = [
    "torch>=1.7",
]
release = [
    "PyGithub>=1.44.1",
    "twine>=3.1.1",
    "gitpython>=3.1.0",
    "requests-cache>=0.9.2",
]
dev = [
    "ruff",
    "check-manifest>=0.42",
    "pre-commit>=2.9.0",
    "pydantic[dotenv]",
    "napari[testing]",
]
build = [
    "ruff",
    "pyqt5",
]

[project.entry-points.pytest11]
napari = "napari.utils._testsupport"

[project.entry-points."napari.manifest"]
napari_builtins = "napari_builtins:builtins.yaml"

[project.scripts]
napari = "napari.__main__:main"

[tool.setuptools]
zip-safe = false
include-package-data = true
license-files = [
    "LICENSE",
]

[tool.setuptools.packages.find]
namespaces = false

[tool.setuptools.package-data]
"*" = [
    "*.pyi",
]
napari_builtins = [
    "builtins.yaml",
]


[tool.setuptools_scm]
write_to = "napari/_version.py"

[tool.check-manifest]
ignore = [
  ".cirrus.yml",
  ".pre-commit-config.yaml",
  "asv.conf.json",
  "codecov.yml",
  "Makefile",
  "napari/_version.py",  # added during build by setuptools_scm
  "tools/minreq.py",
  "tox.ini",
  "napari/_qt/qt_resources/_qt_resources_*.py",
  "*.pyi",  # added by make typestubs
  "binder/*",
  ".env_sample",
  ".devcontainer/*",
  "napari/resources/icons/_themes/*/*.svg"
]

[tool.ruff]
line-length = 79
exclude = [
    ".bzr",
    ".direnv",
    ".eggs",
    ".git",
    ".mypy_cache",
    ".pants.d",
    ".ruff_cache",
    ".svn",
    ".tox",
    ".venv",
    "__pypackages__",
    "_build",
    "buck-out",
    "build",
    "dist",
    "node_modules",
    "venv",
    "*vendored*",
    "*_vendor*",
]

fix = true

[tool.ruff.format]
quote-style = "single"

[tool.ruff.lint]
select = [
    "E", "F", "W", #flake8
    "UP", # pyupgrade
    "I", # isort
    "YTT", #flake8-2020
    "TCH", # flake8-type-checing
    "BLE", # flake8-blind-exception
    "B", # flake8-bugbear
    "A", # flake8-builtins
    "C4", # flake8-comprehensions
    "ISC", # flake8-implicit-str-concat
    "G", # flake8-logging-format
    "PIE", # flake8-pie
    "COM", # flake8-commas
    "SIM", # flake8-simplify
    "INP", # flake8-no-pep420
    "PYI", # flake8-pyi
    "Q", # flake8-quotes
    "RSE", # flake8-raise
    "RET", # flake8-return
    "TID",  # flake8-tidy-imports # replace absolutify import
    "TRY", # tryceratops
    "ICN", # flake8-import-conventions
    "RUF", # ruff specyfic rules
    "ASYNC", # flake8-async
    "EXE", # flake8-executable
    "FA", # flake8-future-annotations
    "LOG", # flake8-logging
    "SLOT", # flake8-slots
    "PT", # flake8-pytest-style
]
ignore = [
    "E501", "TCH001", "TCH002", "TCH003",
    "A003", # flake8-builtins - we have class attributes violating these rule
    "COM812", # flake8-commas - we don't like adding comma on single line of arguments
    "COM819", # conflicts with ruff-format
    "SIM117", # flake8-simplify - we some of merged with statements are not looking great with black, reanble after drop python 3.9
    "RET504", # not fixed yet https://github.com/charliermarsh/ruff/issues/2950
    "TRY003", # require implement multiple exception class
    "RUF005", # problem with numpy compatybility, see https://github.com/charliermarsh/ruff/issues/2142#issuecomment-1451038741
    "B028", # need to be fixed
    "PYI015", # it produces bad looking files (@jni opinion)
    "W191", "Q000", "Q001", "Q002", "Q003", "ISC001", # https://docs.astral.sh/ruff/formatter/#conflicting-lint-rules
]

[tool.ruff.lint.per-file-ignores]
"napari/_vispy/__init__.py" = ["E402"]
"**/_tests/*.py" = ["B011", "INP001", "TRY301", "B018", "RUF012"]
"napari/utils/_testsupport.py" = ["B011"]
"tools/validate_strings.py" = ["F401"]
"tools/**" = ["INP001", "T20"]
"examples/**" = ["ICN001", "INP001", "T20"]
"**/vendored/**" = ["TID"]
"napari/benchmarks/**" = ["RUF012", "TID252"]

[tool.ruff.lint.pyupgrade]
keep-runtime-typing = true

[tool.ruff.lint.flake8-quotes]
docstring-quotes = "double"
inline-quotes = "single"
multiline-quotes = "double"

[tool.ruff.lint.flake8-tidy-imports]
# Disallow all relative imports.
ban-relative-imports = "all"

[tool.ruff.lint.isort]
known-first-party=['napari']
combine-as-imports = true

[tool.ruff.lint.flake8-import-conventions]
[tool.ruff.lint.flake8-import-conventions.extend-aliases]
# Declare a custom alias for the `matplotlib` module.
"dask.array" = "da"
xarray = "xr"

[tool.pytest.ini_options]
# These follow standard library warnings filters syntax.  See more here:
# https://docs.python.org/3/library/warnings.html#describing-warning-filters
<<<<<<< HEAD
addopts = "--maxfail=50 --durations=10 -rXxs"
=======
addopts = ["--maxfail=5",  "--durations=10",  "-ra", "--strict-markers", "--strict-config"]
>>>>>>> a9c25e63
console_output_style = "count"
minversion = "8"
# log_cli_level = "INFO"
xfail_strict = true
testpaths = ["napari", "napari_builtins"]


# NOTE: only put things that will never change in here.
# napari deprecation and future warnings should NOT go in here.
# instead... assert the warning with `pytest.warns()` in the relevant test,
# That way we can clean them up when no longer necessary
filterwarnings = [
  "error:::napari", # turn warnings from napari into errors
  "error:::test_.*", # turn warnings in our own tests into errors
  "default:::napari.+vendored.+",  # just print warnings inside vendored modules
  "ignore::DeprecationWarning:shibokensupport",
  "ignore::DeprecationWarning:ipykernel",
  "ignore::DeprecationWarning:tensorstore",
  "ignore:Accessing zmq Socket:DeprecationWarning:jupyter_client",
  "ignore:pythonw executable not found:UserWarning:",
  "ignore:data shape .* exceeds GL_MAX_TEXTURE_SIZE:UserWarning",
  "ignore:For best performance with Dask arrays in napari:UserWarning:",
  "ignore:numpy.ufunc size changed:RuntimeWarning",
  "ignore:Multiscale rendering is only supported in 2D. In 3D, only the lowest resolution scale is displayed",
  "ignore:Alternative shading modes are only available in 3D, defaulting to none",
  "ignore:distutils Version classes are deprecated::",
  "ignore:There is no current event loop:DeprecationWarning:",
  "ignore:(?s).*Pyarrow will become a required dependency of pandas:DeprecationWarning",  # pandas pyarrow (pandas<3.0),
]
markers = [
    "examples: Test of examples",
    "disable_qthread_start: Disable thread start in this Test",
    "disable_qthread_pool_start: Disable strarting QRunnable using QThreadPool start in this Test",
    "disable_qtimer_start: Disable timer start in this Test",
    "disable_qanimation_start: Disable animation start in this Test",
    "enable_console: Don't mock the IPython console (in QtConsole) in this Test",
]

[tool.mypy]
files = "napari"
# This file triggers an internal mypy error, so exclude collection
# TODO: fix this
exclude = "napari/utils/events/_tests/test_evented_model\\.py"
plugins =  "numpy.typing.mypy_plugin, pydantic.mypy"
ignore_missing_imports = true
hide_error_codes = false
warn_redundant_casts = true
disallow_incomplete_defs = true
disallow_untyped_calls = true
disallow_untyped_defs = true
warn_unused_ignores = true
check_untyped_defs = true
no_implicit_optional = true
disable_error_code = [
  # See discussion at https://github.com/python/mypy/issues/2427;
  # mypy cannot run type checking on method assignment, but we use
  # that in several places, so ignore the error
  'method-assign'
]
# see `$ qtpy mypy-args` and qtpy readme. This will be used by `tox -e mypy`
# to properly infer with PyQt6 installed
always_false=['PYSIDE6', 'PYSIDE2', 'PYQT5']
always_true=['PYQT6']


# gloabl ignore error
[[tool.mypy.overrides]]
module = [
  '*._tests.*',
  '*.experimental.*',
  '*._vendor.*',
  '*.benchmarks.*',
  'napari_builtins.*'
]
ignore_errors = true




# individual ignore error
# we should strive to remove those
# See https://github.com/napari/napari/issues/2751
# you can regenerate this list with the following command \047 is single quote.
# mypy napari | cut -f1 -d: | sort | uniq  | tr '/' '.'  | sed 's/\.py//' | awk '{ print "    \047" $0 "\047," }'
[[tool.mypy.overrides]]
module = [
    'napari._qt.code_syntax_highlight',
    'napari._qt.containers._base_item_model',
    'napari._qt.containers._base_item_view',
    'napari._qt.containers._layer_delegate',
    'napari._qt.containers.qt_axis_model',
    'napari._qt.containers.qt_layer_model',
    'napari._qt.containers.qt_list_model',
    'napari._qt.containers.qt_list_view',
    'napari._qt.containers.qt_tree_model',
    'napari._qt.containers.qt_tree_view',
    'napari._qt.dialogs.confirm_close_dialog',
    'napari._qt.dialogs.preferences_dialog',
    'napari._qt.dialogs.qt_about',
    'napari._qt.dialogs.qt_activity_dialog',
    'napari._qt.dialogs.qt_modal',
    'napari._qt.dialogs.qt_notification',
    'napari._qt.dialogs.qt_package_installer',
    'napari._qt.dialogs.qt_plugin_dialog',
    'napari._qt.dialogs.qt_plugin_report',
    'napari._qt.dialogs.qt_reader_dialog',
    'napari._qt.dialogs.screenshot_dialog',
    'napari._qt.experimental.qt_chunk_receiver',
    'napari._qt.experimental.qt_poll',
    'napari._qt.layer_controls.qt_colormap_combobox',
    'napari._qt.layer_controls.qt_image_controls',
    'napari._qt.layer_controls.qt_image_controls_base',
    'napari._qt.layer_controls.qt_labels_controls',
    'napari._qt.layer_controls.qt_layer_controls_base',
    'napari._qt.layer_controls.qt_layer_controls_container',
    'napari._qt.layer_controls.qt_points_controls',
    'napari._qt.layer_controls.qt_shapes_controls',
    'napari._qt.layer_controls.qt_surface_controls',
    'napari._qt.layer_controls.qt_tracks_controls',
    'napari._qt.layer_controls.qt_vectors_controls',
    'napari._qt.menus._util',
    'napari._qt.menus.debug_menu',
    'napari._qt.menus.file_menu',
    'napari._qt.perf.qt_event_tracing',
    'napari._qt.perf.qt_performance',
    'napari._qt.qt_event_filters',
    'napari._qt.qt_event_loop',
    'napari._qt.qt_main_window',
    'napari._qt.qt_resources._svg',
    'napari._qt.qt_viewer',
    'napari._qt.qthreading',
    'napari._qt.utils',
    'napari._qt.widgets._slider_compat',
    'napari._qt.widgets.qt_color_swatch',
    'napari._qt.widgets.qt_dict_table',
    'napari._qt.widgets.qt_dims',
    'napari._qt.widgets.qt_dims_slider',
    'napari._qt.widgets.qt_dims_sorter',
    'napari._qt.widgets.qt_extension2reader',
    'napari._qt.widgets.qt_font_size',
    'napari._qt.widgets.qt_highlight_preview',
    'napari._qt.widgets.qt_keyboard_settings',
    'napari._qt.widgets.qt_message_popup',
    'napari._qt.widgets.qt_mode_buttons',
    'napari._qt.widgets.qt_plugin_sorter',
    'napari._qt.widgets.qt_progress_bar',
    'napari._qt.widgets.qt_range_slider_popup',
    'napari._qt.widgets.qt_scrollbar',
    'napari._qt.widgets.qt_size_preview',
    'napari._qt.widgets.qt_spinbox',
    'napari._qt.widgets.qt_splash_screen',
    'napari._qt.widgets.qt_theme_sample',
    'napari._qt.widgets.qt_tooltip',
    'napari._qt.widgets.qt_viewer_buttons',
    'napari._qt.widgets.qt_viewer_dock_widget',
    'napari._qt.widgets.qt_viewer_status_bar',
    'napari._qt.widgets.qt_welcome',
    'napari._vispy.canvas',
    'napari._vispy.experimental.texture_atlas',
    'napari._vispy.experimental.tile_set',
    'napari._vispy.experimental.tiled_image_visual',
    'napari._vispy.experimental.vispy_tiled_image_layer',
    'napari._vispy.overlays.base',
    'napari._vispy.utils.cursor',
    'napari.components.layerlist',
    'napari.layers._layer_actions',
    'napari.layers._multiscale_data',
    'napari.layers.intensity_mixin',
    'napari.layers.points._points_key_bindings',
    'napari.layers.points._points_utils',
    'napari.layers.points.points',
    'napari.layers.shapes._shapes_mouse_bindings',
    'napari.layers.shapes.shapes',
    'napari.layers.utils.color_encoding',
    'napari.layers.utils.color_manager',
    'napari.layers.utils.stack_utils',
    'napari.layers.utils.string_encoding',
    'napari.layers.utils.style_encoding',
    'napari.layers.utils.text_manager',
    'napari.utils._magicgui',
    'napari.utils._testsupport',
    'napari.utils._tracebacks',
    'napari.utils.action_manager',
    'napari.utils.events.containers._evented_dict',
    'napari.utils.events.containers._evented_list',
    'napari.utils.events.containers._nested_list',
    'napari.utils.events.custom_types',
    'napari.utils.events.debugging',
    'napari.utils.events.event',
    'napari.utils.events.evented_model',
    'napari.utils.interactions',
    'napari.utils.key_bindings',
    'napari.utils.mouse_bindings',
    'napari.utils.progress',
    'napari.utils.shortcuts',
    'napari.utils.stubgen',
    'napari.utils.transforms.transforms',
    'napari.utils.tree.group',
    'napari.view_layers',
    'napari._app_model.injection._processors',
]
ignore_errors = true

[[tool.mypy.overrides]]
module = [
    "napari.settings",
    "napari.settings._yaml",
    "napari.plugins.exceptions",
    "napari._app_model.actions._toggle_action",
    "napari._vispy.filters.tracks",
    "napari._vispy.utils.text",
    "napari._vispy.utils.visual",
    "napari._vispy.visuals.clipping_planes_mixin",
    "napari._vispy.visuals.markers",
    "napari._vispy.visuals.surface",
    "napari.layers.shapes._shapes_models.path",
    "napari.layers.shapes._shapes_models.polygon",
    "napari.layers.shapes._shapes_models._polgyon_base",
    "napari.layers.shapes._shapes_models.ellipse",
    "napari.layers.shapes._shapes_models.line",
    "napari.layers.shapes._shapes_models.rectangle",
    "napari.layers.shapes._shapes_models.shape",
    "napari.resources._icons",
    "napari.utils.color",
    "napari.utils.events.containers._dict",
    "napari.utils.events.event_utils",
    "napari.utils.migrations",
    "napari.utils.validators",
    "napari.window"
]
disallow_incomplete_defs = false
disallow_untyped_defs = false

[[tool.mypy.overrides]]
module = [
    "napari._event_loop",
    "napari._vispy.utils.quaternion",
    "napari._vispy.visuals.bounding_box",
    "napari._vispy.visuals.image",
    "napari._vispy.visuals.interaction_box",
    "napari._vispy.visuals.points",
    "napari._vispy.visuals.scale_bar",
    "napari.components._layer_slicer",
    "napari.components._viewer_mouse_bindings",
    "napari.components.overlays.base",
    "napari.components.overlays.interaction_box",
    "napari.utils.colormaps.categorical_colormap_utils",
]
disallow_untyped_defs = false

[[tool.mypy.overrides]]
module = [
    "napari.components.viewer_model",
    "napari.settings._fields",
    "napari.settings._migrations",
    "napari.settings._base",
    "napari.types",
    "napari.plugins._npe2",
    "napari.settings._napari_settings",
    "napari.plugins._plugin_manager",
    "napari.plugins.utils",
    "napari._qt._qapp_model.qactions._file",
    "napari._qt._qapp_model.qactions._help",
    "napari._qt._qapp_model.qactions._view",
    "napari._vispy.camera",
    "napari._vispy.layers.image",
    "napari._vispy.layers.scalar_field",
    "napari._vispy.layers.tracks",
    "napari._vispy.layers.vectors",
    "napari._vispy.overlays.axes",
    "napari._vispy.overlays.interaction_box",
    "napari._vispy.overlays.labels_polygon",
    "napari._vispy.overlays.scale_bar",
    "napari._vispy.overlays.text",
    "napari.layers.labels._labels_key_bindings",
    "napari.layers.tracks._tracks_key_bindings",
    "napari.layers.utils._slice_input",
    "napari.utils._register",
    "napari.utils.colormaps.categorical_colormap",
    "napari.utils.colormaps.standardize_color",
    "napari.utils.geometry",
    "napari.utils.io",
    "napari.utils.notebook_display",
    "napari.utils.transforms.transform_utils",
    "napari.utils.translations",
    "napari.utils.tree.node",
    "napari.viewer",
    "napari.layers.shapes._shape_list",
    "napari.layers.vectors.vectors",
]
disallow_incomplete_defs = false
disallow_untyped_calls = false
disallow_untyped_defs = false

[[tool.mypy.overrides]]
module = [
    "napari.plugins",
    "napari._vispy.layers.base",
    "napari._vispy.visuals.axes",
    "napari.layers.labels._labels_mouse_bindings",
    "napari.layers.utils.color_manager_utils",
    "napari.utils.colormaps.vendored._cm",
    "napari.utils.colormaps.vendored.cm",
    "napari.utils.status_messages",
    "napari.layers.shapes._shapes_utils"
]
disallow_untyped_calls = false
disallow_untyped_defs = false

[[tool.mypy.overrides]]
module = [
    "napari._app_model._app",
    "napari.utils.theme",
]
disallow_incomplete_defs = false
disallow_untyped_calls = false
disallow_untyped_defs = false
warn_unused_ignores = false

[[tool.mypy.overrides]]
module = [
    "napari._app_model.context._context",
    "napari._qt.containers._factory"
]
disallow_incomplete_defs = false
disallow_untyped_defs = false
warn_unused_ignores = false

[[tool.mypy.overrides]]
module = [
    "napari._qt.menus.plugins_menu",
    "napari._vispy.layers.labels",
    "napari._vispy.layers.points",
    "napari._vispy.layers.shapes",
    "napari._vispy.layers.surface",
    "napari.components._viewer_key_bindings",
    "napari.layers.labels.labels",
    "napari.layers.surface.surface",
    "napari.layers.tracks.tracks",
    "napari.layers.utils.layer_utils",
    "napari.utils._dtype",
    "napari.utils.colormaps.colormap_utils",
    "napari.utils.misc",
]
check_untyped_defs = false
disallow_incomplete_defs = false
disallow_untyped_calls = false
disallow_untyped_defs = false

[[tool.mypy.overrides]]
module = [
    "napari.components.camera",
    "napari.components.dims",
    "napari.conftest",
    "napari.layers.labels._labels_utils",
    "napari.layers.points._points_mouse_bindings",
    "napari.layers.tracks._track_utils",
    "napari.utils.colormaps.colormap",
    "napari.utils.notifications",
]
check_untyped_defs = false
disallow_incomplete_defs = false
disallow_untyped_defs = false

[[tool.mypy.overrides]]
module = [
    "napari.utils.events.containers._typed",
]
check_untyped_defs = false
disallow_incomplete_defs = false
disallow_untyped_calls = false
disallow_untyped_defs = false
warn_unused_ignores = false

[[tool.mypy.overrides]]
module = [
    "napari.__main__",
    "napari.utils.colormaps.vendored.colors",
    "napari.layers.image.image",
    "napari.layers._scalar_field.scalar_field",
]
check_untyped_defs = false
disallow_untyped_calls = false
disallow_untyped_defs = false

[[tool.mypy.overrides]]
module = [
    "napari._app_model.context._layerlist_context",
    "napari.components.overlays.labels_polygon",
    "napari.plugins.io",
    "napari.utils.colormaps.vendored._cm_listed"
]
disallow_untyped_calls = false

[[tool.mypy.overrides]]
module = [
    "napari._qt.containers.qt_layer_list",
    "napari.layers.base.base"
]
check_untyped_defs = false
disallow_untyped_calls = false
disallow_untyped_defs = false
warn_unused_ignores = false

[[tool.mypy.overrides]]
module = [
    "napari._vispy.overlays.bounding_box",
    "napari._vispy.overlays.brush_circle",
    "napari.utils._test_utils",
]
check_untyped_defs = false
disallow_untyped_defs = false

[[tool.mypy.overrides]]
module = [
    "napari._pydantic_compat",
]
ignore_errors = true


[tool.coverage.report]
exclude_lines = [
    "pragma: no cover",
    "if TYPE_CHECKING:",
    "raise NotImplementedError()",
    "except ImportError:",
    "^ +\\.\\.\\.$",
]

[tool.coverage.run]
parallel = true
omit = [
    "*/_vendor/*",
    "*/_version.py",
    "*/benchmarks/*",
    "napari/utils/indexing.py",
    "**/add_layer.py_tmpl"
]
source = [
    "napari",
    "napari_builtins",
]

[tool.coverage.paths]
source = [
    "napari/",
    "D:\\a\\napari\\napari\\napari",
    "/home/runner/work/napari/napari/napari",
    "/Users/runner/work/napari/napari/napari",
]
builtins = [
    "napari_builtins/",
    "D:\\a\\napari\\napari\\napari_builtins",
    "/home/runner/work/napari/napari/napari_builtins",
    "/Users/runner/work/napari/napari/napari_builtins",
]

[tool.importlinter]
root_package = "napari"
include_external_packages = true

[[tool.importlinter.contracts]]
name = "Forbid import PyQt and PySide"
type = "forbidden"
source_modules = "napari"
forbidden_modules = ["PyQt5", "PySide2", "PyQt6", "PySide6"]
ignore_imports = [
    "napari._qt -> PySide2",
    "napari.plugins._npe2 -> napari._qt._qplugins",
]

[[tool.importlinter.contracts]]
name = "Block import from qt module in napari.layers"
type = "layers"
layers = ["napari.qt","napari.layers"]
ignore_imports = [
    "napari.plugins._npe2 -> napari._qt._qplugins",
    # TODO: remove once npe1 deprecated
    "napari._qt.qt_main_window -> napari._qt._qplugins",
]

[[tool.importlinter.contracts]]
name = "Block import from qt module in napari.components"
type = "layers"
layers = ["napari.qt","napari.components"]
ignore_imports = [
    "napari.plugins._npe2 -> napari._qt._qplugins",
    # TODO: remove once npe1 deprecated
    "napari._qt.qt_main_window -> napari._qt._qplugins",
]<|MERGE_RESOLUTION|>--- conflicted
+++ resolved
@@ -325,11 +325,7 @@
 [tool.pytest.ini_options]
 # These follow standard library warnings filters syntax.  See more here:
 # https://docs.python.org/3/library/warnings.html#describing-warning-filters
-<<<<<<< HEAD
-addopts = "--maxfail=50 --durations=10 -rXxs"
-=======
 addopts = ["--maxfail=5",  "--durations=10",  "-ra", "--strict-markers", "--strict-config"]
->>>>>>> a9c25e63
 console_output_style = "count"
 minversion = "8"
 # log_cli_level = "INFO"
