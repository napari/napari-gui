[build-system]
requires = [
  "setuptools >= 56",
  "wheel",
  "setuptools_scm[toml]>=3.4"
]
build-backend = "setuptools.build_meta"

[tool.setuptools_scm]
write_to = "napari/_version.py"

[tool.black]
target-version = ['py38', 'py39', 'py310']
skip-string-normalization = true
line-length = 79
exclude = '''
(
  /(
      \.eggs
    | \.git
    | \.hg
    | \.mypy_cache
    | \.tox
    | \.venv
    | _build
    | buck-out
    | build
    | dist
    | examples
    | vendored
    | _vendor
  )/
  | napari/resources/qt.py
  | tools/minreq.py
)
'''

[tool.check-manifest]
ignore = [
  ".cirrus.yml",
  ".pre-commit-config.yaml",
  "asv.conf.json",
  "codecov.yml",
  "Makefile",
  "napari/_version.py",  # added during build by setuptools_scm
  "tools/minreq.py",
  "tox.ini",
  "napari/_qt/qt_resources/_qt_resources_*.py",
  "*.pyi",  # added by make typestubs
  "binder/*",
  ".env_sample",
  ".devcontainer/*",
  "napari/resources/icons/_themes/*/*.svg"
]

[tool.ruff]
line-length = 79
select = [
    "E", "F", "W", #flake8
    "UP", # pyupgrade
    "I", # isort
    "YTT", #flake8-2020
    "TCH", # flake8-type-checing
    "BLE", # flake8-blind-exception
    "B", # flake8-bugbear
    "A", # flake8-builtins
    "C4", # flake8-comprehensions
    "ISC", # flake8-implicit-str-concat
    "G", # flake8-logging-format
    "PIE", # flake8-pie
    "COM", # flake8-commas
    "SIM", # flake8-simplify
    "INP", # flake8-no-pep420
    "PYI", # flake8-pyi
    "Q", # flake8-quotes
    "RSE", # flake8-raise
    "RET", # flake8-return
    "TID",  # flake8-tidy-imports # replace absolutify import
    "TRY", # tryceratops
    "ICN", # flake8-import-conventions
    "RUF", # ruff specyfic rules
]
ignore = [
    "E501", "UP006", "UP007", "TCH001", "TCH002", "TCH003",
    "A003", # flake8-builtins - we have class attributes violating these rule
    "COM812", # flake8-commas - we don't like adding comma on single line of arguments
    "SIM117", # flake8-simplify - we some of merged with statements are not looking great with black, reanble after drop python 3.9
    "Q000",
    "RET504", # not fixed yet https://github.com/charliermarsh/ruff/issues/2950
    "TRY003", # require implement multiple exception class
    "RUF005", # problem with numpy compatybility, see https://github.com/charliermarsh/ruff/issues/2142#issuecomment-1451038741
    "B028", # need to be fixed
    "PYI015", # it produces bad looking files (@jni opinion)

]

exclude = [
    ".bzr",
    ".direnv",
    ".eggs",
    ".git",
    ".mypy_cache",
    ".pants.d",
    ".ruff_cache",
    ".svn",
    ".tox",
    ".venv",
    "__pypackages__",
    "_build",
    "buck-out",
    "build",
    "dist",
    "node_modules",
    "venv",
    "*vendored*",
    "*_vendor*",
]

target-version = "py38"
fix = true

[tool.ruff.per-file-ignores]
"napari/_vispy/__init__.py" = ["E402"]
"**/_tests/*.py" = ["B011", "INP001", "TRY301", "B018"]
"napari/utils/_testsupport.py" = ["B011"]
"tools/test_strings.py" = ["F401"]
"tools/**" = ["INP001", "T20"]
"examples/**" = ["INP001", "T20"]
"**/vendored/**" = ["TID"]

[tool.ruff.flake8-quotes]
docstring-quotes = "double"

[tool.ruff.flake8-tidy-imports]
# Disallow all relative imports.
ban-relative-imports = "all"

[tool.ruff.isort]
known-first-party=['napari']
combine-as-imports = true

[tool.ruff.flake8-import-conventions]
[tool.ruff.flake8-import-conventions.extend-aliases]
# Declare a custom alias for the `matplotlib` module.
"dask.array" = "da"
xarray = "xr"

[tool.pytest.ini_options]
# These follow standard library warnings filters syntax.  See more here:
# https://docs.python.org/3/library/warnings.html#describing-warning-filters
addopts = "--maxfail=5 --durations=10 -rXxs"

# NOTE: only put things that will never change in here.
# napari deprecation and future warnings should NOT go in here.
# instead... assert the warning with `pytest.warns()` in the relevant test,
# That way we can clean them up when no longer necessary
filterwarnings = [
  "error:::napari", # turn warnings from napari into errors
  "error:::test_.*", # turn warnings in our own tests into errors
  "default:::napari.+vendored.+",  # just print warnings inside vendored modules
  "ignore::DeprecationWarning:shibokensupport",
  "ignore::DeprecationWarning:ipykernel",
  "ignore::DeprecationWarning:tensorstore",
  "ignore:Accessing zmq Socket:DeprecationWarning:jupyter_client",
  "ignore:pythonw executable not found:UserWarning:",
  "ignore:data shape .* exceeds GL_MAX_TEXTURE_SIZE:UserWarning",
  "ignore:For best performance with Dask arrays in napari:UserWarning:",
  "ignore:numpy.ufunc size changed:RuntimeWarning",
  "ignore:Multiscale rendering is only supported in 2D. In 3D, only the lowest resolution scale is displayed",
  "ignore:Alternative shading modes are only available in 3D, defaulting to none",
  "ignore:distutils Version classes are deprecated::",
  "ignore:There is no current event loop:DeprecationWarning:",
]
markers = [
    "examples: Test of examples",
    "disable_qthread_start: Disable thread start in this Test",
    "disable_qthread_pool_start: Disable strarting QRunnable using QThreadPool start in this Test",
    "disable_qtimer_start: Disable timer start in this Test",
    "disable_qanimation_start: Disable animation start in this Test",
    "enable_console: Don't mock the IPython console (in QtConsole) in this Test",
]

[tool.mypy]
files = "napari"
# This file triggers an internal mypy error, so exclude collection
# TODO: fix this
exclude = "napari/utils/events/_tests/test_evented_model\\.py"
plugins =  "numpy.typing.mypy_plugin, pydantic.mypy"
ignore_missing_imports = true
show_error_codes = true
warn_redundant_casts = true


# gloabl ignore error
[[tool.mypy.overrides]]
module = [
  '*._tests.*',
  '*.experimental.*',
  '*._vendor.*',
  '*.benchmarks.*',
  'napari_builtins.*'
]
ignore_errors = true


[[tool.mypy.overrides]]
module = [
  'napari.plugins.*',
  'napari.settings.*',
  'napari.types.*',
]
ignore_errors = false
no_implicit_optional = true
warn_unused_ignores = true
check_untyped_defs = true

# # maybe someday :)
# disallow_any_generics = true
# no_implicit_reexport = true
# disallow_untyped_defs = true


# individual ignore error
# we should strive to remove those
# See https://github.com/napari/napari/issues/2751
[[tool.mypy.overrides]]
module = [
    'napari.__main__',
    'napari._app_model._app',
    'napari._app_model.actions._layer_actions',
    'napari._app_model.constants._commands',
    'napari._app_model.context._layerlist_context',
    'napari._app_model.injection._processors',
    'napari._event_loop',
    'napari._qt',
    'napari._qt._qapp_model._menus',
    'napari._qt.code_syntax_highlight',
    'napari._qt.containers._base_item_model',
    'napari._qt.containers._base_item_view',
    'napari._qt.containers._layer_delegate',
    'napari._qt.containers.qt_layer_model',
    'napari._qt.containers.qt_list_model',
    'napari._qt.containers.qt_list_view',
    'napari._qt.containers.qt_tree_model',
    'napari._qt.containers.qt_tree_view',
    'napari._qt.dialogs.confirm_close_dialog',
    'napari._qt.dialogs.preferences_dialog',
    'napari._qt.dialogs.qt_about',
    'napari._qt.dialogs.qt_activity_dialog',
    'napari._qt.dialogs.qt_modal',
    'napari._qt.dialogs.qt_notification',
    'napari._qt.dialogs.qt_package_installer',
    'napari._qt.dialogs.qt_plugin_dialog',
    'napari._qt.dialogs.qt_plugin_report',
    'napari._qt.dialogs.qt_reader_dialog',
    'napari._qt.dialogs.screenshot_dialog',
    'napari._qt.experimental.qt_chunk_receiver',
    'napari._qt.experimental.qt_poll',
    'napari._qt.layer_controls.qt_colormap_combobox',
    'napari._qt.layer_controls.qt_image_controls',
    'napari._qt.layer_controls.qt_image_controls_base',
    'napari._qt.layer_controls.qt_labels_controls',
    'napari._qt.layer_controls.qt_layer_controls_base',
    'napari._qt.layer_controls.qt_layer_controls_container',
    'napari._qt.layer_controls.qt_points_controls',
    'napari._qt.layer_controls.qt_shapes_controls',
    'napari._qt.layer_controls.qt_surface_controls',
    'napari._qt.layer_controls.qt_tracks_controls',
    'napari._qt.layer_controls.qt_vectors_controls',
    'napari._qt.menus._util',
    'napari._qt.menus.debug_menu',
    'napari._qt.menus.file_menu',
    'napari._qt.menus.window_menu',
    'napari._qt.perf.qt_event_tracing',
    'napari._qt.perf.qt_performance',
    'napari._qt.qt_event_filters',
    'napari._qt.qt_event_loop',
    'napari._qt.qt_main_window',
    'napari._qt.qt_resources',
    'napari._qt.qt_resources._svg',
    'napari._qt.qt_viewer',
    'napari._qt.qthreading',
    'napari._qt.utils',
    'napari._qt.widgets._slider_compat',
    'napari._qt.widgets.qt_color_swatch',
    'napari._qt.widgets.qt_dict_table',
    'napari._qt.widgets.qt_dims',
    'napari._qt.widgets.qt_dims_slider',
    'napari._qt.widgets.qt_dims_sorter',
    'napari._qt.widgets.qt_extension2reader',
    'napari._qt.widgets.qt_highlight_preview',
    'napari._qt.widgets.qt_keyboard_settings',
    'napari._qt.widgets.qt_message_popup',
    'napari._qt.widgets.qt_mode_buttons',
    'napari._qt.widgets.qt_plugin_sorter',
    'napari._qt.widgets.qt_progress_bar',
    'napari._qt.widgets.qt_range_slider_popup',
    'napari._qt.widgets.qt_scrollbar',
    'napari._qt.widgets.qt_size_preview',
    'napari._qt.widgets.qt_spinbox',
    'napari._qt.widgets.qt_splash_screen',
    'napari._qt.widgets.qt_theme_sample',
    'napari._qt.widgets.qt_tooltip',
    'napari._qt.widgets.qt_viewer_buttons',
    'napari._qt.widgets.qt_viewer_dock_widget',
    'napari._qt.widgets.qt_viewer_status_bar',
    'napari._qt.widgets.qt_welcome',
    'napari._vispy.canvas',
    'napari._vispy.experimental.texture_atlas',
    'napari._vispy.experimental.tile_set',
    'napari._vispy.experimental.tiled_image_visual',
    'napari._vispy.experimental.vispy_tiled_image_layer',
    'napari._vispy.filters.tracks',
    'napari._vispy.layers.base',
    'napari._vispy.layers.labels',
    'napari._vispy.overlays.base',
    'napari._vispy.overlays.base',
    'napari._vispy.overlays.base',
    'napari._vispy.overlays.base',
    'napari._vispy.overlays.base',
    'napari._vispy.overlays.base',
    'napari._vispy.overlays.scale_bar',
    'napari._vispy.utils.cursor',
    'napari._vispy.utils.visual',
    'napari._vispy.visuals.clipping_planes_mixin',
    'napari.components._layer_slicer',
    'napari.components._viewer_key_bindings',
    'napari.components.experimental.chunk._cache',
    'napari.components.experimental.chunk._commands._loader',
    'napari.components.experimental.chunk._loader',
    'napari.components.experimental.chunk._pool',
    'napari.components.experimental.chunk._request',
    'napari.components.experimental.monitor._api',
    'napari.components.experimental.monitor._monitor',
    'napari.components.experimental.monitor._service',
    'napari.components.experimental.remote._commands',
    'napari.components.layerlist',
    'napari.components.overlays.base',
    'napari.components.overlays.bounding_box',
    'napari.components.overlays.brush_circle',
    'napari.components.overlays.scale_bar',
    'napari.components.overlays.text',
    'napari.components.viewer_model',
    'napari.conftest',
    'napari.layers._layer_actions',
    'napari.layers._multiscale_data',
    'napari.layers.base.base',
    'napari.layers.intensity_mixin',
    'napari.layers.points._points_key_bindings',
    'napari.layers.points._points_utils',
    'napari.layers.points._slice',
    'napari.layers.points.points',
    'napari.layers.shapes._shape_list',
    'napari.layers.shapes._shapes_key_bindings',
    'napari.layers.shapes._shapes_mouse_bindings',
    'napari.layers.shapes._shapes_utils',
    'napari.layers.shapes.shapes',
<<<<<<< HEAD
    'napari.layers.surface._surface_key_bindings',
    'napari.layers.surface.normals',
    'napari.layers.surface.surface',
    'napari.layers.surface.wireframe',
=======
    'napari.layers.tracks._track_utils',
    'napari.layers.tracks._tracks_key_bindings',
    'napari.layers.tracks.tracks',
>>>>>>> 710ed5b1
    'napari.layers.utils._link_layers',
    'napari.layers.utils.color_encoding',
    'napari.layers.utils.color_manager',
    'napari.layers.utils.color_transformations',
    'napari.layers.utils.stack_utils',
    'napari.layers.utils.string_encoding',
    'napari.layers.utils.style_encoding',
    'napari.layers.utils.text_manager',
    'napari.resources._icons',
    'napari.utils._magicgui',
    'napari.utils._octree',
    'napari.utils._testsupport',
    'napari.utils._tracebacks',
    'napari.utils.action_manager',
    'napari.utils.colormaps.categorical_colormap',
    'napari.utils.colormaps.categorical_colormap_utils',
    'napari.utils.colormaps.colormap',
    'napari.utils.colormaps.colormap_utils',
    'napari.utils.colormaps.standardize_color',
    'napari.utils.events.containers._dict',
    'napari.utils.events.containers._evented_dict',
    'napari.utils.events.containers._evented_list',
    'napari.utils.events.containers._nested_list',
    'napari.utils.events.containers._selectable_list',
    'napari.utils.events.containers._selection',
    'napari.utils.events.containers._set',
    'napari.utils.events.containers._typed',
    'napari.utils.events.custom_types',
    'napari.utils.events.debugging',
    'napari.utils.events.event',
    'napari.utils.events.evented_model',
    'napari.utils.geometry',
    'napari.utils.interactions',
    'napari.utils.key_bindings',
    'napari.utils.mouse_bindings',
    'napari.utils.perf._event',
    'napari.utils.perf._patcher',
    'napari.utils.perf._stat',
    'napari.utils.perf._timers',
    'napari.utils.progress',
    'napari.utils.shortcuts',
    'napari.utils.stubgen',
    'napari.utils.theme',
    'napari.utils.transforms.transform_utils',
    'napari.utils.transforms.transforms',
    'napari.utils.tree.group',
]
ignore_errors = true<|MERGE_RESOLUTION|>--- conflicted
+++ resolved
@@ -355,16 +355,10 @@
     'napari.layers.shapes._shapes_mouse_bindings',
     'napari.layers.shapes._shapes_utils',
     'napari.layers.shapes.shapes',
-<<<<<<< HEAD
     'napari.layers.surface._surface_key_bindings',
     'napari.layers.surface.normals',
     'napari.layers.surface.surface',
     'napari.layers.surface.wireframe',
-=======
-    'napari.layers.tracks._track_utils',
-    'napari.layers.tracks._tracks_key_bindings',
-    'napari.layers.tracks.tracks',
->>>>>>> 710ed5b1
     'napari.layers.utils._link_layers',
     'napari.layers.utils.color_encoding',
     'napari.layers.utils.color_manager',
