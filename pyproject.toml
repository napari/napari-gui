--- conflicted
+++ resolved
@@ -150,12 +150,9 @@
 # These follow standard library warnings filters syntax.  See more here:
 # https://docs.python.org/3/library/warnings.html#describing-warning-filters
 addopts = "--maxfail=5 --durations=10 -rXxs"
-<<<<<<< HEAD
+console_output_style = "count"
 pystack_threshold=60
 
-=======
-console_output_style = "count"
->>>>>>> 3e7eb803
 
 # NOTE: only put things that will never change in here.
 # napari deprecation and future warnings should NOT go in here.
