[build-system]
requires = [
  "setuptools >= 42",
  "wheel",
  "setuptools_scm[toml]>=3.4"
]
build-backend = "setuptools.build_meta"

[tool.setuptools_scm]
write_to = "napari/_version.py"

[tool.black]
target-version = ['py36', 'py37', 'py38']
skip-string-normalization = true
line-length = 79
exclude = '''
(
  /(
      \.eggs
    | \.git
    | \.hg
    | \.mypy_cache
    | \.tox
    | \.venv
    | _build
    | buck-out
    | build
    | dist
    | examples
    | vendored
  )/
  | napari/resources/qt.py
)
'''

[tool.check-manifest]
ignore = [
  ".cirrus.yml",
  ".pre-commit-config.yaml",
  "asv.conf.json",
  "codecov.yml",
  "Makefile",
  "napari/_version.py",  # added during build by setuptools_scm
]

<<<<<<< HEAD
[tool.isort]
profile = "black"
line_length = 79
known_third_party = ["IPython", "dask", "github", "imageio", "ipykernel", "napari_plugin_engine", "numpy", "numpydoc", "pandas", "pytest", "qtconsole", "qtpy", "recommonmark", "scipy", "setuptools", "skimage", "toolz", "vispy", "wrapt", "xarray", "zarr"]
skip_glob = ["*examples/*", "*vendored*"]
=======
[tool.pytest.ini_options]
filterwarnings = [
  "ignore::DeprecationWarning:ipykernel",
  "ignore::DeprecationWarning:skimage.util.dtype:226",
  "ignore:QFontMetrics.width::qtconsole"
]
>>>>>>> b837c8b2
<|MERGE_RESOLUTION|>--- conflicted
+++ resolved
@@ -43,17 +43,15 @@
   "napari/_version.py",  # added during build by setuptools_scm
 ]
 
-<<<<<<< HEAD
 [tool.isort]
 profile = "black"
 line_length = 79
 known_third_party = ["IPython", "dask", "github", "imageio", "ipykernel", "napari_plugin_engine", "numpy", "numpydoc", "pandas", "pytest", "qtconsole", "qtpy", "recommonmark", "scipy", "setuptools", "skimage", "toolz", "vispy", "wrapt", "xarray", "zarr"]
 skip_glob = ["*examples/*", "*vendored*"]
-=======
+
 [tool.pytest.ini_options]
 filterwarnings = [
   "ignore::DeprecationWarning:ipykernel",
   "ignore::DeprecationWarning:skimage.util.dtype:226",
   "ignore:QFontMetrics.width::qtconsole"
-]
->>>>>>> b837c8b2
+]