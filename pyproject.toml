--- conflicted
+++ resolved
@@ -619,11 +619,7 @@
     "napari._vispy.overlays.scale_bar",
     "napari._vispy.overlays.text",
     "napari.layers.labels._labels_key_bindings",
-<<<<<<< HEAD
     "napari.layers.shapes._mesh",
-=======
-    "napari.layers.surface._surface_key_bindings",
->>>>>>> 48970401
     "napari.layers.tracks._tracks_key_bindings",
     "napari.layers.utils._slice_input",
     "napari.layers.vectors._vectors_key_bindings",
