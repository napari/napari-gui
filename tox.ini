--- conflicted
+++ resolved
@@ -15,11 +15,7 @@
 # "tox -e py38-macos-pyqt" will test python3.8 with pyqt on macos
 # (even if a combination of factors is not in the default envlist
 # you can run it manually... like py39-linux-pyside2-async)
-<<<<<<< HEAD
-envlist = py{38,39,310}-{linux,macos,windows}-{pyqt,pyside,pyqt6}
-=======
-envlist = py{38,39,310}-{linux,macos,windows}-{pyqt5,pyside2}
->>>>>>> 48684dce
+envlist = py{38,39,310}-{linux,macos,windows}-{pyqt5,pyside2,pyqt6}
 isolated_build = true
 toxworkdir=/tmp/.tox
 
@@ -45,14 +41,9 @@
     macos-latest: macos
     macos-11: macos
 BACKEND =
-<<<<<<< HEAD
-    pyqt: pyqt
+    pyqt5: pyqt5
     pyqt6: pyqt6
-    pyside: pyside
-=======
-    pyqt5: pyqt5
     pyside2: pyside2
->>>>>>> 48684dce
     headless: headless
 
 # Settings defined in the top-level testenv section are automatically
@@ -79,12 +70,9 @@
     async: PYTEST_ADDOPTS = --async_only
     async: PYTEST_PATH = napari
 deps =
-<<<<<<< HEAD
     pytest-cov
     pyqt6: PyQt6
-=======
     pytest-json-report
->>>>>>> 48684dce
 # use extras specified in setup.cfg for certain test envs
 extras =
     testing
