--- conflicted
+++ resolved
@@ -83,12 +83,8 @@
     pyside6: PySide6 != 6.4.3, !=6.5.0 ; python_version >= '3.10'
     pytest-json-report
     pytest-pystack ; sys_platform == 'linux'
-<<<<<<< HEAD
     objgraph
 # use extras specified in setup.cfg for certain test envs
-=======
-# use extras specified in pyproject.toml for certain test envs
->>>>>>> 3f2e58a0
 extras =
     testing
     {env:TOX_EXTRAS}
